--- conflicted
+++ resolved
@@ -257,11 +257,7 @@
 // Round down to the nearest even number
    mx -= mx % 2;
    my -= my % 2;
-<<<<<<< HEAD
-   tinymap tm(&g->itypes, &g->traps);
-=======
    tinymap tm(&g->traps);
->>>>>>> 923db00e
    tm.generate(g, g->cur_om, mx, my, 0, int(g->turn));
    tm.clear_spawns();
    tm.clear_traps();
