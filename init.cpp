#include "init.h"

#include "json.h"

#include "material.h"
#include "bionics.h"
#include "profession.h"
#include "skill.h"
#include "mutation.h"
#include "text_snippets.h"
#include "item_factory.h"
#include "crafting.h"
#include "computer.h"
#include "help.h"
<<<<<<< HEAD
#include "mapdata.h"
=======
#include "color.h"
>>>>>>> 4fd73cfe

#include <string>
#include <vector>
#include <fstream>
#include <sstream> // for throwing errors


typedef std::string type_string;
std::map<type_string, TFunctor*> type_function_map;

/* Currently just for loading JSON data from files in data/raw */

// TODO: make this actually load files from the named directory
std::vector<std::string> listfiles(std::string const &dirname)
{
    std::vector<std::string> ret;
    ret.push_back("data/json/materials.json");
    ret.push_back("data/json/bionics.json");
    ret.push_back("data/json/professions.json");
    ret.push_back("data/json/skills.json");
    ret.push_back("data/json/dreams.json");
    ret.push_back("data/json/mutations.json");
    ret.push_back("data/json/snippets.json");
    ret.push_back("data/json/item_groups.json");
    ret.push_back("data/json/recipes.json");
    ret.push_back("data/json/lab_notes.json");
    ret.push_back("data/json/hints.json");
<<<<<<< HEAD
    ret.push_back("data/json/furniture.json");
    ret.push_back("data/json/terrain.json");
=======
    //data/json/colors.json would be listed here, but it's loaded before the others (see curses_start_color())
>>>>>>> 4fd73cfe
    return ret;
}

void load_object(JsonObject &jo)
{
    std::string type = jo.get_string("type");
<<<<<<< HEAD
    if (type_function_map.find(type) != type_function_map.end())
    {
        (*type_function_map[type])(jo);
    }
=======
    if (type == "material") { material_type::load_material(jo);}
    else if (type == "bionic") { load_bionic(jo); }
    else if (type == "profession") { profession::load_profession(jo); }
    else if (type == "skill") { Skill::load_skill(jo); }
    else if (type == "dream") { load_dream(jo); }
    else if (type == "mutation") { load_mutation(jo); }
    else if (type == "snippet") { SNIPPET.load_snippet(jo); }
    else if (type == "item_group") { item_controller->load_item_group(jo); }
    else if (type == "recipe_category") { load_recipe_category(jo); }
    else if (type == "recipe") { load_recipe(jo); }
    else if (type == "lab_note") { computer::load_lab_note(jo); }
    else if (type == "hint") { load_hint(jo); }
    else if (type == "colordef") { load_colors(jo); }
>>>>>>> 4fd73cfe
    else {
        std::stringstream err;
        err << jo.line_number() << ": ";
        err << "unrecognized JSON object, type: \"" << type << "\"";
        throw err.str();
    }
}

void init_data_structures()
{
    // all of the applicable types that can be loaded, along with their loading functions
    // Add to this as needed with new StaticFunctionAccessors or new ClassFunctionAccessors for new applicable types
    // Static Function Access
    type_function_map["material"] = new StaticFunctionAccessor(&material_type::load_material);
    type_function_map["bionic"] = new StaticFunctionAccessor(&load_bionic);
    type_function_map["profession"] = new StaticFunctionAccessor(&profession::load_profession);
    type_function_map["skill"] = new StaticFunctionAccessor(&Skill::load_skill);
    type_function_map["dream"] = new StaticFunctionAccessor(&load_dream);
    type_function_map["mutation"] = new StaticFunctionAccessor(&load_mutation);
    type_function_map["recipe_category"] = new StaticFunctionAccessor(&load_recipe_category);
    type_function_map["recipe"] = new StaticFunctionAccessor(&load_recipe);
    type_function_map["lab_note"] = new StaticFunctionAccessor(&computer::load_lab_note);
    type_function_map["hint"] = new StaticFunctionAccessor(&load_hint);
    type_function_map["furniture"] = new StaticFunctionAccessor(&load_furniture);
    type_function_map["terrain"] = new StaticFunctionAccessor(&load_terrain);

    // Non Static Function Access
    type_function_map["snippet"] = new ClassFunctionAccessor<snippet_library>(&SNIPPET, &snippet_library::load_snippet);
    type_function_map["item_group"] = new ClassFunctionAccessor<Item_factory>(item_controller, &Item_factory::load_item_group);

    mutations_category[""].clear();
    init_mutation_parts();
}

void load_json_dir(std::string const &dirname)
{
    // get a list of all files in the directory
    std::vector<std::string> dir = listfiles(dirname);
    // iterate over each file
    std::vector<std::string>::iterator it;
    for (it = dir.begin(); it != dir.end(); it++) {
        // open the file as a stream
        std::ifstream infile(it->c_str(), std::ifstream::in | std::ifstream::binary);
        // parse it
        try {
            JsonIn jsin(&infile);
            load_all_from_json(jsin);
        } catch (std::string e) {
            throw *(it) + ": " + e;
        }
    }
}

void load_all_from_json(JsonIn &jsin)
{
    char ch;
    std::string type = "";
    jsin.eat_whitespace();
    // examine first non-whitespace char
    ch = jsin.peek();
    if (ch == '{') {
        // find type and dispatch single object
        JsonObject jo = jsin.get_object();
        load_object(jo);
        jo.finish();
        // if there's anything else in the file, it's an error.
        jsin.eat_whitespace();
        if (jsin.good()) {
            std::stringstream err;
            err << jsin.line_number() << ": ";
            err << "expected single-object file but found '";
            err << jsin.peek() << "'";
            throw err.str();
        }
    } else if (ch == '[') {
        jsin.start_array();
        // find type and dispatch each object until array close
        while (!jsin.end_array()) {
            jsin.eat_whitespace();
            ch = jsin.peek();
            if (ch != '{') {
                std::stringstream err;
                err << jsin.line_number() << ": ";
                err << "expected array of objects but found '";
                err << ch << "', not '{'";
                throw err.str();
            }
            JsonObject jo = jsin.get_object();
            load_object(jo);
            jo.finish();
        }
    } else {
        // not an object or an array?
        std::stringstream err;
        err << jsin.line_number() << ": ";
        err << "expected object or array, but found '" << ch << "'";
        throw err.str();
    }
}

<|MERGE_RESOLUTION|>--- conflicted
+++ resolved
@@ -12,11 +12,8 @@
 #include "crafting.h"
 #include "computer.h"
 #include "help.h"
-<<<<<<< HEAD
 #include "mapdata.h"
-=======
 #include "color.h"
->>>>>>> 4fd73cfe
 
 #include <string>
 #include <vector>
@@ -44,39 +41,19 @@
     ret.push_back("data/json/recipes.json");
     ret.push_back("data/json/lab_notes.json");
     ret.push_back("data/json/hints.json");
-<<<<<<< HEAD
     ret.push_back("data/json/furniture.json");
     ret.push_back("data/json/terrain.json");
-=======
     //data/json/colors.json would be listed here, but it's loaded before the others (see curses_start_color())
->>>>>>> 4fd73cfe
     return ret;
 }
 
 void load_object(JsonObject &jo)
 {
     std::string type = jo.get_string("type");
-<<<<<<< HEAD
     if (type_function_map.find(type) != type_function_map.end())
     {
         (*type_function_map[type])(jo);
-    }
-=======
-    if (type == "material") { material_type::load_material(jo);}
-    else if (type == "bionic") { load_bionic(jo); }
-    else if (type == "profession") { profession::load_profession(jo); }
-    else if (type == "skill") { Skill::load_skill(jo); }
-    else if (type == "dream") { load_dream(jo); }
-    else if (type == "mutation") { load_mutation(jo); }
-    else if (type == "snippet") { SNIPPET.load_snippet(jo); }
-    else if (type == "item_group") { item_controller->load_item_group(jo); }
-    else if (type == "recipe_category") { load_recipe_category(jo); }
-    else if (type == "recipe") { load_recipe(jo); }
-    else if (type == "lab_note") { computer::load_lab_note(jo); }
-    else if (type == "hint") { load_hint(jo); }
-    else if (type == "colordef") { load_colors(jo); }
->>>>>>> 4fd73cfe
-    else {
+    } else {
         std::stringstream err;
         err << jo.line_number() << ": ";
         err << "unrecognized JSON object, type: \"" << type << "\"";
@@ -101,6 +78,7 @@
     type_function_map["hint"] = new StaticFunctionAccessor(&load_hint);
     type_function_map["furniture"] = new StaticFunctionAccessor(&load_furniture);
     type_function_map["terrain"] = new StaticFunctionAccessor(&load_terrain);
+    type_function_map["colordef"] = new StaticFunctionAccessor(&load_colors);
 
     // Non Static Function Access
     type_function_map["snippet"] = new ClassFunctionAccessor<snippet_library>(&SNIPPET, &snippet_library::load_snippet);
