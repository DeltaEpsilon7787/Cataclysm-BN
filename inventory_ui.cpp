--- conflicted
+++ resolved
@@ -524,13 +524,8 @@
  u.sort_inv();
  u.inv.restack(&u);
 
-<<<<<<< HEAD
- WINDOW* w_inv = newwin(TERMY, TERMX, 0, 0);
- int maxitems = TERMY-5;    // Number of items to show at one time.
-=======
  WINDOW* w_inv = newwin(TERMY-VIEW_OFFSET_Y*2, TERMX-VIEW_OFFSET_X*2, VIEW_OFFSET_Y, VIEW_OFFSET_X);
  int maxitems = TERMY-5-VIEW_OFFSET_Y*2;    // Number of items to show at one time.
->>>>>>> dcbf8bea
  int compare[u.inv.size() + groundsize]; // Count of how many we'll drop from each stack
  bool bFirst = false; // First Item selected
  bool bShowCompare = false;
@@ -703,13 +698,8 @@
     sItemCh = u.i_at(ch).tname(this);
    }
 
-<<<<<<< HEAD
-   compare_split_screen_popup(0, TERMX/2, TERMY, sItemLastCh, vItemLastCh, vItemCh);
-   compare_split_screen_popup(TERMX/2, TERMX/2, TERMY, sItemCh, vItemCh, vItemLastCh);
-=======
    compare_split_screen_popup(0, (TERMX-VIEW_OFFSET_X*2)/2, TERMY-VIEW_OFFSET_Y*2, sItemLastCh, vItemLastCh, vItemCh);
    compare_split_screen_popup((TERMX-VIEW_OFFSET_X*2)/2, (TERMX-VIEW_OFFSET_X*2)/2, TERMY-VIEW_OFFSET_Y*2, sItemCh, vItemCh, vItemLastCh);
->>>>>>> dcbf8bea
 
    wclear(w_inv);
    print_inv_statics(this, w_inv, "Compare:", weapon_and_armor);
