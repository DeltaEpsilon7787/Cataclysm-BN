# this file is HEAVILY influenced by https://github.com/boostorg/hana/blob/master/.travis.yml

# sudo is required for travis-ci to use ubuntu trusty
# ubuntu trusty is required for libsdl2-dev
sudo: required
dist: trusty
language: c++

cache: ccache

notifications:
  email: false
  irc: "irc.freenode.org#Cataclysm-DDA"
  use_notice: true
  skip_join: true

git:
  depth: 500

env:
  global:
  # Workaround for https://github.com/travis-ci/travis-ci/issues/4681
  # "Defining the build matrix only with matrix.include leads to an additional, unwanted job"
  matrix:
    - TRAVIS_EMPTY_JOB_WORKAROUND=true

addons:
  # these apt sources will be referenced later (by using *name)
  apt:
    sources: &apt_sources
      - ubuntu-toolchain-r-test
      - llvm-toolchain-precise
      - llvm-toolchain-precise-3.5
      - llvm-toolchain-precise-3.6
      - llvm-toolchain-precise-3.7
      - llvm-toolchain-precise-3.8
      - llvm-toolchain-precise-3.9
      - llvm-toolchain-trusty
      - llvm-toolchain-trusty-4.0

compiler: gcc
os: linux

matrix:
  exclude:
    - env: TRAVIS_EMPTY_JOB_WORKAROUND=true

  include:
    # GCC MinGW with deployment
    - env: COMPILER='g++' LDFLAGS='-static-libgcc -static-libstdc++' MXE_TARGET='i686-w64-mingw32.static' WINE='wine' EXEC_NAME='cataclysm.exe' $BUILD_EXTRA="TILES=1 SOUND=1 LUA=1 LOCALIZE=1 LANGUAGES=all" DEPLOY=1
      compiler: gcc
      addons: &gcc
        apt:
          packages: ["wine", "lua5.2", "liblua5.2-dev", "astyle"]

    # coverage
    - env: COMPILER=g++-4.8 CODE_COVERAGE=true
      compiler: gcc
      addons: &gcc48
        apt:
          packages: ["g++-4.8", "g++-4.8-multilib", "libc6-dbg", "libc6-dbg:i386", "lcov", "astyle"]
          sources: *apt_sources

    # GCC 4.8
    - env: COMPILER=g++-4.8
      compiler: gcc
      addons: &gcc48
        apt:
          packages: ["g++-4.8", "g++-4.8-multilib", "libc6-dbg", "libc6-dbg:i386"]
          sources: *apt_sources

    # GCC 4.9
    - env: COMPILER=g++-4.9
      compiler: gcc
      addons: &gcc49
        apt:
          packages: ["g++-4.9", "g++-4.9-multilib", "libc6-dbg", "libc6-dbg:i386"]
          sources: *apt_sources

    # GCC 5
    - env: COMPILER=g++-5
      compiler: gcc
      addons: &gcc5
        apt:
          packages: ["g++-5",   "g++-5-multilib",   "libc6-dbg", "libc6-dbg:i386"]
          sources: *apt_sources

    # GCC 6
    - env: COMPILER=g++-6
      compiler: gcc
      addons: &gcc6
        apt:
          packages: ["g++-6",   "g++-6-multilib",   "libc6-dbg", "libc6-dbg:i386"]
          sources: *apt_sources

    # GCC MinGW
    - env: COMPILER='g++' LDFLAGS='-static-libgcc -static-libstdc++' MXE_TARGET='i686-w64-mingw32.static' WINE='wine'
      compiler: gcc
      addons: &gcc
        apt:
          packages: ["wine"]

    # Clang 3.8
    - env: COMPILER=clang++-3.8 CXXFLAGS='-D__extern_always_inline="extern __always_inline"'
      addons: &clang38
        apt:
          packages: ["clang-3.8", "g++-multilib", "libc6-dbg", "libc6-dbg:i386", "g++-6"]
          sources: *apt_sources

    # Clang 3.9
    - env: COMPILER=clang++-3.9 CXXFLAGS='-D__extern_always_inline="extern __always_inline"'
      addons: &clang39
        apt:
          packages: ["clang-3.9", "g++-multilib", "libc6-dbg", "libc6-dbg:i386", "g++-6"]
          sources: *apt_sources

    # Clang 4.0
    - env: COMPILER=clang++-4.0
      dist: trusty
      addons: &clang40
        apt:
          packages: ["clang-4.0", "g++-multilib", "libc6-dbg", "libc6-dbg:i386", "g++-6"]
          sources: *apt_sources

before_script:
  - ${COMPILER} --version
<<<<<<< HEAD
  - export CXX=${COMPILER}
  - source build-scripts/requirements.sh

script: make -j3 CCACHE=1 RELEASE=1 CROSS="$CROSS_COMPILATION" $BUILD_EXTRA && $WINE ./tests/cata_test
=======
  - source build-scripts/requirements.sh

script: make -j3 CCACHE=1 RELEASE=1 CROSS="$CROSS_COMPILATION" && $WINE ./tests/cata_test
>>>>>>> 55c1a21e

after_success:
  - if [ -n "${CODE_COVERAGE}" ]; then coveralls -b . -i src -e tests --gcov /usr/bin/gcov-4.8; fi

before_deploy:
  - make -j3 CCACHE=1 RELEASE=1 CROSS="$CROSS_COMPILATION" $BUILD_EXTRA bindist && export RELEASE_PKG_FILES=$(ls *.zip *.tar.gz)

deploy:
  provider: releases
  api_key:
    secure: yHikOGBqrnD9DVKVTE357zU4FomF2HYutWQZLTo2wTRaitnos9hhYGFW0+HSQdNRMvj0HcNFuCbkFZGuKPztKNzH84lFubWjzQb3OLKnp5aCtdl/wm/MnXJeY7T7kEPqgalyP+PFPoNXpjcicrbliaZFRqX2PcFMpPFXRh18/zbm+8dNsgkdtmEgsEDYKQRkQeOJ87kgPji3AjQGTzWa184bk4dbohpLWT21GwguNiZ2+8QoRVjDF6bqH1PZer/Ap4b8pIBvpLe+52/4NYOvS27MbOmfxzn5oZ3aGzZamrwkhiOLfKiKqDeF8Ih7NdC3TwJnrL+PybGUSVgDgJl97lowo/sywSg7p2GhQ0OJOKw5/oiGkAlkTrwFgdUR6c+FUWOZnIEIgGtN12u4xvQn5kBBRq4W5muXHjWandAZ8iNyWqcZ7vqvhUGp0Dj1vvRWVvtktjdpBbYVNt3tNMEx/y62yz+2HiSjBnWSjnSskIg8wLq7a9nTa6Gragu6D/WcR1IXwnLc2dYvG9rj6Zpow5aZrqMieYSmQBML/9bKo2MY219R6FXdjJjTBi56ZP6r1nAL2LUjyOmlV4epP7oyp5Kq1t+deO7rwsq1RaLHkRi9JYYX90OjPsFZCn6xBGb4+IHUbGblr9PQ7cfjmX31o1zw+lThB9Zp0jeEsRvxIdI=
  file_glob: true
  file: ${RELEASE_PKG_FILES}
  skip_cleanup: true
  on:
    branch: experimental
    tags: false
    condition: $DEPLOY = '1'<|MERGE_RESOLUTION|>--- conflicted
+++ resolved
@@ -93,13 +93,6 @@
           packages: ["g++-6",   "g++-6-multilib",   "libc6-dbg", "libc6-dbg:i386"]
           sources: *apt_sources
 
-    # GCC MinGW
-    - env: COMPILER='g++' LDFLAGS='-static-libgcc -static-libstdc++' MXE_TARGET='i686-w64-mingw32.static' WINE='wine'
-      compiler: gcc
-      addons: &gcc
-        apt:
-          packages: ["wine"]
-
     # Clang 3.8
     - env: COMPILER=clang++-3.8 CXXFLAGS='-D__extern_always_inline="extern __always_inline"'
       addons: &clang38
@@ -124,16 +117,10 @@
 
 before_script:
   - ${COMPILER} --version
-<<<<<<< HEAD
   - export CXX=${COMPILER}
   - source build-scripts/requirements.sh
 
 script: make -j3 CCACHE=1 RELEASE=1 CROSS="$CROSS_COMPILATION" $BUILD_EXTRA && $WINE ./tests/cata_test
-=======
-  - source build-scripts/requirements.sh
-
-script: make -j3 CCACHE=1 RELEASE=1 CROSS="$CROSS_COMPILATION" && $WINE ./tests/cata_test
->>>>>>> 55c1a21e
 
 after_success:
   - if [ -n "${CODE_COVERAGE}" ]; then coveralls -b . -i src -e tests --gcov /usr/bin/gcov-4.8; fi
