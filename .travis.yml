--- conflicted
+++ resolved
@@ -47,6 +47,7 @@
     # GCC MinGW with deployment
     - env: COMPILER='g++' LDFLAGS='-static-libgcc -static-libstdc++' MXE_TARGET='i686-w64-mingw32.static' WINE='wine' EXEC_NAME='cataclysm.exe' $BUILD_EXTRA="TILES=1 SOUND=1 LUA=1 LOCALIZE=1 LANGUAGES=all" DEPLOY=1
       compiler: gcc
+      sudo: required
       addons: &gcc
         apt:
           packages: ["wine", "lua5.2", "liblua5.2-dev", "astyle"]
@@ -99,8 +100,6 @@
           packages: ["g++-6",   "g++-6-multilib",   "libc6-dbg", "libc6-dbg:i386"]
           sources: *apt_sources
 
-<<<<<<< HEAD
-=======
     # GCC MinGW
     - env: COMPILER='g++' LDFLAGS='-static-libgcc -static-libstdc++' MXE_TARGET='i686-w64-mingw32.static' WINE='wine'
       compiler: gcc
@@ -109,7 +108,6 @@
         apt:
           packages: ["wine"]
 
->>>>>>> 028ad6dc
     # Clang 3.8
     - env: COMPILER=clang++-3.8 CXXFLAGS='-D__extern_always_inline="extern __always_inline"'
       addons: &clang38
