--- conflicted
+++ resolved
@@ -141,31 +141,20 @@
     if (jo.has_array("monsters")){
         JsonArray monarr = jo.get_array("monsters");
 
-<<<<<<< HEAD
-        const int monnum = monarr.size();
-        for (int i = 0; i < monnum; ++i){
-            if (monarr.get_index_type(i) == JVT_OBJECT){
-                JsonObject mon = monarr.get_object(i);
-                std::string name = mon.get_string("monster");
-                int freq = mon.get_int("freq");
-                int cost = mon.get_int("cost_multiplier");
-                int pack_min = 1;
-                int pack_max = 1;
-                if(mon.has_member("pack_size")){
-                    JsonArray packarr = mon.get_array("pack_size");
-                    pack_min = packarr.next_int();
-                    pack_max = packarr.next_int();
-                }
-
-                g.monsters.push_back(MonsterGroupEntry(name,freq,cost,pack_min,pack_max));
-            }
-=======
         while (monarr.has_more()) {
             JsonObject mon = monarr.next_object();
-            g.monsters[mon.get_string("monster")] =
-                std::pair<int,int>(mon.get_int("freq"),
-                                   mon.get_int("cost_multiplier"));
->>>>>>> b3d77330
+            std::string name = mon.get_string("monster");
+            int freq = mon.get_int("freq");
+            int cost = mon.get_int("cost_multiplier");
+            int pack_min = 1;
+            int pack_max = 1;
+            if(mon.has_member("pack_size")){
+                JsonArray packarr = mon.get_array("pack_size");
+                pack_min = packarr.next_int();
+                pack_max = packarr.next_int();
+            }
+
+            g.monsters.push_back(MonsterGroupEntry(name,freq,cost,pack_min,pack_max));
         }
     }
 
