--- conflicted
+++ resolved
@@ -29,24 +29,8 @@
 
 std::map<std::string, MonsterGroup> MonsterGroupManager::monsterGroupMap;
 
-<<<<<<< HEAD
-void game::init_mongroups() throw (std::string)
-{
-   try
-   {
-       MonsterGroupManager::LoadJSONGroups();
-   }
-   catch(std::string &error_message)
-   {
-       throw;
-   }
-}
-
 std::string MonsterGroupManager::GetMonsterFromGroup( std::string group, std::vector <mtype*> *mtypes,
-=======
-mon_id MonsterGroupManager::GetMonsterFromGroup( std::string group, std::vector <mtype*> *mtypes,
->>>>>>> 57ad6c6b
-                                                 int *quantity, int turn )
+                                                      int *quantity, int turn )
 {
     int roll = rng(1, 1000);
     MonsterGroup g = monsterGroupMap[group];
@@ -133,37 +117,19 @@
 void MonsterGroupManager::LoadMonsterGroup(JsonObject &jo)
 {
     MonsterGroup g;
-<<<<<<< HEAD
-    picojson::object jsonmonster;
-    picojson::value jsonval;
-    std::vector<picojson::value> jsonarray;
-    g.name = GetString("name", jsonobj);
-    g.defaultMonster = GetString("default", jsonobj);
-=======
->>>>>>> 57ad6c6b
 
     g.name = jo.get_string("name");
     g.defaultMonster = monStr2monId[jo.get_string("default")];
 
-<<<<<<< HEAD
-    for (picojson::array::const_iterator it_mons = jsonarray.begin(); it_mons != jsonarray.end(); ++it_mons)
-    {
-        jsonmonster = it_mons->get<picojson::object>();
-// todo: Bannination
-        g.monsters[GetString("monster",&jsonmonster)] =
-            std::pair<int,int>(GetInt("freq",&jsonmonster), GetInt("multiplier",&jsonmonster));
-    }
-=======
     if (jo.is_array("monsters")){
         JsonArray monarr = jo.get_array("monsters");
->>>>>>> 57ad6c6b
 
         const int monnum = monarr.size();
         for (int i = 0; i < monnum; ++i){
             if (monarr.get_index_type(i) == JVT_OBJECT){
                 JsonObject mon = monarr.get_object(i);
 
-                g.monsters[monStr2monId[mon.get_string("monster")]] =
+                g.monsters[mon.get_string("monster")] =
                     std::pair<int,int>(mon.get_int("freq"), mon.get_int("multiplier"));
             }
         }
