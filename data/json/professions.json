[
<<<<<<< HEAD
    {
=======
        {
>>>>>>> 74114409
            "type": "profession",
            "ident": "bionic_prepper",
            "name": "Bionic Prepper",
            "description": "You knew the end was coming.  You augmented yourself with some basic bionics and got additional survival training.  Now the end has come, and it is time to see if your efforts have paid off.",
            "points": 8,
            "CBMs":[
                "bio_torsionratchet",
                "bio_power_storage",
                "bio_tools",
                "bio_sunglasses"
            ],
            "skills": [
                {
                    "level": 1,
                    "name": "survival"
                },
                {
                    "level": 1,
                    "name": "fabrication"
                },
                {
                    "level": 1,
                    "name": "cooking"
                },
                {
                    "level": 1,
                    "name": "firstaid"
                }
            ],
            "items": {
                "both": [
                    "flashlight",
                    "shorts_cargo",
                    "boots",
                    "hat_boonie",
                    "blazer",
                    "tshirt",
                    "socks",
                    "backpack",
                    "knife_swissarmy",
                    "rope_30",
                    "canteen"
                ],
                "male": [
                    "boxer_shorts"
                ],
                "female": [
                    "bra",
                    "boxer_shorts"
                ]
            }
        },
    {
        "type": "profession",
        "ident": "unemployed",
        "name": "Survivor",
        "description": "Some would say that there's nothing particularly notable about you.  But you've survived, and that's more than most could say right now.",
        "points": 0,
        "items": {
            "both": [
                "jeans",
                "tshirt",
                "socks",
                "jacket_light",
                "sneakers",
                "pockknife",
                "water_clean",
                "matches"
            ],
            "male": [
                "boxer_shorts"
            ],
            "female": [
                "bra",
                "panties"
            ]
        }
    },
    {
        "type": "profession",
        "ident": "sheltered_survivor",
        "name": "Sheltered Survivor",
        "description": "At the start of the cataclysm, you hunkered down in a bomb shelter. Now, it is winter, and you hope the rag-tag collection of skills you learned from all those books can help you survive.",
        "points": 4,
        "skills": [
            {
                "level": 2,
                "name": "tailor"
            },
            {
                "level": 2,
                "name": "computer"
            },
            {
                "level": 2,
                "name": "cooking"
            },
            {
                "level": 2,
                "name": "mechanics"
            },
            {
                "level": 2,
                "name": "firstaid"
            },
            {
                "level": 2,
                "name": "electronics"
            },
            {
                "level": 2,
                "name": "carpentry"
            }
        ],
        "items": {
            "both": [
                "pants",
                "tshirt",
                "socks",
                "sweater",
                "sneakers",
                "multitool",
                "water_clean",
                "matches"
            ],
            "male": [
                "boxer_shorts"
            ],
            "female": [
                "bra",
                "panties"
            ]
        },
        "flags": ["SCEN_ONLY"]
    },
    {
        "type": "profession",
        "ident": "tailor",
        "name": "Tailor",
        "description": "Tailoring may not seem like the most useful skill when the world has ended.  Most people wouldn't expect a simple tailor to live long.  This is your opportunity to prove them wrong.",
        "points": 1,
        "skills": [
            {
                "level": 4,
                "name": "tailor"
            }
        ],
        "items": {
            "both": [
                "polo_shirt",
                "blazer",
                "pants",
                "socks",
                "dress_shoes",
                "sewing_kit",
                "thread",
                "scissors"
            ],
            "male": [
                "briefs"
            ],
            "female": [
                "bra",
                "panties"
            ]
        }
    },
    {
        "type": "profession",
        "ident": "chef",
        "name": "Chef",
        "description": "Bork bork! Years in the kitchen have left you carrying a prodigious bulk, but you managed to escape the carnage with a butchers knife and only a small collection of stains on your uniform.",
        "points": 1,
        "skills": [
            {
                "name": "cooking",
                "level": 4
            }
        ],
        "items": {
            "both": [
                "knife_butcher",
                "hat_chef",
                "jacket_chef",
                "pants_checkered",
                "socks",
                "dress_shoes",
                "sheath"
            ],
            "male": [
                "briefs"
            ],
            "female": [
                "bra",
                "panties"
            ]
        }
    },
    {
        "type": "profession",
        "ident": "labtech",
        "name": "Lab Technician",
        "description": "Thanks to your time in the lab, you're familiar with the basics of conducting science.  You escaped along with the lucky civilians, but at least you kept your lab gear.",
        "points": 2,
        "skills": [
            {
                "level": 2,
                "name": "computer"
            },
            {
                "level": 2,
                "name": "cooking"
            },
            {
                "level": 2,
                "name": "electronics"
            },
            {
                "level": 2,
                "name": "mechanics"
            }
        ],

        "items": {
            "both": [
                "dress_shirt",
                "pants",
                "socks",
                "boots",
                "coat_lab",
                "gloves_rubber",
                "glasses_safety",
                "chemistry_set"
            ],
            "male": [
                "briefs"
            ],
            "female": [
                "bra",
                "panties"
            ]
        }
    },
    {
        "type": "profession",
        "ident": "mechanic",
        "name": "Home Mechanic",
        "description": "Although you never got your driver's license, you've always loved cars.  At least now you'll never be wanting for materials.",
        "points": 1,
        "skills": [
            {
                "level": 3,
                "name": "mechanics"
            }
        ],
        "items": {
            "both": [
                "tank_top",
                "jeans",
                "socks",
                "boots_steel",
                "tool_belt",
                "wrench",
                "mag_cars"
            ],
            "male": [
                "boxer_shorts"
            ],
            "female": [
                "bra",
                "boy_shorts"
            ]
        }
    },
    {
        "type": "profession",
        "ident": "scoundrel",
        "name": "Scoundrel",
        "description": "Your flexible outlook on the law, the scuffles you've been in (and avoided) at the bar, and your impressive ability to weasel your way out of the consequences of your actions - all these skills have helped ensure your survival.  But how much longer will they hold out?",
        "points": 2,
        "skills": [
            {
                "level": 2,
                "name": "melee"
            },
            {
                "level": 2,
                "name": "cutting"
            },
            {
                "level": 2,
                "name": "unarmed"
            },
            {
                "level": 2,
                "name": "dodge"
            },
            {
                "level": 2,
                "name": "barter"
            }
        ],
        "items": {
            "both": [
                "tank_top",
                "hoodie",
                "pants_cargo",
                "socks",
                "sneakers",
                "weed",
                "tobacco",
                "lighter",
                "rolling_paper",
                "switchblade",
                "picklocks"
            ],
            "male": [
                "briefs"
            ],
            "female": [
                "boxer_shorts"
            ]
        }
    },
    {
        "type": "profession",
        "ident": "beekeeper",
        "name": "Beekeeper",
        "description": "You used to be a professional beekeeper. You had to abandon your precious bees when the cataclysm struck, but at least you managed to grab some utensils and honey.",
        "points": 2,
        "skills": [
            {
                "name": "survival",
                "level": 2
            },
            {
                    "name": "carpentry",
                    "level": 1
            }
        ],
        "items": {
            "both": [
                "honey_scraper",
                "beekeeping_hood",
                "beekeeping_suit",
                "beekeeping_gloves",
                "socks",
                "boots",
                "tank_top",
                "honeycomb",
                "honey_bottled",
                "honey_bottled"


            ],
            "male": [
                "briefs"
            ],
            "female": [
                "bra",
                "panties"
            ]
        }
    },
    {
        "type": "profession",
        "ident": "basketball_player",
        "name": "Basketball Player",
        "description": "It was going to be your first major game, but then the cataclysm struck. Creatures unlike anything you've seen before, began attacking the attending crowd and only a handful of people managed to escape the carnage. Thanks to your quick feet, you were among the lucky few to survive and escape from the creatures.",
        "points": 1,
        "skills": [
            {
                "level": 2,
                "name": "dodge"
            },
            {
                "level": 3,
                "name": "throw"
            }
        ],

        "items": {
            "both": [
                "tank_top",
                "jersey",
                "b_shorts",
                "socks",
                "sneakers",
                "basketball",
                 "sports_drink"
            ],
            "male": [
                "boxer_shorts"
            ],
            "female": [
                "sports_bra",
                "panties"
            ]
        }
    },
    {
        "type": "profession",
        "ident": "cyclist",
        "name": "Professional Cyclist",
        "description": "You were a promising young cyclist with a bright career in front of you before this all happened.  Perhaps you'll never get to participate in the grand tours now, but as the saying goes: Life is like riding a bicycle, you got to keep moving.",
        "points": 3,
        "skills": [
            {
                "level": 3,
                "name": "driving"
            },
            {
                "level": 2,
                "name": "dodge"
            }
        ],
        "items": {
            "both": [
                "helmet_bike",
                "folding_bicycle",
                "under_armor_shorts",
                "under_armor",
                "socks",
                "sneakers",
                "sports_drink",
                "fanny",
                "fancy_sunglasses"
            ],
            "male": [
                "briefs"
            ],
            "female": [
                "panties",
                "sports_bra"
            ]
        }
    },
    {
        "type": "profession",
        "ident": "soldier",
        "name": "Military Recruit",
        "description": "You were a high school drop-out with one goal in mind: to join the military.  You finally got in, just in time for your training to get interrupted by a national emergency.  As far as you can tell, military command abandoned you in this hellhole when you missed the emergency evac.",
        "points": 3,
        "skills": [
            {
                "level": 2,
                "name": "gun"
            },
            {
                "level": 2,
                "name": "rifle"
            },
            {
                "level": 2,
                "name": "pistol"
            }
        ],
        "items": {
            "both": [
                "pants_army",
                "army_top",
                "socks",
                "boots_combat",
                "m4a1",
                "223",
                "knife_combat",
                "binoculars",
                "sheath"
            ],
            "male": [
                "boxer_shorts"
            ],
            "female": [
                "sports_bra",
                "boxer_shorts"
            ]
        }
    },
    {
        "type": "profession",
        "ident": "specops",
        "name": "Special Operator",
        "description": "You were the best of the best, the military's finest.  That's why you're still alive, even after all your comrades fell to the undead.  As far as you can tell, military command abandoned you in this hellhole when you missed the emergency evac.",
        "points": 5,
        "skills": [
            {
                "level": 3,
                "name": "gun"
            },
            {
                "level": 3,
                "name": "smg"
            },
            {
                "level": 2,
                "name": "pistol"
            },
            {
                "level": 1,
                "name": "dodge"
            },
            {
                "level": 1,
                "name": "firstaid"
            },
            {
                "level": 1,
                "name": "swimming"
            },
            {
                "level": 1,
                "name": "survival"
            }
        ],
        "items": {
            "both": [
                "pants_army",
                "jacket_army",
                "beret",
                "gloves_tactical",
                "socks",
                "boots_combat",
                "rm2000_smg",
                "suppressor",
                "8mm_fmj",
                "kukri"
            ],
            "male": [
                "boxer_shorts"
            ],
            "female": [
                "sports_bra",
                "boxer_shorts"
            ]
        }
    },
    {
        "type": "profession",
        "ident": "maid",
        "name": {
            "male": "Butler",
            "female": "Maid"
        },
        "description": "You worked in a wealthy household, but after the cataclysm they took a family vacation to an unknown place, leaving you to fend for yourself.",
        "points": 1,
        "skills": [
            {
                "level": 1,
                "name": "cooking"
            },
            {
                "level": 1,
                "name": "driving"
            },
            {
                "level": 2,
                "name": "tailor"
            }
        ],
        "items": {
            "both" : [
                "pocketwatch",
                "knife_butter",
                "socks"
            ],
            "male": [
                "tux",
                "dress_shoes",
                "briefs"
            ],
            "female": [
                "maid_hat",
                "maid_dress",
                "boots",
                "bra",
                "panties"
            ]
        }
    },
    {
        "type": "profession",
        "ident": "medic",
        "name": "Medical Resident",
        "description": "Fresh out of med school, you've got little in the way of practical experience.  You just hope it will be enough if the old adage of 'Doctor, heal thyself' ends up being required.",
        "points": 1,
        "skills": [
            {
                "level": 3,
                "name": "firstaid"
            }
        ],
        "items": {
            "both": [
                "pants",
                "dress_shirt",
                "socks",
                "dress_shoes",
                "coat_lab",
                "water_clean",
                "bandages",
                "bandages",
                "1st_aid",
                "stethoscope"
            ],
            "male": [
                "boxer_shorts"
            ],
            "female": [
                "bra",
                "panties"
            ]
        }
    },
    {
        "type": "profession",
        "ident": "gangster",
        "name": "Gangster",
        "description": "The boss always said he could rely on you to pull through on the tough jobs.  A shame he didn't manage it, himself.  No stranger to a spot of violence, you almost feel at home in this new world already.",
        "points": 3,
        "skills": [
            {
                "level": 2,
                "name": "melee"
            },
            {
                "level": 2,
                "name": "unarmed"
            },
            {
                "level": 2,
                "name": "stabbing"
            },
            {
                "level": 2,
                "name": "gun"
            },
            {
                "level": 2,
                "name": "pistol"
            },
            {
                "level": 2,
                "name": "driving"
            }
        ],
        "items": {
            "both": [
                "suit",
                "bowhat",
                "glock_19",
                "9mm",
                "socks",
                "dress_shoes",
                "cig",
                "switchblade",
                "lighter",
                "mag_porn",
                "sunglasses",
                "holster"
            ],
            "male": [
                "boxer_shorts"
            ],
            "female": [
                "bra",
                "panties"
            ]
        }
    },
    {
        "type": "profession",
        "ident": "security",
        "name": "Security Guard",
        "description": "A low paid security guard, things have suddenly gotten a lot more dangerous than patrolling the grounds warding off potential thieves.  You don't have any particularly useful skills, but you do have some useful equipment since you were on the job when things started going south.",
        "points": 1,
        "items": {
            "both": [
                "pants",
                "socks",
                "boots_combat",
                "flashlight",
                "longshirt",
                "jacket_light",
                "holster",
                "baton",
                "m9",
                "9mm",
                "pockknife",
                "hat_ball"
            ],
            "male": [
                "boxer_shorts"
            ],
            "female": [
                "bra",
                "boy_shorts"
            ]
        }
    },
    {
        "type": "profession",
        "ident": "survivalist",
        "name": "Survivalist",
        "description": "Skilled at surviving off the land far from civilization, your skills are quite likely to come in useful considering civilization is now full of monsters that want you dead.  Your equipment is basic, but versatile - and with your skills, more than you need...  except your canteen's run out!",
        "points": 3,
        "skills": [
            {
                "level": 4,
                "name": "survival"
            },
            {
                "level": 2,
                "name": "traps"
            },
            {
                "level": 2,
                "name": "fabrication"
            },
            {
                "level": 2,
                "name": "cooking"
            },
            {
                "level": 2,
                "name": "firstaid"
            },
            {
                "level": 2,
                "name": "swimming"
            }
        ],
        "items": {
            "both": [
                "flashlight",
                "shorts_cargo",
                "boots",
                "hat_boonie",
                "blazer",
                "tshirt",
                "socks",
                "backpack",
                "knife_rambo",
                "lighter",
                "rope_30",
                "canteen",
                "sheath"
            ],
            "male": [
                "boxer_shorts"
            ],
            "female": [
                "bra",
                "boxer_shorts"
            ]
        }
    },
    {
        "type": "profession",
        "ident": "smoker",
        "name": "Chain Smoker",
        "description": "Everyone at work knew you as the person who always had a cigarette or two in hand.  Now, you're down to a single pack, and you hope you find more soon.  You start out with a strong nicotine addiction.",
        "points": -1,
        "items": {
            "both": [
                "pants",
                "dress_shirt",
                "socks",
                "dress_shoes",
                "cig",
                "lighter"
            ],
            "male": [
                "briefs"
            ],
            "female": [
                "bra",
                "panties"
            ]
        },
        "addictions": [
            {
                "intensity": 10,
                "type": "nicotine"
            }
        ]
    },
    {
        "type": "profession",
        "ident": "crackhead",
        "name": "Crackhead",
        "description": "Cocaine.  It is, indeed, a helluva drug.  You blew your money on some dust, and before you knew it you were turning tricks behind the local CVS just to score one more line.",
        "points": -1,
        "items": {
            "both" :
            [
                "crackpipe",
                "crack",
                "crack",
                "ref_lighter",
                "tank_top"
            ],
            "male": [
                "pants",
                "flip_flops"
            ],
            "female": [
                "skirt",
                "heels"
            ]
        },
        "addictions": [
            {
                "intensity": 20,
                "type": "crack"
            }
        ]
    },
    {
        "type": "profession",
        "ident": "homeless",
        "name": "Hobo",
        "description": "Society drove you to the fringes and set you wandering, with no home, no family, no friends, until you could only find solace in the bottom of a bottle.  But society doesn't mean a thing anymore, and for all the crap thrown your way, you're still standing.  God damn, you need a drink.",
        "points": -1,
        "items": {
            "both": [
                "pants",
                "whiskey",
                "gin",
                "bum_wine",
                "ragpouch",
                "bindle",
                "can_beans",
                "pockknife",
                "matches"
            ],
            "male": [
                "undershirt"
            ],
            "female": [
                "camisole"
            ]
        },
        "addictions": [
            {
                "intensity": 20,
                "type": "alcohol"
            }
        ]
    },
    {
        "type": "profession",
        "ident": "tweaker",
        "name": "Tweaker",
        "description": "You're not entirely sure what happened, but everything has gone to shit, and the only thing running through your head is where you're gonna find your next hit.",
        "points": -2,
        "items": {
            "both": [
                "pants",
                "boxer_shorts"
            ],
            "male": [
                "undershirt"
            ],
            "female": [
                "camisole"
            ]
        },
        "addictions": [
            {
                "intensity": 30,
                "type": "amphetamine"
            }
        ]
    },
    {
        "type": "profession",
        "ident": "cop",
        "name": "Cop",
        "description": "Just a small-town deputy when you got the call, you were still ready to come to the rescue.  Except that soon it was you who needed rescuing - you were lucky to escape with your life.  Who's going to respect your authority when the government this badge represents might not even exist anymore?",
        "points": 2,
        "skills": [
            {
                "level": 3,
                "name": "gun"
            },
            {
                "level": 3,
                "name": "pistol"
            }
        ],
        "items": {
            "both": [
                "pants_army",
                "socks",
                "badge_deputy",
                "sheriffshirt",
                "boots",
                "holster",
                "m1911",
                "45_acp"
            ],
            "male": [
                "boxer_shorts"
            ],
            "female": [
                "bra",
                "boy_shorts"
            ]
        }
    },
    {
        "type": "profession",
        "ident": "salesman",
        "name": "Used Car Salesman",
        "description": "You've been accused of being the sort of person who'd be willing to sell your own mother for a dollar.  It always left you insulted - you've been around the block a time or two, and you'd charge way more than a dollar - and get it, too!",
        "points": 0,
        "skills": [
            {
                "level": 4,
                "name": "barter"
            }
        ],
        "items": {
            "both": [
                "suit",
                "socks",
                "dress_shoes"
            ],
            "male": [
                "briefs"
            ],
            "female": [
                "bra",
                "panties"
            ]
        }
    },
    {
        "type": "profession",
        "ident": "bow_hunter",
        "name": "Bow Hunter",
        "description": "Ever since you were a child you loved hunting, and you soon took a liking to the challenge of hunting with a bow.  Why, if the world ended there's nothing you'd want at your side more than your trusty bow.  So when it did, you made made sure to bring it along.",
        "points": 2,
        "skills": [
            {
                "level": 2,
                "name": "archery"
            }
        ],
        "items": {
            "both": [
                "army_top",
                "socks",
                "boots_steel",
                "pants_cargo",
                "compbow",
                "arrow_cf",
                "knife_hunting",
                "hat_hunting",
                "quiver"
            ],
            "male": [
                "boxer_shorts"
            ],
            "female": [
                "sports_bra",
                "boxer_shorts"
            ]
        }
    },
    {
        "type": "profession",
        "ident": "construction_worker",
        "name": "Handy Man",
        "description": "You used to work at a local hardware store, and you did a lot of home renovations yourself.  Now you look out at the horizon of a ruined world, and wonder - are your meager skills, and the few supplies you grabbed on the way out, sufficient to help it rebuild?",
        "points": 1,
        "skills": [
            {
                "level": 4,
                "name": "carpentry"
            }
        ],
        "items": {
            "both": [
                "tank_top",
                "socks",
                "boots_steel",
                "jeans",
                "hammer",
                "nail",
                "nail",
                "tool_belt"
            ],
            "male": [
                "boxer_shorts"
            ],
            "female": [
                "bra",
                "boxer_shorts"
            ]
        }
    },
    {
        "type": "profession",
        "ident": "lumberjack",
        "name": "Lumberjack",
        "description": "You're a lumberjack, and you're okay.  You felled trees before before the world ended, but suspect the undead aren't nearly as tough.",
        "points": 0,
        "items": {
            "both": [
                "jeans",
                "socks",
                "boots",
                "hat_hunting",
                "jacket_flannel",
                "ax"
            ],
            "male": [
                "boxer_shorts"
            ],
            "female": [
                "bra",
                "boxer_shorts"
            ]
        }
    },
    {
        "type": "profession",
        "ident": "backpacker",
        "name": "Backpacker",
        "description": "You've travelled for a living, sightseeing here and there, and living off your parents' trust fund.  But now they're gone, and the only thing between you and death is the open road and your backpack.",
        "points": 0,
        "items": {
            "both": [
                "backpack_leather",
                "jeans",
                "sneakers",
                "tshirt",
                "socks",
                "fun_survival"
            ],
            "male": [
                "boxer_shorts"
            ],
            "female": [
                "bra",
                "boy_shorts"
            ]
        }
    },
    {
        "type": "profession",
        "ident": "fastfoodcook",
        "name": "Fast Food Cook",
        "description": "You used to work at a fancy fast food joint a week ago, but now you show the meaning of \"fast\" food by running for your life.",
        "points": 0,
        "skills": [
            {
                "level": 1,
                "name": "cooking"
            }
        ],
        "items": {
            "both": [
                "pants",
                "sneakers",
                "tshirt",
                "socks",
                "knife_steak"
            ],
            "male": [
                "briefs"
            ],
            "female": [
                "bra",
                "panties"
            ]
        }
    },
    {
        "type": "profession",
        "ident": "electrician",
        "name": "Electrician",
        "description": "You used to work for some small-time business owners doing minor electrical work, and you just so happened to be working on one of these jokes of an evac shelter when the cataclysm struck.  Unfortunately, you didn't finish wiring anything up except the computer - fat lot of good it's doing you now.",
        "points": 1,
        "skills": [
            {
                "level": 3,
                "name": "electronics"
            }
        ],
        "items": {
            "both": [
                "jumpsuit",
                "socks",
                "boots",
                "tool_belt",
                "flashlight"
            ],
            "male": [
                "briefs"
            ],
            "female": [
                "bra",
                "panties"
            ]
        }
    },
    {
        "type": "profession",
        "ident": "hacker",
        "name": "Computer Hacker",
        "description": "Caffeine pills and all-nighters in front of a computer screen have given you skills in an area that seem, on the face of it, distinctly less-than-useful when the world has ended.  You suppose you can't really get in trouble for fulfilling your dream of hacking into a military mainframe, now.  That's a plus.",
        "points": 1,
        "skills": [
            {
                "level": 4,
                "name": "computer"
            }
        ],
        "items": {
            "both": [
                "pants",
                ["tshirt_text", "allyourbase"],
                "socks",
                "sneakers",
                "portable_game",
                "mbag",
                "laptop"
            ],
            "male": [
                "briefs"
            ],
            "female": [
                "panties"
            ]
        }
    },
    {
        "type": "profession",
        "ident": "student",
        "name": "Student",
        "description": "You were a high school student, but the tests you'll face now will have much higher stakes.  There might even be something useful in one of these books you've been lugging around all year.",
        "points": 1,
        "items": {
            "both": [
                "pants",
                "tshirt",
                "socks",
                "sneakers",
                "ZSG",
                "backpack",
                "textbook_speech",
                "story_book",
                "howto_computer",
                "novel_coa"
            ],
            "male": [
                "boxer_shorts"
            ],
            "female": [
                "bra",
                "boy_shorts"
            ]
        }
    },
    {
        "type": "profession",
        "ident": "svictim",
        "name": "Shower Victim",
        "description": "You were in the middle of a nice, hot shower when the cataclysm struck! You barely managed to escape with some soap and the most massively useful thing ever...  a towel.",
        "points": -1,
        "items": {
            "both": [
                "soap",
                "towel_wet"
            ]
        }
    },
    {
        "type": "profession",
        "ident": "biker",
        "name": "Biker",
        "description": "You spent most of your life on a Harley, and it's only natural you spend the rest of it riding one.",
        "points": 1,
        "skills": [
            {
                "level": 4,
                "name": "driving"
            },
            {
                "level": 1,
                "name": "mechanics"
            }
        ],

        "items": {
            "both": [
                "jeans",
                "tank_top",
                "chaps_leather",
                "socks",
                "boots",
                "bandana",
                "jacket_leather",
                "knife_trench"
            ],
            "male": [
                "boxer_shorts"
            ],
            "female": [
                "bra",
                "boy_shorts"
            ]
        }
    },
    {
        "type": "profession",
        "ident": "dancer",
        "name": "Ballroom Dancer",
        "description": "You used to be a ballroom dancer before the cataclysm, and now you use your skills to save your life.",
        "points": 0,
        "skills": [
            {
                "level": 2,
                "name": "dodge"
            }
        ],
        "items": {
            "both": [
                "socks",
                "dress_shoes"
            ],
            "male": [
                "briefs",
                "tux"
            ],
            "female": [
                "bra",
                "panties",
                "dress"
            ]
        }
    },
    {
        "type" : "profession",
        "ident": "bionic_thief",
        "name": "Bionic Thief",
        "description": "You have done many high profile heists, but your gains mean nothing in this world.  All you have left are the tools of your trade and your impeccable style.",
        "points": 3,
        "CBMs":[
            "bio_batteries",
            "bio_lockpick",
            "bio_fingerhack",
            "bio_power_storage_mkII"
        ],
        "items": {
            "both": [
                "waistcoat",
                "pants",
                "dress_shirt",
                "socks",
                "dress_shoes",
                "gold_watch",
                "briefcase_smg",
                "pda",
                "9mm"
            ],
            "male": [
                "boxer_shorts"
            ],
            "female": [
                "bra",
                "boxer_shorts"
            ]
        }
    },
    {
        "type" : "profession",
        "ident": "bionic_patient",
        "name": "Bionic Patient",
        "description": "When the diagnosis came back positive you signed up for a series of experimental bionic surgeries that saved your life.  Now you're healthier than you ever were before, thanks to a suite of bionic systems powered by standard batteries.  Make the most of your second chance at life.",
        "points": 3,
        "CBMs":[
            "bio_leukocyte",
            "bio_blood_anal",
            "bio_blood_filter",
            "bio_batteries",
            "bio_power_storage_mkII"
        ],
        "items":{
            "both": [
                "jeans",
                "tshirt",
                "socks",
                "sneakers",
                "battery"
            ],
            "male": [
                "briefs"
            ],
            "female": [
                "bra",
                "panties"
            ]
        }
    },
    {
        "type" : "profession",
        "ident": "patient",
        "name": "Patient",
        "description": "When the diagnosis came back positive, you were willing to fight to keep living. Now, you must renew your vow of tenacity in these new times.",
        "points": -2,
        "items":{
            "both": [
                "jeans",
                "tshirt",
                "socks",
                "sneakers"
            ],
            "male": [
                "briefs"
            ],
            "female": [
                "bra",
                "panties"
            ]
        },
        "flags" : ["SCEN_ONLY"]
    },
    {
        "type" : "profession",
        "ident": "mutant_patient",
        "name": "Unwilling Mutant",
        "description": "During the panic of the Cataclysm, one of the lab technicians (feeling remorse for their part in the experiments forced on you and your genetic makeup) set you free.",
        "points": -1,
        "items":{
            "both": [
                "subsuit_xl"
            ],
            "male": [
                "briefs"
            ],
            "female": [
                "bra",
                "panties"
            ]
        },
        "flags": ["SCEN_ONLY"]
    },
    {
        "type" : "profession",
        "ident": "mutant_volunteer",
        "name": "Volunteer Mutant",
        "description": "Your dreams of becoming a super-human mutant through genetic alteration may have fallen a bit short, but when the Cataclysm struck, you and the scientists were ready to put your new body to the test.",
        "points": 1,
        "skills": [
            {
                "level": 2,
                "name": "cooking"
            },
            {
                "level": 2,
                "name": "electronics"
            }
        ],
        "items": {
            "both": [
                "dress_shirt",
                "pants",
                "socks",
                "boots",
                "coat_lab",
                "glasses_safety"
            ],
            "male": [
                "briefs"
            ],
            "female": [
                "bra",
                "panties"
            ]
        },
        "flags": ["SCEN_ONLY"]
    },
    {
        "type" : "profession",
        "ident": "bionic_worker",
        "name": "Industrial Cyborg",
        "description": "For better or for worse, bionic augmentation has turned you into a walking power tool.  Upgraded with a standard industrial-grade manual labor surgery and training package, you are augmented with bionic muscles and an integrated toolset, both powered by standard batteries.",
        "points": 5,
        "skills": [
            {
                "level": 1,
                "name": "fabrication"
            },
            {
                "level": 1,
                "name": "carpentry"
            },
            {
                "level": 1,
                "name": "mechanics"
            }
        ],
        "CBMs":[
            "bio_tools",
            "bio_hydraulics",
            "bio_batteries",
            "bio_power_storage_mkII"
        ],
        "items":{
            "both": [
                "socks",
                "tshirt",
                "jeans",
                "leather_belt",
                "boots_steel",
                "fire_gauntlets",
                "goggles_welding",
                "hat_hard"
            ],
            "male": [
                "briefs"
            ],
            "female": [
                "sports_bra",
                "panties"
            ]
        }
    },
    {
        "type" : "profession",
        "ident": "bionic_athlete",
        "name": "Bionic Athlete",
        "description": "It's a shame the apocalypse happened; you'll never get a shot at the Cyberolympics.  Now the only thing between you and death by zombie is your freakish cyborg strength.",
        "points": 5,
        "CBMs":[
            "bio_str_enhancer",
            "bio_adrenaline",
            "bio_hydraulics",
            "bio_metabolics",
            "bio_power_storage_mkII"
        ],
        "items":{
            "both": [
                "socks",
                "under_armor_shorts",
                "under_armor",
                "tshirt",
                "shorts",
                "lowtops",
                "fanny",
                "protein_drink"
            ],
            "male": [
                "briefs"
            ],
            "female": [
                "sports_bra",
                "panties"
            ]
        }
    },
    {
        "type" : "profession",
        "ident": "bionic_cop",
        "name": "Bionic Police Officer",
        "description": "Mortally injured in the line of duty, you were resurrected by the surgeons from the department's revolutionary Cybercop program.  Now, in these lawless times, you are truly the future of law enforcement.",
        "points": 5,
        "CBMs":[
            "bio_armor_torso",
            "bio_armor_legs",
            "bio_armor_arms",
            "bio_targeting",
            "bio_infrared",
            "bio_metabolics",
            "bio_power_storage_mkII"
        ],
        "skills": [
            {
                "level": 1,
                "name": "gun"
            },
            {
                "level": 1,
                "name": "pistol"
            }
        ],
        "items":{
            "both": [
                "tac_fullhelmet",
                "chestrig",
                "pants_cargo",
                "under_armor",
                "socks",
                "boots",
                "badge_deputy",
                "holster",
                "l_mp_9mm",
                "9mmP",
                "9mmP",
                "spare_mag"
            ],
            "male": [
                "boxer_shorts"
            ],
            "female": [
                "sports_bra",
                "boxer_shorts"
            ]
        }
    },
    {
        "type": "profession",
        "ident": "bionic_firefighter",
        "name": "Bionic Firefighter",
        "description": "As a second-generation augmented firefighter, you have been cybernetically enhanced to operate in the most dire of emergency situations.  The end of the world definitely counts as a dire situation.",
        "points": 5,
        "CBMs":[
            "bio_climate",
            "bio_heatsink",
            "bio_purifier",
            "bio_infrared",
            "bio_faraday",
            "bio_batteries",
            "bio_power_storage_mkII",
            "bio_power_storage_mkII"
        ],
        "skills": [
            {
                "level": 2,
                "name": "melee"
            },
            {
                "level": 1,
                "name": "firstaid"
            },
            {
                "level": 1,
                "name": "swimming"
            }
        ],
        "items": {
            "both": [
                "bunker_pants",
                "fireman_belt",
                "bunker_coat",
                "nomex_socks",
                "boots_bunker",
                "fire_gauntlets",
                "glasses_safety"
            ],
            "male": [
                "boxer_shorts"
            ],
            "female": [
                "sports_bra",
                "boxer_shorts"
            ]
        }
    },
    {
        "type" : "profession",
        "ident": "bionic_mentat",
        "name": "Bionic Boffin",
        "description": "Prior to the apocalypse you were employed by a major international corporation as a representative and technical advisor, utilizing the incredible power of your cybernetically augmented mind.",
        "points": 4,
        "CBMs":[
            "bio_int_enhancer",
            "bio_face_mask",
            "bio_watch",
            "bio_memory",
            "bio_batteries",
            "bio_power_storage_mkII"
        ],
        "skills": [
            {
                "level": 2,
                "name": "barter"
            },
            {
                "level": 2,
                "name": "speech"
            }
        ],
        "items":{
            "both": [
                "socks",
                "suit",
                "dress_shoes",
                "gold_watch",
                "briefcase",
                "pda",
                "file",
                "teleumbrella"
            ],
            "male": [
                "boxer_shorts"
            ],
            "female": [
                "bra",
                "panties"
            ]
        }
    },
    {
        "type": "profession",
        "ident": "bio_soldier",
        "name": "Bionic Soldier",
        "description": "You are the result of one of the military's latest and final research programs, a prototype cyborg soldier.  You're still alive thanks to your augmentations, even after all your comrades fell to the undead.",
        "points": 5,
        "CBMs":[
            "bio_targeting",
            "bio_purifier",
            "bio_carbon",
            "bio_geiger",
            "bio_adrenaline",
            "bio_night_vision",
            "bio_metabolics",
            "bio_power_storage_mkII"
        ],
        "skills": [
            {
                "level": 1,
                "name": "gun"
            },
            {
                "level": 1,
                "name": "rifle"
            },
            {
                "level": 1,
                "name": "pistol"
            },
            {
                "level": 1,
                "name": "dodge"
            }
        ],
        "items": {
            "both": [
                "pants_army",
                "socks",
                "jacket_army",
                "boots_combat",
                "rm51_assault_rifle",
                "8mm_fmj",
                "8mm_fmj"
            ],
            "male": [
                "boxer_shorts"
            ],
            "female": [
                "sports_bra",
                "boxer_shorts"
            ]
        }
    },
    {
        "type" : "profession",
        "ident": "bionic_spy",
        "name": "Bionic Agent",
        "description": "Your body has several bionics worth millions of dollars, paid for by public taxes.  The government has turned you into an infiltration and recon specialist: you have night vision, an alarm and a hacking module.  And it all runs off piles and piles of everyday household batteries.",
        "points": 3,
        "CBMs":[
            "bio_fingerhack",
            "bio_alarm",
            "bio_night_vision",
            "bio_batteries",
            "bio_power_storage_mkII"
        ],
        "items": {
            "both": [
                "dress_shoes",
                "socks",
                "suit"
            ],
            "male": [
                "briefs"
            ],
            "female": [
                "bra",
                "panties"
            ]
        }
    },
    {
        "type" : "profession",
        "ident": "bionic_hitman",
        "name": "Bionic Assassin",
        "description": "The product of millions of dollars of clandestine research, you are a bionic sleeper agent capable of silently eliminating your target while maintaining an innocuous appearance.",
        "points": 5,
        "CBMs":[
            "bio_blade",
            "bio_shock",
            "bio_face_mask",
            "bio_torsionratchet",
            "bio_power_storage_mkII"
        ],
        "skills": [
            {
                "level": 1,
                "name": "melee"
            },
            {
                "level": 1,
                "name": "unarmed"
            },
            {
                "level": 2,
                "name": "speech"
            }
        ],
        "items": {
            "both": [
                "dress_shoes",
                "dress_shirt",
                "wristwatch"
            ],
            "male": [
                "briefs",
                "socks",
                "pants"
            ],
            "female": [
                "bra",
                "panties",
                "stockings",
                "skirt"
            ]
        }
    },
    {
        "type" : "profession",
        "ident": "faulty_bionic",
        "name": "Failed Cyborg",
        "description": "Your body is a wreck of bionic parts.  You have a large capacity for power, but are filled with broken bionics.  At least your ethanol power supply still works.",
        "points": -2,
        "CBMs":[
            "bio_drain",
            "bio_noise",
            "bio_dis_acid",
            "bio_dis_shock",
            "bio_ethanol",
            "bio_power_storage_mkII",
            "bio_power_storage_mkII"
        ],
        "items": {
            "both": [
                "socks",
                "sneakers",
                "jeans",
                "tshirt",
                "ear_plugs"
            ],
            "male": [
                "briefs"
            ],
            "female": [
                "bra",
                "panties"
            ]
        }
    },
    {
        "type" : "profession",
        "ident": "bionic_customer",
        "name": "Commercial Cyborg",
        "description": "You always had to have the latest and best gadgets and gizmos, so is it any wonder that you upgraded your flesh along with your smart phone? Only time will tell if your status as a marvel of bionic technology will be enough to ensure your survival after the apocalypse.",
        "points": 5,
        "CBMs":[
            "bio_tools",
            "bio_flashlight",
            "bio_storage",
            "bio_watch",
            "bio_batteries",
            "bio_power_storage_mkII"
        ],
        "items": {
            "both": [
                "sneakers",
                "tshirt"
            ],
            "male": [
                "briefs",
                "socks",
                "pants"
            ],
            "female": [
                "bra",
                "panties",
                "stockings",
                "skirt"
            ]
        }
    },
    {
        "type" : "profession",
        "ident" : "hitchhiker",
        "name" : "Hitchhiker",
        "description": "Your house has been demolished and your planet destroyed, but at least you still have your towel.",
        "points" : -1,
        "items" : {
            "both": [
                "house_coat",
                "towel",
                "guidebook"
            ],
            "male": [
                "boxer_shorts"
            ],
            "female": [
                "bra",
                "boxer_shorts"
            ]
        }
    },
    {
        "type": "profession",
        "ident": "trapper",
        "name": "Trapper",
        "description": "You spent most of your life trapping with your father.  Both of you made a decent living off of your catches, and trapping tutorials.  Hopefully, your skills will come in useful against less conventional game.",
        "points": 1,
        "skills": [
            {
                "level": 4,
                "name": "traps"
            }
        ],
        "items": {
            "both": [
                "jeans",
                "socks",
                "boots",
                "hat_hunting",
                "jacket_flannel",
                "beartrap",
                "knife_hunting",
                "tobacco",
                "rolling_paper",
                "matches"
            ],
            "male": [
                "boxer_shorts"
            ],
            "female": [
                "bra",
                "boxer_shorts"
            ]
        }
    },
    {
        "type": "profession",
        "ident": "blacksmith",
        "name": "Blacksmith",
        "description": "You were going through your community college's metalsmithing program when the world ended.  You ran into trouble coming out of class - but managed to keep ahold of the equipment you were carrying at the time.",
        "points": 1,
        "skills": [
            {
                "level": 4,
                "name": "fabrication"
            }
        ],
        "items": {
            "both": [
                "jeans",
                "socks",
                "boots",
                "tank_top",
                "apron_leather",
                "fire_gauntlets",
                "hammer"
            ],
            "male": [
                "briefs"
            ],
            "female": [
                "bra",
                "panties"
            ]
        }
    },
    {
        "type": "profession",
        "ident": "clown",
        "name": "Clown",
        "description": "All you ever wanted was to make people laugh.  Dropping out of school and performing at kids' parties was a dream come true until the world ended.  There's precious few balloon animals in your future now.",
        "points": -1,
        "items": {
            "both": [
                "clown_suit",
                "socks",
                "clownshoes",
                "airhorn"
            ],
            "male": [
                "briefs"
            ],
            "female": [
                "bra",
                "panties"
            ]
        }
    },
    {
        "type": "profession",
        "ident": "lost_sub",
        "name": "Lost Submissive",
        "description": "Early in the rush to safety, you were separated from your master by cruel fate.  Now you are on your own with nothing to your name but a suit of really kinky black leather.  Unfortunately, there's no safewords in the apocalypse.",
        "points": -1,
        "items": {
            "both" : [
                "bondage_suit",
                "bondage_mask",
                "boots",
                "leather_belt",
                "candle",
                "matches"
            ]
        }
    },
    {
        "type": "profession",
        "ident": "senior",
        "name": "Senior Citizen",
        "description": "You haven't seen this much blood since the war.  The whole world's gone crazy! They ate your grandkids! But dagnabbit, you'll make them all pay for what they've done.",
        "points": 0,
        "items": {
            "both": [
                "tobacco",
                "pipe_tobacco",
                "ref_lighter",
                "socks",
                "dress_shoes",
                "cane"
            ],
            "male": [
                "briefs",
                "dress_shirt",
                "pants_checkered",
                "pocketwatch"
            ],
            "female": [
                "panties",
                "bra",
                "dress",
                "gold_watch"
            ]
        }
    },
    {
        "type": "profession",
        "ident": "cosplay",
        "name": "Otaku",
        "description": "Late nights with friends watching anime and eating snacks has prepared you for the premier anime convention in the Northeast.  It just had to be the day of the apocalypse.  At least you were ready in case your costume tore.",
        "points": 1,
        "items": {
            "both": [
                "shorts",
                "socks",
                "sneakers",
                "tank_top",
                "sewing_kit",
                "mbag",
                "fur_cat_ears",
                "fur_cat_tail",
                "fur_collar",
                "cheeseburger"
            ],
            "male": [
                "briefs"
            ],
            "female": [
                "bra",
                "panties"
            ]
        }
    },
    {
        "type": "profession",
        "ident": "goalie",
        "name": "Hockey Player",
        "description": "You were a minor-league hockey goalie before the rest of your team became zombies.  It's just you and your hockey equipment versus the undead, but at least you can cross-check them now.",
        "points": 0,
        "items": {
            "both": [
                "mask_hockey",
                "hockey_stick",
                "jersey",
                "pants",
                "socks",
                "sneakers",
                "mouthpiece",
                "puck"
            ],
            "male": [
                "briefs"
            ],
            "female": [
                "sports_bra",
                "panties"
            ]
        }
    },
    {
        "type": "profession",
        "ident": "batter",
        "name": "Baseball Player",
        "description": "You were a batter on a local minor league team before the cataclysm.  You escaped with your equipment, but how long can you survive until your innings are up?",
        "points": 0,
        "items": {
            "both": [
                "bat",
                "helmet_ball",
                "dress_shirt",
                "pants",
                "socks",
                "cleats",
                "mouthpiece",
                "baseball"
            ],
            "male": [
                "briefs"
            ],
            "female": [
                "sports_bra",
                "panties"
            ]
        }
    },
    {
        "type": "profession",
        "ident": "linebacker",
        "name": "Football Player",
        "description": "You were the star player for the local football team, adored by teammates and fans alike.  Now they just adore your brain.  You've still got your bulky football gear on.",
        "points": 0,
        "items": {
            "both": [
                "football_armor",
                "tank_top",
                "helmet_football",
                "pants",
                "socks",
                "cleats",
                "mouthpiece",
                "football"
            ],
            "male": [
                "briefs"
            ],
            "female": [
                "sports_bra",
                "panties"
            ]
        }
    },
    {
        "type": "profession",
        "ident": "golfer",
        "name": "Golfer",
        "description": "A birdie is one under par, but how much is a zombie? Your clubhouse was overrun by the undead, and you fled with your trusty driving wedge.",
        "points": 0,
        "items": {
            "both": [
                "hat_ball",
                "dress_shirt",
                "pants",
                "socks",
                "sneakers",
                "golf_club"
            ],
            "male": [
                "briefs"
            ],
            "female": [
                "sports_bra",
                "panties"
            ]
        }
    },
    {
        "type": "profession",
        "ident": "spouse",
        "name": {
            "male": "Groom",
            "female": "Bride"
        },
        "description": "The cataclysm struck on the big day and you escaped with nothing but your wedding attire.  Cold feet? You'd just like to keep your feet attached!",
        "points": -1,
        "items" : {
            "male": [
                "tux",
                "socks",
                "dress_shoes",
                "briefs"
            ],
            "female": [
                "dress_wedding",
                "stockings",
                "dress_shoes",
                "bra",
                "panties"
            ]
        }
    },
    {
        "type": "profession",
        "ident": "punkrockgirl",
        "name": {
            "male": "Punk Rock Dude",
            "female": "Punk Rock Girl"
        },
        "description": "The apocalypse has been your psychotic dream come true.  Now that the system is dead, it's time to party among the bones of the world!",
        "points": 0,
        "items": {
            "both": [
                "trenchcoat",
                "gloves_fingerless",
                "socks",
                "boots_combat",
                "weed",
                "tobacco",
                "rolling_paper",
                "mp3",
                "ref_lighter"
            ],
            "male": [
                "pants_cargo",
                "tank_top",
                "boxer_shorts"
            ],
            "female": [
                "skirt",
                "corset",
                "boxer_shorts"
            ]
        }
    },
    {
        "type": "profession",
        "ident": "firefighter",
        "name": "Firefighter",
        "description": "As a first responder you were direct witness to the gutwrenching horrors of the apocalypse.  Separated from most of your equipment and your unit while on call, you were forced to fight your way to safety with little more than your trusty iron and bunker gear to protect you.",
        "points": 2,
        "skills": [
            {
                "level": 2,
                "name": "melee"
            },
            {
                "level": 1,
                "name": "firstaid"
            },
            {
                "level": 1,
                "name": "swimming"
            }
        ],
        "items": {
            "both": [
                "bunker_pants",
                "fireman_belt",
                "bunker_coat",
                "nomex_socks",
                "boots_bunker",
                "fire_gauntlets",
                "glasses_safety",
                "firehelmet",
                "halligan",
                "pocketwatch"
            ],
            "male": [
                "boxer_shorts"
            ],
            "female": [
                "bra",
                "boxer_shorts"
            ]
        }
    },
    {
        "type": "profession",
        "ident": "skaboy",
        "name": {
            "male": "Rude Boy",
            "female": "Rude Girl"
        },
        "description": "Your ska band broke up after the drummer became a zombie, now you're alone in the cataclysm with some cigarettes and your mp3 player.",
        "points": 0,
        "items": {
            "both": [
                "dress_shirt",
                "skinny_tie",
                "sunglasses",
                "pants",
                "socks",
                "dress_shoes",
                "rolling_paper",
                "tobacco",
                "mp3",
                "ref_lighter"
            ],
            "male": [
                "briefs"
            ],
            "female": [
                "bra",
                "panties"
            ]
        }
    },
    {
        "type": "profession",
        "ident": "postman",
        "name": "Mail Carrier",
        "description": "Your skill at avoiding dogs and discarded children's toys while delivering the mail gives you an edge in your new role as a survivor.",
        "points": 1,
        "skills": [
            {
                "level": 1,
                "name": "driving"
            },
            {
                "level": 1,
                "name": "dodge"
            }
        ],
        "items": {
            "both": [
                "postman_hat",
                "postman_shirt",
                "mbag",
                "wristwatch",
                "leather_belt",
                "postman_shorts",
                "socks",
                "sneakers"
            ],
            "male": [
                "briefs"
            ],
            "female": [
                "bra",
                "panties"
            ]
        }
    },
    {
        "type": "profession",
        "ident": "convict",
        "name": "Convict",
        "description": "The cataclysm gave you a chance to escape, but freedom comes with a steep price.",
        "points": 0,
        "skills": [
            {
                "level": 1,
                "name": "melee"
            }
        ],
        "items": {
            "both": [
                "striped_shirt",
                "striped_pants",
                "glass_shiv"
            ],
            "male": [
                "briefs"
            ],
            "female": [
                "bra",
                "panties"
            ]
        }
    },
    {
        "type": "profession",
        "ident": "razorgirl",
        "name": {
            "male": "Razor Boy",
            "female": "Razor Girl"
        },
        "description": "Through a series of painful and expensive surgeries you became a walking bionic weapon, your services as a mercenary available to the highest bidder.  Now that the world has ended, those bionic enhancements may spell the difference between life and death.",
        "points": 5,
        "CBMs":[
            "bio_razors",
            "bio_armor_eyes",
            "bio_sunglasses",
            "bio_dex_enhancer",
            "bio_ears",
            "bio_carbon"
        ],
        "skills": [
            {
                "level": 2,
                "name": "melee"
            },
            {
                "level": 2,
                "name": "unarmed"
            },
            {
                "level": 2,
                "name": "dodge"
            }
        ],
        "items": {
            "both": [
                "socks",
                "tank_top",
                "jacket_leather",
                "pants_leather",
                "boots",
                "gloves_fingerless",
                "gum"
            ],
            "male": [
                "briefs"
            ],
            "female": [
                "sports_bra",
                "boy_shorts"
            ]
        }
    },
    {
        "type": "profession",
        "ident": "cyberjunkie",
        "name": "Cyberjunkie",
        "description": "Long ago your lifelong infatuation with bionic enhancement lead you into a shady world of back-alley bionic clinics and self-installed secondhand CBMs.  The world has moved on but your posthuman hunger still cries out to be fed; where will you get your bionic fix now?",
        "points": 0,
        "CBMs":[
            "bio_itchy",
            "bio_shakes",
            "bio_leaky",
            "bio_sleepy",
            "bio_trip",
            "bio_spasm",
            "bio_furnace",
            "bio_power_storage_mkII",
            "bio_painkiller",
            "bio_climate"
        ],
        "skills": [
            {
                "level": 1,
                "name": "electronics"
            },
            {
                "level": 1,
                "name": "firstaid"
            },
            {
                "level": 1,
                "name": "mechanics"
            }
        ],
        "items": {
            "both": [
                "tank_top",
                "shorts",
                "lowtops",
                "aspirin",
                "tobacco",
                "rolling_paper",
                "lighter"
            ],
            "male": [
                "briefs"
            ],
            "female": [
                "camisole",
                "panties"
            ]
        }
    },
    {
        "type": "profession",
        "ident": "cykotic",
        "name": "Bionic Monster",
        "description": "Completely overtaken by bionic-induced psychosis, you are a deformed posthuman monster who had no place in society.  But now, where once you were forced to hide in the shadows, you find in this new desolation a world where even a creature such as yourself might find its niche.",
        "points": 0,
        "CBMs":[
            "bio_deformity",
            "bio_voice",
            "bio_thumbs",
            "bio_leaky",
            "bio_trip",
            "bio_noise",
            "bio_metabolics",
            "bio_power_storage_mkII",
            "bio_scent_vision",
            "bio_claws",
            "bio_digestion"
        ],
        "skills": [
            {
                "level": 1,
                "name": "melee"
            },
            {
                "level": 1,
                "name": "unarmed"
            },
            {
                "level": 1,
                "name": "survival"
            }
        ],
        "items": {
            "both": [
                "tank_top",
                "shorts_cargo",
                "footrags",
                "gloves_wraps",
                "hat_cotton",
                "bandana",
                "hat_noise_cancelling"
            ]
        }
    },
    {
        "type": "profession",
        "ident": "lawyer",
        "name": "Lawyer",
        "description": "Now instead of complaining about your fees, your clients try to eat your brain.  You can't tell which one is worse though.",
        "points": 1,
        "skills": [
            {
                "level": 1,
                "name": "barter"
            },
            {
                "level": 2,
                "name": "speech"
            }
        ],
        "items": {
            "both": [
                "suit",
                "skinny_tie",
                "tieclip",
                "socks",
                "dress_shoes",
                "wristwatch",
                "cell_phone",
                "pda",
                "briefcase",
                "money_bundle",
                "file"
            ],
            "male": [
                "briefs"
            ],
            "female": [
                "bra",
                "panties"
            ]
        }
    },
    {
        "type": "profession",
        "ident": "blackbelt_novice",
        "name": "Novice Martial Artist",
        "description": "You were on your way to the dojo for your first lesson when the world ended.  And you really wanted to learn how to swim, too.",
        "points": -1,
        "items": {
            "both": [
                "karate_gi",
                "judo_belt_white",
                "mouthpiece",
                "socks",
                "sneakers"
            ],
            "male": [
                "boxer_shorts"
            ],
            "female": [
                "sports_bra",
                "boy_shorts"
            ]
        }
    },
    {
        "type": "profession",
        "ident": "blackbelt_intermediate",
        "name": "Martial Artist",
        "description": "'Drop the martial arts!', they said.  'Learn a skill for the REAL world!', they said.  Well, you're about to show them! SHOW THEM ALL!",
        "points": 2,
        "skills": [
            {
                "level": 2,
                "name": "melee"
            },
            {
                "level": 2,
                "name": "unarmed"
            },
            {
                "level": 2,
                "name": "dodge"
            }
        ],
        "items": {
            "both": [
                "karate_gi",
                "judo_belt_orange",
                "mouthpiece",
                "socks",
                "sneakers"
            ],
            "male": [
                "boxer_shorts"
            ],
            "female": [
                "sports_bra",
                "boy_shorts"
            ]
        }
    },
    {
        "type": "profession",
        "ident": "blackbelt",
        "name": "Blackbelt",
        "description": "As the world ends, you alone stand against the coming darkness with your fists of steel.",
        "points": 8,
        "skills": [
            {
                "level": 8,
                "name": "melee"
            },
            {
                "level": 8,
                "name": "unarmed"
            },
            {
                "level": 8,
                "name": "dodge"
            }
        ],
        "items": {
            "both": [
                "karate_gi",
                "judo_belt_black",
                "mouthpiece",
                "geta"
            ],
            "male": [
                "boxer_shorts"
            ],
            "female": [
                "sports_bra",
                "boy_shorts"
            ]
        }
    },
    {
        "type": "profession",
        "ident": "pizzaboy",
        "name": {
            "male": "Pizza Delivery Boy",
            "female": "Pizza Delivery Girl"
        },
        "description": "You were delivering the last pizza of the night to the local cryogenics lab when the cataclysm hit.  Fleeing to the nearest shelter, you find yourself with only your wits and some leftover pizza.  And they didn't even leave a tip!",
        "points": 1,
        "skills": [
            {
                "level": 4,
                "name": "driving"
            },
            {
                "level": 1,
                "name": "barter"
            },
            {
                "level": 1,
                "name": "speech"
            }
        ],
        "items": {
            "both": [
                "hat_ball",
                "tshirt",
                "jeans",
                "jacket_light",
                "socks",
                "sneakers",
                "pizza_veggy",
                "pizza_meat",
                "money_bundle",
                "weed",
                "mbag"
            ],
            "male": [
                "briefs"
            ],
            "female": [
                "bra",
                "boy_shorts"
            ]
        }
    },

   {
        "type": "profession",
        "ident": "archaeologist",
        "name": "Archaeologist",
        "description": "While on your way to a long-lost temple following a clue from your dead grandfather's journal, the ground started to shake uncontrollably.  Getting a bad feeling about the situation, you head to the nearest shelter.",
        "points": 5,
                "skills": [
            {
                "level": 2,
                "name": "melee"
            },
            {
                "level": 2,
                "name": "gun"
            }
        ],
        "items": {
            "both": [
                "undershirt",
                "leather_belt",
                "socks",
                "boots",
                "pants",
                "jacket_leather",
                "holster",
                "sw_619",
                "38_special",
                "bullwhip",
                "mbag",
                "fedora",
                "spiral_stone"
            ],
            "male": [
                "briefs"
            ],
            "female": [
                "bra",
                "panties"
            ]
        }
    },
    {
        "type": "profession",
        "ident": "rollerderby",
        "name": "Roller Derby Player",
        "description": "You were hell on wheels prior to the apocalypse.  Now the rest of your team is dead, and you probably wouldn't have lived this long if not for your penchant for high-speed violence.  Things are looking grim; how long can you race laps around the undead before you get blocked for good?",
        "points": 2,
                "skills": [
            {
                "level": 1,
                "name": "melee"
            },
            {
                "level": 1,
                "name": "unarmed"
            },
            {
                "level": 1,
                "name": "dodge"
            }
        ],
        "items": {
            "both": [
                "under_armor_shorts",
                "under_armor",
                "socks",
                "elbow_pads",
                "knee_pads",
                "mouthpiece",
                "gloves_fingerless",
                "helmet_skid",
                "rollerskates"
            ],
            "male": [
                "briefs"
            ],
            "female": [
                "sports_bra",
                "panties"
            ]
        }
    },

    {
        "type": "profession",
        "ident": "farmer",
        "name": "Farmer",
        "description": "You were making a living by raising crops, when the cataclysm struck.  Now, with your trusty hoe and some seeds it's time to rebuild the Earth, one plant at a time.",
        "points": 1,
        "items": {
            "both": [
                "jeans",
                "tshirt",
                "backpack",
                "multitool",
                "hoe",
                "socks",
                "boots",
                "seed_blueberries",
                "seed_strawberries",
                "seed_wheat",
                "seed_hops",
                "seed_barley",
                "seed_sugar_beet",
                "seed_tomato"
            ],
            "male": [
                "boxer_shorts"
            ],
            "female": [
                "bra",
                "panties"
            ]
        }
    },
    {
        "type": "profession",
        "ident": "national_guard",
        "name": "National Guard",
        "description": "Your National Guard unit was activated when the epidemic struck.  Despite your best efforts you did not manage to meet up with them before all communications ceased and you found yourself alone amongst the dead.",
        "points": 4,
        "skills": [
            {
                "level": 1,
                "name": "gun"
            },
            {
                "level": 1,
                "name": "firstaid"
            }
        ],
        "items": {
            "both": [
                "shorts",
                "tshirt",
                "socks",
                "lowtops",
                "gobag"
            ],
            "male": [
                "boxer_shorts"
            ],
            "female": [
                "bra",
                "panties"
            ]
        }
    },
    {
        "type": "profession",
        "ident": "winter_survivor",
        "name" : "Hardened Survivor",
        "description" : "One of the lucky few who escaped the cataclysm, you made a life for yourself living off nature's bounties and what you could get outside the death traps of the large city.",
        "points" : 6,
        "skills": [
            {
                "level": 5,
                "name": "survival"
            },
            {
                "level": 5,
                "name": "fabrication"
            },
            {
                "level": 5,
                "name": "melee"
            },
            {
                "level" : 4,
                "name" : "tailor"
            },
            {
                "level": 3,
                "name": "archery"
            }
        ],

        "items": {
            "both": [
                "survivor_vest",
                "wsurvivor_suit",
                "socks",
                "boots_wsurvivor",
                "hood_wsurvivor",
                "gloves_wsurvivor",
                "quiver_large",
                "crossbow",
                "bolt_wood",
                "bolt_wood",
                "mess_kit",
                "kukri"
            ],
            "male": [
                "boxer_shorts"
            ],
            "female": [
                "sports_bra",
                "panties"
            ]
        },
        "flags" : ["SCEN_ONLY"]
    },
    {
        "type": "profession",
        "ident": "winter_scavenger",
        "name" : "Hardened Scavenger",
        "description" : "One of the lucky few who escaped the cataclysm, you made a life for yourself on the ruins of others. Whether by force, guile, or luck, you've obtained the best gear you could find.",
        "points" : 8,
        "skills": [
            {
                "level": 5,
                "name": "melee"
            },
            {
                "level": 5,
                "name": "gun"
            },
            {
                "level": 3,
                "name": "dodge"
            },
            {
                "level" : 4,
                "name" : "mechanics"
            },
            {
                "level": 3,
                "name": "rifle"
            }
        ],

        "items": {
            "both": [
                "pants_army",
                "sleeveless_trenchcoat",
                "socks",
                "boots_combat",
                "tac_helmet",
                "gloves_tactical",
                "rucksack",
                "scar_h",
                "762_51",
                "katana",
                "scabbard"
            ],
            "male": [
                "boxer_shorts"
            ],
            "female": [
                "sports_bra",
                "panties"
            ]
        },
        "flags" : ["SCEN_ONLY"]
    },{
        "type": "profession",
        "ident": "mall_cop",
        "name": "Mall Security",
        "description": "A mall security guard. You don't have any useful skills, other than some basic training for your job. You do however have your trusty tazer, baton, and pocket knife.",
        "points": 0,
        "items": {
            "both": [
                "pants",
                "socks",
                "boots",
                "flashlight",
                "longshirt",
                "jacket_light",
                "baton",
                "tazer",
                "battery",
                "pockknife"
            ],
            "male": [
                "boxer_shorts"
            ],
            "female": [
                "bra",
                "boy_shorts"
            ]
        }
    },
    {
        "type": "profession",
        "ident": "fisher",
        "name": "Fisher",
        "description": "You spent most of your days just fishing in the swamps getting by quietly on what you caught. You found the buzzing of insects enjoyable, but they got bigger and more mean. Now their horrible noises have you spooked- you just hope the fish aren't as nasty.",
        "points": 2,
        "skills": [
            {
                "level": 2,
                "name": "swimming"
            },
            {
                "level": 2,
                "name": "survival"
            }
        ],
        "items": {
            "both": [
                "jeans",
                "tank_top",
                "socks",
                "fishing_waders",
                "knife_hunting",
                "moonshine",
                "lighter",
                "fishing_rod_professional",
                "fish_trap",
                "vest",
                "hat_boonie",
                "jacket_flannel"
            ],
            "male": [
                "boxer_shorts"
            ],
            "female": [
                "bra",
                "panties"
            ]
        }
    }
]<|MERGE_RESOLUTION|>--- conflicted
+++ resolved
@@ -1,9 +1,6 @@
 [
-<<<<<<< HEAD
-    {
-=======
-        {
->>>>>>> 74114409
+    {
+
             "type": "profession",
             "ident": "bionic_prepper",
             "name": "Bionic Prepper",
@@ -55,7 +52,7 @@
                     "boxer_shorts"
                 ]
             }
-        },
+    },
     {
         "type": "profession",
         "ident": "unemployed",
