[
  {
    "type": "item_group",
    "id": "hardware",
    "//": "A general hardware group for retail, workshops, etc.",
    "items": [
      { "group": "tools_general", "prob": 50 },
      { "group": "supplies_hardware", "prob": 50 },
      { "group": "hardware_clothing", "prob": 10 },
      [ "survnote", 1 ]
    ]
  },
  {
    "type": "item_group",
    "id": "mischw",
    "//": "A general hardware group for retail, workshops, etc., with an odd assortment of extra items.",
    "//2": "often spawns a box to hold everything, sometimes a plastic sheet to cover it, and then some stuff in the box.",
    "subtype": "collection",
    "items": [
<<<<<<< HEAD
      { "distribution": [ { "item": "box_medium", "prob": 75 }, { "item": "box_large", "prob": 25 } ], "prob": 60 },
      [ "plastic_sheet", 25 ],
=======
      { "distribution": [ [ "box_medium", 75 ], [ "box_large", 25 ] ], "prob": 25 },
      [ "plastic_sheet", 10 ],
>>>>>>> 1a3dacdc
      {
        "distribution": [
          { "group": "tools_general", "prob": 90 },
          { "group": "supplies_hardware", "prob": 50 },
          { "group": "hardware_clothing", "prob": 20 },
          { "group": "hardware_bulk", "prob": 10 },
          { "group": "hardware_books", "prob": 10 },
          { "item": "survnote", "prob": 1 },
          { "item": "machete", "prob": 5 },
          { "item": "boots_combat", "prob": 10 },
          { "item": "boots_hiking", "prob": 5 },
          { "item": "runner_bag", "prob": 3 },
          { "item": "bb", "prob": 8 },
          { "item": "bbgun", "prob": 10 },
          { "item": "beartrap", "prob": 3 },
          { "item": "radio", "prob": 20 },
          { "item": "hotplate", "prob": 10 },
          { "item": "extinguisher", "prob": 20 },
          { "item": "cable", "prob": 60 },
          { "item": "sm_extinguisher", "prob": 10 },
          { "item": "grapnel", "prob": 1 },
          { "item": "misc_repairkit", "prob": 5 },
          { "item": "knitting_needles", "prob": 1 }
        ]
      }
    ]
  },
  {
    "type": "item_group",
    "id": "hardware_plumbing",
    "items": [
      { "group": "plumbing_clothing", "prob": 100 },
      { "group": "tools_plumbing", "prob": 100 },
      { "group": "supplies_plumbing", "prob": 50 },
      [ "survnote", 1 ]
    ]
  },
  {
    "type": "item_group",
    "id": "mechanics",
    "ammo": 100,
    "items": [
      { "group": "supplies_spares_vehicle", "prob": 100 },
      { "group": "tools_common", "prob": 100 },
      { "group": "tools_mechanic", "prob": 150 },
      { "group": "supplies_metal", "prob": 20 },
      { "group": "supplies_mechanics", "prob": 80 },
      [ "goggles_welding", 50 ],
      [ "welding_book", 10 ],
      [ "welding_mask", 30 ],
      [ "jerrycan", 10 ],
      [ "jerrycan_big", 10 ],
      [ "metal_tank", 8 ],
      [ "metal_tank_little", 8 ],
      [ "cu_pipe", 5 ],
      [ "eyedrops", 4 ],
      [ "survnote", 1 ]
    ]
  }
]<|MERGE_RESOLUTION|>--- conflicted
+++ resolved
@@ -17,13 +17,8 @@
     "//2": "often spawns a box to hold everything, sometimes a plastic sheet to cover it, and then some stuff in the box.",
     "subtype": "collection",
     "items": [
-<<<<<<< HEAD
-      { "distribution": [ { "item": "box_medium", "prob": 75 }, { "item": "box_large", "prob": 25 } ], "prob": 60 },
-      [ "plastic_sheet", 25 ],
-=======
-      { "distribution": [ [ "box_medium", 75 ], [ "box_large", 25 ] ], "prob": 25 },
+      { "distribution": [ { "item": "box_medium", "prob": 75 }, { "item": "box_large", "prob": 25 } ], "prob": 25 },
       [ "plastic_sheet", 10 ],
->>>>>>> 1a3dacdc
       {
         "distribution": [
           { "group": "tools_general", "prob": 90 },
