[
  {
    "type" : "recipe",
    "result": "cell_phone",
    "id_suffix": "uncraft",
    "category": "CC_NONCRAFT",
    "subcategory": "CSC_NONCRAFT",
    "difficulty": 0,
    "time": 500,
    "reversible": true,
    "autolearn": false,
    "qualities" : [ {"id":"SCREW","level":1,"amount":1} ],
    "components": [
      [ [ "scrap", 1 ] ],
      [ [ "RAM", 1 ] ],
      [ [ "processor", 1 ] ],
      [ [ "battery", 100 ] ]
    ]
  },{
    "type" : "recipe",
    "result": "talking_doll",
    "id_suffix": "uncraft",
    "category": "CC_NONCRAFT",
    "subcategory": "CSC_NONCRAFT",
    "difficulty": 0,
    "time": 500,
    "reversible": true,
    "autolearn": false,
    "qualities" : [ {"id":"SCREW","level":1,"amount":1} ],
    "components": [
      [ [ "scrap", 1 ] ],
      [ [ "plastic_chunk", 2 ] ],
      [ [ "rag", 2 ] ],
      [ [ "RAM", 1 ] ],
      [ [ "e_scrap", 2 ] ]
    ]
  },{
    "type" : "recipe",
    "result": "creepy_doll",
    "id_suffix": "uncraft",
    "category": "CC_NONCRAFT",
    "subcategory": "CSC_NONCRAFT",
    "difficulty": 0,
    "time": 500,
    "reversible": true,
    "autolearn": false,
    "qualities" : [ {"id":"SCREW","level":1,"amount":1} ],
    "components": [
      [ [ "scrap", 1 ] ],
      [ [ "plastic_chunk", 2 ] ],
      [ [ "rag", 2 ] ],
      [ [ "RAM", 1 ] ],
      [ [ "e_scrap", 2 ] ]
    ]
  }, {
    "type" : "recipe",
    "result": "bowl_pewter",
    "id_suffix": "uncraft",
    "category": "CC_NONCRAFT",
    "subcategory": "CSC_NONCRAFT",
    "difficulty": 0,
    "time": 500,
    "reversible": true,
    "autolearn": false,
    "qualities":[
      {"id":"HAMMER","level":1,"amount":1},
      {"id":"SCREW","level":1,"amount":1}
    ],
    "components": [ [ [ "tin", 100 ] ] ]
  },{
    "type" : "recipe",
    "result": "silver",
    "id_suffix": "uncraft",
    "category": "CC_NONCRAFT",
    "subcategory": "CSC_NONCRAFT",
    "difficulty": 0,
    "time": 500,
    "reversible": true,
    "autolearn": false,
    "qualities":[ {"id":"HAMMER","level":1,"amount":1} ],
    "components": [ [ [ "silver_small", 800 ] ] ]
  },{
    "type" : "recipe",
    "result": "small_relic",
    "id_suffix": "uncraft",
    "category": "CC_NONCRAFT",
    "subcategory": "CSC_NONCRAFT",
    "difficulty": 0,
    "time": 500,
    "reversible": true,
    "autolearn": false,
    "qualities":[ {"id":"HAMMER","level":1,"amount":1} ],
    "components": [ [ [ "silver_small", 100 ] ] ]
  },{
    "type" : "recipe",
    "result": "badge_deputy",
    "id_suffix": "uncraft",
    "category": "CC_NONCRAFT",
    "subcategory": "CSC_NONCRAFT",
    "difficulty": 0,
    "time": 500,
    "reversible": true,
    "autolearn": false,
    "qualities":[ {"id":"HAMMER","level":1,"amount":1} ],
    "components": [ [ [ "silver_small", 100 ] ] ]
},{
  "type" : "recipe",
  "result": "necklace",
  "id_suffix": "uncraft",
  "category": "CC_NONCRAFT",
  "subcategory": "CSC_NONCRAFT",
  "difficulty": 0,
  "time": 500,
  "reversible": true,
  "autolearn": false,
  "qualities":[
    {"id":"HAMMER","level":1,"amount":1}
  ], "components": [
    [
      [ "silver_small", 100 ]
    ]
  ]
},{
  "type" : "recipe",
  "result": "locket",
  "id_suffix": "uncraft",
  "category": "CC_NONCRAFT",
  "subcategory": "CSC_NONCRAFT",
  "difficulty": 0,
  "time": 500,
  "reversible": true,
  "autolearn": false,
  "qualities":[
    {"id":"HAMMER","level":1,"amount":1}
  ], "components": [
    [
      [ "silver_small", 110 ]
    ]
  ]
},{
  "type" : "recipe",
  "result": "gold_bracelet",
  "id_suffix": "uncraft",
  "category": "CC_NONCRAFT",
  "subcategory": "CSC_NONCRAFT",
  "difficulty": 0,
  "time": 600,
  "reversible": true,
  "autolearn": false,
  "qualities":[
    {"id":"HAMMER","level":1,"amount":1}
  ], "components": [
    [
      [ "gold_small", 260 ]
    ]
  ]
},{
  "type" : "recipe",
  "result": "silver_bracelet",
  "id_suffix": "uncraft",
  "category": "CC_NONCRAFT",
  "subcategory": "CSC_NONCRAFT",
  "difficulty": 0,
  "time": 600,
  "reversible": true,
  "autolearn": false,
  "qualities":[
    {"id":"HAMMER","level":1,"amount":1}
  ], "components": [
    [
      [ "silver_small", 260 ]
    ]
  ]
},{
  "type" : "recipe",
  "result": "copper_bracelet",
  "id_suffix": "uncraft",
  "category": "CC_NONCRAFT",
  "subcategory": "CSC_NONCRAFT",
  "difficulty": 0,
  "time": 600,
  "reversible": true,
  "autolearn": false,
  "qualities":[
    {"id":"HAMMER","level":1,"amount":1}
  ], "components": [
    [
      [ "scrap", 1 ]
    ]
  ]
},{
  "type" : "recipe",
  "result": "ring",
  "id_suffix": "uncraft",
  "category": "CC_NONCRAFT",
  "subcategory": "CSC_NONCRAFT",
  "difficulty": 0,
  "time": 500,
  "reversible": true,
  "autolearn": false,
  "qualities":[
    {"id":"HAMMER","level":1,"amount":1}
  ], "components": [
    [
      [ "gold_small", 50 ]
    ]
  ]
},{
  "type" : "recipe",
  "result": "diamond_ring",
  "id_suffix": "uncraft",
  "category": "CC_NONCRAFT",
  "subcategory": "CSC_NONCRAFT",
  "difficulty": 0,
  "time": 500,
  "reversible": true,
  "autolearn": false,
  "qualities":[
    {"id":"HAMMER","level":1,"amount":1}
  ], "components": [
    [
      [ "gold_small", 50 ]
    ],
    [
      [ "diamond", 1 ]
    ]
  ]
  },{
    "type" : "recipe",
    "result": "diamond_dental_grill",
    "id_suffix": "uncraft",
    "category": "CC_NONCRAFT",
    "subcategory": "CSC_NONCRAFT",
    "difficulty": 0,
    "time": 500,
    "reversible": true,
    "autolearn": false,
    "qualities":[ {"id":"HAMMER","level":1,"amount":1} ],
    "components": [
      [ [ "gold_small", 100 ] ],
      [ [ "diamond", 1 ] ]
    ]
  },{
    "type" : "recipe",
    "result": "gold_dental_grill",
    "id_suffix": "uncraft",
    "category": "CC_NONCRAFT",
    "subcategory": "CSC_NONCRAFT",
    "difficulty": 0,
    "time": 500,
    "reversible": true,
    "autolearn": false,
    "qualities":[ {"id":"HAMMER","level":1,"amount":1} ],
    "components": [ [ [ "gold_small", 100 ] ] ]
  },{
  "type" : "recipe",
  "result": "gold_ear",
  "id_suffix": "uncraft",
  "category": "CC_NONCRAFT",
  "subcategory": "CSC_NONCRAFT",
  "difficulty": 0,
  "time": 500,
  "reversible": true,
  "autolearn": false,
  "qualities":[
    {"id":"HAMMER","level":1,"amount":1}
  ], "components": [
    [
      [ "gold_small", 50 ]
    ]
  ]
},{
  "type" : "recipe",
  "result": "silver_ear",
  "id_suffix": "uncraft",
  "category": "CC_NONCRAFT",
  "subcategory": "CSC_NONCRAFT",
  "difficulty": 0,
  "time": 500,
  "reversible": true,
  "autolearn": false,
  "qualities":[
    {"id":"HAMMER","level":1,"amount":1}
  ], "components": [
    [
      [ "silver_small", 60 ]
    ]
  ]
},{
  "type" : "recipe",
  "result": "copper_ear",
  "id_suffix": "uncraft",
  "category": "CC_NONCRAFT",
  "subcategory": "CSC_NONCRAFT",
  "difficulty": 0,
  "time": 500,
  "reversible": true,
  "autolearn": false,
  "qualities":[
    {"id":"HAMMER","level":1,"amount":1}
  ], "components": [
    [
      [ "scrap", 1 ]
    ]
  ]
  },{
    "type" : "recipe",
    "result": "tieclip",
    "id_suffix": "uncraft",
    "category": "CC_NONCRAFT",
    "subcategory": "CSC_NONCRAFT",
    "difficulty": 0,
    "time": 500,
    "reversible": true,
    "autolearn": false,
    "qualities":[ {"id":"HAMMER","level":1,"amount":1} ],
    "components": [ [ [ "silver_small", 100 ] ] ]
  },{
  "type" : "recipe",
  "result": "usb_drive",
  "id_suffix": "uncraft",
  "category": "CC_NONCRAFT",
  "subcategory": "CSC_NONCRAFT",
  "difficulty": 0,
  "time": 500,
  "reversible": true,
  "autolearn": false,
  "qualities" : [
    {"id":"SCREW","level":1,"amount":1}
  ], "components": [
    [
      [ "RAM", 1 ]
    ]
  ]
},{
  "type" : "recipe",
  "result": "pda",
  "id_suffix": "uncraft",
  "category": "CC_NONCRAFT",
  "subcategory": "CSC_NONCRAFT",
  "difficulty": 0,
  "time": 1200,
  "reversible": true,
  "autolearn": false,
  "qualities" : [
    {"id":"SCREW","level":1,"amount":1}
  ], "components": [
    [
      [ "small_lcd_screen", 1 ]
    ],
    [
      [ "plastic_chunk", 2 ]
    ],
    [
      [ "processor", 1 ]
    ],
    [
      [ "RAM", 1 ]
    ]
  ]
},{
  "type" : "recipe",
  "result": "binoculars",
  "id_suffix": "uncraft",
  "category": "CC_NONCRAFT",
  "subcategory": "CSC_NONCRAFT",
  "difficulty": 0,
  "time": 1200,
  "reversible": true,
  "autolearn": false,
  "qualities" : [
    {"id":"SCREW","level":1,"amount":1}
  ], "components": [
    [
      [ "lens", 2 ]
    ],
    [
      [ "plastic_chunk", 2 ]
    ],
    [
      [ "scrap", 1 ]
    ]
  ]
},{
  "type" : "recipe",
  "result": "wristwatch",
  "id_suffix": "uncraft",
  "category": "CC_NONCRAFT",
  "subcategory": "CSC_NONCRAFT",
  "difficulty": 0,
  "time": 500,
  "reversible": true,
  "autolearn": false,
  "qualities" : [
    {"id":"SCREW","level":1,"amount":1}
  ], "components": [
    [
      [ "plastic_chunk", 1 ]
    ],
    [
      [ "processor", 1 ]
    ],
    [
      [ "battery", 20 ]
    ]
  ]
},{
  "type" : "recipe",
  "result": "laptop",
  "category": "CC_NONCRAFT",
  "subcategory": "CSC_NONCRAFT",
  "skill_used": "electronics",
  "difficulty": 0,
  "time": 60000,
  "reversible": true,
  "autolearn": false,
  "qualities" : [
    {"id":"SCREW","level":1,"amount":1}
  ], "components": [
    [
      ["processor", 1]
    ],
    [
      ["RAM", 4]
    ],
    [
      ["cable", 6]
    ],
    [
      ["amplifier", 1]
    ],
    [
      ["plastic_chunk", 6]
    ],
    [
      ["small_lcd_screen", 1]
    ],
    [
      ["battery", 200]
    ]
  ]
},{
        "type" : "recipe",
  "result": "fan",
  "id_suffix": "uncraft",
  "category": "CC_NONCRAFT",
  "subcategory": "CSC_NONCRAFT",
  "difficulty": 0,
  "time": 500,
  "reversible": true,
  "autolearn": false,
  "qualities" : [
    {"id":"SCREW","level":1,"amount":1}
  ], "components": [
    [
      [ "scrap", 1 ]
    ],
    [
      [ "plastic_chunk", 3 ]
    ],
    [
      [ "motor", 1 ]
    ],
    [
      [ "cable", 2 ]
    ]
  ]
},{
  "type" : "recipe",
  "result": "pocketwatch",
  "id_suffix": "uncraft",
  "category": "CC_NONCRAFT",
  "subcategory": "CSC_NONCRAFT",
  "difficulty": 0,
  "time": 600,
  "reversible": true,
  "autolearn": false,
  "qualities" : [
    {"id":"SCREW","level":1,"amount":1}
  ], "components": [
    [
      [ "scrap", 2 ]
    ],
    [
      [ "clockworks", 1 ]
    ]
  ]
  },{
    "type" : "recipe",
    "result": "gold_watch",
    "id_suffix": "uncraft",
    "category": "CC_NONCRAFT",
    "subcategory": "CSC_NONCRAFT",
    "difficulty": 0,
    "time": 600,
    "reversible": true,
    "autolearn": false,
    "qualities" : [
      {"id":"HAMMER","level":1,"amount":1},
      {"id":"SCREW","level":1,"amount":1}
    ],
    "components": [
      [ [ "scrap", 2 ] ],
      [ [ "gold_small", 150 ] ],
      [ [ "clockworks", 1 ] ]
    ]
  },{
    "type" : "recipe",
    "result": "sf_watch",
    "id_suffix": "uncraft",
    "category": "CC_NONCRAFT",
    "subcategory": "CSC_NONCRAFT",
    "difficulty": 0,
    "time": 600,
    "reversible": true,
    "autolearn": false,
    "qualities" : [
      {"id":"HAMMER","level":1,"amount":1},
      {"id":"SCREW","level":1,"amount":1}
    ],
    "components": [
      [ [ "gold_small", 100 ] ],
      [ [ "silver_small", 100 ] ],
      [ [ "clockworks", 1 ] ]
    ]
  },{
  "type" : "recipe",
  "result": "alarmclock",
  "id_suffix": "uncraft",
  "category": "CC_NONCRAFT",
  "subcategory": "CSC_NONCRAFT",
  "difficulty": 0,
  "time": 600,
  "reversible": true,
  "autolearn": false,
  "qualities" : [
    {"id":"SCREW","level":1,"amount":1}
  ], "components": [
    [
      [ "scrap", 4 ]
    ],
    [
      [ "clockworks", 2 ]
    ]
  ]
},{
        "type" : "recipe",
  "result": "television",
  "category": "CC_NONCRAFT",
  "subcategory": "CSC_NONCRAFT",
  "skill_used": "electronics",
  "difficulty": 0,
  "time": 60000,
  "reversible": true,
  "autolearn": false,
  "qualities" : [
    {"id":"SCREW","level":1,"amount":1}
  ], "components": [
    [
      ["processor", 1]
    ],
    [
      ["RAM", 2]
    ],
    [
      ["cable", 8]
    ],
    [
      ["amplifier", 4]
    ],
    [
      [ "power_supply", 2 ]
    ],
    [
      ["plastic_chunk", 8]
    ]
  ]
},{
        "type" : "recipe",
  "result": "microwave",
  "category": "CC_NONCRAFT",
  "subcategory": "CSC_NONCRAFT",
  "skill_used": "electronics",
  "difficulty": 0,
  "time": 80000,
  "reversible": true,
  "autolearn": false,
  "qualities" : [
    {"id":"SCREW","level":1,"amount":1}
  ], "components": [
    [
      ["processor", 1]
    ],
    [
      ["cable", 4]
    ],
    [
      ["amplifier", 1]
    ],
    [
      [ "power_supply", 4 ]
    ],
    [
      ["plastic_chunk", 8]
    ]
  ]
},{
        "type" : "recipe",
  "result": "toaster",
  "category": "CC_NONCRAFT",
  "subcategory": "CSC_NONCRAFT",
  "skill_used": "electronics",
  "difficulty": 0,
  "time": 10000,
  "reversible": true,
  "autolearn": false,
  "qualities" : [
    {"id":"SCREW","level":1,"amount":1}
  ], "components": [
    [
      ["cable", 2]
    ],
    [
      [ "power_supply", 1 ]
    ],
    [
      ["scrap", 2]
    ],
    [
      ["element", 4]
    ]
  ]
},{
        "type" : "recipe",
  "result": "clock",
  "id_suffix": "uncraft",
  "category": "CC_NONCRAFT",
  "subcategory": "CSC_NONCRAFT",
  "difficulty": 0,
  "time": 1000,
  "reversible": true,
  "autolearn": false,
  "qualities" : [
    {"id":"SCREW","level":1,"amount":1}
  ], "components": [
    [
      [ "scrap", 3 ]
    ],
    [
      [ "clockworks", 2 ]
    ]
  ]
},{
        "type" : "recipe",
  "result": "knife_steak",
  "id_suffix": "uncraft",
  "category": "CC_NONCRAFT",
  "subcategory": "CSC_NONCRAFT",
  "difficulty": 0,
  "time": 2000,
  "reversible": true,
  "autolearn": false,
  "components": [
    [
      [ "spike", 1 ]
    ]
  ]
},{
        "type" : "recipe",
  "result": "lawnmower",
  "id_suffix": "uncraft",
  "category": "CC_NONCRAFT",
  "subcategory": "CSC_NONCRAFT",
  "difficulty": 0,
  "time": 1000,
  "reversible": true,
  "autolearn": false,
  "qualities" : [
    {"id":"WRENCH","level":1,"amount":1}
  ], "components": [
    [
      [ "scrap", 8 ]
    ],
    [
      [ "spring", 2 ]
    ],
    [
      [ "blade",  2 ]
    ],
    [
      [ "1cyl_combustion", 1 ]
    ],
    [
      [ "pipe", 3 ]
    ]
  ]
},{
        "type" : "recipe",
  "result": "vac_sealer",
  "id_suffix": "uncraft",
  "category": "CC_NONCRAFT",
  "subcategory": "CSC_NONCRAFT",
  "difficulty": 0,
  "time": 500,
  "reversible": true,
  "autolearn": false,
  "qualities" : [
    {"id":"SCREW","level":1,"amount":1}
  ], "components": [
    [
      [ "scrap", 4 ]
    ],
    [
      [ "element", 2 ]
    ],
    [
      [ "hose", 1 ]
    ],
    [
      [ "power_supply", 1 ]
    ]
  ]
},{
        "type" : "recipe",
  "result": "lighter",
  "id_suffix": "uncraft",
  "category": "CC_NONCRAFT",
  "subcategory": "CSC_NONCRAFT",
  "difficulty": 0,
  "time": 100,
  "reversible": true,
  "autolearn": false,
  "components": [
    [
      [ "pilot_light", 1 ]
    ]
  ]
},{
        "type" : "recipe",
  "result": "ref_lighter",
  "id_suffix": "uncraft",
  "category": "CC_NONCRAFT",
  "subcategory": "CSC_NONCRAFT",
  "difficulty": 0,
  "time": 100,
  "reversible": true,
  "autolearn": false,
  "components": [
    [
      [ "pilot_light", 1 ]
    ],
    [
      [ "scrap", 1 ]
    ]
  ]
},{
        "type" : "recipe",
  "result": "tshirt",
  "id_suffix": "uncraft",
  "category": "CC_NONCRAFT",
  "subcategory": "CSC_NONCRAFT",
  "skill_used": "tailor",
  "difficulty": 0,
  "time": 500,
  "reversible": true,
  "autolearn": false,
  "components": [
    [
      [ "rag", 5 ]
    ]
  ]
},{
        "type" : "recipe",
  "result": "tank_top",
  "id_suffix": "uncraft",
  "category": "CC_NONCRAFT",
  "subcategory": "CSC_NONCRAFT",
  "skill_used": "tailor",
  "difficulty": 0,
  "time": 500,
  "reversible": true,
  "autolearn": false,
  "components": [
    [
      [ "rag", 5 ]
    ]
  ]
},{
        "type" : "recipe",
  "result": "lightstrip_dead",
  "id_suffix": "uncraft",
  "category": "CC_NONCRAFT",
  "subcategory": "CSC_NONCRAFT",
  "skill_used": "electronics",
  "difficulty": 0,
  "time": 1000,
  "reversible": true,
  "autolearn": false,
  "qualities":[
    {"id":"CUT","level":1,"amount":1}
  ],  "components": [
    [
      [ "amplifier", 1 ]
    ],
    [
      [ "e_scrap", 1 ]
    ]
  ]
},{
        "type" : "recipe",
  "result": "bio_recycler",
  "id_suffix": "uncraft",
  "category": "CC_NONCRAFT",
  "subcategory": "CSC_NONCRAFT",
  "skill_used": "electronics",
  "skills_required": [ "firstaid", 5 ],
  "difficulty": 7,
  "time": 50000,
  "reversible": true,
  "autolearn": false,
  "qualities" : [
    {"id":"SCREW","level":1,"amount":1}
  ], "tools": [
    [
      [ "soldering_iron", 20 ],
      [ "toolset", 20 ]
    ]
  ],
  "components": [
    [
      [ "burnt_out_bionic", 1 ]
    ]
  ]
},{
        "type" : "recipe",
  "result": "bio_digestion",
  "id_suffix": "uncraft",
  "category": "CC_NONCRAFT",
  "subcategory": "CSC_NONCRAFT",
  "skill_used": "electronics",
  "skills_required": [ "firstaid", 5 ],
  "difficulty": 7,
  "time": 50000,
  "reversible": true,
  "autolearn": false,
  "qualities" : [
    {"id":"SCREW","level":1,"amount":1}
  ], "tools": [
    [
      [ "soldering_iron", 20 ],
      [ "toolset", 20 ]
    ]
  ],
  "components": [
    [
      [ "burnt_out_bionic", 1 ]
    ]
  ]
},{
        "type" : "recipe",
  "result": "bio_face_mask",
  "id_suffix": "uncraft",
  "category": "CC_NONCRAFT",
  "subcategory": "CSC_NONCRAFT",
  "skill_used": "electronics",
  "skills_required": [ "firstaid", 5 ],
  "difficulty": 7,
  "time": 50000,
  "reversible": true,
  "autolearn": false,
  "qualities" : [
    {"id":"SCREW","level":1,"amount":1}
  ], "tools": [
    [
      [ "soldering_iron", 20 ],
      [ "toolset", 20 ]
    ]
  ],
  "components": [
    [
      [ "burnt_out_bionic", 1 ]
    ]
  ]
},{
        "type" : "recipe",
  "result": "bio_nanobots",
  "id_suffix": "uncraft",
  "category": "CC_NONCRAFT",
  "subcategory": "CSC_NONCRAFT",
  "skill_used": "electronics",
  "skills_required": [ "firstaid", 5 ],
  "difficulty": 7,
  "time": 50000,
  "reversible": true,
  "autolearn": false,
  "qualities" : [
    {"id":"SCREW","level":1,"amount":1}
  ], "tools": [
    [
      [ "soldering_iron", 20 ],
      [ "toolset", 20 ]
    ]
  ],
  "components": [
    [
      [ "burnt_out_bionic", 1 ]
    ]
  ]
},{
        "type" : "recipe",
  "result": "bio_ground_sonar",
  "id_suffix": "uncraft",
  "category": "CC_NONCRAFT",
  "subcategory": "CSC_NONCRAFT",
  "skill_used": "electronics",
  "skills_required": [ "firstaid", 5 ],
  "difficulty": 7,
  "time": 50000,
  "reversible": true,
  "autolearn": false,
  "qualities" : [
    {"id":"SCREW","level":1,"amount":1}
  ], "tools": [
    [
      [ "soldering_iron", 20 ],
      [ "toolset", 20 ]
    ]
  ],
  "components": [
    [
      [ "burnt_out_bionic", 1 ]
    ]
  ]
},{
        "type" : "recipe",
  "result": "bio_metabolics",
  "id_suffix": "uncraft",
  "category": "CC_NONCRAFT",
  "subcategory": "CSC_NONCRAFT",
  "skill_used": "electronics",
  "skills_required": [ "firstaid", 5 ],
  "difficulty": 7,
  "time": 50000,
  "reversible": true,
  "autolearn": false,
  "qualities" : [
    {"id":"SCREW","level":1,"amount":1}
  ], "tools": [
    [
      [ "soldering_iron", 20 ],
      [ "toolset", 20 ]
    ]
  ],
  "components": [
    [
      [ "burnt_out_bionic", 1 ]
    ]
  ]
},{
        "type" : "recipe",
  "result": "bio_blood_filter",
  "id_suffix": "uncraft",
  "category": "CC_NONCRAFT",
  "subcategory": "CSC_NONCRAFT",
  "skill_used": "electronics",
  "skills_required": [ "firstaid", 5 ],
  "difficulty": 7,
  "time": 50000,
  "reversible": true,
  "autolearn": false,
  "qualities" : [
    {"id":"SCREW","level":1,"amount":1}
  ], "tools": [
    [
      [ "soldering_iron", 20 ],
      [ "toolset", 20 ]
    ]
  ],
  "components": [
    [
      [ "burnt_out_bionic", 1 ]
    ]
  ]
},{
  "type" : "recipe",
  "result": "bindle",
  "id_suffix": "uncraft",
  "category": "CC_NONCRAFT",
  "subcategory": "CSC_NONCRAFT",
  "difficulty": 0,
  "time": 100,
  "reversible": true,
  "autolearn": false,
  "components": [
    [
      [ "rag", 4 ]
    ],
    [
      [ "stick", 1 ]
    ]
  ]
},{
  "type" : "recipe",
  "result": "makeshift_sling",
  "id_suffix": "uncraft",
  "category": "CC_NONCRAFT",
  "subcategory": "CSC_NONCRAFT",
  "difficulty": 0,
  "time": 100,
  "reversible": true,
  "autolearn": false,
  "components": [
    [
      [ "sheet", 1 ]
    ]
  ]
},{
        "type" : "recipe",
  "result": "battletorch_done",
  "id_suffix": "uncraft",
  "category": "CC_NONCRAFT",
  "subcategory": "CSC_NONCRAFT",
  "difficulty": 0,
  "time": 2000,
  "reversible": true,
  "autolearn": false,
  "components": [
    [
      [ "bat", 1 ]
    ],
    [
      [ "nomex", 5 ]
    ]
  ]
},{
        "type" : "recipe",
  "result": "broken_manhack",
  "category": "CC_NONCRAFT",
  "subcategory": "CSC_NONCRAFT",
  "skill_used": "electronics",
  "difficulty": 4,
  "time": 2000,
  "reversible": true,
  "autolearn": false,
  "qualities" : [
    {"id":"SCREW","level":1,"amount":1}
  ], "tools": [
    [
      [ "soldering_iron", 5 ],
      [ "toolset", 5 ]
    ]
  ],
  "components": [
    [
      [ "spike", 2 ]
    ],
    [
      [ "processor", 1 ]
    ],
    [
      [ "RAM", 1 ]
    ],
    [
      [ "scrap", 1 ]
    ]
  ]
},{
    "type" : "recipe",
    "result": "broken_eyebot",
    "category": "CC_NONCRAFT",
    "subcategory": "CSC_NONCRAFT",
    "skill_used": "electronics",
    "difficulty": 2,
    "time": 30000,
    "reversible": true,
    "autolearn": false,
    "qualities" : [
        {"id":"SCREW","level":1,"amount":1}
    ], "tools": [
        [ [ "soldering_iron", 3 ], [ "toolset", 3 ] ]
    ], "components": [
        [ [ "processor", 1 ] ],
        [ [ "lens", 1 ] ],
        [ [ "e_scrap", 1 ] ],
        [ [ "scrap", 1 ] ]
    ]
},{
    "type" : "recipe",
    "result": "broken_skitterbot",
    "category": "CC_NONCRAFT",
    "subcategory": "CSC_NONCRAFT",
    "skill_used": "electronics",
    "difficulty": 3,
    "time": 60000,
    "reversible": true,
    "autolearn": false,
    "qualities" : [
        {"id":"SCREW","level":1,"amount":1}
    ], "tools": [
        [ [ "soldering_iron", 10 ], [ "toolset", 10 ] ]
    ], "components": [
        [ [ "power_supply", 1 ] ],
        [ [ "tazer", 2 ] ],
        [ [ "e_scrap", 2 ] ],
        [ [ "scrap", 4 ] ]
    ]
},{
    "type" : "recipe",
    "result": "broken_copbot",
    "category": "CC_NONCRAFT",
    "subcategory": "CSC_NONCRAFT",
    "skill_used": "electronics",
    "difficulty": 6,
    "time": 120000,
    "reversible": true,
    "autolearn": false,
    "qualities" : [
        {"id":"SCREW","level":1,"amount":1},
        {"id":"SAW_M","level":1,"amount":1}
    ], "tools": [
        [ [ "soldering_iron", 20 ], [ "toolset", 20 ] ],
        [ [ "welder", 50 ], [ "toolset", 75 ], [ "welder_crude", 75 ] ]
    ], "components": [
        [ [ "power_supply", 4 ] ],
        [ [ "solar_cell", 2 ] ],
        [ [ "motor", 1 ] ],
        [ [ "tazer", 1 ] ],
        [ [ "e_scrap", 3 ] ],
        [ [ "steel_chunk", 12 ] ]
    ]
},{
    "type" : "recipe",
    "result": "broken_molebot",
    "category": "CC_NONCRAFT",
    "subcategory": "CSC_NONCRAFT",
    "skill_used": "electronics",
    "difficulty": 3,
    "time": 180000,
    "reversible": true,
    "autolearn": false,
    "qualities" : [
        {"id":"SAW_M","level":1,"amount":1}
    ], "tools": [
        [ [ "welder", 60 ], [ "toolset", 90 ], [ "welder_crude", 90 ] ]
    ], "components": [
        [ [ "power_supply", 4 ] ],
        [ [ "motor", 1 ] ],
        [ [ "steel_chunk", 20 ] ]
    ]
},{
    "type" : "recipe",
    "result": "broken_tripod",
    "category": "CC_NONCRAFT",
    "subcategory": "CSC_NONCRAFT",
    "skill_used": "electronics",
    "difficulty": 8,
    "time": 300000,
    "reversible": true,
    "autolearn": false,
    "qualities" : [
        {"id":"SCREW","level":1,"amount":1},
        {"id":"SAW_M","level":1,"amount":1}
    ], "tools": [
        [ [ "soldering_iron", 10 ], [ "toolset", 10 ] ],
        [ [ "welder", 100 ], [ "toolset", 150 ], [ "welder_crude", 150 ] ]
    ], "components": [
        [ [ "power_supply", 12 ] ],
        [ [ "processor", 1 ] ],
        [ [ "RAM", 1 ] ],
        [ [ "flamethrower", 1 ] ],
        [ [ "wire", 4 ] ],
        [ [ "motor", 2 ] ],
        [ [ "steel_chunk", 60 ] ]
    ]
},{
    "type" : "recipe",
    "result": "broken_tankbot",
    "category": "CC_NONCRAFT",
    "subcategory": "CSC_NONCRAFT",
    "skill_used": "electronics",
    "difficulty": 8,
    "time": 600000,
    "reversible": true,
    "autolearn": false,
    "qualities" : [
        {"id":"SCREW","level":1,"amount":1},
        {"id":"WRENCH","level":1,"amount":1},
        {"id":"SAW_M","level":1,"amount":1}
    ], "tools": [
        [ [ "soldering_iron", 30 ], [ "toolset", 30 ] ],
        [ [ "welder", 200 ], [ "toolset", 300 ], [ "welder_crude", 300 ] ]
    ], "components": [
        [ [ "flamethrower", 1 ] ],
        [ [ "tazer", 1 ] ],
        [ [ "hk_mp5", 1 ] ],
        [ [ "motor_large", 1 ] ],
        [ [ "power_supply", 30 ] ],
        [ [ "plut_cell", 4 ] ],
        [ [ "processor", 3 ] ],
        [ [ "RAM", 4 ] ],
        [ [ "steel_chunk", 20 ] ],
        [ [ "mil_plate", 2 ] ]
    ]
},{
        "type" : "recipe",
  "result": "gold",
  "id_suffix": "uncraft",
  "category": "CC_NONCRAFT",
  "subcategory": "CSC_NONCRAFT",
  "difficulty": 0,
  "time": 2000,
  "reversible": true,
  "autolearn": false,
  "qualities":[
    {"id":"HAMMER","level":1,"amount":1},
    {"id":"SCREW","level":1,"amount":1}
  ], "components": [
    [
      ["gold_small", 800]
    ]
  ]
},{
        "type" : "recipe",
    "result": "candlestick",
    "id_suffix": "uncraft",
    "category": "CC_NONCRAFT",
  "subcategory": "CSC_NONCRAFT",
    "difficulty": 0,
    "time": 2000,
    "reversible": true,
    "autolearn": false,
    "qualities":[
    {"id":"HAMMER","level":1,"amount":1},
    {"id":"SCREW","level":1,"amount":1}
  ], "components": [
      [
        ["gold_small", 100]
      ]
    ]
},{
        "type" : "recipe",
  "result": "char_purifier",
  "id_suffix": "uncraft",
  "category": "CC_NONCRAFT",
  "subcategory": "CSC_NONCRAFT",
  "difficulty": 0,
  "time": 10000,
  "reversible": true,
  "autolearn": false,
  "components": [
    [
      [ "jug_plastic", 1 ]
    ],
    [
      [ "rag", 4 ]
    ]
  ]
},{
        "type" : "recipe",
  "result": "baseball",
  "id_suffix": "uncraft",
  "category": "CC_NONCRAFT",
  "subcategory": "CSC_NONCRAFT",
  "difficulty": 0,
  "time": 1000,
  "reversible": true,
  "autolearn": false,
  "qualities" : [
    {"id":"CUT","level":1,"amount":1}
  ],
  "components": [
    [
      [ "leather", 2 ]
    ],
    [
      [ "string_6", 2 ]
    ]
  ]
},{
        "type" : "recipe",
  "result": "football",
  "id_suffix": "uncraft",
  "category": "CC_NONCRAFT",
  "subcategory": "CSC_NONCRAFT",
  "difficulty": 0,
  "time": 1000,
  "reversible": true,
  "autolearn": false,
  "qualities" : [
    {"id":"CUT","level":1,"amount":1}
  ],
  "components": [
    [
      [ "leather", 4 ]
    ],
    [
      [ "string_6", 3 ]
    ]
  ]
  },{
    "type" : "recipe",
    "result": "smg_9mm",
    "category": "CC_NONCRAFT",
    "subcategory": "CSC_NONCRAFT",
    "skill_used": "mechanics",
    "skills_required": [ "gun", 5 ],
    "difficulty": 5,
    "time": 18000,
    "reversible": true,
    "autolearn": false,
    "qualities":[
      {"id":"SAW_M_FINE","level":1,"amount":1},
      {"id":"SCREW_FINE","level":1,"amount":1},
      {"id":"HAMMER_FINE","level":1,"amount":1}
    ],
    "components": [
      [ [ "pipe", 1 ] ],
      [ [ "2x4", 2 ] ],
      [ [ "nail", 4 ] ]
    ]
  },{
    "type" : "recipe",
    "result": "smg_45",
    "category": "CC_NONCRAFT",
    "subcategory": "CSC_NONCRAFT",
    "skill_used": "mechanics",
    "skills_required": [ "gun", 5 ],
    "difficulty": 5,
    "time": 20000,
    "reversible": true,
    "autolearn": false,
    "qualities":[
      {"id":"SAW_M_FINE","level":1,"amount":1},
      {"id":"SCREW_FINE","level":1,"amount":1},
      {"id":"HAMMER_FINE","level":1,"amount":1}
    ],
    "components": [
      [ [ "pipe", 1 ] ],
      [ [ "2x4", 2 ] ],
      [ [ "nail", 4 ] ]
    ]
  },{
  "type" : "recipe",
  "result": "power_armor_helmet_basic",
  "category": "CC_NONCRAFT",
  "subcategory": "CSC_NONCRAFT",
  "skill_used": "fabrication",
  "skills_required": ["electronics",  4],
  "difficulty": 8,
  "time": 80000,
  "reversible": true,
  "autolearn": true,
  "qualities":[
    {"id":"SAW_M","level":1,"amount":1},
    {"id":"SCREW","level":1,"amount":1},
    {"id":"WRENCH","level":1,"amount":1}
  ], "tools": [
    [
      [ "boltcutters", -1 ],
      [ "toolset", -1 ]
    ]
  ],
  "components": [
    [
        ["depowered_helmet", 1]
    ],
    [
      [ "power_supply", 1 ]
    ],
    [
      [ "element", 1 ]
    ],
    [
      [ "small_lcd_screen", 2 ]
    ],
    [
      [ "circuit", 2 ]
    ],
    [
      [ "RAM", 1 ]
    ]
  ]
},{
  "type" : "recipe",
  "result": "power_armor_basic",
  "category": "CC_NONCRAFT",
  "subcategory": "CSC_NONCRAFT",
  "skill_used": "fabrication",
  "skills_required": ["electronics",  5],
  "difficulty": 7,
  "time": 80000,
  "reversible": true,
  "autolearn": true,
  "qualities":[
    {"id":"SAW_M","level":1,"amount":1},
    {"id":"SCREW","level":1,"amount":1},
    {"id":"WRENCH","level":1,"amount":1}
  ], "tools": [
    [
      [ "boltcutters", -1 ],
      [ "toolset", -1 ]
    ]
  ],
  "components": [
    [
      ["depowered_armor", 1]
    ],
    [
      [ "power_supply", 6 ]
    ],
    [
      [ "element", 2 ]
    ],
    [
      [ "cable", 12 ]
    ],
    [
      [ "circuit", 6 ]
    ],
    [
      [ "transponder", 1 ]
    ]
  ]
},{
        "type" : "recipe",
  "result": "rag",
  "id_suffix": "uncraft",
  "category": "CC_NONCRAFT",
  "subcategory": "CSC_NONCRAFT",
  "difficulty": 0,
  "time": 60000,
  "reversible": true,
  "autolearn": false,
  "qualities":[
    {"id":"CUT","level":1,"amount":1}
  ],
  "components": [
    [
      [ "thread", 100 ]
    ]
  ]
},{
        "type" : "recipe",
  "result": "mre_beef_box",
  "id_suffix": "uncraft",
  "category": "CC_NONCRAFT",
  "subcategory": "CSC_NONCRAFT",
  "difficulty": 0,
  "time": 500,
  "reversible": true,
  "autolearn": false,
  "components": [
    [
      [ "mre_beef", 1 ]
    ],
    [
      [ "heatpack", 1 ]
    ],
    [
      [ "crackers", 2 ]
    ],
    [
      [ "paper", 8 ]
    ],
    [
      [ "spork", 1 ]
    ],
    [
      [ "candy3", 3 ]
    ],
    [
      [ "coffee_raw", 1 ]
    ],
    [
      [ "matches", 1 ]
    ],
    [
      [ "protein_powder", 1 ]
    ],
    [
      [ "gum", 4 ]
    ]
  ]
},{
        "type" : "recipe",
  "result": "mre_veggy_box",
  "id_suffix": "uncraft",
  "category": "CC_NONCRAFT",
  "subcategory": "CSC_NONCRAFT",
  "difficulty": 0,
  "time": 500,
  "reversible": true,
  "autolearn": false,
  "components": [
    [
      [ "mre_veggy", 1 ]
    ],
    [
      [ "heatpack", 1 ]
    ],
    [
      [ "crackers", 2 ]
    ],
    [
      [ "paper", 8 ]
    ],
    [
      [ "spork", 1 ]
    ],
    [
      [ "candy3", 3 ]
    ],
    [
      [ "coffee_raw", 1 ]
    ],
    [
      [ "matches", 1 ]
    ],
    [
      [ "protein_powder", 1 ]
    ],
    [
      [ "gum", 4 ]
    ]
  ]
},{
        "type" : "recipe",
  "result": "mre_chicken_box",
  "id_suffix": "uncraft",
  "category": "CC_NONCRAFT",
  "subcategory": "CSC_NONCRAFT",
  "difficulty": 0,
  "time": 500,
  "reversible": true,
  "autolearn": false,
  "components": [
    [
      [ "mre_chicken", 1 ]
    ],
    [
      [ "heatpack", 1 ]
    ],
    [
      [ "crackers", 2 ]
    ],
    [
      [ "paper", 8 ]
    ],
    [
      [ "spork", 1 ]
    ],
    [
      [ "candy3", 3 ]
    ],
    [
      [ "coffee_raw", 1 ]
    ],
    [
      [ "matches", 1 ]
    ],
    [
      [ "protein_powder", 1 ]
    ],
    [
      [ "gum", 4 ]
    ]
  ]
},{
        "type" : "recipe",
  "result": "mre_hotdog_box",
  "id_suffix": "uncraft",
  "category": "CC_NONCRAFT",
  "subcategory": "CSC_NONCRAFT",
  "difficulty": 0,
  "time": 500,
  "reversible": true,
  "autolearn": false,
  "components": [
    [
      [ "mre_hotdogs", 1 ]
    ],
    [
      [ "heatpack", 1 ]
    ],
    [
      [ "crackers", 2 ]
    ],
    [
      [ "paper", 8 ]
    ],
    [
      [ "spork", 1 ]
    ],
    [
      [ "candy3", 3 ]
    ],
    [
      [ "coffee_raw", 1 ]
    ],
    [
      [ "matches", 1 ]
    ],
    [
      [ "protein_powder", 1 ]
    ],
    [
      [ "gum", 4 ]
    ]
  ]
},{
  "type" : "recipe",
  "result": "mre_ravioli_box",
  "id_suffix": "uncraft",
  "category": "CC_NONCRAFT",
  "subcategory": "CSC_NONCRAFT",
  "difficulty": 0,
  "time": 500,
  "reversible": true,
  "autolearn": false,
  "components": [
    [
      [ "mre_ravioli", 1 ]
    ],
    [
      [ "heatpack", 1 ]
    ],
    [
      [ "crackers", 2 ]
    ],
    [
      [ "paper", 8 ]
    ],
    [
      [ "spork", 1 ]
    ],
    [
      [ "candy3", 3 ]
    ],
    [
      [ "coffee_raw", 1 ]
    ],
    [
      [ "matches", 1 ]
    ],
    [
      [ "protein_powder", 1 ]
    ],
    [
      [ "gum", 4 ]
    ]
  ]
},{
  "type" : "recipe",
  "result": "kiln_done",
  "category": "CC_NONCRAFT",
  "subcategory": "CSC_NONCRAFT",
  "skill_used": "fabrication",
  "difficulty": 1,
  "time": 1000,
  "reversible": true,
  "autolearn": false,
  "components": [
    [
      [ "charcoal", 15 ]
    ],
	  [[ "char_kiln", 1 ]]
  ]
},
<<<<<<< HEAD
{
  "type" : "recipe",
  "result": "multi_cooker",
  "id_suffix": "uncraft",
  "category": "CC_NONCRAFT",
  "subcategory": "CSC_NONCRAFT",
  "skill_used": "electronics",
  "difficulty": 0,
  "time": 90000,
  "reversible": true,
  "autolearn": false,
  "qualities" : [
    {"id":"SCREW","level":1,"amount":1}
  ], "components": [
    [
      ["processor", 1]
    ],
    [
      ["RAM", 1]
    ],
    [
      ["cable", 8]
    ],
    [
      [ "element", 4 ]
    ],
    [
      ["amplifier", 1]
    ],
    [
      [ "power_supply", 4 ]
    ],
    [
      ["plastic_chunk", 12]
    ],
    [
      ["e_scrap", 4]
    ],
    [
      ["scrap", 10]
    ]
  ]
},
{
  "type" : "recipe",
  "result": "mess_kit",
  "id_suffix": "uncraft",
  "category": "CC_NONCRAFT",
  "subcategory": "CSC_NONCRAFT",
  "skill_used": "electronics",
  "difficulty": 0,
  "time": 10000,
  "reversible": true,
  "autolearn": false,
  "qualities" : [
    {"id":"SCREW","level":1,"amount":1}
  ],
  "tools": [
    [
      [ "soldering_iron", 10 ],
      [ "toolset", 10 ]
    ]
  ],
  "components": [
    [
      [ "element", 3 ]
    ],
    [
      ["amplifier", 1]
    ],
    [
      ["scrap", 6]
    ],
    [
      ["plastic_chunk", 1]
    ],
    [
      ["cable", 8]
    ]
  ]
},
{
  "type" : "recipe",
  "result": "mil_mess_kit",
  "id_suffix": "uncraft",
  "category": "CC_NONCRAFT",
  "subcategory": "CSC_NONCRAFT",
  "skill_used": "electronics",
  "difficulty": 0,
  "time": 10000,
  "reversible": true,
  "autolearn": false,
  "qualities" : [
    {"id":"SCREW","level":1,"amount":1}
  ],
  "components": [
    [
      [ "element", 3 ]
    ],
    [
      ["amplifier", 1]
    ],
    [
      ["cable", 8]
    ]
  ]
},
{
  "type" : "recipe",
  "result": "l_HFPack",
  "id_suffix": "uncraft",
  "category": "CC_NONCRAFT",
  "subcategory": "CSC_NONCRAFT",
  "difficulty": 0,
  "time": 500,
  "reversible": true,
  "autolearn": false,
  "components": [
    [
      [ "l_long_45", 1 ]
    ],
    [
      [ "l_enforcer_45", 1 ]
    ],
    [
      [ "small_repairkit", 1 ]
    ],
    [
      [ "battery", 300 ]
    ],
    [
      [ "manual_gun", 1 ]
    ],
    [
      [ "holster", 1 ]
    ]
  ]
}
=======
  {
    "type" : "recipe",
    "result": "eink_tablet_pc",
    "id_suffix": "uncraft",
    "category": "CC_NONCRAFT",
    "subcategory": "CSC_NONCRAFT",
    "difficulty": 0,
    "time": 500,
    "reversible": true,
    "autolearn": false,
    "qualities" : [ {"id":"SCREW","level":1,"amount":1} ],
    "components": [
      [ [ "scrap", 1 ] ],
      [ [ "RAM", 1 ] ],
      [ [ "processor", 1 ] ],
      [ [ "plastic_chunk", 2 ] ],
      [ [ "e_scrap", 2 ] ]
    ]
  },
  {
    "type" : "recipe",
    "result": "camera",
    "id_suffix": "uncraft",
    "category": "CC_NONCRAFT",
    "subcategory": "CSC_NONCRAFT",
    "difficulty": 0,
    "time": 1000,
    "reversible": true,
    "autolearn": false,
    "qualities" : [ {"id":"SCREW","level":1,"amount":1} ],
    "components": [
      [ [ "scrap", 2 ] ],
      [ [ "processor", 1 ] ],
      [ [ "plastic_chunk", 5 ] ],
      [ [ "e_scrap", 2 ] ],
      [ [ "lens", 1 ] ]
    ]
  },
  {
    "type" : "recipe",
    "result": "camera_pro",
    "id_suffix": "uncraft",
    "category": "CC_NONCRAFT",
    "subcategory": "CSC_NONCRAFT",
    "difficulty": 0,
    "time": 1200,
    "reversible": true,
    "autolearn": false,
    "qualities" : [ {"id":"SCREW","level":1,"amount":1} ],
    "components": [
      [ [ "scrap", 5 ] ],
      [ [ "processor", 1 ] ],
      [ [ "plastic_chunk", 10 ] ],
      [ [ "e_scrap", 8 ] ],
      [ [ "lens", 2 ] ]
    ]
  }
>>>>>>> bb9543cf
]<|MERGE_RESOLUTION|>--- conflicted
+++ resolved
@@ -1665,9 +1665,7 @@
     ],
 	  [[ "char_kiln", 1 ]]
   ]
-},
-<<<<<<< HEAD
-{
+},{
   "type" : "recipe",
   "result": "multi_cooker",
   "id_suffix": "uncraft",
@@ -1804,9 +1802,7 @@
       [ "holster", 1 ]
     ]
   ]
-}
-=======
-  {
+},{
     "type" : "recipe",
     "result": "eink_tablet_pc",
     "id_suffix": "uncraft",
@@ -1863,5 +1859,4 @@
       [ [ "lens", 2 ] ]
     ]
   }
->>>>>>> bb9543cf
 ]