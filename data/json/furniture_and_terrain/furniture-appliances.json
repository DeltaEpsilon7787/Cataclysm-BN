--- conflicted
+++ resolved
@@ -705,7 +705,6 @@
   },
   {
     "type": "furniture",
-<<<<<<< HEAD
 	  "id": "f_gridwelder",
 	  "name": "grid welder",
 	  "symbol": "#",
@@ -750,21 +749,6 @@
 	  "deconstruct": { "items": [ { "item": "forge", "count": 1 }, { "item": "jumper_cable", "count": 1 } ] },
 	  "bash": {
       "str_min": 8,
-=======
-    "id": "f_gridwelder",
-    "name": "grid welder",
-    "symbol": "#",
-    "description": "A portable welder connected to a electrical grid.",
-    "color": "red",
-    "move_cost_mod": -1,
-    "coverage": 10,
-    "required_str": -1,
-    "crafting_pseudo_item": "fake_gridwelder",
-    "flags": [ "TRANSPARENT", "MOUNTABLE", "EASY_DECONSTRUCT" ],
-    "deconstruct": { "items": [ { "item": "welder", "count": 1 }, { "item": "jumper_cable", "count": 1 } ] },
-    "bash": {
-      "str_min": 4,
->>>>>>> 39ed52df
       "str_max": 30,
       "sound": "metal screeching!",
       "sound_fail": "clang!",
@@ -772,7 +756,6 @@
         { "item": "power_supply", "count": [ 1, 4 ] },
         { "item": "scrap", "count": [ 0, 2 ] },
         { "item": "cable", "charges": [ 1, 15 ] },
-<<<<<<< HEAD
         { "item": "element", "count": [ 2, 6 ] }
       ]
     }
@@ -798,9 +781,6 @@
       "items": [
         { "item": "scrap", "count": [ 0, 2 ] },
         { "item": "cable", "charges": [ 1, 15 ] }
-=======
-        { "item": "plastic_chunk", "count": [ 1, 2 ] }
->>>>>>> 39ed52df
       ]
     }
   }
