[
  {
    "type": "overmap_terrain",
    "id": "",
    "name": "nothing",
    "sym": 37,
    "color": "white",
    "flags": [ "NO_ROTATE" ]
  },
  {
    "type": "overmap_terrain",
    "id": "open_air",
    "name": "open air",
    "sym": 46,
    "color": "blue",
    "flags": [ "NO_ROTATE" ]
  },
  {
    "type": "overmap_terrain",
    "abstract": "generic_city_building_no_sidewalk",
    "name": "city building",
    "sym": 94,
    "see_cost": 5,
    "extras": "build",
    "mondensity": 2
  },
  {
    "type": "overmap_terrain",
    "abstract": "generic_city_building",
    "copy-from": "generic_city_building_no_sidewalk",
    "flags": [ "SIDEWALK" ]
  },
  {
    "type": "overmap_terrain",
    "abstract": "generic_city_house_basement",
    "name": "basement",
    "sym": 79,
    "color": "dark_gray",
    "copy-from": "generic_city_building_no_sidewalk",
    "flags": [ "KNOWN_UP", "NO_ROTATE" ]
  },
  {
    "type": "overmap_terrain",
    "abstract": "generic_necropolis_surface_building",
    "name": "city building",
    "sym": 94,
    "see_cost": 5,
    "mondensity": 2,
    "flags": [ "SIDEWALK" ]
  },
  {
    "type": "overmap_terrain",
    "abstract": "generic_mansion_no_sidewalk",
    "name": "mansion",
    "sym": 77,
    "color": "green",
    "see_cost": 5,
    "mondensity": 2
  },
  {
    "type": "overmap_terrain",
    "abstract": "generic_mansion",
    "copy-from": "generic_mansion_no_sidewalk",
    "color": "light_green",
    "flags": [ "SIDEWALK" ]
  },
  {
    "type": "overmap_terrain",
    "abstract": "generic_mall",
    "name": "mall",
    "see_cost": 5,
    "mondensity": 2,
    "flags": [ "SIDEWALK" ]
  },
  {
    "type": "overmap_terrain",
    "id": "crater",
    "name": "crater",
    "sym": 79,
    "color": "red",
    "see_cost": 2,
    "extras": "field",
    "flags": [ "NO_ROTATE" ]
  },
  {
    "type": "overmap_terrain",
    "id": "field",
    "name": "field",
    "sym": 46,
    "color": "brown",
    "see_cost": 2,
    "extras": "field",
    "spawns": { "group": "GROUP_FOREST", "population": [ 0, 1 ], "chance": 80 },
    "flags": [ "NO_ROTATE" ]
  },
  {
    "type": "overmap_terrain",
    "id": "forest",
    "name": "forest",
    "sym": 70,
    "color": "green",
    "see_cost": 3,
    "extras": "field",
    "spawns": { "group": "GROUP_FOREST", "population": [ 0, 3 ], "chance": 80 },
    "flags": [ "NO_ROTATE" ]
  },
  {
    "type": "overmap_terrain",
    "id": "forest_thick",
    "name": "forest",
    "sym": 70,
    "color": "green",
    "see_cost": 4,
    "extras": "field",
    "spawns": { "group": "GROUP_FOREST", "population": [ 0, 6 ], "chance": 90 },
    "mapgen": [ { "method": "builtin", "name": "forest" } ],
    "flags": [ "NO_ROTATE" ]
  },
  {
    "type": "overmap_terrain",
    "id": "forest_water",
    "name": "swamp",
    "sym": 70,
    "color": "cyan",
    "see_cost": 4,
    "extras": "field",
    "spawns": { "group": "GROUP_SWAMP", "population": [ 1, 4 ], "chance": 100 },
    "mapgen": [ { "method": "builtin", "name": "forest" } ],
    "flags": [ "NO_ROTATE" ]
  },
  {
    "type": "overmap_terrain",
    "id": "hiway_ns",
    "name": "highway",
    "sym": 72,
    "color": "dark_gray",
    "see_cost": 2,
    "extras": "road",
    "mapgen": [ { "method": "builtin", "name": "highway" } ],
    "flags": [ "NO_ROTATE" ]
  },
  {
    "type": "overmap_terrain",
    "id": "hiway_ew",
    "name": "highway",
    "sym": 61,
    "color": "dark_gray",
    "see_cost": 2,
    "extras": "road",
    "mapgen": [ { "method": "builtin", "name": "highway" } ],
    "flags": [ "NO_ROTATE" ]
  },
  {
    "type": "overmap_terrain",
    "id": "road",
    "name": "road",
    "color": "dark_gray",
    "see_cost": 2,
    "extras": "road",
    "//": "the entries below are optional and serve as an example of mapgen for line_drawing tiles",
    "mapgen_straight": [ { "method": "builtin", "name": "road_straight" } ],
    "mapgen_curved": [ { "method": "builtin", "name": "road_curved" } ],
    "mapgen_end": [ { "method": "builtin", "name": "road_end" } ],
    "mapgen_tee": [ { "method": "builtin", "name": "road_tee" } ],
    "mapgen_four_way": [ { "method": "builtin", "name": "road_four_way" } ],
    "flags": [ "LINEAR" ]
  },
  {
    "type": "overmap_terrain",
    "id": "road_nesw_manhole",
    "name": "road, manhole",
    "sym": 4194414,
    "color": "yellow",
    "see_cost": 2,
    "extras": "road",
    "mapgen": [ { "method": "builtin", "name": "road_four_way" } ],
    "flags": [ "KNOWN_DOWN", "NO_ROTATE" ]
  },
  {
    "type": "overmap_terrain",
    "id": "bridge",
    "name": "bridge",
    "sym": 4194424,
    "color": "white",
    "see_cost": 2,
    "mapgen": [ { "method": "builtin", "name": "bridge" } ],
    "flags": [ "RIVER" ]
  },
  {
    "type": "overmap_terrain",
    "id": "river_center",
    "name": "river",
    "sym": 82,
    "color": "blue",
    "see_cost": 1,
    "mapgen": [ { "method": "builtin", "name": "river_center" } ],
    "flags": [ "RIVER", "NO_ROTATE" ]
  },
  {
    "type": "overmap_terrain",
    "id": "river",
    "name": "river bank",
    "sym": 82,
    "color": "light_blue",
    "see_cost": 1,
    "mapgen": [ { "method": "builtin", "name": "river_straight" } ],
    "flags": [ "RIVER" ]
  },
  {
    "type": "overmap_terrain",
    "id": "river_c_not_ne",
    "name": "river bank",
    "sym": 82,
    "color": "light_blue",
    "see_cost": 1,
    "mapgen": [ { "method": "builtin", "name": "river_curved_not" } ],
    "flags": [ "RIVER", "NO_ROTATE" ]
  },
  {
    "type": "overmap_terrain",
    "id": "river_c_not_nw",
    "name": "river bank",
    "sym": 82,
    "color": "light_blue",
    "see_cost": 1,
    "mapgen": [ { "method": "builtin", "name": "river_curved_not" } ],
    "flags": [ "RIVER", "NO_ROTATE" ]
  },
  {
    "type": "overmap_terrain",
    "id": "river_c_not_se",
    "name": "river bank",
    "sym": 82,
    "color": "light_blue",
    "see_cost": 1,
    "mapgen": [ { "method": "builtin", "name": "river_curved_not" } ],
    "flags": [ "RIVER", "NO_ROTATE" ]
  },
  {
    "type": "overmap_terrain",
    "id": "river_c_not_sw",
    "name": "river bank",
    "sym": 82,
    "color": "light_blue",
    "see_cost": 1,
    "mapgen": [ { "method": "builtin", "name": "river_curved_not" } ],
    "flags": [ "RIVER", "NO_ROTATE" ]
  },
  {
    "type": "overmap_terrain",
    "id": "river_ne",
    "name": "river bank",
    "sym": 82,
    "color": "light_blue",
    "see_cost": 1,
    "mapgen": [ { "method": "builtin", "name": "river_curved" } ],
    "flags": [ "RIVER", "NO_ROTATE" ]
  },
  {
    "type": "overmap_terrain",
    "id": "river_se",
    "name": "river bank",
    "sym": 82,
    "color": "light_blue",
    "see_cost": 1,
    "mapgen": [ { "method": "builtin", "name": "river_curved" } ],
    "flags": [ "RIVER", "NO_ROTATE" ]
  },
  {
    "type": "overmap_terrain",
    "id": "river_sw",
    "name": "river bank",
    "sym": 82,
    "color": "light_blue",
    "see_cost": 1,
    "mapgen": [ { "method": "builtin", "name": "river_curved" } ],
    "flags": [ "RIVER", "NO_ROTATE" ]
  },
  {
    "type": "overmap_terrain",
    "id": "river_nw",
    "name": "river bank",
    "sym": 82,
    "color": "light_blue",
    "see_cost": 1,
    "mapgen": [ { "method": "builtin", "name": "river_curved" } ],
    "flags": [ "RIVER", "NO_ROTATE" ]
  },
  {
    "type": "overmap_terrain",
    "id": "house",
    "copy-from": "generic_city_building",
    "name": "house",
    "color": "light_green",
    "see_cost": 2,
    "mapgen": [
      { "method": "builtin", "name": "house_generic_boxy" },
      { "method": "builtin", "name": "house_generic_big_livingroom" },
      { "method": "builtin", "name": "house_generic_center_hallway" }
    ],
    "flags": [ "SIDEWALK" ]
  },
  {
    "type": "overmap_terrain",
    "id": "house_prepper",
    "copy-from": "generic_city_building",
    "name": "house",
    "color": "light_green",
    "see_cost": 2,
    "flags": [ "SIDEWALK" ]
  },
  {
    "type": "overmap_terrain",
    "id": "house_base",
    "copy-from": "house",
    "mapgen": [
      { "method": "builtin", "name": "house_generic_boxy" },
      { "method": "builtin", "name": "house_generic_big_livingroom" },
      { "method": "builtin", "name": "house_generic_center_hallway" }
    ]
  },
  {
    "type": "overmap_terrain",
    "id": "duplex",
    "name": "duplex",
    "copy-from" : "generic_city_building",
    "color": "light_green",
    "see_cost": 2,
    "flags" : [ "SIDEWALK" ]
  },
  {
    "type": "overmap_terrain",
    "id": "s_lot",
    "name": "parking lot",
    "sym": 79,
    "color": "dark_gray",
    "see_cost": 1,
    "extras": "build",
    "mondensity": 2,
    "mapgen": [ { "method": "builtin", "name": "parking_lot" } ],
    "flags": [ "SIDEWALK", "NO_ROTATE" ]
  },
  {
    "type": "overmap_terrain",
    "id": "park",
    "name": "park",
    "sym": 79,
    "color": "green",
    "see_cost": 2,
    "extras": "build",
    "mondensity": 2,
    "flags": [ "SIDEWALK", "NO_ROTATE" ]
  },
  {
    "type": "overmap_terrain",
    "id": "pool",
    "name": "pool",
    "sym": 79,
    "color": "blue",
    "see_cost": 2,
    "mondensity": 2,
    "flags": [ "SIDEWALK", "NO_ROTATE" ]
  },
  {
    "type": "overmap_terrain",
    "id": "s_gas",
    "name": "gas station",
    "copy-from": "generic_city_building",
    "color": "light_blue"
  },
  {
    "type": "overmap_terrain",
    "id": "s_pharm",
    "name": "pharmacy",
    "copy-from": "generic_city_building",
    "color": "light_red"
  },
  {
    "type": "overmap_terrain",
    "id": "office_doctor",
    "name": "doctor's office",
    "copy-from": "generic_city_building",
    "color": "i_light_red"
  },
  {
    "type": "overmap_terrain",
    "id": "office_cubical",
    "name": "office",
    "copy-from": "generic_city_building",
    "color": "light_gray"
  },
  {
    "type": "overmap_terrain",
    "abstract": "apartments_tower_any",
    "name": "apartment tower",
    "sym": 65,
    "color": "light_green",
    "see_cost": 5,
    "mondensity": 2,
    "flags": [ "SIDEWALK" ]
  },
  {
    "type": "overmap_terrain",
    "id": "apartments_con_tower_NW",
    "copy-from": "apartments_tower_any"
  },
  {
    "type": "overmap_terrain",
    "id": "apartments_con_tower_NE",
    "copy-from": "apartments_tower_any"
  },
  {
    "type": "overmap_terrain",
    "id": "apartments_con_tower_SW",
    "copy-from": "apartments_tower_any"
  },
  {
    "type": "overmap_terrain",
    "id": "apartments_con_tower_SE",
    "copy-from": "apartments_tower_any"
  },
  {
    "type": "overmap_terrain",
    "id": "apartments_mod_tower_NW",
    "copy-from": "apartments_tower_any"
  },
  {
    "type": "overmap_terrain",
    "id": "apartments_mod_tower_NE",
    "copy-from": "apartments_tower_any"
  },
  {
    "type": "overmap_terrain",
    "id": "apartments_mod_tower_SW",
    "copy-from": "apartments_tower_any"
  },
  {
    "type": "overmap_terrain",
    "id": "apartments_mod_tower_SE",
    "copy-from": "apartments_tower_any"
  },
  {
    "type": "overmap_terrain",
    "id": "office_tower_1_entrance",
    "name": "office tower",
    "sym": 84,
    "color": "i_light_gray",
    "see_cost": 5,
    "mondensity": 2,
    "flags": [ "SIDEWALK", "NO_ROTATE" ]
  },
  {
    "type": "overmap_terrain",
    "id": "office_tower_1",
    "name": "office tower",
    "sym": 116,
    "color": "i_light_gray",
    "see_cost": 5,
    "mondensity": 2,
    "flags": [ "SIDEWALK", "NO_ROTATE" ]
  },
  {
    "type": "overmap_terrain",
    "id": "office_tower_b_entrance",
    "name": "tower parking",
    "sym": 112,
    "color": "i_light_gray",
    "see_cost": 5,
    "mondensity": 2,
    "flags": [ "SIDEWALK", "NO_ROTATE" ]
  },
  {
    "type": "overmap_terrain",
    "id": "office_tower_b",
    "name": "tower parking",
    "sym": 112,
    "color": "i_light_gray",
    "see_cost": 5,
    "mondensity": 2,
    "flags": [ "SIDEWALK", "NO_ROTATE" ]
  },
  {
    "type": "overmap_terrain",
    "id": "office_tower_2_a1",
    "name": "office tower",
    "sym": 116,
    "color": "i_light_gray",
    "see_cost": 5,
    "mondensity": 2,
    "flags": [ "SIDEWALK" ]
  },
  {
    "type": "overmap_terrain",
    "id": "office_tower_2_a2",
    "name": "office tower",
    "sym": 116,
    "color": "i_light_gray",
    "see_cost": 5,
    "mondensity": 2,
    "flags": [ "SIDEWALK" ]
  },
  {
    "type": "overmap_terrain",
    "id": "office_tower_2_a3",
    "name": "office courtyard",
    "sym": 79,
    "color": "light_gray",
    "see_cost": 5,
    "mondensity": 2,
    "flags": [ "SIDEWALK" ]
  },
  {
    "type": "overmap_terrain",
    "id": "office_tower_2_b1",
    "name": "office tower",
    "sym": 116,
    "color": "i_light_gray",
    "see_cost": 5,
    "mondensity": 2,
    "flags": [ "SIDEWALK" ]
  },
  {
    "type": "overmap_terrain",
    "id": "office_tower_2_b2",
    "name": "office tower",
    "sym": 116,
    "color": "i_light_gray",
    "see_cost": 5,
    "mondensity": 2,
    "flags": [ "SIDEWALK" ]
  },
  {
    "type": "overmap_terrain",
    "id": "office_tower_2_b3",
    "name": "office tower",
    "sym": 84,
    "color": "i_light_gray",
    "see_cost": 5,
    "mondensity": 2,
    "flags": [ "SIDEWALK" ]
  },
  {
    "type": "overmap_terrain",
    "id": "office_tower_2_a1_tower_lab",
    "name": "office tower",
    "sym": 116,
    "color": "i_light_gray",
    "see_cost": 5,
    "mondensity": 2,
    "flags": [ "SIDEWALK" ]
  },
  {
    "type": "overmap_terrain",
    "id": "office_tower_open_air_corner",
    "name": "open air",
    "sym": 46,
    "color": "blue"
  },
  {
    "type": "overmap_terrain",
    "id": "church",
    "copy-from": "generic_city_building",
    "name": "church",
    "sym": 67,
    "color": "light_red"
  },
  {
    "type": "overmap_terrain",
    "id": "cathedral_1_NW",
    "name": "cathedral",
    "sym": 67,
    "color": "i_light_red",
    "see_cost": 5,
    "mondensity": 2,
    "flags": [ "SIDEWALK", "KNOWN_DOWN" ]
  },
  {
    "type": "overmap_terrain",
    "id": "cathedral_1_NE",
    "copy-from": "cathedral_1_NW"
  },
  {
    "type": "overmap_terrain",
    "id": "cathedral_1_SW",
    "copy-from": "cathedral_1_NW"
  },
  {
    "type": "overmap_terrain",
    "id": "cathedral_1_SE",
    "copy-from": "cathedral_1_NW"
  },
  {
    "type": "overmap_terrain",
    "id": "cathedral_b_NW",
    "copy-from": "cathedral_1_NW",
    "name": "cathedral basement",
    "delete": { "flags": [ "SIDEWALK", "KNOWN_DOWN" ] }
  },
  {
    "type": "overmap_terrain",
    "id": "cathedral_b_NE",
    "copy-from": "cathedral_b_NW"
  },
  {
    "type": "overmap_terrain",
    "id": "cathedral_b_SW",
    "copy-from": "cathedral_b_NW"
  },
  {
    "type": "overmap_terrain",
    "id": "cathedral_b_SE",
    "copy-from": "cathedral_b_NW"
  },
  {
    "type": "overmap_terrain",
    "id": "s_grocery",
    "name": "grocery store",
    "copy-from": "generic_city_building",
    "color": "green"
  },
  {
    "type": "overmap_terrain",
    "id": "s_hardware",
    "name": "hardware store",
    "copy-from": "generic_city_building",
    "color": "cyan"
  },
  {
    "type": "overmap_terrain",
    "id": "s_electronics",
    "name": "electronics store",
    "copy-from": "generic_city_building",
    "color": "yellow"
  },
  {
    "type": "overmap_terrain",
    "id": "s_sports",
    "name": "sporting goods store",
    "copy-from": "generic_city_building",
    "color": "light_cyan"
  },
  {
    "type": "overmap_terrain",
    "id": "s_liquor",
    "name": "liquor store",
    "copy-from": "generic_city_building",
    "color": "magenta"
  },
  {
    "type": "overmap_terrain",
    "id": "s_gun",
    "name": "gun store",
    "copy-from": "generic_city_building",
    "color": "red"
  },
  {
    "type": "overmap_terrain",
    "id": "s_clothes",
    "name": "clothing store",
    "copy-from": "generic_city_building",
    "color": "blue"
  },
  {
    "type": "overmap_terrain",
    "id": "s_library",
    "name": "library",
    "copy-from": "generic_city_building",
    "color": "i_brown"
  },
  {
    "type": "overmap_terrain",
    "id": "s_bookstore",
    "name": "bookstore",
    "copy-from": "generic_city_building",
    "color": "i_brown"
  },
  {
    "type": "overmap_terrain",
    "id": "s_restaurant",
    "name": "restaurant",
    "copy-from": "generic_city_building",
    "color": "pink"
  },
  {
    "type": "overmap_terrain",
    "id": "s_restaurant_fast",
    "name": "fast food restaurant",
    "copy-from": "generic_city_building",
    "color": "yellow_magenta"
  },
  {
    "type": "overmap_terrain",
    "id": "s_restaurant_coffee",
    "name": "coffee shop",
    "copy-from": "generic_city_building",
    "color": "white_magenta"
  },
  {
    "type": "overmap_terrain",
    "id": "s_teashop",
    "name": "teashop",
    "copy-from": "generic_city_building",
    "color": "c_light_cyan_magenta"
  },
  {
    "type": "overmap_terrain",
    "id": "bar",
    "name": "bar",
    "copy-from": "generic_city_building",
    "color": "i_magenta"
  },
  {
    "type": "overmap_terrain",
    "id": "s_butcher",
    "name": "butcher shop",
    "copy-from": "generic_city_building",
    "color": "i_red"
  },
  {
    "type": "overmap_terrain",
    "id": "s_bike_shop",
    "name": "bike shop",
    "copy-from": "generic_city_building",
    "color": "i_cyan"
  },
  {
    "type": "overmap_terrain",
    "id": "s_pizza_parlor",
    "name": "pizza parlor",
    "copy-from": "generic_city_building",
    "color": "pink_magenta"
  },
  {
    "type": "overmap_terrain",
    "id": "sub_station",
    "name": "subway station",
    "sym": 83,
    "color": "yellow",
    "see_cost": 5,
    "extras": "build",
    "mondensity": 2,
    "flags": [ "KNOWN_DOWN", "SIDEWALK" ]
  },
  {
    "type": "overmap_terrain",
    "id": "s_garage",
    "copy-from": "generic_city_building",
    "name": "garage",
    "sym": 79,
    "color": "white"
  },
  {
    "type": "overmap_terrain",
    "id": "cabin_strange",
    "name": "forest",
    "sym": 70,
    "color": "green",
    "see_cost": 5,
    "extras": "field",
    "flags": [ "NO_ROTATE" ]
  },
  {
    "type": "overmap_terrain",
    "id": "cabin_strange_b",
    "name": "cabin basement",
    "sym": 67,
    "color": "i_green",
    "see_cost": 5,
    "extras": "build",
    "flags": [ "NO_ROTATE" ]
  },
  {
    "type": "overmap_terrain",
    "id": "cabin",
    "name": "cabin",
    "sym": 67,
    "color": "i_green",
    "see_cost": 5,
    "extras": "build",
    "mondensity": 2,
    "flags": [ "NO_ROTATE" ]
  },
  {
    "type": "overmap_terrain",
    "id": "dirtlot",
    "name": "dirt lot",
    "sym": 79,
    "color": "brown",
    "see_cost": 5,
    "extras": "field",
    "flags": [ "NO_ROTATE" ]
  },
  {
    "type": "overmap_terrain",
    "id": "sugar_house",
    "copy-from": "generic_city_building_no_sidewalk",
    "name": "sugar house",
    "sym": 83,
    "color": "i_brown"
  },
  {
    "type": "overmap_terrain",
    "id": "farm_1",
    "name": "farm field",
    "sym": 35,
    "color": "i_brown",
    "see_cost": 5,
    "extras": "field",
    "mondensity": 2
  },
  {
    "type": "overmap_terrain",
    "id": "farm_2",
    "name": "farm house",
    "sym": 94,
    "color": "i_brown",
    "see_cost": 5,
    "extras": "build",
    "mondensity": 2
  },
  {
    "type": "overmap_terrain",
    "id": "farm_3",
    "name": "farm field",
    "sym": 35,
    "color": "i_brown",
    "see_cost": 5,
    "extras": "field",
    "mondensity": 2
  },
  {
    "type": "overmap_terrain",
    "id": "farm_4",
    "name": "farm field",
    "sym": 35,
    "color": "i_brown",
    "see_cost": 5,
    "extras": "field",
    "mondensity": 2
  },
  {
    "type": "overmap_terrain",
    "id": "farm_5",
    "name": "farm field",
    "sym": 35,
    "color": "i_brown",
    "see_cost": 5,
    "extras": "field",
    "mondensity": 2
  },
  {
    "type": "overmap_terrain",
    "id": "farm_6",
    "name": "farm field",
    "sym": 35,
    "color": "i_brown",
    "see_cost": 5,
    "extras": "field",
    "mondensity": 2
  },
  {
    "type": "overmap_terrain",
    "id": "farm_7",
    "name": "farm field",
    "sym": 35,
    "color": "i_brown",
    "see_cost": 5,
    "extras": "field",
    "mondensity": 2
  },
  {
    "type": "overmap_terrain",
    "id": "farm_8",
    "name": "farm field",
    "sym": 35,
    "color": "i_brown",
    "see_cost": 5,
    "extras": "field",
    "mondensity": 2
  },
  {
    "type": "overmap_terrain",
    "id": "farm_9",
    "name": "farm field",
    "sym": 35,
    "color": "i_brown",
    "see_cost": 5,
    "extras": "field",
    "mondensity": 2
  },
  {
    "type": "overmap_terrain",
    "id": "police",
    "name": "police station",
    "copy-from": "generic_city_building",
    "color": "h_yellow"
  },
  {
    "type": "overmap_terrain",
    "id": "bank",
    "name": "bank",
    "sym": 36,
    "color": "light_gray",
    "see_cost": 5,
    "mondensity": 2,
    "flags": [ "SIDEWALK" ]
  },
  {
    "type": "overmap_terrain",
    "id": "pawn",
    "name": "pawn shop",
    "copy-from": "generic_city_building",
    "color": "white"
  },
  {
    "type": "overmap_terrain",
    "id": "mil_surplus",
    "name": "mil. surplus",
    "sym": 77,
    "copy-from": "generic_city_building",
    "color": "i_light_gray"
  },
  {
    "type": "overmap_terrain",
    "id": "furniture",
    "name": "furniture store",
    "copy-from": "generic_city_building",
    "color": "brown"
  },
  {
    "type": "overmap_terrain",
    "id": "abstorefront",
    "name": "abandoned storefront",
    "copy-from": "generic_city_building",
    "color": "h_dark_gray"
  },
  {
    "type": "overmap_terrain",
    "id": "s_music",
    "copy-from": "generic_city_building",
    "name": "music store",
    "sym": 109,
    "color": "brown"
  },
  {
    "type": "overmap_terrain",
    "id": "megastore_entrance",
    "name": "megastore",
    "sym": 43,
    "color": "light_blue",
    "see_cost": 5,
    "extras": "build",
    "mondensity": 2,
    "flags": [ "SIDEWALK", "NO_ROTATE" ]
  },
  {
    "type": "overmap_terrain",
    "id": "megastore",
    "name": "megastore",
    "sym": 77,
    "color": "blue",
    "see_cost": 5,
    "extras": "build",
    "mondensity": 2,
    "flags": [ "SIDEWALK", "NO_ROTATE" ]
  },
  {
    "type": "overmap_terrain",
    "abstract": "generic_hospital",
    "copy-from": "generic_city_building",
    "name": "hospital",
    "sym": 72,
    "color": "red"
  },
  {
    "type": "overmap_terrain",
    "id": "hospital_1",
    "copy-from": "generic_hospital"
  },
  {
    "type": "overmap_terrain",
    "id": "hospital_2",
    "copy-from": "generic_hospital",
    "color": "light_red"
  },
  {
    "type": "overmap_terrain",
    "id": "hospital_3",
    "copy-from": "generic_hospital"
  },
  {
    "type": "overmap_terrain",
    "id": "hospital_4",
    "copy-from": "generic_hospital"
  },
  {
    "type": "overmap_terrain",
    "id": "hospital_5",
    "copy-from": "generic_hospital"
  },
  {
    "type": "overmap_terrain",
    "id": "hospital_6",
    "copy-from": "generic_hospital"
  },
  {
    "type": "overmap_terrain",
    "id": "hospital_7",
    "copy-from": "generic_hospital"
  },
  {
    "type": "overmap_terrain",
    "id": "hospital_8",
    "copy-from": "generic_hospital"
  },
  {
    "type": "overmap_terrain",
    "id": "hospital_9",
    "copy-from": "generic_hospital"
  },
  {
    "type": "overmap_terrain",
    "id": "public_works_NE",
    "name": "public works",
    "sym": 119,
    "color": "light_gray",
    "see_cost": 5,
    "mondensity": 2,
    "flags": [ "SIDEWALK" ]
  },
  {
    "type": "overmap_terrain",
    "id": "public_works_NW",
    "name": "public works",
    "sym": 119,
    "color": "light_gray",
    "see_cost": 5,
    "mondensity": 2,
    "flags": [ "SIDEWALK" ]
  },
  {
    "type": "overmap_terrain",
    "id": "public_works_SW",
    "name": "public works",
    "sym": 87,
    "color": "light_gray",
    "see_cost": 5,
    "mondensity": 2,
    "flags": [ "SIDEWALK" ]
  },
  {
    "type": "overmap_terrain",
    "id": "public_works_SE",
    "name": "public works",
    "sym": 119,
    "color": "light_gray",
    "see_cost": 5,
    "mondensity": 2,
    "flags": [ "SIDEWALK" ]
  },
  {
    "type": "overmap_terrain",
    "id": "school_1_1",
    "name": "regional school",
    "sym": 115,
    "color": "light_blue",
    "see_cost": 5,
    "mondensity": 2,
    "flags": [ "SIDEWALK" ]
  },
  {
    "type": "overmap_terrain",
    "id": "school_1_2",
    "name": "regional school",
    "sym": 83,
    "color": "light_blue",
    "see_cost": 5,
    "mondensity": 2,
    "flags": [ "SIDEWALK" ]
  },
  {
    "type": "overmap_terrain",
    "id": "school_1_3",
    "name": "regional school",
    "sym": 115,
    "color": "light_blue",
    "see_cost": 5,
    "mondensity": 2,
    "flags": [ "SIDEWALK" ]
  },
  {
    "type": "overmap_terrain",
    "id": "school_1_4",
    "name": "regional school",
    "sym": 115,
    "color": "light_blue",
    "see_cost": 5,
    "mondensity": 2,
    "flags": [ "SIDEWALK" ]
  },
  {
    "type": "overmap_terrain",
    "id": "school_1_5",
    "name": "regional school",
    "sym": 115,
    "color": "light_blue",
    "see_cost": 5,
    "mondensity": 2,
    "flags": [ "SIDEWALK" ]
  },
  {
    "type": "overmap_terrain",
    "id": "school_1_6",
    "name": "regional school",
    "sym": 115,
    "color": "light_blue",
    "see_cost": 5,
    "mondensity": 2,
    "flags": [ "SIDEWALK" ]
  },
  {
    "type": "overmap_terrain",
    "id": "school_1_7",
    "name": "regional school",
    "sym": 115,
    "color": "light_blue",
    "see_cost": 5,
    "mondensity": 2,
    "flags": [ "SIDEWALK" ]
  },
  {
    "type": "overmap_terrain",
    "id": "school_1_8",
    "name": "regional school",
    "sym": 115,
    "color": "light_blue",
    "see_cost": 5,
    "mondensity": 2,
    "flags": [ "SIDEWALK" ]
  },
  {
    "type": "overmap_terrain",
    "id": "school_1_9",
    "name": "regional school",
    "sym": 115,
    "color": "light_blue",
    "see_cost": 5,
    "mondensity": 2,
    "flags": [ "SIDEWALK" ]
  },
  {
    "type": "overmap_terrain",
    "id": "prison_1_1",
    "name": "prison",
    "sym": 112,
    "color": "i_light_blue",
    "see_cost": 5,
    "flags": [ "SIDEWALK" ]
  },
  {
    "type": "overmap_terrain",
    "id": "prison_1_2",
    "name": "prison",
    "sym": 80,
    "color": "i_light_blue",
    "see_cost": 5,
    "flags": [ "SIDEWALK" ]
  },
  {
    "type": "overmap_terrain",
    "id": "prison_1_3",
    "name": "prison",
    "sym": 112,
    "color": "i_light_blue",
    "see_cost": 5,
    "flags": [ "SIDEWALK" ]
  },
  {
    "type": "overmap_terrain",
    "id": "prison_1_4",
    "name": "prison",
    "sym": 112,
    "color": "i_light_blue",
    "see_cost": 5,
    "flags": [ "SIDEWALK" ]
  },
  {
    "type": "overmap_terrain",
    "id": "prison_1_5",
    "name": "prison",
    "sym": 112,
    "color": "i_light_blue",
    "see_cost": 5,
    "flags": [ "SIDEWALK" ]
  },
  {
    "type": "overmap_terrain",
    "id": "prison_1_6",
    "name": "prison",
    "sym": 112,
    "color": "i_light_blue",
    "see_cost": 5,
    "flags": [ "SIDEWALK" ]
  },
  {
    "type": "overmap_terrain",
    "id": "prison_1_7",
    "name": "prison",
    "sym": 112,
    "color": "i_light_blue",
    "see_cost": 5,
    "flags": [ "SIDEWALK" ]
  },
  {
    "type": "overmap_terrain",
    "id": "prison_1_8",
    "name": "prison",
    "sym": 112,
    "color": "i_light_blue",
    "see_cost": 5,
    "flags": [ "SIDEWALK" ]
  },
  {
    "type": "overmap_terrain",
    "id": "prison_1_9",
    "name": "prison",
    "sym": 112,
    "color": "i_light_blue",
    "see_cost": 5,
    "flags": [ "SIDEWALK" ]
  },
  {
    "type": "overmap_terrain",
    "id": "prison_1_b_1",
    "name": "prison",
    "sym": 112,
    "color": "i_light_blue",
    "see_cost": 5
  },
  {
    "type": "overmap_terrain",
    "id": "prison_1_b_2",
    "name": "prison",
    "sym": 80,
    "color": "i_light_blue",
    "see_cost": 5
  },
  {
    "type": "overmap_terrain",
    "id": "prison_1_b_3",
    "name": "prison",
    "sym": 112,
    "color": "i_light_blue",
    "see_cost": 5
  },
  {
    "type": "overmap_terrain",
    "id": "prison_1_b_4",
    "name": "prison",
    "sym": 112,
    "color": "i_light_blue",
    "see_cost": 5
  },
  {
    "type": "overmap_terrain",
    "id": "prison_1_b_5",
    "name": "prison",
    "sym": 112,
    "color": "i_light_blue",
    "see_cost": 5
  },
  {
    "type": "overmap_terrain",
    "id": "prison_1_b_6",
    "name": "prison",
    "sym": 112,
    "color": "i_light_blue",
    "see_cost": 5
  },
  {
    "type": "overmap_terrain",
    "id": "prison_1_b_7",
    "name": "prison",
    "sym": 112,
    "color": "i_light_blue",
    "see_cost": 5
  },
  {
    "type": "overmap_terrain",
    "id": "prison_1_b_8",
    "name": "prison",
    "sym": 112,
    "color": "i_light_blue",
    "see_cost": 5
  },
  {
    "type": "overmap_terrain",
    "id": "prison_1_b_9",
    "name": "prison",
    "sym": 112,
    "color": "i_light_blue",
    "see_cost": 5
  },
  {
    "type": "overmap_terrain",
    "id": "prison_1_b_7_hidden",
    "name": "prison",
    "sym": 112,
    "color": "i_light_blue",
    "see_cost": 5
  },
  {
    "type": "overmap_terrain",
    "id": "prison_1_b_8_hidden_lab_stairs",
    "name": "prison",
    "sym": 112,
    "color": "i_light_blue",
    "see_cost": 5
  },
  {
    "type": "overmap_terrain",
    "id": "prison_1_b_9_hidden",
    "name": "prison",
    "sym": 112,
    "color": "i_light_blue",
    "see_cost": 5
  },
  {
    "type": "overmap_terrain",
    "id": "hotel_tower_1_1",
    "copy-from": "generic_city_building",
    "name": "hotel parking",
    "sym": 104,
    "color": "light_blue"
  },
  {
    "type": "overmap_terrain",
    "id": "hotel_tower_1_2",
    "copy-from": "generic_city_building",
    "name": "hotel parking",
    "sym": 104,
    "color": "light_blue"
  },
  {
    "type": "overmap_terrain",
    "id": "hotel_tower_1_3",
    "copy-from": "generic_city_building",
    "name": "hotel parking",
    "sym": 104,
    "color": "light_blue"
  },
  {
    "type": "overmap_terrain",
    "id": "hotel_tower_1_4",
    "copy-from": "generic_city_building",
    "name": "hotel parking",
    "sym": 104,
    "color": "light_blue"
  },
  {
    "type": "overmap_terrain",
    "id": "hotel_tower_1_5",
    "copy-from": "generic_city_building",
    "name": "hotel entrance",
    "sym": 72,
    "color": "light_blue"
  },
  {
    "type": "overmap_terrain",
    "id": "hotel_tower_1_6",
    "copy-from": "generic_city_building",
    "name": "hotel parking",
    "sym": 104,
    "color": "light_blue"
  },
  {
    "type": "overmap_terrain",
    "id": "hotel_tower_1_7",
    "copy-from": "generic_city_building",
    "name": "hotel tower",
    "sym": 72,
    "color": "light_blue"
  },
  {
    "type": "overmap_terrain",
    "id": "hotel_tower_1_8",
    "copy-from": "generic_city_building",
    "name": "hotel tower",
    "sym": 72,
    "color": "light_blue"
  },
  {
    "type": "overmap_terrain",
    "id": "hotel_tower_1_9",
    "copy-from": "generic_city_building",
    "name": "hotel tower",
    "sym": 72,
    "color": "light_blue"
  },
  {
    "type": "overmap_terrain",
    "id": "hotel_tower_b_1",
    "copy-from": "generic_city_building_no_sidewalk",
    "name": "hotel basement",
    "sym": 66,
    "color": "light_blue"
  },
  {
    "type": "overmap_terrain",
    "id": "hotel_tower_b_2",
    "copy-from": "generic_city_building_no_sidewalk",
    "name": "hotel basement",
    "sym": 66,
    "color": "light_blue"
  },
  {
    "type": "overmap_terrain",
    "id": "hotel_tower_b_3",
    "copy-from": "generic_city_building_no_sidewalk",
    "name": "hotel basement",
    "sym": 66,
    "color": "light_blue"
  },
  {
    "type": "overmap_terrain",
    "id": "motel_entrance",
    "copy-from": "generic_city_building",
    "name": "motel",
    "sym": 104,
    "color": "light_blue"
  },
  {
    "type": "overmap_terrain",
    "id": "motel_1",
    "copy-from": "generic_city_building",
    "name": "motel",
    "sym": 104,
    "color": "light_blue"
  },
  {
    "type": "overmap_terrain",
    "id": "motel_2",
    "copy-from": "generic_city_building",
    "name": "motel",
    "sym": 104,
    "color": "light_blue"
  },
  {
    "type": "overmap_terrain",
    "id": "motel_3",
    "copy-from": "generic_city_building",
    "name": "motel",
    "sym": 104,
    "color": "light_blue"
  },
  {
    "type": "overmap_terrain",
    "id": "dirtroad1_aban1",
    "name": "forest",
    "sym": 70,
    "color": "green",
    "see_cost": 4
  },
  {
    "type": "overmap_terrain",
    "id": "forest_aban1",
    "name": "forest",
    "sym": 70,
    "color": "green",
    "see_cost": 4
  },
  {
    "type": "overmap_terrain",
    "id": "dirtroad2_aban1",
    "name": "forest",
    "sym": 70,
    "color": "green",
    "see_cost": 4
  },
  {
    "type": "overmap_terrain",
    "id": "dirtplaza_aban1",
    "name": "forest",
    "sym": 70,
    "color": "green",
    "see_cost": 4
  },
  {
    "type": "overmap_terrain",
    "id": "cabin_aban1",
    "name": "ruined cabin",
    "sym": 70,
    "color": "green",
    "see_cost": 4
  },
  {
    "type": "overmap_terrain",
    "id": "barn_aban1",
    "name": "barn",
    "sym": 70,
    "color": "green",
    "see_cost": 4
  },
  {
    "type": "overmap_terrain",
    "id": "car_corner_aban1",
    "name": "car corner",
    "sym": 70,
    "color": "green",
    "see_cost": 4
  },
  {
    "type": "overmap_terrain",
    "id": "shipwreck_river_1",
    "name": "shipwreck",
    "sym": 119,
    "color": "red",
    "see_cost": 4,
    "flags": [ "NO_ROTATE" ]
  },
  {
    "type": "overmap_terrain",
    "id": "shipwreck_river_2",
    "name": "shipwreck",
    "sym": 119,
    "color": "red",
    "see_cost": 4,
    "flags": [ "NO_ROTATE" ]
  },
  {
    "type": "overmap_terrain",
    "id": "shipwreck_river_3",
    "name": "razorclaw nest",
    "sym": 119,
    "color": "red",
    "see_cost": 4,
    "flags": [ "NO_ROTATE" ]
  },
  {
    "type": "overmap_terrain",
    "id": "shipwreck_river_4",
    "name": "shipwreck",
    "sym": 119,
    "color": "red",
    "see_cost": 4,
    "flags": [ "NO_ROTATE" ]
  },
  {
    "type": "overmap_terrain",
    "id": "s_gas_rural",
    "name": "gas station",
    "sym": 94,
    "color": "light_blue",
    "extras": "build",
    "mondensity": 2,
    "flags": [ "SIDEWALK" ]
  },
  {
    "type": "overmap_terrain",
    "id": "fema_entrance",
    "name": "fema camp",
    "sym": 43,
    "color": "blue",
    "see_cost": 5,
    "extras": "build",
    "flags": [ "NO_ROTATE" ]
  },
  {
    "type": "overmap_terrain",
    "id": "fema",
    "name": "fema camp",
    "sym": 70,
    "color": "i_blue",
    "see_cost": 5,
    "extras": "build",
    "flags": [ "NO_ROTATE" ]
  },
  {
    "type": "overmap_terrain",
    "id": "station_radio",
    "copy-from": "generic_city_building",
    "name": "radio station",
    "sym": 88,
    "color": "i_light_gray"
  },
  {
    "type": "overmap_terrain",
    "id": "shelter",
    "name": "evac shelter",
    "sym": 43,
    "color": "white",
    "see_cost": 2,
    "flags": [ "KNOWN_DOWN", "NO_ROTATE" ]
  },
  {
    "type": "overmap_terrain",
    "id": "shelter_under",
    "name": "evac shelter",
    "sym": 43,
    "color": "white",
    "see_cost": 2,
    "flags": [ "KNOWN_UP", "NO_ROTATE" ]
  },
  {
    "type": "overmap_terrain",
    "id": "lmoe",
    "name": "LMOE shelter",
    "sym": 43,
    "color": "red",
    "see_cost": 2,
    "flags": [ "KNOWN_DOWN", "NO_ROTATE" ]
  },
  {
    "type": "overmap_terrain",
    "id": "lmoe_under",
    "name": "LMOE shelter",
    "sym": 43,
    "color": "red",
    "see_cost": 2,
    "flags": [ "KNOWN_UP", "NO_ROTATE" ]
  },
  {
    "type": "overmap_terrain",
    "id": "lab",
    "name": "science lab",
    "sym": 76,
    "color": "light_blue",
    "spawns": { "group": "GROUP_LAB", "population": [ 0, 5 ], "chance": 20 },
    "see_cost": 5,
    "flags": [ "NO_ROTATE" ]
  },
  {
    "type": "overmap_terrain",
    "id": "lab_stairs",
    "name": "science lab",
    "sym": 76,
    "color": "blue",
    "see_cost": 5,
    "spawns": { "group": "GROUP_LAB", "population": [ 0, 5 ], "chance": 20 },
    "flags": [ "KNOWN_DOWN", "NO_ROTATE" ]
  },
  {
    "type": "overmap_terrain",
    "id": "lab_core",
    "name": "science lab",
    "sym": 76,
    "color": "light_blue",
    "spawns": { "group": "GROUP_LAB", "population": [ 0, 8 ], "chance": 30 },
    "see_cost": 5,
    "flags": [ "NO_ROTATE" ]
  },
  {
    "type" : "overmap_terrain",
    "id" : "ants_lab",
    "name" : "science lab",
    "sym" : 76,
    "color" : "light_blue",
    "spawns" : { "group": "GROUP_LAB", "population": [0, 5], "chance": 20 },
    "see_cost" : 5,
    "flags" : [ "NO_ROTATE" ]
  },
  {
    "type" : "overmap_terrain",
    "id" : "ants_lab_stairs",
    "name" : "science lab",
    "sym" : 76,
    "color" : "blue",
    "see_cost" : 5,
    "spawns" : { "group": "GROUP_LAB", "population": [0, 5], "chance": 20 },
    "flags" : [ "KNOWN_DOWN", "NO_ROTATE" ]
  },
  {
    "type": "overmap_terrain",
    "id": "lab_finale",
    "name": "science lab",
    "sym": 76,
    "color": "cyan",
    "spawns": { "group": "GROUP_LAB", "population": [ 4, 12 ], "chance": 90 },
    "see_cost": 5,
    "flags": [ "NO_ROTATE" ]
  },
  {
    "type": "overmap_terrain",
    "id": "ice_lab",
    "name": "science lab",
    "sym": 76,
    "color": "light_blue",
    "spawns": { "group": "GROUP_ICE_LAB", "population": [ 0, 5 ], "chance": 20 },
    "see_cost": 5,
    "flags": [ "NO_ROTATE" ]
  },
  {
    "type": "overmap_terrain",
    "id": "ice_lab_stairs",
    "name": "science lab",
    "sym": 76,
    "color": "blue",
    "see_cost": 5,
    "spawns": { "group": "GROUP_ICE_LAB", "population": [ 0, 5 ], "chance": 20 },
    "flags": [ "KNOWN_DOWN", "NO_ROTATE" ]
  },
  {
    "type": "overmap_terrain",
    "id": "ice_lab_core",
    "name": "science lab",
    "sym": 76,
    "color": "light_blue",
    "spawns": { "group": "GROUP_ICE_LAB", "population": [ 0, 8 ], "chance": 30 },
    "see_cost": 5,
    "flags": [ "NO_ROTATE" ]
  },
  {
    "type": "overmap_terrain",
    "id": "ice_lab_finale",
    "name": "science lab",
    "sym": 76,
    "color": "cyan",
    "spawns": { "group": "GROUP_ICE_LAB", "population": [ 4, 12 ], "chance": 90 },
    "see_cost": 5,
    "flags": [ "NO_ROTATE" ]
  },
  {
    "type": "overmap_terrain",
    "id": "tower_lab",
    "name": "science lab tower",
    "sym": 76,
    "color": "light_blue",
    "see_cost": 5,
    "spawns": { "group": "GROUP_TOWER_LAB", "population": [ 0, 5 ], "chance": 20 },
    "flags": [ "NO_ROTATE" ]
  },
  {
    "type": "overmap_terrain",
    "id": "tower_lab_stairs",
    "name": "science lab tower",
    "sym": 76,
    "color": "blue",
    "see_cost": 5,
    "spawns": { "group": "GROUP_TOWER_LAB", "population": [ 0, 5 ], "chance": 20 },
    "flags": [ "NO_ROTATE" ]
  },
  {
    "type": "overmap_terrain",
    "id": "tower_lab_finale",
    "name": "science lab tower",
    "sym": 76,
    "color": "cyan",
    "see_cost": 5,
    "flags": [ "NO_ROTATE" ]
  },
  {
    "type": "overmap_terrain",
    "id": "lab_train_depot",
    "name": "science train depot",
    "sym": 76,
    "color": "light_blue",
    "see_cost": 5,
    "extras": "subway",
    "spawns": { "group": "GROUP_LAB", "population": [ 0, 5 ], "chance": 20 },
    "flags": [ "KNOWN_DOWN", "NO_ROTATE" ]
  },
  {
    "type": "overmap_terrain",
    "id": "central_lab_entrance",
    "name": "forest",
    "sym": 70,
    "color": "green",
    "see_cost": 3,
    "flags": [ "NO_ROTATE" ]
  },
  {
    "type": "overmap_terrain",
    "id": "central_lab_shaft",
    "name": "access shaft",
    "sym": 48,
    "color": "light_gray",
    "see_cost": 5,
    "flags": [ "NO_ROTATE" ]
  },
  {
    "type": "overmap_terrain",
    "abstract": "generic_central_lab",
    "name": "central lab",
    "sym": 76,
    "color": "cyan",
    "see_cost": 5,
    "spawns": { "group": "GROUP_CENTRAL_LAB", "population": [ 0, 5 ], "chance": 20 }
  },
  {
    "type": "overmap_terrain",
    "id": "central_lab_hq_1",
    "copy-from": "generic_central_lab"
  },
  {
    "type": "overmap_terrain",
    "id": "central_lab_hq_2",
    "copy-from": "generic_central_lab"
  },
  {
    "type": "overmap_terrain",
    "id": "central_lab_hq_3",
    "copy-from": "generic_central_lab"
  },
  {
    "type": "overmap_terrain",
    "id": "central_lab_hq_4",
    "copy-from": "generic_central_lab"
  },
  {
    "type": "overmap_terrain",
    "id": "central_lab_hq_5",
    "copy-from": "generic_central_lab"
  },
  {
    "type": "overmap_terrain",
    "id": "central_lab_hq_6",
    "copy-from": "generic_central_lab"
  },
  {
    "type": "overmap_terrain",
    "id": "central_lab_hq_7",
    "copy-from": "generic_central_lab"
  },
  {
    "type": "overmap_terrain",
    "id": "central_lab_hq_8",
    "copy-from": "generic_central_lab"
  },
  {
    "type": "overmap_terrain",
    "id": "central_lab_hq_9",
    "copy-from": "generic_central_lab"
  },
  {
    "type": "overmap_terrain",
    "id": "central_lab",
    "name": "central lab",
    "sym": 76,
    "color": "light_blue",
    "see_cost": 5,
    "flags": [ "NO_ROTATE" ],
    "spawns": { "group": "GROUP_CENTRAL_LAB", "population": [ 0, 7 ], "chance": 40 }
  },
  {
    "type": "overmap_terrain",
    "id": "central_lab_stairs",
    "name": "central lab",
    "sym": 76,
    "color": "blue",
    "see_cost": 5,
    "flags": [ "NO_ROTATE" ],
    "spawns": { "group": "GROUP_CENTRAL_LAB", "population": [ 0, 7 ], "chance": 40 }
  },
  {
    "type": "overmap_terrain",
    "id": "central_lab_core",
    "name": "central lab",
    "sym": 76,
    "color": "light_blue",
    "see_cost": 5,
    "flags": [ "NO_ROTATE" ],
    "spawns": { "group": "GROUP_CENTRAL_LAB", "population": [ 0, 7 ], "chance": 40 }
  },
  {
    "type": "overmap_terrain",
    "id": "central_lab_finale",
    "name": "central lab",
    "sym": 76,
    "color": "cyan",
    "see_cost": 5,
    "flags": [ "NO_ROTATE" ],
    "spawns": { "group": "GROUP_CENTRAL_LAB", "population": [ 0, 5 ], "chance": 20 }
  },
  {
    "type": "overmap_terrain",
    "id": "bunker",
    "name": "military bunker",
    "sym": 66,
    "color": "dark_gray",
    "see_cost": 2,
    "flags": [ "KNOWN_DOWN" ]
  },
  {
    "type": "overmap_terrain",
    "id": "bunker_basement",
    "name": "military bunker",
    "sym": 66,
    "color": "dark_gray",
    "see_cost": 2,
    "flags": [ "KNOWN_UP", "NO_ROTATE" ]
  },
  {
    "type": "overmap_terrain",
    "id": "outpost",
    "name": "military outpost",
    "sym": 77,
    "color": "dark_gray",
    "see_cost": 2,
    "extras": "build",
    "flags": [ "NO_ROTATE" ]
  },
  {
    "type": "overmap_terrain",
    "id": "silo",
    "name": "missile silo",
    "sym": 48,
    "color": "light_gray",
    "see_cost": 2,
    "flags": [ "NO_ROTATE" ]
  },
  {
    "type": "overmap_terrain",
    "id": "silo_finale",
    "name": "missile silo",
    "sym": 48,
    "color": "light_gray",
    "see_cost": 2,
    "flags": [ "NO_ROTATE" ]
  },
  {
    "type": "overmap_terrain",
    "id": "temple",
    "name": "strange temple",
    "sym": 84,
    "color": "magenta",
    "see_cost": 5,
    "flags": [ "KNOWN_DOWN", "NO_ROTATE" ]
  },
  {
    "type": "overmap_terrain",
    "id": "standing_stones",
    "name": "forest",
    "sym": 70,
    "color": "green",
    "see_cost": 3,
    "extras": "field",
    "spawns": { "group": "GROUP_STANDING_STONES", "population": [ 1, 4 ], "chance": 100 },
    "flags": [ "NO_ROTATE" ]
  },
  {
    "type": "overmap_terrain",
    "id": "temple_stairs",
    "name": "strange temple",
    "sym": 84,
    "color": "pink",
    "see_cost": 5,
    "flags": [ "KNOWN_DOWN", "NO_ROTATE" ]
  },
  {
    "type": "overmap_terrain",
    "id": "temple_finale",
    "name": "strange temple",
    "sym": 84,
    "color": "yellow",
    "see_cost": 5,
    "flags": [ "KNOWN_DOWN", "NO_ROTATE" ]
  },
  {
    "type": "overmap_terrain",
    "id": "sewage_treatment",
    "name": "sewage treatment",
    "sym": 80,
    "color": "red",
    "see_cost": 5,
    "flags": [ "KNOWN_DOWN", "NO_ROTATE" ]
  },
  {
    "type": "overmap_terrain",
    "id": "sewage_treatment_hub",
    "name": "sewage treatment",
    "sym": 80,
    "color": "green",
    "see_cost": 5,
<<<<<<< HEAD
    "extras": "build",
=======
    "flags": [ "KNOWN_UP", "NO_ROTATE" ]
  },
  {
    "type": "overmap_terrain",
    "id": "sewage_treatment_under",
    "name": "sewage treatment",
    "sym": 80,
    "color": "green",
    "see_cost": 5,
    "flags": [ "NO_ROTATE" ]
  },
  {
    "type": "overmap_terrain",
    "id": "mine_entrance",
    "name": "mine entrance",
    "sym": 77,
    "color": "light_gray",
    "see_cost": 5,
    "flags": [ "KNOWN_DOWN", "NO_ROTATE" ]
  },
  {
    "type": "overmap_terrain",
    "id": "mine_shaft",
    "name": "mine shaft",
    "sym": 79,
    "color": "dark_gray",
    "see_cost": 5,
    "flags": [ "KNOWN_UP", "KNOWN_DOWN", "NO_ROTATE" ]
  },
  {
    "type": "overmap_terrain",
    "id": "mine",
    "name": "mine",
    "sym": 77,
    "color": "brown",
    "see_cost": 2,
    "flags": [ "NO_ROTATE" ]
  },
  {
    "type": "overmap_terrain",
    "id": "mine_down",
    "name": "mine",
    "sym": 77,
    "color": "brown",
    "see_cost": 2,
    "flags": [ "NO_ROTATE" ]
  },
  {
    "type": "overmap_terrain",
    "id": "mine_finale",
    "name": "mine",
    "sym": 77,
    "color": "brown",
    "see_cost": 2,
    "flags": [ "NO_ROTATE" ]
  },
  {
    "type": "overmap_terrain",
    "id": "spiral_hub",
    "name": "spiral cavern",
    "sym": 64,
    "color": "pink",
    "see_cost": 2,
    "flags": [ "NO_ROTATE" ]
  },
  {
    "type": "overmap_terrain",
    "id": "spiral",
    "name": "spiral cavern",
    "sym": 64,
    "color": "pink",
    "see_cost": 2,
    "flags": [ "NO_ROTATE" ]
  },
  {
    "type": "overmap_terrain",
    "id": "radio_tower",
    "name": "radio tower",
    "sym": 88,
    "color": "light_gray",
    "see_cost": 2,
    "flags": [ "NO_ROTATE" ]
  },
  {
    "type": "overmap_terrain",
    "id": "toxic_dump",
    "name": "toxic waste dump",
    "sym": 68,
    "color": "pink",
    "see_cost": 2,
    "flags": [ "NO_ROTATE" ]
  },
  {
    "type": "overmap_terrain",
    "id": "haz_sar_entrance",
    "name": "hazardous waste sarcophagus",
    "sym": 88,
    "color": "pink",
    "see_cost": 5,
    "flags": [ "NO_ROTATE" ]
  },
  {
    "type": "overmap_terrain",
    "id": "haz_sar",
    "name": "hazardous waste sarcophagus",
    "sym": 88,
    "color": "pink",
    "see_cost": 5,
    "flags": [ "NO_ROTATE" ]
  },
  {
    "type": "overmap_terrain",
    "id": "haz_sar_entrance_b1",
    "name": "hazardous waste sarcophagus",
    "sym": 88,
    "color": "pink",
    "see_cost": 5,
    "flags": [ "NO_ROTATE" ]
  },
  {
    "type": "overmap_terrain",
    "id": "haz_sar_b1",
    "name": "hazardous waste sarcophagus",
    "sym": 88,
    "color": "pink",
    "see_cost": 5,
    "flags": [ "NO_ROTATE" ]
  },
  {
    "type": "overmap_terrain",
    "id": "cave",
    "name": "cave",
    "sym": 67,
    "color": "brown",
    "see_cost": 2,
    "extras": "field",
    "flags": [ "NO_ROTATE" ]
  },
  {
    "type": "overmap_terrain",
    "id": "cave_rat",
    "name": "rat cave",
    "sym": 67,
    "color": "dark_gray",
    "see_cost": 2,
    "flags": [ "KNOWN_DOWN", "NO_ROTATE" ]
  },
  {
    "type": "overmap_terrain",
    "id": "hive",
    "name": "bee hive",
    "sym": 56,
    "color": "yellow",
    "see_cost": 3,
    "extras": "field",
    "flags": [ "NO_ROTATE" ]
  },
  {
    "type": "overmap_terrain",
    "id": "fungal_bloom",
    "name": "fungal bloom",
    "sym": 84,
    "color": "light_gray",
    "see_cost": 2,
    "extras": "field",
    "flags": [ "NO_ROTATE" ]
  },
  {
    "type": "overmap_terrain",
    "id": "fungal_tower",
    "name": "fungal tower",
    "sym": 84,
    "color": "yellow",
    "see_cost": 3,
    "extras": "field",
    "flags": [ "NO_ROTATE" ]
  },
  {
    "type": "overmap_terrain",
    "id": "fungal_flowers",
    "name": "fungal flowers",
    "sym": 84,
    "color": "cyan",
    "see_cost": 5,
    "extras": "field",
    "flags": [ "NO_ROTATE" ]
  },
  {
    "type": "overmap_terrain",
    "id": "spider_pit",
    "name": "forest",
    "sym": 70,
    "color": "green",
    "see_cost": 3,
    "extras": "field",
    "flags": [ "NO_ROTATE" ]
  },
  {
    "type": "overmap_terrain",
    "id": "spider_pit_under",
    "name": "cavern",
    "sym": 48,
    "color": "light_gray",
    "see_cost": 5,
    "flags": [ "NO_ROTATE" ]
  },
  {
    "type": "overmap_terrain",
    "id": "anthill",
    "name": "anthill",
    "sym": 37,
    "color": "brown",
    "see_cost": 2,
    "flags": [ "KNOWN_DOWN", "NO_ROTATE" ]
  },
  {
    "type": "overmap_terrain",
    "id": "acid_anthill",
    "name": "sulfurous anthill",
    "sym": 37,
    "color": "green",
    "see_cost": 2,
    "flags": [ "KNOWN_DOWN", "NO_ROTATE" ]
  },
  {
    "type": "overmap_terrain",
    "id": "slimepit",
    "name": "slime pit",
    "sym": 126,
    "color": "light_green",
    "see_cost": 2,
    "flags": [ "NO_ROTATE" ]
  },
  {
    "type": "overmap_terrain",
    "id": "slimepit_down",
    "name": "slime pit",
    "sym": 126,
    "color": "light_green",
    "see_cost": 2,
    "flags": [ "KNOWN_DOWN", "NO_ROTATE" ]
  },
  {
    "type": "overmap_terrain",
    "id": "triffid_grove",
    "name": "triffid grove",
    "sym": 84,
    "color": "light_red",
    "see_cost": 5,
    "flags": [ "KNOWN_DOWN", "NO_ROTATE" ]
  },
  {
    "type": "overmap_terrain",
    "id": "triffid_roots",
    "name": "triffid roots",
    "sym": 84,
    "color": "light_red",
    "see_cost": 5,
    "flags": [ "KNOWN_UP", "KNOWN_DOWN", "NO_ROTATE" ]
  },
  {
    "type": "overmap_terrain",
    "id": "triffid_finale",
    "name": "triffid heart",
    "sym": 84,
    "color": "red",
    "see_cost": 5,
    "flags": [ "KNOWN_UP", "NO_ROTATE" ]
  },
  {
    "type": "overmap_terrain",
    "id": "basement",
    "copy-from": "generic_city_house_basement",
    "mapgen": [ { "method": "builtin", "name": "basement_junk" }, { "method": "builtin", "name": "basement_spiders" } ]
  },
  {
    "type": "overmap_terrain",
    "id": "basement_bionic",
    "copy-from": "generic_city_house_basement"
  },
  {
    "type": "overmap_terrain",
    "id": "basement_hidden_lab_stairs",
    "copy-from": "generic_city_house_basement"
  },
  {
    "type": "overmap_terrain",
    "id": "cavern",
    "name": "cavern",
    "sym": 48,
    "color": "light_gray",
    "see_cost": 5,
    "flags": [ "NO_ROTATE" ]
  },
  {
    "type": "overmap_terrain",
    "id": "rock",
    "//": "This is old rock type, new one (below) will replace it in new overmaps",
    "name": "solid rock",
    "sym": 37,
    "color": "dark_gray",
    "see_cost": 5,
    "flags": [ "NO_ROTATE" ]
  },
  {
    "type": "overmap_terrain",
    "id": "empty_rock",
    "name": "solid rock",
    "sym": 37,
    "color": "dark_gray",
    "see_cost": 5,
    "flags": [ "NO_ROTATE" ]
  },
  {
    "type": "overmap_terrain",
    "id": "rift",
    "name": "rift",
    "sym": 94,
    "color": "red",
    "see_cost": 2,
    "flags": [ "NO_ROTATE" ]
  },
  {
    "type": "overmap_terrain",
    "id": "hellmouth",
    "name": "hellmouth",
    "sym": 94,
    "color": "light_red",
    "see_cost": 2,
    "flags": [ "KNOWN_DOWN", "NO_ROTATE" ]
  },
  {
    "type": "overmap_terrain",
    "id": "sewer_sub_station",
    "name": "subway station (sewer level)",
    "sym": 83,
    "color": "yellow",
    "see_cost": 5,
    "extras": "subway",
    "flags": [ "KNOWN_UP", "KNOWN_DOWN", "NO_ROTATE" ]
  },
  {
    "type": "overmap_terrain",
    "id": "underground_sub_station",
    "name": "subway station (underground level)",
    "sym": 83,
    "color": "yellow",
    "see_cost": 5,
    "extras": "subway",
    "flags": [ "KNOWN_UP", "NO_ROTATE" ]
  },
  {
    "type": "overmap_terrain",
    "id": "subway",
    "name": "subway",
    "color": "dark_gray",
    "see_cost": 5,
    "extras": "subway",
    "mapgen_straight": [ { "method": "builtin", "name": "subway_straight" } ],
    "mapgen_curved": [ { "method": "builtin", "name": "subway_curved" } ],
    "mapgen_end": [ { "method": "builtin", "name": "subway_end" } ],
    "mapgen_tee": [ { "method": "builtin", "name": "subway_tee" } ],
    "mapgen_four_way": [ { "method": "builtin", "name": "subway_four_way" } ],
    "flags": [ "LINEAR" ]
  },
  {
    "type": "overmap_terrain",
    "id": "sewer",
    "name": "sewer",
    "color": "green",
    "see_cost": 5,
    "flags": [ "LINEAR" ]
  },
  {
    "type": "overmap_terrain",
    "id": "ants",
    "name": "ant tunnel",
    "color": "brown",
    "see_cost": 5,
    "flags": [ "LINEAR" ]
  },
  {
    "type": "overmap_terrain",
    "id": "ants_food",
    "name": "ant food storage",
    "sym": 79,
    "color": "green",
    "see_cost": 5,
    "flags": [ "NO_ROTATE" ]
  },
  {
    "type": "overmap_terrain",
    "id": "ants_larvae",
    "name": "ant larva chamber",
    "sym": 79,
    "color": "white",
    "see_cost": 5,
    "flags": [ "NO_ROTATE" ]
  },
  {
    "type": "overmap_terrain",
    "id": "ants_queen",
    "name": "ant queen chamber",
    "sym": 79,
    "color": "red",
    "see_cost": 5,
    "flags": [ "NO_ROTATE" ]
  },
  {
    "type": "overmap_terrain",
    "id": "tutorial",
    "name": "tutorial room",
    "sym": 79,
    "color": "cyan",
    "see_cost": 5,
    "flags": [ "NO_ROTATE" ]
  },
  {
    "type": "overmap_terrain",
    "id": "mall_a_1",
    "name": "road",
    "copy-from": "generic_mall",
    "sym": 4194412,
    "color": "dark_gray"
  },
  {
    "type": "overmap_terrain",
    "id": "mall_a_2",
    "name": "road",
    "copy-from": "generic_mall",
    "sym": 4194417,
    "color": "dark_gray"
  },
  {
    "type": "overmap_terrain",
    "id": "mall_a_3",
    "name": "mall - loading bay",
    "copy-from": "generic_mall",
    "sym": 77,
    "color": "i_light_red"
  },
  {
    "type": "overmap_terrain",
    "id": "mall_a_4",
    "name": "mall - utilities",
    "copy-from": "generic_mall",
    "sym": 77,
    "color": "i_red"
  },
  {
    "type": "overmap_terrain",
    "id": "mall_a_5",
    "name": "mall - utilities",
    "copy-from": "generic_mall",
    "sym": 77,
    "color": "i_red"
  },
  {
    "type": "overmap_terrain",
    "id": "mall_a_6",
    "name": "road",
    "copy-from": "generic_mall",
    "sym": 4194424,
    "color": "dark_gray"
  },
  {
    "type": "overmap_terrain",
    "id": "mall_a_7",
    "name": "lot",
    "copy-from": "generic_mall",
    "sym": 79,
    "color": "dark_gray"
  },
  {
    "type": "overmap_terrain",
    "id": "mall_a_8",
    "name": "lot",
    "copy-from": "generic_mall",
    "sym": 79,
    "color": "dark_gray"
  },
  {
    "type": "overmap_terrain",
    "id": "mall_a_9",
    "name": "lot",
    "copy-from": "generic_mall",
    "sym": 79,
    "color": "dark_gray"
  },
  {
    "type": "overmap_terrain",
    "id": "mall_a_10",
    "name": "road",
    "copy-from": "generic_mall",
    "sym": 4194424,
    "color": "dark_gray"
  },
  {
    "type": "overmap_terrain",
    "id": "mall_a_11",
    "copy-from": "generic_mall",
    "sym": 77,
    "color": "i_red"
  },
  {
    "type": "overmap_terrain",
    "id": "mall_a_12",
    "copy-from": "generic_mall",
    "sym": 77,
    "color": "i_red"
  },
  {
    "type": "overmap_terrain",
    "id": "mall_a_13",
    "copy-from": "generic_mall",
    "sym": 77,
    "color": "i_red"
  },
  {
    "type": "overmap_terrain",
    "id": "mall_a_14",
    "name": "mall - entrance",
    "copy-from": "generic_mall",
    "sym": 77,
    "color": "i_light_red"
  },
  {
    "type": "overmap_terrain",
    "id": "mall_a_15",
    "name": "road",
    "copy-from": "generic_mall",
    "sym": 4194413,
    "color": "dark_gray"
  },
  {
    "type": "overmap_terrain",
    "id": "mall_a_16",
    "name": "road",
    "copy-from": "generic_mall",
    "sym": 4194417,
    "color": "dark_gray"
  },
  {
    "type": "overmap_terrain",
    "id": "mall_a_17",
    "name": "road",
    "copy-from": "generic_mall",
    "sym": 4194417,
    "color": "dark_gray"
  },
  {
    "type": "overmap_terrain",
    "id": "mall_a_18",
    "name": "road",
    "copy-from": "generic_mall",
    "sym": 4194411,
    "color": "dark_gray"
  },
  {
    "type": "overmap_terrain",
    "id": "mall_a_19",
    "name": "road",
    "copy-from": "generic_mall",
    "sym": 4194424,
    "color": "dark_gray"
  },
  {
    "type": "overmap_terrain",
    "id": "mall_a_20",
    "name": "mall - food court",
    "copy-from": "generic_mall",
    "sym": 77,
    "color": "i_light_red"
  },
  {
    "type": "overmap_terrain",
    "id": "mall_a_21",
    "copy-from": "generic_mall",
    "sym": 77,
    "color": "i_red"
  },
  {
    "type": "overmap_terrain",
    "id": "mall_a_22",
    "copy-from": "generic_mall",
    "sym": 77,
    "color": "i_red"
  },
  {
    "type": "overmap_terrain",
    "id": "mall_a_23",
    "copy-from": "generic_mall",
    "sym": 77,
    "color": "i_red"
  },
  {
    "type": "overmap_terrain",
    "id": "mall_a_24",
    "copy-from": "generic_mall",
    "sym": 77,
    "color": "i_red"
  },
  {
    "type": "overmap_terrain",
    "id": "mall_a_25",
    "copy-from": "generic_mall",
    "sym": 77,
    "color": "i_red"
  },
  {
    "type": "overmap_terrain",
    "id": "mall_a_26",
    "copy-from": "generic_mall",
    "sym": 77,
    "color": "i_red"
  },
  {
    "type": "overmap_terrain",
    "id": "mall_a_27",
    "name": "road",
    "copy-from": "generic_mall",
    "sym": 4194424,
    "color": "dark_gray"
  },
  {
    "type": "overmap_terrain",
    "id": "mall_a_28",
    "name": "road",
    "copy-from": "generic_mall",
    "sym": 4194424,
    "color": "dark_gray"
  },
  {
    "type": "overmap_terrain",
    "id": "mall_a_29",
    "name": "mall - food court",
    "copy-from": "generic_mall",
    "sym": 77,
    "color": "i_light_red"
  },
  {
    "type": "overmap_terrain",
    "id": "mall_a_30",
    "copy-from": "generic_mall",
    "sym": 77,
    "color": "i_red"
  },
  {
    "type": "overmap_terrain",
    "id": "mall_a_31",
    "copy-from": "generic_mall",
    "sym": 77,
    "color": "i_red"
  },
  {
    "type": "overmap_terrain",
    "id": "mall_a_32",
    "copy-from": "generic_mall",
    "sym": 77,
    "color": "i_red"
  },
  {
    "type": "overmap_terrain",
    "id": "mall_a_33",
    "copy-from": "generic_mall",
    "sym": 77,
    "color": "i_red"
  },
  {
    "type": "overmap_terrain",
    "id": "mall_a_34",
    "copy-from": "generic_mall",
    "sym": 77,
    "color": "i_red"
  },
  {
    "type": "overmap_terrain",
    "id": "mall_a_35",
    "copy-from": "generic_mall",
    "sym": 77,
    "color": "i_red"
  },
  {
    "type": "overmap_terrain",
    "id": "mall_a_36",
    "name": "road",
    "copy-from": "generic_mall",
    "sym": 4194424,
    "color": "dark_gray"
  },
  {
    "type": "overmap_terrain",
    "id": "mall_a_37",
    "name": "road",
    "copy-from": "generic_mall",
    "sym": 4194424,
    "color": "dark_gray"
  },
  {
    "type": "overmap_terrain",
    "id": "mall_a_38",
    "copy-from": "generic_mall",
    "sym": 77,
    "color": "i_red"
  },
  {
    "type": "overmap_terrain",
    "id": "mall_a_39",
    "copy-from": "generic_mall",
    "sym": 77,
    "color": "i_red"
  },
  {
    "type": "overmap_terrain",
    "id": "mall_a_40",
    "copy-from": "generic_mall",
    "sym": 77,
    "color": "i_red"
  },
  {
    "type": "overmap_terrain",
    "id": "mall_a_41",
    "copy-from": "generic_mall",
    "sym": 77,
    "color": "i_red"
  },
  {
    "type": "overmap_terrain",
    "id": "mall_a_42",
    "copy-from": "generic_mall",
    "sym": 77,
    "color": "i_red"
  },
  {
    "type": "overmap_terrain",
    "id": "mall_a_43",
    "copy-from": "generic_mall",
    "sym": 77,
    "color": "i_red"
  },
  {
    "type": "overmap_terrain",
    "id": "mall_a_44",
    "copy-from": "generic_mall",
    "sym": 77,
    "color": "i_red"
  },
  {
    "type": "overmap_terrain",
    "id": "mall_a_45",
    "name": "road",
    "copy-from": "generic_mall",
    "sym": 4194424,
    "color": "dark_gray"
  },
  {
    "type": "overmap_terrain",
    "id": "mall_a_46",
    "name": "road",
    "copy-from": "generic_mall",
    "sym": 4194424,
    "color": "dark_gray"
  },
  {
    "type": "overmap_terrain",
    "id": "mall_a_47",
    "name": "mall - entrance",
    "copy-from": "generic_mall",
    "sym": 77,
    "color": "i_light_red"
  },
  {
    "type": "overmap_terrain",
    "id": "mall_a_48",
    "copy-from": "generic_mall",
    "sym": 77,
    "color": "i_red"
  },
  {
    "type": "overmap_terrain",
    "id": "mall_a_49",
    "copy-from": "generic_mall",
    "sym": 77,
    "color": "i_red"
  },
  {
    "type": "overmap_terrain",
    "id": "mall_a_50",
    "copy-from": "generic_mall",
    "sym": 77,
    "color": "i_red"
  },
  {
    "type": "overmap_terrain",
    "id": "mall_a_51",
    "copy-from": "generic_mall",
    "sym": 77,
    "color": "i_red"
  },
  {
    "type": "overmap_terrain",
    "id": "mall_a_52",
    "copy-from": "generic_mall",
    "sym": 77,
    "color": "i_red"
  },
  {
    "type": "overmap_terrain",
    "id": "mall_a_53",
    "name": "mall - entrance",
    "copy-from": "generic_mall",
    "sym": 77,
    "color": "i_light_red"
  },
  {
    "type": "overmap_terrain",
    "id": "mall_a_54",
    "name": "road",
    "copy-from": "generic_mall",
    "sym": 4194424,
    "color": "dark_gray"
  },
  {
    "type": "overmap_terrain",
    "id": "mall_a_55",
    "name": "road",
    "copy-from": "generic_mall",
    "sym": 4194424,
    "color": "dark_gray"
  },
  {
    "type": "overmap_terrain",
    "id": "mall_a_56",
    "copy-from": "generic_mall",
    "sym": 77,
    "color": "i_red"
  },
  {
    "type": "overmap_terrain",
    "id": "mall_a_57",
    "copy-from": "generic_mall",
    "sym": 77,
    "color": "i_red"
  },
  {
    "type": "overmap_terrain",
    "id": "mall_a_58",
    "copy-from": "generic_mall",
    "sym": 77,
    "color": "i_red"
  },
  {
    "type": "overmap_terrain",
    "id": "mall_a_59",
    "copy-from": "generic_mall",
    "sym": 77,
    "color": "i_red"
  },
  {
    "type": "overmap_terrain",
    "id": "mall_a_60",
    "copy-from": "generic_mall",
    "sym": 77,
    "color": "i_red"
  },
  {
    "type": "overmap_terrain",
    "id": "mall_a_61",
    "copy-from": "generic_mall",
    "sym": 77,
    "color": "i_red"
  },
  {
    "type": "overmap_terrain",
    "id": "mall_a_62",
    "copy-from": "generic_mall",
    "sym": 77,
    "color": "i_red"
  },
  {
    "type": "overmap_terrain",
    "id": "mall_a_63",
    "name": "road",
    "copy-from": "generic_mall",
    "sym": 4194424,
    "color": "dark_gray"
  },
  {
    "type": "overmap_terrain",
    "id": "mall_a_64",
    "name": "road",
    "copy-from": "generic_mall",
    "sym": 4194424,
    "color": "dark_gray"
  },
  {
    "type": "overmap_terrain",
    "id": "mall_a_65",
    "copy-from": "generic_mall",
    "sym": 77,
    "color": "i_red"
  },
  {
    "type": "overmap_terrain",
    "id": "mall_a_66",
    "copy-from": "generic_mall",
    "sym": 77,
    "color": "i_red"
  },
  {
    "type": "overmap_terrain",
    "id": "mall_a_67",
    "copy-from": "generic_mall",
    "sym": 77,
    "color": "i_red"
  },
  {
    "type": "overmap_terrain",
    "id": "mall_a_68",
    "name": "mall - entrance",
    "copy-from": "generic_mall",
    "sym": 77,
    "color": "i_light_red"
  },
  {
    "type": "overmap_terrain",
    "id": "mall_a_69",
    "copy-from": "generic_mall",
    "sym": 77,
    "color": "i_red"
  },
  {
    "type": "overmap_terrain",
    "id": "mall_a_70",
    "copy-from": "generic_mall",
    "sym": 77,
    "color": "i_red"
  },
  {
    "type": "overmap_terrain",
    "id": "mall_a_71",
    "copy-from": "generic_mall",
    "sym": 77,
    "color": "i_red"
  },
  {
    "type": "overmap_terrain",
    "id": "mall_a_72",
    "name": "road",
    "copy-from": "generic_mall",
    "sym": 4194424,
    "color": "dark_gray"
  },
  {
    "type": "overmap_terrain",
    "id": "mall_a_73",
    "name": "road",
    "copy-from": "generic_mall",
    "sym": 4194413,
    "color": "dark_gray"
  },
  {
    "type": "overmap_terrain",
    "id": "mall_a_74",
    "name": "road",
    "copy-from": "generic_mall",
    "sym": 4194417,
    "color": "dark_gray"
  },
  {
    "type": "overmap_terrain",
    "id": "mall_a_75",
    "name": "road",
    "copy-from": "generic_mall",
    "sym": 4194417,
    "color": "dark_gray"
  },
  {
    "type": "overmap_terrain",
    "id": "mall_a_76",
    "name": "road",
    "copy-from": "generic_mall",
    "sym": 4194417,
    "color": "dark_gray"
  },
  {
    "type": "overmap_terrain",
    "id": "mall_a_77",
    "name": "road",
    "copy-from": "generic_mall",
    "sym": 4194423,
    "color": "dark_gray"
  },
  {
    "type": "overmap_terrain",
    "id": "mall_a_78",
    "name": "road",
    "copy-from": "generic_mall",
    "sym": 4194417,
    "color": "dark_gray"
  },
  {
    "type": "overmap_terrain",
    "id": "mall_a_79",
    "name": "road",
    "copy-from": "generic_mall",
    "sym": 4194417,
    "color": "dark_gray"
  },
  {
    "type": "overmap_terrain",
    "id": "mall_a_80",
    "name": "road",
    "copy-from": "generic_mall",
    "sym": 4194417,
    "color": "dark_gray"
  },
  {
    "type": "overmap_terrain",
    "id": "mall_a_81",
    "name": "road",
    "copy-from": "generic_mall",
    "sym": 4194410,
    "color": "dark_gray"
  },
  {
    "type": "overmap_terrain",
    "id": "necropolis_a_1",
    "name": "field",
    "sym": 46,
    "color": "brown",
    "see_cost": 5,
    "mondensity": 2,
    "flags": [ "SIDEWALK" ]
  },
  {
    "type": "overmap_terrain",
    "id": "necropolis_a_2",
    "name": "house",
    "sym": 118,
    "color": "light_green",
    "see_cost": 5,
    "mondensity": 2,
    "flags": [ "SIDEWALK" ]
  },
  {
    "type": "overmap_terrain",
    "id": "necropolis_a_3",
    "name": "field",
    "sym": 46,
    "color": "brown",
    "see_cost": 5,
    "mondensity": 2,
    "flags": [ "SIDEWALK" ]
  },
  {
    "type": "overmap_terrain",
    "id": "necropolis_a_4",
    "name": "field",
    "sym": 46,
    "color": "brown",
    "see_cost": 5,
    "mondensity": 2,
    "flags": [ "SIDEWALK" ]
  },
  {
    "type": "overmap_terrain",
    "id": "necropolis_a_5",
    "name": "abandoned store",
    "sym": 62,
    "color": "h_dark_gray",
    "see_cost": 5,
    "mondensity": 2
  },
  {
    "type": "overmap_terrain",
    "id": "necropolis_a_6",
    "name": "road",
    "color": "dark_gray",
    "sym": 4194424,
    "see_cost": 5,
    "mondensity": 2
  },
  {
    "type": "overmap_terrain",
    "id": "necropolis_a_7",
    "name": "pump station",
    "sym": 80,
    "color": "red",
    "see_cost": 5,
    "mondensity": 2,
    "flags": [ "KNOWN_DOWN" ]
  },
  {
    "type": "overmap_terrain",
    "id": "necropolis_a_8",
    "name": "pump station",
    "sym": 80,
    "color": "red",
    "see_cost": 5,
    "mondensity": 2,
    "flags": [ "KNOWN_DOWN", "SIDEWALK" ]
  },
  {
    "type": "overmap_terrain",
    "id": "necropolis_a_9",
    "name": "field",
    "sym": 46,
    "color": "brown",
    "see_cost": 5,
    "mondensity": 2,
    "flags": [ "SIDEWALK" ]
  },
  {
    "type": "overmap_terrain",
    "id": "necropolis_a_10",
    "name": "house",
    "sym": 62,
    "color": "light_green",
    "see_cost": 5,
    "mondensity": 2,
    "flags": [ "SIDEWALK" ]
  },
  {
    "type": "overmap_terrain",
    "id": "necropolis_a_11",
    "name": "road",
    "color": "dark_gray",
    "sym": 4194424,
    "see_cost": 5,
    "mondensity": 2,
    "extras": "road",
    "flags": [ "SIDEWALK" ]
  },
  {
    "type": "overmap_terrain",
    "id": "necropolis_a_12",
    "name": "gardening store",
    "sym": 60,
    "color": "light_green_yellow",
    "see_cost": 5,
    "mondensity": 2,
    "flags": [ "SIDEWALK" ]
  },
  {
    "type": "overmap_terrain",
    "id": "necropolis_a_13",
    "name": "salon",
    "sym": 83,
    "color": "white",
    "see_cost": 5,
    "mondensity": 2,
    "flags": [ "SIDEWALK" ]
  },
  {
    "type": "overmap_terrain",
    "id": "necropolis_a_14",
    "name": "crater",
    "sym": 79,
    "color": "red",
    "see_cost": 5,
    "mondensity": 2,
    "flags": [ "SIDEWALK" ]
  },
  {
    "type": "overmap_terrain",
    "id": "necropolis_a_15",
    "name": "road",
    "mondensity": 2,
    "see_cost": 5,
    "sym": 4194424,
    "color": "dark_gray"
  },
  {
    "type": "overmap_terrain",
    "id": "necropolis_a_16",
    "name": "police station",
    "sym": 60,
    "color": "h_yellow",
    "see_cost": 5,
    "mondensity": 2,
    "flags": [ "SIDEWALK" ]
  },
  {
    "type": "overmap_terrain",
    "id": "necropolis_a_17",
    "name": "police station",
    "sym": 118,
    "color": "h_yellow",
    "see_cost": 5,
    "mondensity": 2,
    "flags": [ "SIDEWALK" ]
  },
  {
    "type": "overmap_terrain",
    "id": "necropolis_a_18",
    "name": "field",
    "sym": 46,
    "color": "brown",
    "see_cost": 5,
    "mondensity": 2,
    "flags": [ "SIDEWALK" ]
  },
  {
    "type": "overmap_terrain",
    "id": "necropolis_a_19",
    "name": "lot",
    "sym": 79,
    "color": "dark_gray",
    "see_cost": 5,
    "mondensity": 2,
    "flags": [ "SIDEWALK" ]
  },
  {
    "type": "overmap_terrain",
    "id": "necropolis_a_20",
    "name": "road",
    "sym": 4194413,
    "color": "dark_gray",
    "see_cost": 5,
    "mondensity": 2,
    "flags": [ "SIDEWALK" ]
  },
  {
    "type": "overmap_terrain",
    "id": "necropolis_a_21",
    "name": "road",
    "sym": 4194417,
    "color": "dark_gray",
    "see_cost": 5,
    "mondensity": 2,
    "flags": [ "SIDEWALK" ]
  },
  {
    "type": "overmap_terrain",
    "id": "necropolis_a_22",
    "name": "road",
    "sym": 4194423,
    "color": "dark_gray",
    "see_cost": 5,
    "mondensity": 2,
    "flags": [ "SIDEWALK" ]
  },
  {
    "type": "overmap_terrain",
    "id": "necropolis_a_23",
    "name": "road",
    "sym": 4194417,
    "color": "dark_gray",
    "see_cost": 5,
    "mondensity": 2,
    "flags": [ "SIDEWALK" ]
  },
  {
    "type": "overmap_terrain",
    "id": "necropolis_a_24",
    "name": "road",
    "sym": 4194422,
    "color": "dark_gray",
    "see_cost": 5,
    "mondensity": 2,
    "flags": [ "SIDEWALK" ]
  },
  {
    "type": "overmap_terrain",
    "id": "necropolis_a_25",
    "name": "road",
    "sym": 4194417,
    "color": "dark_gray",
    "see_cost": 5,
    "mondensity": 2,
    "flags": [ "SIDEWALK" ]
  },
  {
    "type": "overmap_terrain",
    "id": "necropolis_a_26",
    "name": "road",
    "sym": 4194411,
    "color": "dark_gray",
    "see_cost": 5,
    "mondensity": 2,
    "flags": [ "SIDEWALK" ]
  },
  {
    "type": "overmap_terrain",
    "id": "necropolis_a_27",
    "name": "field",
    "sym": 46,
    "color": "brown",
    "see_cost": 5,
    "mondensity": 2,
    "flags": [ "SIDEWALK" ]
  },
  {
    "type": "overmap_terrain",
    "id": "necropolis_a_28",
    "name": "grocery store",
    "copy-from": "generic_necropolis_surface_building",
    "color": "green"
  },
  {
    "type": "overmap_terrain",
    "id": "necropolis_a_29",
    "name": "grocery store",
    "copy-from": "generic_necropolis_surface_building",
    "color": "green"
  },
  {
    "type": "overmap_terrain",
    "id": "necropolis_a_30",
    "name": "park",
    "sym": 79,
    "color": "green",
    "see_cost": 5,
    "mondensity": 2,
    "flags": [ "SIDEWALK" ]
  },
  {
    "type": "overmap_terrain",
    "id": "necropolis_a_31",
    "name": "road",
    "sym": 4194424,
    "color": "dark_gray",
    "see_cost": 5,
    "mondensity": 2,
    "flags": [ "SIDEWALK" ]
  },
  {
    "type": "overmap_terrain",
    "id": "necropolis_a_32",
    "name": "church",
    "sym": 67,
    "color": "light_red",
    "see_cost": 5,
    "mondensity": 2,
    "flags": [ "SIDEWALK" ]
  },
  {
    "type": "overmap_terrain",
    "id": "necropolis_a_33",
    "name": "church",
    "sym": 67,
    "color": "light_red",
    "see_cost": 5,
    "mondensity": 2,
    "flags": [ "SIDEWALK" ]
  },
  {
    "type": "overmap_terrain",
    "id": "necropolis_a_34",
    "name": "pawn shop",
    "copy-from": "generic_necropolis_surface_building",
    "color": "white"
  },
  {
    "type": "overmap_terrain",
    "id": "necropolis_a_35",
    "name": "crater",
    "sym": 79,
    "color": "red",
    "see_cost": 5,
    "mondensity": 2,
    "flags": [ "SIDEWALK" ]
  },
  {
    "type": "overmap_terrain",
    "id": "necropolis_a_36",
    "name": "field",
    "sym": 46,
    "color": "brown",
    "see_cost": 5,
    "mondensity": 2,
    "flags": [ "SIDEWALK" ]
  },
  {
    "type": "overmap_terrain",
    "id": "necropolis_a_37",
    "name": "furniture store",
    "sym": 62,
    "color": "i_brown",
    "see_cost": 5,
    "mondensity": 2,
    "flags": [ "SIDEWALK" ]
  },
  {
    "type": "overmap_terrain",
    "id": "necropolis_a_38",
    "name": "crater",
    "sym": 79,
    "color": "red",
    "see_cost": 5,
    "mondensity": 2,
    "flags": [ "SIDEWALK" ]
  },
  {
    "type": "overmap_terrain",
    "id": "necropolis_a_39",
    "name": "road",
    "sym": 4194417,
    "color": "dark_gray",
    "see_cost": 5,
    "mondensity": 2,
    "flags": [ "SIDEWALK" ]
  },
  {
    "type": "overmap_terrain",
    "id": "necropolis_a_40",
    "name": "road",
    "sym": 4194422,
    "color": "dark_gray",
    "see_cost": 5,
    "mondensity": 2,
    "flags": [ "SIDEWALK" ]
  },
  {
    "type": "overmap_terrain",
    "id": "necropolis_a_41",
    "name": "road",
    "sym": 4194423,
    "color": "dark_gray",
    "see_cost": 5,
    "mondensity": 2,
    "flags": [ "SIDEWALK" ]
  },
  {
    "type": "overmap_terrain",
    "id": "necropolis_a_42",
    "name": "road",
    "sym": 4194417,
    "color": "dark_gray",
    "see_cost": 5,
    "mondensity": 2,
    "flags": [ "SIDEWALK" ]
  },
  {
    "type": "overmap_terrain",
    "id": "necropolis_a_43",
    "name": "road",
    "sym": 4194417,
    "color": "dark_gray",
    "see_cost": 5,
    "mondensity": 2,
    "flags": [ "SIDEWALK" ]
  },
  {
    "type": "overmap_terrain",
    "id": "necropolis_a_44",
    "name": "road",
    "sym": 4194421,
    "color": "dark_gray",
    "see_cost": 5,
    "mondensity": 2,
    "flags": [ "SIDEWALK" ]
  },
  {
    "type": "overmap_terrain",
    "id": "necropolis_a_45",
    "name": "field",
    "sym": 46,
    "color": "brown",
    "see_cost": 5,
    "mondensity": 2,
    "flags": [ "SIDEWALK" ]
  },
  {
    "type": "overmap_terrain",
    "id": "necropolis_a_46",
    "name": "clothing store",
    "sym": 62,
    "color": "blue",
    "see_cost": 5,
    "mondensity": 2,
    "flags": [ "SIDEWALK" ]
  },
  {
    "type": "overmap_terrain",
    "id": "necropolis_a_47",
    "name": "road",
    "sym": 4194424,
    "color": "dark_gray",
    "see_cost": 5,
    "mondensity": 2,
    "flags": [ "SIDEWALK" ]
  },
  {
    "type": "overmap_terrain",
    "id": "necropolis_a_48",
    "name": "motel",
    "sym": 109,
    "color": "light_blue",
    "see_cost": 5,
    "mondensity": 2,
    "flags": [ "SIDEWALK" ]
  },
  {
    "type": "overmap_terrain",
    "id": "necropolis_a_49",
    "name": "motel",
    "sym": 109,
    "color": "light_blue",
    "see_cost": 5,
    "mondensity": 2,
    "flags": [ "SIDEWALK" ]
  },
  {
    "type": "overmap_terrain",
    "id": "necropolis_a_50",
    "name": "road",
    "sym": 4194424,
    "color": "dark_gray",
    "see_cost": 5,
    "mondensity": 2,
    "flags": [ "SIDEWALK" ]
  },
  {
    "type": "overmap_terrain",
    "id": "necropolis_a_51",
    "name": "restaurant",
    "sym": 60,
    "color": "pink",
    "see_cost": 5,
    "mondensity": 2,
    "flags": [ "SIDEWALK" ]
  },
  {
    "type": "overmap_terrain",
    "id": "necropolis_a_52",
    "name": "bank",
    "sym": 36,
    "color": "light_gray",
    "see_cost": 5,
    "mondensity": 2,
    "flags": [ "SIDEWALK" ]
  },
  {
    "type": "overmap_terrain",
    "id": "necropolis_a_53",
    "name": "road",
    "sym": 4194424,
    "color": "dark_gray",
    "see_cost": 5,
    "mondensity": 2,
    "flags": [ "SIDEWALK" ]
  },
  {
    "type": "overmap_terrain",
    "id": "necropolis_a_54",
    "name": "house",
    "sym": 60,
    "color": "light_green",
    "see_cost": 5,
    "mondensity": 2,
    "flags": [ "SIDEWALK" ]
  },
  {
    "type": "overmap_terrain",
    "id": "necropolis_a_55",
    "name": "motel",
    "sym": 109,
    "color": "light_blue",
    "see_cost": 5,
    "mondensity": 2,
    "flags": [ "SIDEWALK" ]
  },
  {
    "type": "overmap_terrain",
    "id": "necropolis_a_56",
    "name": "lot",
    "sym": 79,
    "color": "dark_gray",
    "see_cost": 5,
    "mondensity": 2,
    "flags": [ "SIDEWALK" ]
  },
  {
    "type": "overmap_terrain",
    "id": "necropolis_a_57",
    "name": "motel",
    "sym": 109,
    "color": "light_blue",
    "see_cost": 5,
    "mondensity": 2,
    "flags": [ "SIDEWALK" ]
  },
  {
    "type": "overmap_terrain",
    "id": "necropolis_a_58",
    "name": "lot",
    "sym": 79,
    "color": "dark_gray",
    "see_cost": 5,
    "mondensity": 2,
    "flags": [ "SIDEWALK" ]
  },
  {
    "type": "overmap_terrain",
    "id": "necropolis_a_59",
    "name": "road",
    "sym": 4194424,
    "color": "dark_gray",
    "see_cost": 5,
    "mondensity": 2,
    "flags": [ "SIDEWALK" ]
  },
  {
    "type": "overmap_terrain",
    "id": "necropolis_a_60",
    "name": "lot",
    "sym": 79,
    "color": "dark_gray",
    "see_cost": 5,
    "mondensity": 2,
    "flags": [ "SIDEWALK" ]
  },
  {
    "type": "overmap_terrain",
    "id": "necropolis_a_61",
    "name": "lot",
    "sym": 79,
    "color": "dark_gray",
    "see_cost": 5,
    "mondensity": 2,
    "flags": [ "SIDEWALK" ]
  },
  {
    "type": "overmap_terrain",
    "id": "necropolis_a_62",
    "name": "road",
    "sym": 4194424,
    "color": "dark_gray",
    "see_cost": 5,
    "mondensity": 2,
    "flags": [ "SIDEWALK" ]
  },
  {
    "type": "overmap_terrain",
    "id": "necropolis_a_63",
    "name": "house",
    "sym": 60,
    "color": "light_green",
    "see_cost": 5,
    "mondensity": 2,
    "flags": [ "SIDEWALK" ]
  },
  {
    "type": "overmap_terrain",
    "id": "necropolis_a_64",
    "name": "road",
    "sym": 4194417,
    "color": "dark_gray",
    "see_cost": 5,
    "mondensity": 2
  },
  {
    "type": "overmap_terrain",
    "id": "necropolis_a_65",
    "name": "road",
    "sym": 4194422,
    "color": "dark_gray",
    "see_cost": 5,
    "mondensity": 2,
    "flags": [ "SIDEWALK" ]
  },
  {
    "type": "overmap_terrain",
    "id": "necropolis_a_66",
    "name": "road",
    "sym": 4194417,
    "color": "dark_gray",
    "see_cost": 5,
    "mondensity": 2,
    "flags": [ "SIDEWALK" ]
  },
  {
    "type": "overmap_terrain",
    "id": "necropolis_a_67",
    "name": "road",
    "sym": 4194417,
    "color": "dark_gray",
    "see_cost": 5,
    "mondensity": 2,
    "flags": [ "SIDEWALK" ]
  },
  {
    "type": "overmap_terrain",
    "id": "necropolis_a_68",
    "name": "road",
    "sym": 4194414,
    "color": "dark_gray",
    "see_cost": 5,
    "mondensity": 2,
    "flags": [ "SIDEWALK" ]
  },
  {
    "type": "overmap_terrain",
    "id": "necropolis_a_69",
    "name": "road",
    "sym": 4194417,
    "color": "dark_gray",
    "see_cost": 5,
    "mondensity": 2,
    "flags": [ "SIDEWALK" ]
  },
  {
    "type": "overmap_terrain",
    "id": "necropolis_a_70",
    "name": "road",
    "sym": 4194417,
    "color": "dark_gray",
    "see_cost": 5,
    "mondensity": 2,
    "flags": [ "SIDEWALK" ]
  },
  {
    "type": "overmap_terrain",
    "id": "necropolis_a_71",
    "name": "road",
    "sym": 4194410,
    "color": "dark_gray",
    "see_cost": 5,
    "mondensity": 2,
    "flags": [ "SIDEWALK" ]
  },
  {
    "type": "overmap_terrain",
    "id": "necropolis_a_72",
    "name": "field",
    "sym": 46,
    "color": "brown",
    "see_cost": 5,
    "mondensity": 2,
    "flags": [ "SIDEWALK" ]
  },
  {
    "type": "overmap_terrain",
    "id": "necropolis_a_73",
    "name": "field",
    "sym": 46,
    "color": "brown",
    "see_cost": 5,
    "mondensity": 2,
    "flags": [ "SIDEWALK" ]
  },
  {
    "type": "overmap_terrain",
    "id": "necropolis_a_74",
    "name": "bar",
    "copy-from": "generic_necropolis_surface_building",
    "color": "i_magenta"
  },
  {
    "type": "overmap_terrain",
    "id": "necropolis_a_75",
    "name": "fast food restaurant",
    "copy-from": "generic_necropolis_surface_building",
    "color": "yellow_magenta"
  },
  {
    "type": "overmap_terrain",
    "id": "necropolis_a_76",
    "name": "lot",
    "sym": 79,
    "color": "dark_gray",
    "see_cost": 5,
    "mondensity": 2,
    "flags": [ "SIDEWALK" ]
  },
  {
    "type": "overmap_terrain",
    "id": "necropolis_a_77",
    "name": "road",
    "sym": 4194424,
    "color": "dark_gray",
    "see_cost": 5,
    "mondensity": 2
  },
  {
    "type": "overmap_terrain",
    "id": "necropolis_a_78",
    "name": "gas station",
    "copy-from": "generic_necropolis_surface_building",
    "color": "light_blue"
  },
  {
    "type": "overmap_terrain",
    "id": "necropolis_a_79",
    "name": "garage",
    "sym": 79,
    "color": "white",
    "see_cost": 5,
    "mondensity": 2,
    "flags": [ "SIDEWALK" ]
  },
  {
    "type": "overmap_terrain",
    "id": "necropolis_a_80",
    "name": "field",
    "sym": 46,
    "color": "brown",
    "see_cost": 5,
    "mondensity": 2,
    "flags": [ "SIDEWALK" ]
  },
  {
    "type": "overmap_terrain",
    "id": "necropolis_a_81",
    "name": "field",
    "sym": 46,
    "color": "brown",
    "see_cost": 5,
    "mondensity": 2,
    "flags": [ "SIDEWALK" ]
  },
  {
    "//": "xxx Bookmark for necropolis sewers",
    "type": "overmap_terrain",
    "id": "necropolis_b_1",
    "name": "solid rock",
    "sym": 37,
    "color": "dark_gray",
    "see_cost": 999,
    "mondensity": 2
  },
  {
    "type": "overmap_terrain",
    "id": "necropolis_b_2",
    "name": "solid rock",
    "sym": 37,
    "color": "dark_gray",
    "see_cost": 999,
    "mondensity": 2
  },
  {
    "type": "overmap_terrain",
    "id": "necropolis_b_3",
    "name": "solid rock",
    "sym": 37,
    "color": "dark_gray",
    "see_cost": 999,
    "mondensity": 2
  },
  {
    "type": "overmap_terrain",
    "id": "necropolis_b_4",
    "name": "solid rock",
    "sym": 37,
    "color": "dark_gray",
    "see_cost": 999,
    "mondensity": 2
  },
  {
    "type": "overmap_terrain",
    "id": "necropolis_b_5",
    "name": "sewer",
    "sym": 4194414,
    "color": "green",
    "see_cost": 999,
    "mondensity": 2
  },
  {
    "type": "overmap_terrain",
    "id": "necropolis_b_6",
    "name": "sewer",
    "sym": 4194414,
    "color": "green",
    "see_cost": 999,
    "mondensity": 2
  },
  {
    "type": "overmap_terrain",
    "id": "necropolis_b_7",
    "name": "sewer",
    "sym": 4194414,
    "color": "green",
    "see_cost": 999,
    "mondensity": 2
  },
  {
    "type": "overmap_terrain",
    "id": "necropolis_b_8",
    "name": "sewer",
    "sym": 4194414,
    "color": "green",
    "see_cost": 999,
    "mondensity": 2
  },
  {
    "type": "overmap_terrain",
    "id": "necropolis_b_9",
    "name": "solid rock",
    "sym": 37,
    "color": "dark_gray",
    "see_cost": 999,
    "mondensity": 2
  },
  {
    "type": "overmap_terrain",
    "id": "necropolis_b_10",
    "name": "solid rock",
    "sym": 37,
    "color": "dark_gray",
    "see_cost": 999,
    "mondensity": 2
  },
  {
    "type": "overmap_terrain",
    "id": "necropolis_b_11",
    "name": "sewer",
    "sym": 4194414,
    "color": "green",
    "see_cost": 999,
    "mondensity": 2
  },
  {
    "type": "overmap_terrain",
    "id": "necropolis_b_12",
    "name": "sewer",
    "sym": 4194414,
    "color": "green",
    "see_cost": 999,
    "mondensity": 2
  },
  {
    "type": "overmap_terrain",
    "id": "necropolis_b_13",
    "name": "solid rock",
    "sym": 37,
    "color": "dark_gray",
    "see_cost": 999,
    "mondensity": 2
  },
  {
    "type": "overmap_terrain",
    "id": "necropolis_b_14",
    "name": "solid rock",
    "sym": 37,
    "color": "dark_gray",
    "see_cost": 999,
    "mondensity": 2
  },
  {
    "type": "overmap_terrain",
    "id": "necropolis_b_15",
    "name": "sewer",
    "sym": 4194414,
    "color": "green",
    "see_cost": 999,
    "mondensity": 2
  },
  {
    "type": "overmap_terrain",
    "id": "necropolis_b_16",
    "name": "solid rock",
    "sym": 37,
    "color": "dark_gray",
    "see_cost": 999,
    "mondensity": 2
  },
  {
    "type": "overmap_terrain",
    "id": "necropolis_b_17",
    "name": "sewer",
    "sym": 4194414,
    "color": "green",
    "see_cost": 999,
    "mondensity": 2
  },
  {
    "type": "overmap_terrain",
    "id": "necropolis_b_18",
    "name": "solid rock",
    "sym": 37,
    "color": "dark_gray",
    "see_cost": 999,
    "mondensity": 2
  },
  {
    "type": "overmap_terrain",
    "id": "necropolis_b_19",
    "name": "solid rock",
    "sym": 37,
    "color": "dark_gray",
    "see_cost": 999,
    "mondensity": 2
  },
  {
    "type": "overmap_terrain",
    "id": "necropolis_b_20",
    "name": "sewer",
    "sym": 4194414,
    "color": "green",
    "see_cost": 999,
    "mondensity": 2
  },
  {
    "type": "overmap_terrain",
    "id": "necropolis_b_21",
    "name": "sewer",
    "sym": 4194414,
    "color": "green",
    "see_cost": 999,
    "mondensity": 2
  },
  {
    "type": "overmap_terrain",
    "id": "necropolis_b_22",
    "name": "sewer",
    "sym": 4194414,
    "color": "green",
    "see_cost": 999,
    "mondensity": 2
  },
  {
    "type": "overmap_terrain",
    "id": "necropolis_b_23",
    "name": "sewer",
    "sym": 4194414,
    "color": "green",
    "see_cost": 999,
    "mondensity": 2
  },
  {
    "type": "overmap_terrain",
    "id": "necropolis_b_24",
    "name": "sewer",
    "sym": 4194414,
    "color": "green",
    "see_cost": 999,
    "mondensity": 2
  },
  {
    "type": "overmap_terrain",
    "id": "necropolis_b_25",
    "name": "sewer",
    "sym": 4194414,
    "color": "green",
    "see_cost": 999,
    "mondensity": 2
  },
  {
    "type": "overmap_terrain",
    "id": "necropolis_b_26",
    "name": "sewer",
    "sym": 4194414,
    "color": "green",
    "see_cost": 999,
    "mondensity": 2
  },
  {
    "type": "overmap_terrain",
    "id": "necropolis_b_27",
    "name": "solid rock",
    "sym": 37,
    "color": "dark_gray",
    "see_cost": 999,
    "mondensity": 2
  },
  {
    "type": "overmap_terrain",
    "id": "necropolis_b_28",
    "name": "cavern",
    "sym": 48,
    "color": "light_gray",
    "see_cost": 999,
    "mondensity": 2
  },
  {
    "type": "overmap_terrain",
    "id": "necropolis_b_29",
    "name": "sewer?",
    "sym": 4194414,
    "color": "green",
    "see_cost": 999,
    "mondensity": 2
  },
  {
    "type": "overmap_terrain",
    "id": "necropolis_b_30",
    "name": "solid rock",
    "sym": 37,
    "color": "dark_gray",
    "see_cost": 999,
    "mondensity": 2
  },
  {
    "type": "overmap_terrain",
    "id": "necropolis_b_31",
    "name": "sewer",
    "sym": 4194414,
    "color": "green",
    "see_cost": 999,
    "mondensity": 2
  },
  {
    "type": "overmap_terrain",
    "id": "necropolis_b_32",
    "name": "solid rock",
    "sym": 37,
    "color": "dark_gray",
    "see_cost": 999,
    "mondensity": 2
  },
  {
    "type": "overmap_terrain",
    "id": "necropolis_b_33",
    "name": "solid rock",
    "sym": 37,
    "color": "dark_gray",
    "see_cost": 999,
    "mondensity": 2
  },
  {
    "type": "overmap_terrain",
    "id": "necropolis_b_34",
    "name": "basement",
    "sym": 79,
    "color": "dark_gray",
    "see_cost": 999,
    "mondensity": 2
  },
  {
    "type": "overmap_terrain",
    "id": "necropolis_b_35",
    "name": "sewer",
    "sym": 4194414,
    "color": "green",
    "see_cost": 999,
    "mondensity": 2
  },
  {
    "type": "overmap_terrain",
    "id": "necropolis_b_36",
    "name": "solid rock",
    "sym": 37,
    "color": "dark_gray",
    "see_cost": 999,
    "mondensity": 2
  },
  {
    "type": "overmap_terrain",
    "id": "necropolis_b_37",
    "name": "cavern",
    "sym": 48,
    "color": "light_gray",
    "see_cost": 999,
    "mondensity": 2
  },
  {
    "type": "overmap_terrain",
    "id": "necropolis_b_38",
    "name": "sewer",
    "sym": 4194414,
    "color": "green",
    "see_cost": 999,
    "mondensity": 2
  },
  {
    "type": "overmap_terrain",
    "id": "necropolis_b_39",
    "name": "sewer",
    "sym": 4194414,
    "color": "green",
    "see_cost": 999,
    "mondensity": 2
  },
  {
    "type": "overmap_terrain",
    "id": "necropolis_b_40",
    "name": "sewer",
    "sym": 4194414,
    "color": "green",
    "see_cost": 999,
    "mondensity": 2
  },
  {
    "type": "overmap_terrain",
    "id": "necropolis_b_41",
    "name": "sewer",
    "sym": 4194414,
    "color": "green",
    "see_cost": 999,
    "mondensity": 2
  },
  {
    "type": "overmap_terrain",
    "id": "necropolis_b_42",
    "name": "sewer",
    "sym": 4194414,
    "color": "green",
    "see_cost": 999,
    "mondensity": 2
  },
  {
    "type": "overmap_terrain",
    "id": "necropolis_b_43",
    "name": "sewer",
    "sym": 4194414,
    "color": "green",
    "see_cost": 999,
    "mondensity": 2
  },
  {
    "type": "overmap_terrain",
    "id": "necropolis_b_44",
    "name": "sewer",
    "sym": 4194414,
    "color": "green",
    "see_cost": 999,
    "mondensity": 2
  },
  {
    "type": "overmap_terrain",
    "id": "necropolis_b_45",
    "name": "solid rock",
    "sym": 37,
    "color": "dark_gray",
    "see_cost": 999,
    "mondensity": 2
  },
  {
    "type": "overmap_terrain",
    "id": "necropolis_b_46",
    "name": "sewer",
    "sym": 4194414,
    "color": "green",
    "see_cost": 999,
    "mondensity": 2
  },
  {
    "type": "overmap_terrain",
    "id": "necropolis_b_47",
    "name": "sewer",
    "sym": 4194414,
    "color": "green",
    "see_cost": 999,
    "mondensity": 2
  },
  {
    "type": "overmap_terrain",
    "id": "necropolis_b_48",
    "name": "sewer",
    "sym": 4194414,
    "color": "green",
    "see_cost": 999,
    "mondensity": 2
  },
  {
    "type": "overmap_terrain",
    "id": "necropolis_b_49",
    "name": "sewer",
    "sym": 4194414,
    "color": "green",
    "see_cost": 999,
    "mondensity": 2
  },
  {
    "type": "overmap_terrain",
    "id": "necropolis_b_50",
    "name": "sewer",
    "sym": 4194414,
    "color": "green",
    "see_cost": 999,
    "mondensity": 2
  },
  {
    "type": "overmap_terrain",
    "id": "necropolis_b_51",
    "name": "sewer",
    "sym": 4194414,
    "color": "green",
    "see_cost": 999,
    "mondensity": 2
  },
  {
    "type": "overmap_terrain",
    "id": "necropolis_b_52",
    "name": "solid rock",
    "sym": 37,
    "color": "dark_gray",
    "see_cost": 999,
    "mondensity": 2
  },
  {
    "type": "overmap_terrain",
    "id": "necropolis_b_53",
    "name": "sewer",
    "sym": 4194414,
    "color": "green",
    "see_cost": 999,
    "mondensity": 2
  },
  {
    "type": "overmap_terrain",
    "id": "necropolis_b_54",
    "name": "basement",
    "sym": 79,
    "color": "dark_gray",
    "see_cost": 999,
    "mondensity": 2
  },
  {
    "type": "overmap_terrain",
    "id": "necropolis_b_55",
    "name": "solid rock",
    "sym": 37,
    "color": "dark_gray",
    "see_cost": 999,
    "mondensity": 2
  },
  {
    "type": "overmap_terrain",
    "id": "necropolis_b_56",
    "name": "sewer",
    "sym": 4194414,
    "color": "green",
    "see_cost": 999,
    "mondensity": 2
  },
  {
    "type": "overmap_terrain",
    "id": "necropolis_b_57",
    "name": "sewer",
    "sym": 4194414,
    "color": "green",
    "see_cost": 999,
    "mondensity": 2
  },
  {
    "type": "overmap_terrain",
    "id": "necropolis_b_58",
    "name": "sewer",
    "sym": 4194414,
    "color": "green",
    "see_cost": 999,
    "mondensity": 2
  },
  {
    "type": "overmap_terrain",
    "id": "necropolis_b_59",
    "name": "sewer",
    "sym": 4194414,
    "color": "green",
    "see_cost": 999,
    "mondensity": 2
  },
  {
    "type": "overmap_terrain",
    "id": "necropolis_b_60",
    "name": "solid rock",
    "sym": 37,
    "color": "dark_gray",
    "see_cost": 999,
    "mondensity": 2
  },
  {
    "type": "overmap_terrain",
    "id": "necropolis_b_61",
    "name": "solid rock",
    "sym": 37,
    "color": "dark_gray",
    "see_cost": 999,
    "mondensity": 2
  },
  {
    "type": "overmap_terrain",
    "id": "necropolis_b_62",
    "name": "sewer",
    "sym": 4194414,
    "color": "green",
    "see_cost": 999,
    "mondensity": 2
  },
  {
    "type": "overmap_terrain",
    "id": "necropolis_b_63",
    "name": "solid rock",
    "sym": 37,
    "color": "dark_gray",
    "see_cost": 999,
    "mondensity": 2
  },
  {
    "type": "overmap_terrain",
    "id": "necropolis_b_64",
    "name": "sewer",
    "sym": 4194414,
    "color": "green",
    "see_cost": 999,
    "mondensity": 2
  },
  {
    "type": "overmap_terrain",
    "id": "necropolis_b_65",
    "name": "sewer",
    "sym": 4194414,
    "color": "green",
    "see_cost": 999,
    "mondensity": 2
  },
  {
    "type": "overmap_terrain",
    "id": "necropolis_b_66",
    "name": "sewer",
    "sym": 4194414,
    "color": "green",
    "see_cost": 999,
    "mondensity": 2
  },
  {
    "type": "overmap_terrain",
    "id": "necropolis_b_67",
    "name": "sewer",
    "sym": 4194414,
    "color": "green",
    "see_cost": 999,
    "mondensity": 2
  },
  {
    "type": "overmap_terrain",
    "id": "necropolis_b_68",
    "name": "sewer",
    "sym": 4194414,
    "color": "green",
    "see_cost": 999,
    "mondensity": 2
  },
  {
    "type": "overmap_terrain",
    "id": "necropolis_b_69",
    "name": "sewer",
    "sym": 4194414,
    "color": "green",
    "see_cost": 999,
    "mondensity": 2
  },
  {
    "type": "overmap_terrain",
    "id": "necropolis_b_70",
    "name": "sewer",
    "sym": 4194414,
    "color": "green",
    "see_cost": 999,
    "mondensity": 2
  },
  {
    "type": "overmap_terrain",
    "id": "necropolis_b_71",
    "name": "sewer",
    "sym": 4194414,
    "color": "green",
    "see_cost": 999,
    "mondensity": 2
  },
  {
    "type": "overmap_terrain",
    "id": "necropolis_b_72",
    "name": "solid rock",
    "sym": 37,
    "color": "dark_gray",
    "see_cost": 999,
    "mondensity": 2
  },
  {
    "type": "overmap_terrain",
    "id": "necropolis_b_73",
    "name": "solid rock",
    "sym": 37,
    "color": "dark_gray",
    "see_cost": 999,
    "mondensity": 2
  },
  {
    "type": "overmap_terrain",
    "id": "necropolis_b_74",
    "name": "solid rock",
    "sym": 37,
    "color": "dark_gray",
    "see_cost": 999,
    "mondensity": 2
  },
  {
    "type": "overmap_terrain",
    "id": "necropolis_b_75",
    "name": "solid rock",
    "sym": 37,
    "color": "dark_gray",
    "see_cost": 999,
    "mondensity": 2
  },
  {
    "type": "overmap_terrain",
    "id": "necropolis_b_76",
    "name": "solid rock",
    "sym": 37,
    "color": "dark_gray",
    "see_cost": 999,
    "mondensity": 2
  },
  {
    "type": "overmap_terrain",
    "id": "necropolis_b_77",
    "name": "sewer",
    "sym": 4194414,
    "color": "green",
    "see_cost": 999,
    "mondensity": 2
  },
  {
    "type": "overmap_terrain",
    "id": "necropolis_b_78",
    "name": "sewer",
    "sym": 4194414,
    "color": "green",
    "see_cost": 999,
    "mondensity": 2
  },
  {
    "type": "overmap_terrain",
    "id": "necropolis_b_79",
    "name": "sewer",
    "sym": 4194414,
    "color": "green",
    "see_cost": 999,
    "mondensity": 2
  },
  {
    "type": "overmap_terrain",
    "id": "necropolis_b_80",
    "name": "solid rock",
    "sym": 37,
    "color": "dark_gray",
    "see_cost": 999,
    "mondensity": 2
  },
  {
    "type": "overmap_terrain",
    "id": "necropolis_b_81",
    "name": "solid rock",
    "sym": 37,
    "color": "dark_gray",
    "see_cost": 999,
    "mondensity": 2
  },
  {
    "type": "overmap_terrain",
    "id": "necropolis_c_1",
    "name": "Vault - Barracks",
    "sym": 66,
    "color": "yellow",
    "see_cost": 999,
    "mondensity": 2
  },
  {
    "type": "overmap_terrain",
    "id": "necropolis_c_2",
    "name": "Vault - Armory",
    "sym": 65,
    "color": "yellow",
    "see_cost": 999,
    "mondensity": 2
  },
  {
    "type": "overmap_terrain",
    "id": "necropolis_c_3",
    "name": "Vault - Barracks",
    "sym": 66,
    "color": "yellow",
    "see_cost": 999,
    "mondensity": 2
  },
  {
    "type": "overmap_terrain",
    "id": "necropolis_c_4",
    "name": "Vault - Barracks",
    "sym": 66,
    "color": "yellow",
    "see_cost": 999,
    "mondensity": 2
  },
  {
    "type": "overmap_terrain",
    "id": "necropolis_c_5",
    "name": "Vault - Hospital",
    "sym": 72,
    "color": "yellow",
    "see_cost": 999,
    "mondensity": 2
  },
  {
    "type": "overmap_terrain",
    "id": "necropolis_c_6",
    "name": "Vault - Hospital",
    "sym": 72,
    "color": "yellow",
    "see_cost": 999,
    "mondensity": 2
  },
  {
    "type": "overmap_terrain",
    "id": "necropolis_c_7",
    "name": "Vault - Hospital",
    "sym": 72,
    "color": "yellow",
    "see_cost": 999,
    "mondensity": 2
  },
  {
    "type": "overmap_terrain",
    "id": "necropolis_c_8",
    "name": "Vault - Hospital",
    "sym": 72,
    "color": "yellow",
    "see_cost": 999,
    "mondensity": 2
  },
  {
    "type": "overmap_terrain",
    "id": "necropolis_c_9",
    "name": "Vault - Jail",
    "sym": 74,
    "color": "yellow",
    "see_cost": 999,
    "mondensity": 2
  },
  {
    "type": "overmap_terrain",
    "id": "necropolis_c_10",
    "name": "Vault - Barracks",
    "sym": 66,
    "color": "yellow",
    "see_cost": 999,
    "mondensity": 2
  },
  {
    "type": "overmap_terrain",
    "id": "necropolis_c_11",
    "name": "Vault - Barracks",
    "sym": 66,
    "color": "yellow",
    "see_cost": 999,
    "mondensity": 2
  },
  {
    "type": "overmap_terrain",
    "id": "necropolis_c_12",
    "name": "Vault - Barracks",
    "sym": 66,
    "color": "yellow",
    "see_cost": 999,
    "mondensity": 2
  },
  {
    "type": "overmap_terrain",
    "id": "necropolis_c_13",
    "name": "Vault - Offices",
    "sym": 79,
    "color": "yellow",
    "see_cost": 999,
    "mondensity": 2
  },
  {
    "type": "overmap_terrain",
    "id": "necropolis_c_14",
    "name": "Vault - Offices",
    "sym": 79,
    "color": "yellow",
    "see_cost": 999,
    "mondensity": 2
  },
  {
    "type": "overmap_terrain",
    "id": "necropolis_c_15",
    "name": "Vault - Hospital",
    "sym": 72,
    "color": "yellow",
    "see_cost": 999,
    "mondensity": 2
  },
  {
    "type": "overmap_terrain",
    "id": "necropolis_c_16",
    "name": "Vault - Hospital",
    "sym": 72,
    "color": "yellow",
    "see_cost": 999,
    "mondensity": 2
  },
  {
    "type": "overmap_terrain",
    "id": "necropolis_c_17",
    "name": "Vault - Police Station",
    "sym": 80,
    "color": "yellow",
    "see_cost": 999,
    "mondensity": 2
  },
  {
    "type": "overmap_terrain",
    "id": "necropolis_c_18",
    "name": "Vault - Police Station",
    "sym": 80,
    "color": "yellow",
    "see_cost": 999,
    "mondensity": 2
  },
  {
    "type": "overmap_terrain",
    "id": "necropolis_c_19",
    "name": "solid rock",
    "sym": 37,
    "color": "dark_gray",
    "see_cost": 999,
    "mondensity": 2
  },
  {
    "type": "overmap_terrain",
    "id": "necropolis_c_20",
    "name": "Vault - Entrance",
    "sym": 69,
    "color": "yellow",
    "see_cost": 999,
    "mondensity": 2
  },
  {
    "type": "overmap_terrain",
    "id": "necropolis_c_21",
    "name": "Vault - Utilities",
    "sym": 85,
    "color": "yellow",
    "see_cost": 999,
    "mondensity": 2
  },
  {
    "type": "overmap_terrain",
    "id": "necropolis_c_22",
    "name": "Vault - Passage",
    "sym": 4194414,
    "color": "white",
    "see_cost": 999,
    "mondensity": 2
  },
  {
    "type": "overmap_terrain",
    "id": "necropolis_c_23",
    "name": "Vault - Communications",
    "sym": 67,
    "color": "yellow",
    "see_cost": 999,
    "mondensity": 2
  },
  {
    "type": "overmap_terrain",
    "id": "necropolis_c_24",
    "name": "Vault - Passage",
    "sym": 4194414,
    "color": "white",
    "see_cost": 999,
    "mondensity": 2
  },
  {
    "type": "overmap_terrain",
    "id": "necropolis_c_25",
    "name": "Vault - Courthouse",
    "sym": 67,
    "color": "yellow",
    "see_cost": 999,
    "mondensity": 2
  },
  {
    "type": "overmap_terrain",
    "id": "necropolis_c_26",
    "name": "Vault - Police Station",
    "sym": 80,
    "color": "yellow",
    "see_cost": 999,
    "mondensity": 2
  },
  {
    "type": "overmap_terrain",
    "id": "necropolis_c_27",
    "name": "Vault - Police Station",
    "sym": 80,
    "color": "yellow",
    "see_cost": 999,
    "mondensity": 2
  },
  {
    "type": "overmap_terrain",
    "id": "necropolis_c_28",
    "name": "Vault - Passage",
    "sym": 4194414,
    "color": "white",
    "see_cost": 999,
    "mondensity": 2
  },
  {
    "type": "overmap_terrain",
    "id": "necropolis_c_29",
    "name": "Vault - Entrance",
    "sym": 69,
    "color": "yellow",
    "see_cost": 999,
    "mondensity": 2
  },
  {
    "type": "overmap_terrain",
    "id": "necropolis_c_30",
    "name": "Vault - Passage",
    "sym": 4194414,
    "color": "white",
    "see_cost": 999,
    "mondensity": 2
  },
  {
    "type": "overmap_terrain",
    "id": "necropolis_c_31",
    "name": "Vault - Passage",
    "sym": 4194414,
    "color": "white",
    "see_cost": 999,
    "mondensity": 2
  },
  {
    "type": "overmap_terrain",
    "id": "necropolis_c_32",
    "name": "Vault - Passage",
    "sym": 4194414,
    "color": "white",
    "see_cost": 999,
    "mondensity": 2
  },
  {
    "type": "overmap_terrain",
    "id": "necropolis_c_33",
    "name": "Vault - Passage",
    "sym": 4194414,
    "color": "white",
    "see_cost": 999,
    "mondensity": 2
  },
  {
    "type": "overmap_terrain",
    "id": "necropolis_c_34",
    "name": "Vault - Passage",
    "sym": 4194414,
    "color": "white",
    "see_cost": 999,
    "mondensity": 2
  },
  {
    "type": "overmap_terrain",
    "id": "necropolis_c_35",
    "name": "Vault - Passage",
    "sym": 4194414,
    "color": "white",
    "see_cost": 999,
    "mondensity": 2
  },
  {
    "type": "overmap_terrain",
    "id": "necropolis_c_36",
    "name": "Vault - Passage",
    "sym": 4194414,
    "color": "white",
    "see_cost": 999,
    "mondensity": 2
  },
  {
    "type": "overmap_terrain",
    "id": "necropolis_c_37",
    "name": "Vault - Passage",
    "sym": 4194414,
    "color": "white",
    "see_cost": 999,
    "mondensity": 2
  },
  {
    "type": "overmap_terrain",
    "id": "necropolis_c_38",
    "name": "Vault - Motor Pool",
    "sym": 77,
    "color": "yellow",
    "see_cost": 999,
    "mondensity": 2
  },
  {
    "type": "overmap_terrain",
    "id": "necropolis_c_39",
    "name": "Vault - Motor Pool",
    "sym": 77,
    "color": "yellow",
    "see_cost": 999,
    "mondensity": 2
  },
  {
    "type": "overmap_terrain",
    "id": "necropolis_c_40",
    "name": "Vault - Visitor Center",
    "sym": 86,
    "color": "yellow",
    "see_cost": 999,
    "mondensity": 2
  },
  {
    "type": "overmap_terrain",
    "id": "necropolis_c_41",
    "name": "Vault - Passage",
    "sym": 4194414,
    "color": "white",
    "see_cost": 999,
    "mondensity": 2
  },
  {
    "type": "overmap_terrain",
    "id": "necropolis_c_42",
    "name": "Vault - Control",
    "sym": 88,
    "color": "yellow",
    "see_cost": 999,
    "mondensity": 2
  },
  {
    "type": "overmap_terrain",
    "id": "necropolis_c_43",
    "name": "Vault - Control",
    "sym": 88,
    "color": "yellow",
    "see_cost": 999,
    "mondensity": 2
  },
  {
    "type": "overmap_terrain",
    "id": "necropolis_c_44",
    "name": "Vault - Control",
    "sym": 88,
    "color": "yellow",
    "see_cost": 999,
    "mondensity": 2
  },
  {
    "type": "overmap_terrain",
    "id": "necropolis_c_45",
    "name": "Vault - Passage",
    "sym": 4194414,
    "color": "white",
    "see_cost": 999,
    "mondensity": 2
  },
  {
    "type": "overmap_terrain",
    "id": "necropolis_c_46",
    "name": "solid rock",
    "sym": 37,
    "color": "dark_gray",
    "see_cost": 999,
    "mondensity": 2
  },
  {
    "type": "overmap_terrain",
    "id": "necropolis_c_47",
    "name": "Vault - Motor Pool",
    "sym": 77,
    "color": "yellow",
    "see_cost": 999,
    "mondensity": 2
  },
  {
    "type": "overmap_terrain",
    "id": "necropolis_c_48",
    "name": "Vault - Motor Pool",
    "sym": 77,
    "color": "yellow",
    "see_cost": 999,
    "mondensity": 2
  },
  {
    "type": "overmap_terrain",
    "id": "necropolis_c_49",
    "name": "Vault - Passage",
    "sym": 4194414,
    "color": "white",
    "see_cost": 999,
    "mondensity": 2
  },
  {
    "type": "overmap_terrain",
    "id": "necropolis_c_50",
    "name": "Vault - Passage",
    "sym": 4194414,
    "color": "white",
    "see_cost": 999,
    "mondensity": 2
  },
  {
    "type": "overmap_terrain",
    "id": "necropolis_c_51",
    "name": "Vault - Cafeteria",
    "sym": 67,
    "color": "yellow",
    "see_cost": 999,
    "mondensity": 2
  },
  {
    "type": "overmap_terrain",
    "id": "necropolis_c_52",
    "name": "Vault - Cafeteria",
    "sym": 67,
    "color": "yellow",
    "see_cost": 999,
    "mondensity": 2
  },
  {
    "type": "overmap_terrain",
    "id": "necropolis_c_53",
    "name": "Vault - Cafeteria",
    "sym": 67,
    "color": "yellow",
    "see_cost": 999,
    "mondensity": 2
  },
  {
    "type": "overmap_terrain",
    "id": "necropolis_c_54",
    "name": "Vault - Passage",
    "sym": 4194414,
    "color": "white",
    "see_cost": 999,
    "mondensity": 2
  },
  {
    "type": "overmap_terrain",
    "id": "necropolis_c_55",
    "name": "solid rock",
    "sym": 37,
    "color": "dark_gray",
    "see_cost": 999,
    "mondensity": 2
  },
  {
    "type": "overmap_terrain",
    "id": "necropolis_c_56",
    "name": "Vault - Passage",
    "sym": 4194414,
    "color": "white",
    "see_cost": 999,
    "mondensity": 2
  },
  {
    "type": "overmap_terrain",
    "id": "necropolis_c_57",
    "name": "Vault - Passage",
    "sym": 4194414,
    "color": "white",
    "see_cost": 999,
    "mondensity": 2
  },
  {
    "type": "overmap_terrain",
    "id": "necropolis_c_58",
    "name": "Vault - Passage",
    "sym": 4194414,
    "color": "white",
    "see_cost": 999,
    "mondensity": 2
  },
  {
    "type": "overmap_terrain",
    "id": "necropolis_c_59",
    "name": "Vault - Passage",
    "sym": 4194414,
    "color": "white",
    "see_cost": 999,
    "mondensity": 2
  },
  {
    "type": "overmap_terrain",
    "id": "necropolis_c_60",
    "name": "Vault - Passage",
    "sym": 4194414,
    "color": "white",
    "see_cost": 999,
    "mondensity": 2
  },
  {
    "type": "overmap_terrain",
    "id": "necropolis_c_61",
    "name": "Vault - Passage",
    "sym": 4194414,
    "color": "white",
    "see_cost": 999,
    "mondensity": 2
  },
  {
    "type": "overmap_terrain",
    "id": "necropolis_c_62",
    "name": "Vault - Passage",
    "sym": 4194414,
    "color": "white",
    "see_cost": 999,
    "mondensity": 2
  },
  {
    "type": "overmap_terrain",
    "id": "necropolis_c_63",
    "name": "Vault - Passage",
    "sym": 4194414,
    "color": "white",
    "see_cost": 999,
    "mondensity": 2
  },
  {
    "type": "overmap_terrain",
    "id": "necropolis_c_64",
    "name": "Vault - School",
    "sym": 83,
    "color": "yellow",
    "see_cost": 999,
    "mondensity": 2
  },
  {
    "type": "overmap_terrain",
    "id": "necropolis_c_65",
    "name": "Vault - School",
    "sym": 83,
    "color": "yellow",
    "see_cost": 999,
    "mondensity": 2
  },
  {
    "type": "overmap_terrain",
    "id": "necropolis_c_66",
    "name": "Vault - School",
    "sym": 83,
    "color": "yellow",
    "see_cost": 999,
    "mondensity": 2
  },
  {
    "type": "overmap_terrain",
    "id": "necropolis_c_67",
    "name": "Vault - School",
    "sym": 83,
    "color": "yellow",
    "see_cost": 999,
    "mondensity": 2
  },
  {
    "type": "overmap_terrain",
    "id": "necropolis_c_68",
    "name": "Vault - Labs",
    "sym": 76,
    "color": "yellow",
    "see_cost": 999,
    "mondensity": 2
  },
  {
    "type": "overmap_terrain",
    "id": "necropolis_c_69",
    "name": "Vault - Labs",
    "sym": 76,
    "color": "yellow",
    "see_cost": 999,
    "mondensity": 2
  },
  {
    "type": "overmap_terrain",
    "id": "necropolis_c_70",
    "name": "Vault - Labs",
    "sym": 76,
    "color": "yellow",
    "see_cost": 999,
    "mondensity": 2
  },
  {
    "type": "overmap_terrain",
    "id": "necropolis_c_71",
    "name": "Vault - Labs",
    "sym": 76,
    "color": "yellow",
    "see_cost": 999,
    "mondensity": 2
  },
  {
    "type": "overmap_terrain",
    "id": "necropolis_c_72",
    "name": "Vault - Labs",
    "sym": 76,
    "color": "yellow",
    "see_cost": 999,
    "mondensity": 2
  },
  {
    "type": "overmap_terrain",
    "id": "necropolis_c_73",
    "name": "solid rock",
    "sym": 37,
    "color": "dark_gray",
    "see_cost": 999,
    "mondensity": 2
  },
  {
    "type": "overmap_terrain",
    "id": "necropolis_c_74",
    "name": "Vault - School",
    "sym": 83,
    "color": "yellow",
    "see_cost": 999,
    "mondensity": 2
  },
  {
    "type": "overmap_terrain",
    "id": "necropolis_c_75",
    "name": "Vault - School",
    "sym": 83,
    "color": "yellow",
    "see_cost": 999,
    "mondensity": 2
  },
  {
    "type": "overmap_terrain",
    "id": "necropolis_c_76",
    "name": "Vault - School",
    "sym": 83,
    "color": "yellow",
    "see_cost": 999,
    "mondensity": 2
  },
  {
    "type": "overmap_terrain",
    "id": "necropolis_c_77",
    "name": "Vault - School",
    "sym": 83,
    "color": "yellow",
    "see_cost": 999,
    "mondensity": 2
  },
  {
    "type": "overmap_terrain",
    "id": "necropolis_c_78",
    "name": "Vault - School",
    "sym": 83,
    "color": "yellow",
    "see_cost": 999,
    "mondensity": 2
  },
  {
    "type": "overmap_terrain",
    "id": "necropolis_c_79",
    "name": "Vault - School",
    "sym": 83,
    "color": "yellow",
    "see_cost": 999,
    "mondensity": 2
  },
  {
    "type": "overmap_terrain",
    "id": "necropolis_c_80",
    "name": "Vault - Labs",
    "sym": 76,
    "color": "yellow",
    "see_cost": 999,
    "mondensity": 2
  },
  {
    "type": "overmap_terrain",
    "id": "necropolis_c_81",
    "name": "Vault - Labs",
    "sym": 76,
    "color": "yellow",
    "see_cost": 999,
    "mondensity": 2
  },
  {
    "type": "overmap_terrain",
    "id": "necropolis_d_1",
    "name": "Vault - Robotics Bay",
    "sym": 82,
    "color": "yellow",
    "see_cost": 999,
    "mondensity": 2
  },
  {
    "type": "overmap_terrain",
    "id": "necropolis_d_2",
    "name": "Vault - Robotics Bay",
    "sym": 82,
    "color": "yellow",
    "see_cost": 999,
    "mondensity": 2
  },
  {
    "type": "overmap_terrain",
    "id": "necropolis_d_3",
    "name": "Vault - Slum Housing",
    "sym": 104,
    "color": "yellow",
    "see_cost": 999,
    "mondensity": 2
  },
  {
    "type": "overmap_terrain",
    "id": "necropolis_d_4",
    "name": "Vault - Slum Housing",
    "sym": 104,
    "color": "yellow",
    "see_cost": 999,
    "mondensity": 2
  },
  {
    "type": "overmap_terrain",
    "id": "necropolis_d_5",
    "name": "Vault - Slum Housing",
    "sym": 104,
    "color": "yellow",
    "see_cost": 999,
    "mondensity": 2
  },
  {
    "type": "overmap_terrain",
    "id": "necropolis_d_6",
    "name": "Vault - Hospital",
    "sym": 72,
    "color": "yellow",
    "see_cost": 999,
    "mondensity": 2
  },
  {
    "type": "overmap_terrain",
    "id": "necropolis_d_7",
    "name": "Vault - Hospital",
    "sym": 72,
    "color": "yellow",
    "see_cost": 999,
    "mondensity": 2
  },
  {
    "type": "overmap_terrain",
    "id": "necropolis_d_8",
    "name": "solid rock",
    "sym": 37,
    "color": "dark_gray",
    "see_cost": 999,
    "mondensity": 2
  },
  {
    "type": "overmap_terrain",
    "id": "necropolis_d_9",
    "name": "Vault - Suites",
    "sym": 104,
    "color": "yellow",
    "see_cost": 999,
    "mondensity": 2
  },
  {
    "type": "overmap_terrain",
    "id": "necropolis_d_10",
    "name": "solid rock",
    "sym": 37,
    "color": "dark_gray",
    "see_cost": 999,
    "mondensity": 2
  },
  {
    "type": "overmap_terrain",
    "id": "necropolis_d_11",
    "name": "Vault - Passage",
    "sym": 4194414,
    "color": "white",
    "see_cost": 999,
    "mondensity": 2
  },
  {
    "type": "overmap_terrain",
    "id": "necropolis_d_12",
    "name": "Vault - Passage",
    "sym": 4194414,
    "color": "white",
    "see_cost": 999,
    "mondensity": 2
  },
  {
    "type": "overmap_terrain",
    "id": "necropolis_d_13",
    "name": "Vault - Passage",
    "sym": 4194414,
    "color": "white",
    "see_cost": 999,
    "mondensity": 2
  },
  {
    "type": "overmap_terrain",
    "id": "necropolis_d_14",
    "name": "Vault - Passage",
    "sym": 4194414,
    "color": "white",
    "see_cost": 999,
    "mondensity": 2
  },
  {
    "type": "overmap_terrain",
    "id": "necropolis_d_15",
    "name": "Vault - Passage",
    "sym": 4194414,
    "color": "white",
    "see_cost": 999,
    "mondensity": 2
  },
  {
    "type": "overmap_terrain",
    "id": "necropolis_d_16",
    "name": "Vault - Passage",
    "sym": 4194414,
    "color": "white",
    "see_cost": 999,
    "mondensity": 2
  },
  {
    "type": "overmap_terrain",
    "id": "necropolis_d_17",
    "name": "Vault - Suites",
    "sym": 104,
    "color": "yellow",
    "see_cost": 999,
    "mondensity": 2
  },
  {
    "type": "overmap_terrain",
    "id": "necropolis_d_18",
    "name": "Vault - Passage",
    "sym": 4194414,
    "color": "white",
    "see_cost": 999,
    "mondensity": 2
  },
  {
    "type": "overmap_terrain",
    "id": "necropolis_d_19",
    "name": "Vault - Living Bays",
    "sym": 104,
    "color": "yellow",
    "see_cost": 999,
    "mondensity": 2
  },
  {
    "type": "overmap_terrain",
    "id": "necropolis_d_20",
    "name": "Vault - Living Bays",
    "sym": 104,
    "color": "yellow",
    "see_cost": 999,
    "mondensity": 2
  },
  {
    "type": "overmap_terrain",
    "id": "necropolis_d_21",
    "name": "Vault - Housing",
    "sym": 104,
    "color": "yellow",
    "see_cost": 999,
    "mondensity": 2
  },
  {
    "type": "overmap_terrain",
    "id": "necropolis_d_22",
    "name": "Vault - Housing",
    "sym": 104,
    "color": "yellow",
    "see_cost": 999,
    "mondensity": 2
  },
  {
    "type": "overmap_terrain",
    "id": "necropolis_d_23",
    "name": "Vault - Housing",
    "sym": 104,
    "color": "yellow",
    "see_cost": 999,
    "mondensity": 2
  },
  {
    "type": "overmap_terrain",
    "id": "necropolis_d_24",
    "name": "Vault - Passage",
    "sym": 4194414,
    "color": "white",
    "see_cost": 999,
    "mondensity": 2
  },
  {
    "type": "overmap_terrain",
    "id": "necropolis_d_25",
    "name": "Vault - Living Bays",
    "sym": 104,
    "color": "yellow",
    "see_cost": 999,
    "mondensity": 2
  },
  {
    "type": "overmap_terrain",
    "id": "necropolis_d_26",
    "name": "Vault - Passage",
    "sym": 4194414,
    "color": "white",
    "see_cost": 999,
    "mondensity": 2
  },
  {
    "type": "overmap_terrain",
    "id": "necropolis_d_27",
    "name": "Vault - Transition Bay",
    "sym": 84,
    "color": "yellow",
    "see_cost": 999,
    "mondensity": 2
  },
  {
    "type": "overmap_terrain",
    "id": "necropolis_d_28",
    "name": "Vault - Living Bays",
    "sym": 104,
    "color": "yellow",
    "see_cost": 999,
    "mondensity": 2
  },
  {
    "type": "overmap_terrain",
    "id": "necropolis_d_29",
    "name": "Vault - Living Bays",
    "sym": 104,
    "color": "yellow",
    "see_cost": 999,
    "mondensity": 2
  },
  {
    "type": "overmap_terrain",
    "id": "necropolis_d_30",
    "name": "Vault - Housing",
    "sym": 104,
    "color": "yellow",
    "see_cost": 999,
    "mondensity": 2
  },
  {
    "type": "overmap_terrain",
    "id": "necropolis_d_31",
    "name": "Vault - Housing",
    "sym": 104,
    "color": "yellow",
    "see_cost": 999,
    "mondensity": 2
  },
  {
    "type": "overmap_terrain",
    "id": "necropolis_d_32",
    "name": "Vault - Housing",
    "sym": 104,
    "color": "yellow",
    "see_cost": 999,
    "mondensity": 2
  },
  {
    "type": "overmap_terrain",
    "id": "necropolis_d_33",
    "name": "Vault - Housing",
    "sym": 104,
    "color": "yellow",
    "see_cost": 999,
    "mondensity": 2
  },
  {
    "type": "overmap_terrain",
    "id": "necropolis_d_34",
    "name": "Vault - Housing",
    "sym": 104,
    "color": "yellow",
    "see_cost": 999,
    "mondensity": 2
  },
  {
    "type": "overmap_terrain",
    "id": "necropolis_d_35",
    "name": "Vault - Housing",
    "sym": 104,
    "color": "yellow",
    "see_cost": 999,
    "mondensity": 2
  },
  {
    "type": "overmap_terrain",
    "id": "necropolis_d_36",
    "name": "Vault - Transition Bay",
    "sym": 84,
    "color": "yellow",
    "see_cost": 999,
    "mondensity": 2
  },
  {
    "type": "overmap_terrain",
    "id": "necropolis_d_37",
    "name": "solid rock",
    "sym": 37,
    "color": "dark_gray",
    "see_cost": 999,
    "mondensity": 2
  },
  {
    "type": "overmap_terrain",
    "id": "necropolis_d_38",
    "name": "Vault - Maint. Bay",
    "sym": 77,
    "color": "yellow",
    "see_cost": 999,
    "mondensity": 2
  },
  {
    "type": "overmap_terrain",
    "id": "necropolis_d_39",
    "name": "Vault - Maint. Bay",
    "sym": 77,
    "color": "yellow",
    "see_cost": 999,
    "mondensity": 2
  },
  {
    "type": "overmap_terrain",
    "id": "necropolis_d_40",
    "name": "Vault - Passage",
    "sym": 4194414,
    "color": "white",
    "see_cost": 999,
    "mondensity": 2
  },
  {
    "type": "overmap_terrain",
    "id": "necropolis_d_41",
    "name": "Vault - Quartermasters",
    "sym": 81,
    "color": "yellow",
    "see_cost": 999,
    "mondensity": 2
  },
  {
    "type": "overmap_terrain",
    "id": "necropolis_d_42",
    "name": "Vault - Housing",
    "sym": 104,
    "color": "yellow",
    "see_cost": 999,
    "mondensity": 2
  },
  {
    "type": "overmap_terrain",
    "id": "necropolis_d_43",
    "name": "Vault - Housing",
    "sym": 104,
    "color": "yellow",
    "see_cost": 999,
    "mondensity": 2
  },
  {
    "type": "overmap_terrain",
    "id": "necropolis_d_44",
    "name": "Vault - Housing",
    "sym": 104,
    "color": "yellow",
    "see_cost": 999,
    "mondensity": 2
  },
  {
    "type": "overmap_terrain",
    "id": "necropolis_d_45",
    "name": "Vault - Passage",
    "sym": 4194414,
    "color": "white",
    "see_cost": 999,
    "mondensity": 2
  },
  {
    "type": "overmap_terrain",
    "id": "necropolis_d_46",
    "name": "Vault - Living Bays",
    "sym": 104,
    "color": "yellow",
    "see_cost": 999,
    "mondensity": 2
  },
  {
    "type": "overmap_terrain",
    "id": "necropolis_d_47",
    "name": "Vault - Passage",
    "sym": 4194414,
    "color": "white",
    "see_cost": 999,
    "mondensity": 2
  },
  {
    "type": "overmap_terrain",
    "id": "necropolis_d_48",
    "name": "Vault - Housing",
    "sym": 104,
    "color": "yellow",
    "see_cost": 999,
    "mondensity": 2
  },
  {
    "type": "overmap_terrain",
    "id": "necropolis_d_49",
    "name": "Vault - Housing",
    "sym": 104,
    "color": "yellow",
    "see_cost": 999,
    "mondensity": 2
  },
  {
    "type": "overmap_terrain",
    "id": "necropolis_d_50",
    "name": "Vault - Housing",
    "sym": 104,
    "color": "yellow",
    "see_cost": 999,
    "mondensity": 2
  },
  {
    "type": "overmap_terrain",
    "id": "necropolis_d_51",
    "name": "Vault - Passage",
    "sym": 4194414,
    "color": "white",
    "see_cost": 999,
    "mondensity": 2
  },
  {
    "type": "overmap_terrain",
    "id": "necropolis_d_52",
    "name": "Vault - Kitchen",
    "sym": 75,
    "color": "yellow",
    "see_cost": 999,
    "mondensity": 2
  },
  {
    "type": "overmap_terrain",
    "id": "necropolis_d_53",
    "name": "Vault - Passage",
    "sym": 4194414,
    "color": "white",
    "see_cost": 999,
    "mondensity": 2
  },
  {
    "type": "overmap_terrain",
    "id": "necropolis_d_54",
    "name": "Vault - Slum Housing",
    "sym": 104,
    "color": "yellow",
    "see_cost": 999,
    "mondensity": 2
  },
  {
    "type": "overmap_terrain",
    "id": "necropolis_d_55",
    "name": "Vault - Living Bays",
    "sym": 104,
    "color": "yellow",
    "see_cost": 999,
    "mondensity": 2
  },
  {
    "type": "overmap_terrain",
    "id": "necropolis_d_56",
    "name": "Vault - Living Bays",
    "sym": 104,
    "color": "yellow",
    "see_cost": 999,
    "mondensity": 2
  },
  {
    "type": "overmap_terrain",
    "id": "necropolis_d_57",
    "name": "Vault - Housing",
    "sym": 104,
    "color": "yellow",
    "see_cost": 999,
    "mondensity": 2
  },
  {
    "type": "overmap_terrain",
    "id": "necropolis_d_58",
    "name": "Vault - Housing",
    "sym": 104,
    "color": "yellow",
    "see_cost": 999,
    "mondensity": 2
  },
  {
    "type": "overmap_terrain",
    "id": "necropolis_d_59",
    "name": "Vault - Housing",
    "sym": 104,
    "color": "yellow",
    "see_cost": 999,
    "mondensity": 2
  },
  {
    "type": "overmap_terrain",
    "id": "necropolis_d_60",
    "name": "Vault - Passage",
    "sym": 4194414,
    "color": "white",
    "see_cost": 999,
    "mondensity": 2
  },
  {
    "type": "overmap_terrain",
    "id": "necropolis_d_61",
    "name": "Vault - Conference Room",
    "sym": 67,
    "color": "yellow",
    "see_cost": 999,
    "mondensity": 2
  },
  {
    "type": "overmap_terrain",
    "id": "necropolis_d_62",
    "name": "Vault - Passage",
    "sym": 4194414,
    "color": "white",
    "see_cost": 999,
    "mondensity": 2
  },
  {
    "type": "overmap_terrain",
    "id": "necropolis_d_63",
    "name": "Vault - Slum Housing",
    "sym": 104,
    "color": "yellow",
    "see_cost": 999,
    "mondensity": 2
  },
  {
    "type": "overmap_terrain",
    "id": "necropolis_d_64",
    "name": "Vault - Living Bays",
    "sym": 104,
    "color": "yellow",
    "see_cost": 999,
    "mondensity": 2
  },
  {
    "type": "overmap_terrain",
    "id": "necropolis_d_65",
    "name": "Vault - Living Bays",
    "sym": 104,
    "color": "yellow",
    "see_cost": 999,
    "mondensity": 2
  },
  {
    "type": "overmap_terrain",
    "id": "necropolis_d_66",
    "name": "Vault - Housing",
    "sym": 104,
    "color": "yellow",
    "see_cost": 999,
    "mondensity": 2
  },
  {
    "type": "overmap_terrain",
    "id": "necropolis_d_67",
    "name": "Vault - Housing",
    "sym": 104,
    "color": "yellow",
    "see_cost": 999,
    "mondensity": 2
  },
  {
    "type": "overmap_terrain",
    "id": "necropolis_d_68",
    "name": "Vault - Housing",
    "sym": 104,
    "color": "yellow",
    "see_cost": 999,
    "mondensity": 2
  },
  {
    "type": "overmap_terrain",
    "id": "necropolis_d_69",
    "name": "Vault - Passage",
    "sym": 4194414,
    "color": "white",
    "see_cost": 999,
    "mondensity": 2
  },
  {
    "type": "overmap_terrain",
    "id": "necropolis_d_70",
    "name": "Vault - Passage",
    "sym": 4194414,
    "color": "white",
    "see_cost": 999,
    "mondensity": 2
  },
  {
    "type": "overmap_terrain",
    "id": "necropolis_d_71",
    "name": "Vault - Passage",
    "sym": 4194414,
    "color": "white",
    "see_cost": 999,
    "mondensity": 2
  },
  {
    "type": "overmap_terrain",
    "id": "necropolis_d_72",
    "name": "Vault - Passage",
    "sym": 4194414,
    "color": "white",
    "see_cost": 999,
    "mondensity": 2
  },
  {
    "type": "overmap_terrain",
    "id": "necropolis_d_73",
    "name": "solid rock",
    "sym": 37,
    "color": "dark_gray",
    "see_cost": 999,
    "mondensity": 2
  },
  {
    "type": "overmap_terrain",
    "id": "necropolis_d_74",
    "name": "Vault - Passage",
    "sym": 4194414,
    "color": "white",
    "see_cost": 999,
    "mondensity": 2
  },
  {
    "type": "overmap_terrain",
    "id": "necropolis_d_75",
    "name": "Vault - Library",
    "sym": 76,
    "color": "yellow",
    "see_cost": 999,
    "mondensity": 2
  },
  {
    "type": "overmap_terrain",
    "id": "necropolis_d_76",
    "name": "Vault - Passage",
    "sym": 4194414,
    "color": "white",
    "see_cost": 999,
    "mondensity": 2
  },
  {
    "type": "overmap_terrain",
    "id": "necropolis_d_77",
    "name": "Vault - Light Industry",
    "sym": 73,
    "color": "yellow",
    "see_cost": 999,
    "mondensity": 2
  },
  {
    "type": "overmap_terrain",
    "id": "necropolis_d_78",
    "name": "Vault - Light Industry",
    "sym": 73,
    "color": "yellow",
    "see_cost": 999,
    "mondensity": 2
  },
  {
    "type": "overmap_terrain",
    "id": "necropolis_d_79",
    "name": "Vault - Passage",
    "sym": 4194414,
    "color": "white",
    "see_cost": 999,
    "mondensity": 2
  },
  {
    "type": "overmap_terrain",
    "id": "necropolis_d_80",
    "name": "Vault - Gym",
    "sym": 71,
    "color": "yellow",
    "see_cost": 999,
    "mondensity": 2
  },
  {
    "type": "overmap_terrain",
    "id": "necropolis_d_81",
    "name": "Vault - Passage",
    "sym": 4194414,
    "color": "white",
    "see_cost": 999,
    "mondensity": 2
  },
  {
    "type": "overmap_terrain",
    "id": "evac_center_1",
    "copy-from": "generic_city_building_no_sidewalk",
    "name": "road",
    "sym": 4194412,
    "color": "dark_gray"
  },
  {
    "type": "overmap_terrain",
    "id": "evac_center_2",
    "copy-from": "generic_city_building_no_sidewalk",
    "name": "road",
    "sym": 4194417,
    "color": "dark_gray"
  },
  {
    "type": "overmap_terrain",
    "id": "evac_center_3",
    "copy-from": "generic_city_building_no_sidewalk",
    "name": "road",
    "sym": 4194417,
    "color": "dark_gray"
  },
  {
    "type": "overmap_terrain",
    "id": "evac_center_4",
    "copy-from": "generic_city_building_no_sidewalk",
    "name": "road",
    "sym": 4194417,
    "color": "dark_gray"
  },
  {
    "type": "overmap_terrain",
    "id": "evac_center_5",
    "copy-from": "generic_city_building_no_sidewalk",
    "name": "road",
    "sym": 4194411,
    "color": "dark_gray"
  },
  {
    "type": "overmap_terrain",
    "id": "evac_center_6",
    "copy-from": "generic_city_building_no_sidewalk",
    "name": "road",
    "sym": 4194424,
    "color": "dark_gray"
  },
  {
    "type": "overmap_terrain",
    "id": "evac_center_7",
    "copy-from": "generic_city_building_no_sidewalk",
    "name": "refugee center",
    "sym": 4194414,
    "color": "white"
  },
  {
    "type": "overmap_terrain",
    "id": "evac_center_8",
    "copy-from": "generic_city_building_no_sidewalk",
    "name": "refugee center",
    "sym": 4194414,
    "color": "white"
  },
  {
    "type": "overmap_terrain",
    "id": "evac_center_9",
    "copy-from": "generic_city_building_no_sidewalk",
    "name": "refugee center",
    "sym": 4194414,
    "color": "white"
  },
  {
    "type": "overmap_terrain",
    "id": "evac_center_10",
    "copy-from": "generic_city_building_no_sidewalk",
    "name": "road",
    "sym": 4194424,
    "color": "dark_gray"
  },
  {
    "type": "overmap_terrain",
    "id": "evac_center_11",
    "copy-from": "generic_city_building_no_sidewalk",
    "name": "road",
    "sym": 4194424,
    "color": "dark_gray"
  },
  {
    "type": "overmap_terrain",
    "id": "evac_center_12",
    "copy-from": "generic_city_building_no_sidewalk",
    "name": "refugee center",
    "sym": 4194414,
    "color": "white"
  },
  {
    "type": "overmap_terrain",
    "id": "evac_center_13",
    "copy-from": "generic_city_building_no_sidewalk",
    "name": "refugee center",
    "sym": 4194414,
    "color": "white"
  },
  {
    "type": "overmap_terrain",
    "id": "evac_center_14",
    "copy-from": "generic_city_building_no_sidewalk",
    "name": "refugee center",
    "sym": 4194414,
    "color": "white"
  },
  {
    "type": "overmap_terrain",
    "id": "evac_center_15",
    "copy-from": "generic_city_building_no_sidewalk",
    "name": "road",
    "sym": 4194424,
    "color": "dark_gray"
  },
  {
    "type": "overmap_terrain",
    "id": "evac_center_16",
    "copy-from": "generic_city_building_no_sidewalk",
    "name": "road",
    "sym": 4194424,
    "color": "dark_gray"
  },
  {
    "type": "overmap_terrain",
    "id": "evac_center_17",
    "copy-from": "generic_city_building_no_sidewalk",
    "name": "refugee center",
    "sym": 4194414,
    "color": "white"
  },
  {
    "type": "overmap_terrain",
    "id": "evac_center_18",
    "copy-from": "generic_city_building_no_sidewalk",
    "name": "refugee center",
    "sym": 4194414,
    "color": "white"
  },
  {
    "type": "overmap_terrain",
    "id": "evac_center_19",
    "copy-from": "generic_city_building_no_sidewalk",
    "name": "refugee center",
    "sym": 4194414,
    "color": "white"
  },
  {
    "type": "overmap_terrain",
    "id": "evac_center_20",
    "copy-from": "generic_city_building_no_sidewalk",
    "name": "road",
    "sym": 4194424,
    "color": "dark_gray"
  },
  {
    "type": "overmap_terrain",
    "id": "evac_center_21",
    "copy-from": "generic_city_building_no_sidewalk",
    "name": "road",
    "sym": 4194413,
    "color": "dark_gray"
  },
  {
    "type": "overmap_terrain",
    "id": "evac_center_22",
    "copy-from": "generic_city_building_no_sidewalk",
    "name": "road",
    "sym": 4194417,
    "color": "dark_gray"
  },
  {
    "type": "overmap_terrain",
    "id": "evac_center_23",
    "copy-from": "generic_city_building_no_sidewalk",
    "name": "road",
    "sym": 4194423,
    "color": "dark_gray"
  },
  {
    "type": "overmap_terrain",
    "id": "evac_center_24",
    "copy-from": "generic_city_building_no_sidewalk",
    "name": "road",
    "sym": 4194417,
    "color": "dark_gray"
  },
  {
    "type": "overmap_terrain",
    "id": "evac_center_25",
    "copy-from": "generic_city_building_no_sidewalk",
    "name": "road",
    "sym": 4194410,
    "color": "dark_gray"
  },
  {
    "type": "overmap_terrain",
    "id": "bandit_cabin",
    "name": "forest",
    "sym": 70,
    "color": "green",
    "see_cost": 5,
    "extras": "field",
    "flags": [ "NO_ROTATE" ]
  },
  {
    "type": "overmap_terrain",
    "id": "bandit_camp_1",
    "name": "forest",
    "sym": 70,
    "color": "green",
    "see_cost": 5,
    "extras": "field",
    "flags": [ "NO_ROTATE" ]
  },
  {
    "type": "overmap_terrain",
    "id": "bandit_camp_2",
    "name": "forest",
    "sym": 70,
    "color": "green",
    "see_cost": 5,
    "extras": "field",
    "flags": [ "NO_ROTATE" ]
  },
  {
    "type": "overmap_terrain",
    "id": "bandit_camp_3",
    "name": "forest",
    "sym": 70,
    "color": "green",
    "see_cost": 5,
    "extras": "field",
    "flags": [ "NO_ROTATE" ]
  },
  {
    "type": "overmap_terrain",
    "id": "bandit_camp_4",
    "name": "forest",
    "sym": 70,
    "color": "green",
    "see_cost": 5,
    "extras": "field",
    "flags": [ "NO_ROTATE" ]
  },
  {
    "type": "overmap_terrain",
    "id": "sai",
    "name": "serving area interface",
    "sym": 48,
    "color": "i_magenta",
    "see_cost": 5,
    "flags": [ "NO_ROTATE" ]
  },
  {
    "type": "overmap_terrain",
    "id": "pwr_sub_s",
    "name": "small power substation",
    "sym": 72,
    "color": "light_cyan",
    "see_cost": 5,
    "extras": "field",
    "flags": [ "NO_ROTATE" ]
  },
  {
    "type": "overmap_terrain",
    "id": "pwr_large_entrance",
    "name": "large power substation",
    "sym": 72,
    "color": "cyan",
    "see_cost": 5,
    "extras": "field",
    "flags": [ "NO_ROTATE" ]
  },
  {
    "type": "overmap_terrain",
    "id": "pwr_large_2",
    "name": "large power substation",
    "sym": 72,
    "color": "cyan",
    "see_cost": 5,
    "extras": "field",
    "flags": [ "NO_ROTATE" ]
  },
  {
    "type": "overmap_terrain",
    "id": "pwr_large_3",
    "name": "large power substation",
    "sym": 72,
    "color": "cyan",
    "see_cost": 5,
    "extras": "field",
    "flags": [ "NO_ROTATE" ]
  },
  {
    "type": "overmap_terrain",
    "id": "pwr_large_4",
    "name": "large power substation",
    "sym": 72,
    "color": "cyan",
    "see_cost": 5,
    "extras": "field",
    "flags": [ "NO_ROTATE" ]
  },
  {
    "type": "overmap_terrain",
    "id": "warehouse",
    "copy-from": "generic_city_building",
    "name": "small warehouse",
    "sym": 119,
    "color": "light_blue"
  },
  {
    "type": "overmap_terrain",
    "id": "hdwr_large_entrance",
    "name": "home improvement superstore entrance",
    "sym": 72,
    "color": "light_green_yellow",
    "see_cost": 5,
    "extras": "field",
    "flags": [ "NO_ROTATE" ]
  },
  {
    "type": "overmap_terrain",
    "id": "hdwr_large_SW",
    "name": "home improvement superstore",
    "sym": 72,
    "color": "light_green_yellow",
    "see_cost": 5,
    "extras": "field",
    "flags": [ "NO_ROTATE" ]
  },
  {
    "type": "overmap_terrain",
    "id": "hdwr_large_NW",
    "name": "home improvement superstore",
    "sym": 72,
    "color": "light_green_yellow",
    "see_cost": 5,
    "extras": "field",
    "flags": [ "NO_ROTATE" ]
  },
  {
    "type": "overmap_terrain",
    "id": "hdwr_large_NE",
    "name": "home improvement superstore",
    "sym": 72,
    "color": "light_green_yellow",
    "see_cost": 5,
    "extras": "field",
    "flags": [ "NO_ROTATE" ]
  },
  {
    "type": "overmap_terrain",
    "id": "hdwr_large_backroom",
    "name": "home improvement superstore",
    "sym": 72,
    "color": "light_green_yellow",
    "see_cost": 5,
    "extras": "field",
    "flags": [ "NO_ROTATE" ]
  },
  {
    "type": "overmap_terrain",
    "id": "hdwr_large_loadingbay",
    "name": "home improvement superstore",
    "sym": 72,
    "color": "light_green_yellow",
    "see_cost": 5,
    "extras": "field",
    "flags": [ "NO_ROTATE" ]
  },
  {
    "type": "overmap_terrain",
    "id": "ranch_camp_1",
    "name": "field",
    "sym": 4194412,
    "color": "brown",
    "see_cost": 2,
    "flags": [ "NO_ROTATE" ]
  },
  {
    "type": "overmap_terrain",
    "id": "ranch_camp_2",
    "name": "field",
    "sym": 4194417,
    "color": "brown",
    "see_cost": 2,
    "flags": [ "NO_ROTATE" ]
  },
  {
    "type": "overmap_terrain",
    "id": "ranch_camp_3",
    "name": "field",
    "sym": 4194417,
    "color": "brown",
    "see_cost": 2,
    "flags": [ "NO_ROTATE" ]
  },
  {
    "type": "overmap_terrain",
    "id": "ranch_camp_4",
    "name": "field",
    "sym": 4194417,
    "color": "brown",
    "see_cost": 2,
    "flags": [ "NO_ROTATE" ]
  },
  {
    "type": "overmap_terrain",
    "id": "ranch_camp_5",
    "name": "field",
    "sym": 4194417,
    "color": "brown",
    "see_cost": 2,
    "flags": [ "NO_ROTATE" ]
  },
  {
    "type": "overmap_terrain",
    "id": "ranch_camp_6",
    "name": "field",
    "sym": 4194417,
    "color": "brown",
    "see_cost": 2,
    "flags": [ "NO_ROTATE" ]
  },
  {
    "type": "overmap_terrain",
    "id": "ranch_camp_7",
    "name": "field",
    "sym": 4194417,
    "color": "brown",
    "see_cost": 2,
    "flags": [ "NO_ROTATE" ]
  },
  {
    "type": "overmap_terrain",
    "id": "ranch_camp_8",
    "name": "field",
    "sym": 4194417,
    "color": "brown",
    "see_cost": 2,
    "flags": [ "NO_ROTATE" ]
  },
  {
    "type": "overmap_terrain",
    "id": "ranch_camp_9",
    "name": "field",
    "sym": 4194411,
    "color": "brown",
    "see_cost": 2,
    "flags": [ "NO_ROTATE" ]
  },
  {
    "type": "overmap_terrain",
    "id": "ranch_camp_10",
    "name": "field",
    "sym": 4194424,
    "color": "brown",
    "see_cost": 2,
    "flags": [ "NO_ROTATE" ]
  },
  {
    "type": "overmap_terrain",
    "id": "ranch_camp_11",
    "name": "field",
    "sym": 46,
    "color": "brown",
    "see_cost": 2,
    "flags": [ "NO_ROTATE" ]
  },
  {
    "type": "overmap_terrain",
    "id": "ranch_camp_12",
    "name": "field",
    "sym": 46,
    "color": "brown",
    "see_cost": 2,
    "flags": [ "NO_ROTATE" ]
  },
  {
    "type": "overmap_terrain",
    "id": "ranch_camp_13",
    "name": "field",
    "sym": 46,
    "color": "brown",
    "see_cost": 2,
    "flags": [ "NO_ROTATE" ]
  },
  {
    "type": "overmap_terrain",
    "id": "ranch_camp_14",
    "name": "field",
    "sym": 46,
    "color": "brown",
    "see_cost": 2,
    "flags": [ "NO_ROTATE" ]
  },
  {
    "type": "overmap_terrain",
    "id": "ranch_camp_15",
    "name": "field",
    "sym": 46,
    "color": "brown",
    "see_cost": 2,
    "flags": [ "NO_ROTATE" ]
  },
  {
    "type": "overmap_terrain",
    "id": "ranch_camp_16",
    "name": "field",
    "sym": 46,
    "color": "brown",
    "see_cost": 2,
    "flags": [ "NO_ROTATE" ]
  },
  {
    "type": "overmap_terrain",
    "id": "ranch_camp_17",
    "name": "pond",
    "sym": 80,
    "color": "blue",
    "see_cost": 2,
    "flags": [ "NO_ROTATE" ]
  },
  {
    "type": "overmap_terrain",
    "id": "ranch_camp_18",
    "name": "field",
    "sym": 4194424,
    "color": "brown",
    "see_cost": 2,
    "flags": [ "NO_ROTATE" ]
  },
  {
    "type": "overmap_terrain",
    "id": "ranch_camp_19",
    "name": "field",
    "sym": 4194424,
    "color": "brown",
    "see_cost": 2,
    "flags": [ "NO_ROTATE" ]
  },
  {
    "type": "overmap_terrain",
    "id": "ranch_camp_20",
    "name": "field",
    "sym": 46,
    "color": "brown",
    "see_cost": 2,
    "flags": [ "NO_ROTATE" ]
  },
  {
    "type": "overmap_terrain",
    "id": "ranch_camp_21",
    "name": "field",
    "sym": 46,
    "color": "brown",
    "see_cost": 2,
    "flags": [ "NO_ROTATE" ]
  },
  {
    "type": "overmap_terrain",
    "id": "ranch_camp_22",
    "name": "field",
    "sym": 46,
    "color": "brown",
    "see_cost": 2,
    "flags": [ "NO_ROTATE" ]
  },
  {
    "type": "overmap_terrain",
    "id": "ranch_camp_23",
    "name": "field",
    "sym": 46,
    "color": "brown",
    "see_cost": 2,
    "flags": [ "NO_ROTATE" ]
  },
  {
    "type": "overmap_terrain",
    "id": "ranch_camp_24",
    "name": "field",
    "sym": 46,
    "color": "brown",
    "see_cost": 2,
    "flags": [ "NO_ROTATE" ]
  },
  {
    "type": "overmap_terrain",
    "id": "ranch_camp_25",
    "name": "field",
    "sym": 46,
    "color": "brown",
    "see_cost": 2,
    "flags": [ "NO_ROTATE" ]
  },
  {
    "type": "overmap_terrain",
    "id": "ranch_camp_26",
    "name": "field",
    "sym": 46,
    "color": "brown",
    "see_cost": 2,
    "flags": [ "NO_ROTATE" ]
  },
  {
    "type": "overmap_terrain",
    "id": "ranch_camp_27",
    "name": "field",
    "sym": 4194424,
    "color": "brown",
    "see_cost": 2,
    "flags": [ "NO_ROTATE" ]
  },
  {
    "type": "overmap_terrain",
    "id": "ranch_camp_28",
    "name": "field",
    "sym": 4194424,
    "color": "brown",
    "see_cost": 2,
    "flags": [ "NO_ROTATE" ]
  },
  {
    "type": "overmap_terrain",
    "id": "ranch_camp_29",
    "name": "field",
    "sym": 46,
    "color": "brown",
    "see_cost": 2,
    "flags": [ "NO_ROTATE" ]
  },
  {
    "type": "overmap_terrain",
    "id": "ranch_camp_30",
    "name": "field",
    "sym": 46,
    "color": "brown",
    "see_cost": 2,
    "flags": [ "NO_ROTATE" ]
  },
  {
    "type": "overmap_terrain",
    "id": "ranch_camp_31",
    "name": "field",
    "sym": 46,
    "color": "brown",
    "see_cost": 2,
    "flags": [ "NO_ROTATE" ]
  },
  {
    "type": "overmap_terrain",
    "id": "ranch_camp_32",
    "name": "field",
    "sym": 46,
    "color": "brown",
    "see_cost": 2,
    "flags": [ "NO_ROTATE" ]
  },
  {
    "type": "overmap_terrain",
    "id": "ranch_camp_33",
    "name": "field",
    "sym": 46,
    "color": "brown",
    "see_cost": 2,
    "flags": [ "NO_ROTATE" ]
  },
  {
    "type": "overmap_terrain",
    "id": "ranch_camp_34",
    "name": "field",
    "sym": 46,
    "color": "brown",
    "see_cost": 2,
    "flags": [ "NO_ROTATE" ]
  },
  {
    "type": "overmap_terrain",
    "id": "ranch_camp_35",
    "name": "field",
    "sym": 46,
    "color": "brown",
    "see_cost": 2,
    "flags": [ "NO_ROTATE" ]
  },
  {
    "type": "overmap_terrain",
    "id": "ranch_camp_36",
    "name": "field",
    "sym": 4194424,
    "color": "brown",
    "see_cost": 2,
    "flags": [ "NO_ROTATE" ]
  },
  {
    "type": "overmap_terrain",
    "id": "ranch_camp_37",
    "name": "field",
    "sym": 4194424,
    "color": "brown",
    "see_cost": 2,
    "flags": [ "NO_ROTATE" ]
  },
  {
    "type": "overmap_terrain",
    "id": "ranch_camp_38",
    "name": "field",
    "sym": 46,
    "color": "brown",
    "see_cost": 2,
    "flags": [ "NO_ROTATE" ]
  },
  {
    "type": "overmap_terrain",
    "id": "ranch_camp_39",
    "name": "field",
    "sym": 46,
    "color": "brown",
    "see_cost": 2,
    "flags": [ "NO_ROTATE" ]
  },
  {
    "type": "overmap_terrain",
    "id": "ranch_camp_40",
    "name": "field",
    "sym": 46,
    "color": "brown",
    "see_cost": 2,
    "flags": [ "NO_ROTATE" ]
  },
  {
    "type": "overmap_terrain",
    "id": "ranch_camp_41",
    "name": "field",
    "sym": 46,
    "color": "brown",
    "see_cost": 2,
    "flags": [ "NO_ROTATE" ]
  },
  {
    "type": "overmap_terrain",
    "id": "ranch_camp_42",
    "name": "field",
    "sym": 46,
    "color": "brown",
    "see_cost": 2,
    "flags": [ "NO_ROTATE" ]
  },
  {
    "type": "overmap_terrain",
    "id": "ranch_camp_43",
    "name": "field",
    "sym": 46,
    "color": "brown",
    "see_cost": 2,
    "flags": [ "NO_ROTATE" ]
  },
  {
    "type": "overmap_terrain",
    "id": "ranch_camp_44",
    "name": "field",
    "sym": 46,
    "color": "brown",
    "see_cost": 2,
    "flags": [ "NO_ROTATE" ]
  },
  {
    "type": "overmap_terrain",
    "id": "ranch_camp_45",
    "name": "field",
    "sym": 4194424,
    "color": "brown",
    "see_cost": 2,
    "flags": [ "NO_ROTATE" ]
  },
  {
    "type": "overmap_terrain",
    "id": "ranch_camp_46",
    "name": "field",
    "sym": 4194424,
    "color": "brown",
    "see_cost": 2,
    "flags": [ "NO_ROTATE" ]
  },
  {
    "type": "overmap_terrain",
    "id": "ranch_camp_47",
    "name": "field",
    "sym": 46,
    "color": "brown",
    "see_cost": 2,
    "flags": [ "NO_ROTATE" ]
  },
  {
    "type": "overmap_terrain",
    "id": "ranch_camp_48",
    "name": "field",
    "sym": 46,
    "color": "brown",
    "see_cost": 2,
    "flags": [ "NO_ROTATE" ]
  },
  {
    "type": "overmap_terrain",
    "id": "ranch_camp_49",
    "name": "field",
    "sym": 46,
    "color": "brown",
    "see_cost": 2,
    "flags": [ "NO_ROTATE" ]
  },
  {
    "type": "overmap_terrain",
    "id": "ranch_camp_50",
    "name": "field",
    "sym": 46,
    "color": "brown",
    "see_cost": 2,
    "flags": [ "NO_ROTATE" ]
  },
  {
    "type": "overmap_terrain",
    "id": "ranch_camp_51",
    "name": "field",
    "sym": 46,
    "color": "brown",
    "see_cost": 2,
    "flags": [ "NO_ROTATE" ]
  },
  {
    "type": "overmap_terrain",
    "id": "ranch_camp_52",
    "name": "field",
    "sym": 46,
    "color": "brown",
    "see_cost": 2,
    "flags": [ "NO_ROTATE" ]
  },
  {
    "type": "overmap_terrain",
    "id": "ranch_camp_53",
    "name": "field",
    "sym": 46,
    "color": "brown",
    "see_cost": 2,
    "flags": [ "NO_ROTATE" ]
  },
  {
    "type": "overmap_terrain",
    "id": "ranch_camp_54",
    "name": "field",
    "sym": 4194424,
    "color": "brown",
    "see_cost": 2,
    "flags": [ "NO_ROTATE" ]
  },
  {
    "type": "overmap_terrain",
    "id": "ranch_camp_55",
    "name": "field",
    "sym": 4194424,
    "color": "brown",
    "see_cost": 2,
    "flags": [ "NO_ROTATE" ]
  },
  {
    "type": "overmap_terrain",
    "id": "ranch_camp_56",
    "name": "field",
    "sym": 46,
    "color": "brown",
    "see_cost": 2,
    "flags": [ "NO_ROTATE" ]
  },
  {
    "type": "overmap_terrain",
    "id": "ranch_camp_57",
    "name": "silo",
    "sym": 35,
    "color": "i_brown",
    "see_cost": 2,
    "flags": [ "NO_ROTATE" ]
  },
  {
    "type": "overmap_terrain",
    "id": "ranch_camp_58",
    "name": "field",
    "sym": 46,
    "color": "brown",
    "see_cost": 2,
    "flags": [ "NO_ROTATE" ]
  },
  {
    "type": "overmap_terrain",
    "id": "ranch_camp_59",
    "name": "field",
    "sym": 46,
    "color": "brown",
    "see_cost": 2,
    "flags": [ "NO_ROTATE" ]
  },
  {
    "type": "overmap_terrain",
    "id": "ranch_camp_60",
    "name": "field",
    "sym": 46,
    "color": "brown",
    "see_cost": 2,
    "flags": [ "NO_ROTATE" ]
  },
  {
    "type": "overmap_terrain",
    "id": "ranch_camp_61",
    "name": "field",
    "sym": 46,
    "color": "brown",
    "see_cost": 2,
    "flags": [ "NO_ROTATE" ]
  },
  {
    "type": "overmap_terrain",
    "id": "ranch_camp_62",
    "name": "field",
    "sym": 46,
    "color": "brown",
    "see_cost": 2,
    "flags": [ "NO_ROTATE" ]
  },
  {
    "type": "overmap_terrain",
    "id": "ranch_camp_63",
    "name": "field",
    "sym": 4194424,
    "color": "brown",
    "see_cost": 2,
    "flags": [ "NO_ROTATE" ]
  },
  {
    "type": "overmap_terrain",
    "id": "ranch_camp_64",
    "name": "field",
    "sym": 4194424,
    "color": "brown",
    "see_cost": 2,
    "flags": [ "NO_ROTATE" ]
  },
  {
    "type": "overmap_terrain",
    "id": "ranch_camp_65",
    "name": "field",
    "sym": 46,
    "color": "brown",
    "see_cost": 2,
    "flags": [ "NO_ROTATE" ]
  },
  {
    "type": "overmap_terrain",
    "id": "ranch_camp_66",
    "name": "barn",
    "sym": 35,
    "color": "i_brown",
    "see_cost": 2,
    "flags": [ "NO_ROTATE" ]
  },
  {
    "type": "overmap_terrain",
    "id": "ranch_camp_67",
    "name": "garage",
    "sym": 79,
    "color": "white",
    "see_cost": 2,
    "flags": [ "NO_ROTATE" ]
  },
  {
    "type": "overmap_terrain",
    "id": "ranch_camp_68",
    "name": "ranch",
    "sym": 118,
    "color": "light_green",
    "see_cost": 2,
    "flags": [ "NO_ROTATE" ]
  },
  {
    "type": "overmap_terrain",
    "id": "ranch_camp_69",
    "name": "field",
    "sym": 4194411,
    "color": "brown",
    "see_cost": 2,
    "flags": [ "NO_ROTATE" ]
  },
  {
    "type": "overmap_terrain",
    "id": "ranch_camp_70",
    "name": "field",
    "sym": 46,
    "color": "brown",
    "see_cost": 2,
    "flags": [ "NO_ROTATE" ]
  },
  {
    "type": "overmap_terrain",
    "id": "ranch_camp_71",
    "name": "field",
    "sym": 46,
    "color": "brown",
    "see_cost": 2,
    "flags": [ "NO_ROTATE" ]
  },
  {
    "type": "overmap_terrain",
    "id": "ranch_camp_72",
    "name": "field",
    "sym": 4194424,
    "color": "brown",
    "see_cost": 2,
    "flags": [ "NO_ROTATE" ]
  },
  {
    "type": "overmap_terrain",
    "id": "ranch_camp_73",
    "name": "field",
    "sym": 4194413,
    "color": "brown",
    "see_cost": 2,
    "flags": [ "NO_ROTATE" ]
  },
  {
    "type": "overmap_terrain",
    "id": "ranch_camp_74",
    "name": "field",
    "sym": 4194417,
    "color": "brown",
    "see_cost": 2,
    "flags": [ "NO_ROTATE" ]
  },
  {
    "type": "overmap_terrain",
    "id": "ranch_camp_75",
    "name": "field",
    "sym": 4194410,
    "color": "brown",
    "see_cost": 2,
    "flags": [ "NO_ROTATE" ]
  },
  {
    "type": "overmap_terrain",
    "id": "ranch_camp_76",
    "name": "lot",
    "sym": 79,
    "color": "dark_gray",
    "see_cost": 2,
    "flags": [ "NO_ROTATE" ]
  },
  {
    "type": "overmap_terrain",
    "id": "ranch_camp_77",
    "name": "road",
    "sym": 4194424,
    "color": "dark_gray",
    "see_cost": 2,
    "extras": "road",
    "flags": [ "NO_ROTATE" ]
  },
  {
    "type": "overmap_terrain",
    "id": "ranch_camp_78",
    "name": "field",
    "sym": 4194413,
    "color": "brown",
    "see_cost": 2,
    "flags": [ "NO_ROTATE" ]
  },
  {
    "type": "overmap_terrain",
    "id": "ranch_camp_79",
    "name": "field",
    "sym": 4194417,
    "color": "brown",
    "see_cost": 2,
    "flags": [ "NO_ROTATE" ]
  },
  {
    "type": "overmap_terrain",
    "id": "ranch_camp_80",
    "name": "field",
    "sym": 4194417,
    "color": "brown",
    "see_cost": 2,
    "flags": [ "NO_ROTATE" ]
  },
  {
    "type": "overmap_terrain",
    "id": "ranch_camp_81",
    "name": "field",
    "sym": 4194410,
    "color": "brown",
    "see_cost": 2,
    "flags": [ "NO_ROTATE" ]
  },
  {
    "type": "overmap_terrain",
    "id": "looted_building",
    "name": "looted building",
    "sym": 35,
    "color": "light_gray",
    "see_cost": 2
  },
  {
    "type": "overmap_terrain",
    "id": "debug_ramps",
    "name": "ramp testing area",
    "sym": 37,
    "color": "white",
    "flags": [ "NO_ROTATE" ]
  },
  {
    "type": "overmap_terrain",
    "id": "football_field_a1",
    "copy-from": "generic_city_building",
    "name": "football field",
    "sym": 79,
    "color": "light_green"
  },
  {
    "type": "overmap_terrain",
    "id": "football_field_a2",
    "copy-from": "generic_city_building",
    "name": "football field",
    "sym": 79,
    "color": "light_green"
  },
  {
    "type": "overmap_terrain",
    "id": "football_field_a3",
    "copy-from": "generic_city_building",
    "name": "football field",
    "sym": 79,
    "color": "light_green"
  },
  {
    "type": "overmap_terrain",
    "id": "football_field_a4",
    "copy-from": "generic_city_building",
    "name": "football field",
    "sym": 79,
    "color": "light_green"
  },
  {
    "type": "overmap_terrain",
    "id": "football_field_a5",
    "copy-from": "generic_city_building",
    "name": "football field",
    "sym": 79,
    "color": "light_green"
  },
  {
    "type": "overmap_terrain",
    "id": "football_field_b1",
    "copy-from": "generic_city_building",
    "name": "football field",
    "sym": 79,
    "color": "light_green"
  },
  {
    "type": "overmap_terrain",
    "id": "football_field_b2",
    "copy-from": "generic_city_building",
    "name": "football field",
    "sym": 79,
    "color": "light_green"
  },
  {
    "type": "overmap_terrain",
    "id": "football_field_b3",
    "copy-from": "generic_city_building",
    "name": "football field",
    "sym": 79,
    "color": "light_green"
  },
  {
    "type": "overmap_terrain",
    "id": "football_field_b4",
    "copy-from": "generic_city_building",
    "name": "football field",
    "sym": 79,
    "color": "light_green"
  },
  {
    "type": "overmap_terrain",
    "id": "football_field_b5",
    "copy-from": "generic_city_building",
    "name": "football field",
    "sym": 79,
    "color": "light_green"
  },
  {
    "type": "overmap_terrain",
    "id": "football_field_c1",
    "copy-from": "generic_city_building",
    "name": "football field",
    "sym": 79,
    "color": "light_green"
  },
  {
    "type": "overmap_terrain",
    "id": "football_field_c2",
    "copy-from": "generic_city_building",
    "name": "football field",
    "sym": 79,
    "color": "light_green"
  },
  {
    "type": "overmap_terrain",
    "id": "football_field_c3",
    "copy-from": "generic_city_building",
    "name": "football field",
    "sym": 79,
    "color": "light_green"
  },
  {
    "type": "overmap_terrain",
    "id": "football_field_c4",
    "copy-from": "generic_city_building",
    "name": "football field",
    "sym": 79,
    "color": "light_green"
  },
  {
    "type": "overmap_terrain",
    "id": "football_field_c5",
    "copy-from": "generic_city_building",
    "name": "football field",
    "sym": 79,
    "color": "light_green"
  },
  {
    "type": "overmap_terrain",
    "id": "campsite",
    "name": "campsite",
    "sym": 43,
    "color": "green",
    "see_cost": 5,
    "extras": "field",
    "spawns": { "group": "GROUP_FOREST", "population": [ 0, 1 ], "chance": 80 },
    "flags": [ "NO_ROTATE" ]
  },
  {
    "type": "overmap_terrain",
    "id": "campsite_a",
    "name": "campsites",
    "sym": 43,
    "color": "green",
    "see_cost": 5,
    "extras": "field",
    "spawns": { "group": "GROUP_FOREST", "population": [ 0, 1 ], "chance": 80 },
    "flags": [ "NO_ROTATE" ]
  },
  {
    "type": "overmap_terrain",
    "id": "campsite_cabin_incomplete",
    "name": "incomplete cabin",
    "sym": 43,
    "color": "light_green",
    "see_cost": 5,
    "extras": "field",
    "spawns": { "group": "GROUP_FOREST", "population": [ 0, 1 ], "chance": 80 },
    "flags": [ "NO_ROTATE" ]
  },
  {
    "type": "overmap_terrain",
    "id": "campsite_field_biker",
    "name": "field campsite",
    "sym": 43,
    "color": "light_green",
    "see_cost": 5,
    "extras": "field",
    "spawns": { "group": "GROUP_FOREST", "population": [ 0, 1 ], "chance": 80 },
    "flags": [ "NO_ROTATE" ]
  },
  {
    "type": "overmap_terrain",
    "id": "campsite_field_biker_destroyed",
    "name": "field campsite",
    "sym": 43,
    "color": "light_green",
    "see_cost": 5,
    "extras": "field",
    "spawns": { "group": "GROUP_FOREST", "population": [ 0, 1 ], "chance": 80 },
    "flags": [ "NO_ROTATE" ]
  },
  {
    "type": "overmap_terrain",
    "id": "roadstop",
    "name": "roadstop",
    "sym": 94,
    "color": "light_blue",
    "mondensity": 2,
    "flags": [ "SIDEWALK" ]
  },
  {
    "type": "overmap_terrain",
    "id": "roadstop_a",
    "name": "public washroom",
    "sym": 94,
    "color": "light_blue",
    "mondensity": 2,
    "flags": [ "SIDEWALK" ]
  },
  {
    "type": "overmap_terrain",
    "id": "roadstop_b",
    "name": "roadside foodcart",
    "sym": 94,
    "color": "magenta",
    "mondensity": 2,
    "flags": [ "SIDEWALK" ]
  },
  {
    "type": "overmap_terrain",
    "id": "pump_station_1",
    "copy-from": "generic_city_building",
    "name": "pump station",
    "sym": 80,
    "color": "red",
    "flags": [ "KNOWN_DOWN" ]
  },
  {
    "type": "overmap_terrain",
    "id": "pump_station_2",
    "copy-from": "generic_city_building",
    "name": "pump station",
    "sym": 80,
    "color": "red",
    "flags": [ "KNOWN_DOWN" ]
  },
  {
    "type": "overmap_terrain",
    "id": "pump_station_3",
    "name": "sewer",
    "sym": 4194414,
    "color": "green",
    "see_cost": 999,
    "mondensity": 2
  },
  {
    "type": "overmap_terrain",
    "id": "pump_station_4",
    "name": "sewer",
    "sym": 4194414,
    "color": "green",
    "see_cost": 999,
    "mondensity": 2
  },
  {
    "type": "overmap_terrain",
    "id": "pump_station_5",
    "name": "sewer",
    "sym": 4194414,
    "color": "green",
    "see_cost": 999,
    "mondensity": 2
  },
  {
    "type": "overmap_terrain",
    "id": "garage_gas_1",
    "name": "gas station",
    "copy-from": "generic_necropolis_surface_building",
    "color": "light_blue"
  },
  {
    "type": "overmap_terrain",
    "id": "garage_gas_2",
    "copy-from": "generic_city_building",
    "name": "garage",
    "sym": 79,
    "color": "white"
  },
  {
    "type": "overmap_terrain",
    "id": "garage_gas_3",
    "copy-from": "generic_city_building",
    "name": "garage",
    "sym": 79,
    "color": "white"
  },
  {
    "type": "overmap_terrain",
    "id": "cemetery_4square_00",
    "copy-from": "generic_city_building_no_sidewalk",
    "name": "religious cemetery",
    "sym": 110,
    "color": "white",
    "extras": "field",
    "flags": [ "NO_ROTATE" ]
  },
  {
    "type": "overmap_terrain",
    "id": "cemetery_4square_10",
    "copy-from": "generic_city_building_no_sidewalk",
    "name": "religious cemetery",
    "sym": 110,
    "color": "white",
    "extras": "field",
    "flags": [ "NO_ROTATE" ]
  },
  {
    "type": "overmap_terrain",
    "id": "cemetery_4square_01",
    "copy-from": "generic_city_building_no_sidewalk",
    "name": "religious cemetery",
    "sym": 110,
    "color": "white",
    "extras": "field",
    "flags": [ "NO_ROTATE" ]
  },
  {
    "type": "overmap_terrain",
    "id": "cemetery_4square_11",
    "copy-from": "generic_city_building_no_sidewalk",
    "name": "religious cemetery",
    "sym": 110,
    "color": "white",
    "extras": "field",
    "flags": [ "NO_ROTATE" ]
  },
  {
    "type": "overmap_terrain",
    "id": "4way_road",
    "copy-from": "generic_city_building_no_sidewalk",
    "name": "road",
    "sym": 43,
    "color": "light_gray",
    "extras": "field",
    "flags": [ "NO_ROTATE" ]
  },
  {
    "type": "overmap_terrain",
    "id": "pond_field",
    "name": "pond",
    "sym": 46,
    "color": "blue",
    "see_cost": 5,
    "mondensity": 2,
    "flags": [ "NO_ROTATE" ]
  },
  {
    "type": "overmap_terrain",
    "id": "pond_forest",
    "name": "basin",
    "sym": 70,
    "color": "blue",
    "see_cost": 5,
    "mondensity": 2,
    "flags": [ "NO_ROTATE" ]
  },
  {
    "type": "overmap_terrain",
    "id": "pond_swamp",
    "name": "bog",
    "sym": 70,
    "color": "blue",
    "see_cost": 5,
    "mondensity": 2,
    "flags": [ "NO_ROTATE" ]
  },
  {
    "type": "overmap_terrain",
    "id": "hunter_shack",
    "name": "swamp shack",
    "sym": 70,
    "color": "cyan",
    "see_cost": 5,
    "extras": "field",
    "flags": [ "NO_ROTATE" ]
  },
  {
    "type": "overmap_terrain",
    "id": "orchard_tree_apple",
    "name": "apple orchard",
    "sym": 84,
    "color": "light_green",
    "see_cost": 5,
    "extras": "field",
    "mondensity": 3,
    "flags": [ "NO_ROTATE" ]
  },
  {
    "type": "overmap_terrain",
    "id": "orchard_processing",
    "name": "orchard processing",
    "sym": 84,
    "color": "i_light_green",
    "see_cost": 5,
    "extras": "field",
    "mondensity": 3,
    "flags": [ "NO_ROTATE" ]
  },
  {
    "type": "overmap_terrain",
    "id": "orchard_stall",
    "name": "orchard stall",
    "sym": 84,
    "color": "i_light_green",
    "see_cost": 5,
    "extras": "field",
    "mondensity": 3,
    "flags": [ "NO_ROTATE" ]
  },
  {
    "id": "dairy_farm_NW",
    "type": "overmap_terrain",
    "name": "dairy farm",
    "sym": 119,
    "color": "brown",
    "see_cost": 1,
    "flags": [ "SIDEWALK", "NO_ROTATE" ]
  },
  {
    "id": "dairy_farm_NE",
    "type": "overmap_terrain",
    "name": "dairy farm",
    "sym": 119,
    "color": "brown",
    "see_cost": 1,
    "flags": [ "SIDEWALK", "NO_ROTATE" ]
  },
  {
    "id": "dairy_farm_SE",
    "type": "overmap_terrain",
    "name": "dairy farm",
    "sym": 119,
    "color": "brown",
    "see_cost": 5,
    "flags": [ "SIDEWALK", "NO_ROTATE" ]
  },
  {
    "id": "dairy_farm_SW",
    "type": "overmap_terrain",
    "name": "dairy farm",
    "sym": 119,
    "color": "brown",
    "see_cost": 5,
    "flags": [ "SIDEWALK", "NO_ROTATE" ]
  },
  {
    "id": "dispensary",
    "type": "overmap_terrain",
    "copy-from": "generic_city_building",
    "name": "dispensary",
    "sym": 68,
    "color": "i_green"
  },
  {
    "id": "art_gallery",
    "type": "overmap_terrain",
    "copy-from": "generic_city_building",
    "name": "art gallery",
    "sym": 97,
    "color": "i_yellow"
  },
  {
    "id": "state_park_0_0",
    "type": "overmap_terrain",
    "copy-from": "generic_city_building_no_sidewalk",
    "name": "state park",
    "sym": 83,
    "color": "i_green"
  },
  {
    "id": "state_park_0_1",
    "type": "overmap_terrain",
    "copy-from": "generic_city_building_no_sidewalk",
    "name": "state park",
    "sym": 83,
    "color": "i_green"
  },
  {
    "id": "state_park_1_0",
    "type": "overmap_terrain",
    "copy-from": "generic_city_building",
    "name": "state park parking",
    "sym": 36,
    "color": "i_green"
  },
  {
    "id": "state_park_1_1",
    "type": "overmap_terrain",
    "copy-from": "generic_city_building_no_sidewalk",
    "name": "state park",
    "sym": 83,
    "color": "i_green"
  },
  {
    "id": "fishing_pond_0_0",
    "type": "overmap_terrain",
    "copy-from": "generic_city_building_no_sidewalk",
    "name": "fishing pond",
    "sym": 83,
    "color": "i_blue"
  },
  {
    "id": "fishing_pond_0_1",
    "type": "overmap_terrain",
    "copy-from": "generic_city_building_no_sidewalk",
    "name": "fishing pond",
    "sym": 83,
    "color": "i_blue"
  },
  {
    "id": "fishing_pond_1_0",
    "type": "overmap_terrain",
    "copy-from": "generic_city_building",
    "name": "fishing pond",
    "sym": 83,
    "color": "i_blue"
  },
  {
    "id": "fishing_pond_1_1",
    "type": "overmap_terrain",
    "copy-from": "generic_city_building_no_sidewalk",
    "name": "fishing pond",
    "sym": 83,
    "color": "i_blue"
  },
  {
    "id": "cemetery_small",
    "type": "overmap_terrain",
    "copy-from": "generic_city_building",
    "name": "small cemetery",
    "sym": 67,
    "color": "light_gray"
  },
  {
    "id": "mansion_c",
    "type": "overmap_terrain",
    "copy-from": "generic_mansion_no_sidewalk"
  },
  {
    "id": "mansion_c1",
    "type": "overmap_terrain",
    "copy-from": "generic_mansion_no_sidewalk"
  },
  {
    "id": "mansion_c2",
    "type": "overmap_terrain",
    "copy-from": "generic_mansion_no_sidewalk"
  },
  {
    "id": "mansion_c3",
    "type": "overmap_terrain",
    "copy-from": "generic_mansion_no_sidewalk"
  },
  {
    "id": "mansion_c4",
    "type": "overmap_terrain",
    "copy-from": "generic_mansion_no_sidewalk"
  },
  {
    "id": "mansion_c5",
    "type": "overmap_terrain",
    "copy-from": "generic_mansion_no_sidewalk"
  },
  {
    "id": "mansion_c_up",
    "type": "overmap_terrain",
    "copy-from": "generic_mansion_no_sidewalk"
  },
  {
    "id": "mansion_c1u",
    "type": "overmap_terrain",
    "copy-from": "generic_mansion_no_sidewalk"
  },
  {
    "id": "mansion_c2u",
    "type": "overmap_terrain",
    "copy-from": "generic_mansion_no_sidewalk"
  },
  {
    "id": "mansion_c3u",
    "type": "overmap_terrain",
    "copy-from": "generic_mansion_no_sidewalk"
  },
  {
    "id": "mansion_c4u",
    "type": "overmap_terrain",
    "copy-from": "generic_mansion_no_sidewalk"
  },
  {
    "id": "mansion_c5u",
    "type": "overmap_terrain",
    "copy-from": "generic_mansion_no_sidewalk"
  },
  {
    "id": "mansion_c_dn",
    "type": "overmap_terrain",
    "copy-from": "generic_mansion_no_sidewalk"
  },
  {
    "id": "mansion_c1d",
    "type": "overmap_terrain",
    "copy-from": "generic_mansion_no_sidewalk"
  },
  {
    "id": "mansion_c2d",
    "type": "overmap_terrain",
    "copy-from": "generic_mansion_no_sidewalk"
  },
  {
    "id": "mansion_c3d",
    "type": "overmap_terrain",
    "copy-from": "generic_mansion_no_sidewalk"
  },
  {
    "id": "mansion_c4d",
    "type": "overmap_terrain",
    "copy-from": "generic_mansion_no_sidewalk"
  },
  {
    "id": "mansion_c5d",
    "type": "overmap_terrain",
    "copy-from": "generic_mansion_no_sidewalk"
  },
  {
    "id": "mansion_+",
    "type": "overmap_terrain",
    "copy-from": "generic_mansion_no_sidewalk"
  },
  {
    "id": "mansion_+1",
    "type": "overmap_terrain",
    "copy-from": "generic_mansion_no_sidewalk"
  },
  {
    "id": "mansion_+2",
    "type": "overmap_terrain",
    "copy-from": "generic_mansion_no_sidewalk"
  },
  {
    "id": "mansion_+3",
    "type": "overmap_terrain",
    "copy-from": "generic_mansion_no_sidewalk"
  },
  {
    "id": "mansion_+4",
    "type": "overmap_terrain",
    "copy-from": "generic_mansion_no_sidewalk"
  },
  {
    "id": "mansion_+_up",
    "type": "overmap_terrain",
    "copy-from": "generic_mansion_no_sidewalk"
  },
  {
    "id": "mansion_+1u",
    "type": "overmap_terrain",
    "copy-from": "generic_mansion_no_sidewalk"
  },
  {
    "id": "mansion_+2u",
    "type": "overmap_terrain",
    "copy-from": "generic_mansion_no_sidewalk"
  },
  {
    "id": "mansion_+3u",
    "type": "overmap_terrain",
    "copy-from": "generic_mansion_no_sidewalk"
  },
  {
    "id": "mansion_+4u",
    "type": "overmap_terrain",
    "copy-from": "generic_mansion_no_sidewalk"
  },
  {
    "id": "mansion_+_dn",
    "type": "overmap_terrain",
    "copy-from": "generic_mansion_no_sidewalk"
  },
  {
    "id": "mansion_+1d",
    "type": "overmap_terrain",
    "copy-from": "generic_mansion_no_sidewalk"
  },
  {
    "id": "mansion_+2d",
    "type": "overmap_terrain",
    "copy-from": "generic_mansion_no_sidewalk"
  },
  {
    "id": "mansion_+4d",
    "type": "overmap_terrain",
    "copy-from": "generic_mansion_no_sidewalk"
  },
  {
    "id": "mansion_t",
    "type": "overmap_terrain",
    "copy-from": "generic_mansion_no_sidewalk"
  },
  {
    "id": "mansion_t1",
    "type": "overmap_terrain",
    "copy-from": "generic_mansion_no_sidewalk"
  },
  {
    "id": "mansion_t2",
    "type": "overmap_terrain",
    "copy-from": "generic_mansion_no_sidewalk"
  },
  {
    "id": "mansion_t4",
    "type": "overmap_terrain",
    "copy-from": "generic_mansion_no_sidewalk"
  },
  {
    "id": "mansion_t5",
    "type": "overmap_terrain",
    "copy-from": "generic_mansion_no_sidewalk"
  },
  {
    "id": "mansion_t6",
    "type": "overmap_terrain",
    "copy-from": "generic_mansion_no_sidewalk"
  },
  {
    "id": "mansion_t7",
    "type": "overmap_terrain",
    "copy-from": "generic_mansion_no_sidewalk"
  },
  {
    "id": "mansion_t_up",
    "type": "overmap_terrain",
    "copy-from": "generic_mansion_no_sidewalk"
  },
  {
    "id": "mansion_t1u",
    "type": "overmap_terrain",
    "copy-from": "generic_mansion_no_sidewalk"
  },
  {
    "id": "mansion_t2u",
    "type": "overmap_terrain",
    "copy-from": "generic_mansion_no_sidewalk"
  },
  {
    "id": "mansion_t4u",
    "type": "overmap_terrain",
    "copy-from": "generic_mansion_no_sidewalk"
  },
  {
    "id": "mansion_t5u",
    "type": "overmap_terrain",
    "copy-from": "generic_mansion_no_sidewalk"
  },
  {
    "id": "mansion_t6u",
    "type": "overmap_terrain",
    "copy-from": "generic_mansion_no_sidewalk"
  },
  {
    "id": "mansion_t7u",
    "type": "overmap_terrain",
    "copy-from": "generic_mansion_no_sidewalk"
  },
  {
    "id": "mansion_t_dn",
    "type": "overmap_terrain",
    "copy-from": "generic_mansion_no_sidewalk"
  },
  {
    "id": "mansion_t1d",
    "type": "overmap_terrain",
    "copy-from": "generic_mansion_no_sidewalk"
  },
  {
    "id": "mansion_t2d",
    "type": "overmap_terrain",
    "copy-from": "generic_mansion_no_sidewalk"
  },
  {
    "id": "mansion_t4d",
    "type": "overmap_terrain",
    "copy-from": "generic_mansion_no_sidewalk"
  },
  {
    "id": "mansion_t5d",
    "type": "overmap_terrain",
    "copy-from": "generic_mansion_no_sidewalk"
  },
  {
    "id": "mansion_t6d",
    "type": "overmap_terrain",
    "copy-from": "generic_mansion_no_sidewalk"
  },
  {
    "id": "mansion_t7d",
    "type": "overmap_terrain",
    "copy-from": "generic_mansion_no_sidewalk"
  },
  {
    "id": "mansion_entry",
    "type": "overmap_terrain",
    "copy-from": "generic_mansion"
  },
  {
    "id": "mansion_e1",
    "type": "overmap_terrain",
    "copy-from": "generic_mansion"
  },
  {
    "id": "mansion_e2",
    "type": "overmap_terrain",
    "copy-from": "generic_mansion"
  },
  {
    "id": "mansion_entry_up",
    "type": "overmap_terrain",
    "copy-from": "generic_mansion_no_sidewalk"
  },
  {
    "id": "mansion_e1u",
    "type": "overmap_terrain",
    "copy-from": "generic_mansion_no_sidewalk"
  },
  {
    "id": "mansion_e2u",
    "type": "overmap_terrain",
    "copy-from": "generic_mansion_no_sidewalk"
  },
  {
    "id": "mansion_entry_dn",
    "type": "overmap_terrain",
    "copy-from": "generic_mansion_no_sidewalk"
  },
  {
    "id": "mansion_e1d",
    "type": "overmap_terrain",
    "copy-from": "generic_mansion_no_sidewalk"
  },
  {
    "id": "mansion_e2d",
    "type": "overmap_terrain",
    "copy-from": "generic_mansion_no_sidewalk"
  },
  {
    "id": "mansion_wild",
    "type": "overmap_terrain",
    "copy-from": "generic_mansion_no_sidewalk",
    "color": "light_green"
  },
  {
    "id": "mansion_wild_up",
    "type": "overmap_terrain",
    "copy-from": "generic_mansion_no_sidewalk"
  },
  {
    "id": "mansion_wild_dn",
    "type": "overmap_terrain",
    "copy-from": "generic_mansion_no_sidewalk"
  },
  {
    "id": "orchard",
    "type": "overmap_terrain",
    "copy-from": "generic_city_building",
    "name": "orchard",
    "sym": 35,
    "color": "i_green"
  },
  {
    "id": "skate_park",
    "type": "overmap_terrain",
    "copy-from": "generic_city_building",
    "name": "skate park",
    "sym": 79,
    "color": "light_gray"
  },
  {
    "id": "small_office",
    "type": "overmap_terrain",
    "copy-from": "generic_city_building",
    "name": "small office",
    "sym": 111,
    "color": "brown"
  },
  {
    "id": "small_wooded_trail",
    "type": "overmap_terrain",
    "copy-from": "generic_city_building",
    "name": "small wooded trail",
    "sym": 83,
    "color": "i_green"
  },
  {
    "id": "derelict_property",
    "type": "overmap_terrain",
    "copy-from": "generic_city_building",
    "name": "derelict property",
    "sym": 88,
    "color": "i_brown",
    "extras": "field"
  },
  {
    "id": "pavilion",
    "type": "overmap_terrain",
    "copy-from": "generic_city_building",
    "name": "pavilion",
    "sym": 65,
    "color": "i_green"
  },
  {
    "id": "hunting_blind",
    "type": "overmap_terrain",
    "name": "hunting blind",
    "sym": 72,
    "color": "i_green",
    "see_cost": 5,
    "mondensity": 2,
    "extras": "field"
  },
  {
    "id": "small_storage_units",
    "type": "overmap_terrain",
    "copy-from": "generic_city_building",
    "name": "small storage units",
    "sym": 35,
    "color": "i_yellow"
  },
  {
    "type": "overmap_terrain",
    "id": "lumberyard_0_0",
    "name": "lumberyard",
    "copy-from": "generic_city_building",
    "sym": 76,
    "color": "i_green"
  },
  {
    "type": "overmap_terrain",
    "id": "lumberyard_0_1",
    "name": "lumberyard",
    "copy-from": "generic_city_building_no_sidewalk",
    "sym": 76,
    "color": "i_green"
  },
  {
    "type": "overmap_terrain",
    "id": "lumberyard_1_0",
    "name": "lumberyard",
    "copy-from": "generic_city_building_no_sidewalk",
    "sym": 76,
    "color": "i_green"
  },
  {
    "type": "overmap_terrain",
    "id": "lumberyard_1_1",
    "name": "lumberyard",
    "copy-from": "generic_city_building_no_sidewalk",
    "sym": 76,
    "color": "i_green"
  },
  {
    "type": "overmap_terrain",
    "id": "construction_site",
    "name": "construction site",
    "copy-from": "generic_city_building",
    "sym": 120,
    "color": "i_light_gray"
  },
  {
    "type": "overmap_terrain",
    "id": "post_office",
    "name": "post office",
    "copy-from": "generic_city_building",
    "color": "blue"
  },
  {
    "type": "overmap_terrain",
    "id": "candy_shop",
    "name": "candy shop",
    "copy-from": "generic_city_building",
    "color": "c_red_white"
  },
  {
    "type": "overmap_terrain",
    "id": "bakery",
    "name": "bakery",
    "copy-from": "generic_city_building",
    "color": "c_yellow_white"
  },
  {
    "type": "overmap_terrain",
    "id": "icecream_shop",
    "name": "icecream shop",
    "copy-from": "generic_city_building",
    "color": "c_blue_white"
  },
  {
    "type": "overmap_terrain",
    "id": "faction_base_camp_0",
    "name": "camp survey",
    "sym": 43,
    "color": "white",
    "see_cost": 5,
    "flags": [ "NO_ROTATE" ]
  },
  {
    "type": "overmap_terrain",
    "id": "faction_base_camp_1",
    "name": "survivor camp",
    "sym": 43,
    "color": "white",
    "see_cost": 5,
    "flags": [ "NO_ROTATE" ]
  },
  {
    "type": "overmap_terrain",
    "id": "faction_base_camp_2",
    "name": "survivor camp",
    "sym": 43,
    "color": "white",
    "see_cost": 5,
    "flags": [ "NO_ROTATE" ]
  },
  {
    "type": "overmap_terrain",
    "id": "faction_base_camp_3",
    "name": "survivor camp",
    "sym": 43,
    "color": "white",
    "see_cost": 5,
    "flags": [ "NO_ROTATE" ]
  },
  {
    "type": "overmap_terrain",
    "id": "faction_base_camp_4",
    "name": "survivor camp",
    "sym": 43,
    "color": "white",
    "see_cost": 5,
    "flags": [ "NO_ROTATE" ]
  },
  {
    "type": "overmap_terrain",
    "id": "faction_base_camp_5",
    "name": "survivor camp",
    "sym": 43,
    "color": "white",
    "see_cost": 5,
    "flags": [ "NO_ROTATE" ]
  },
  {
    "type": "overmap_terrain",
    "id": "faction_base_camp_6",
    "name": "survivor camp",
    "sym": 43,
    "color": "white",
    "see_cost": 5,
    "flags": [ "NO_ROTATE" ]
  },
  {
    "type": "overmap_terrain",
    "id": "faction_base_camp_7",
    "name": "survivor camp",
    "sym": 43,
    "color": "white",
    "see_cost": 5,
    "flags": [ "NO_ROTATE" ]
  },
  {
    "type": "overmap_terrain",
    "id": "faction_base_camp_8",
    "name": "survivor camp",
    "sym": 43,
    "color": "white",
    "see_cost": 5,
    "flags": [ "NO_ROTATE" ]
  },
  {
    "type": "overmap_terrain",
    "id": "faction_base_camp_9",
    "name": "survivor camp",
    "sym": 43,
    "color": "white",
    "see_cost": 5,
    "flags": [ "NO_ROTATE" ]
  },
  {
    "type": "overmap_terrain",
    "id": "faction_base_camp_10",
    "name": "survivor camp",
    "sym": 43,
    "color": "white",
    "see_cost": 5,
    "flags": [ "NO_ROTATE" ]
  },
  {
    "type": "overmap_terrain",
    "id": "faction_base_camp_11",
    "name": "survivor camp",
    "sym": 43,
    "color": "white",
    "see_cost": 5,
    "flags": [ "NO_ROTATE" ]
  },
  {
    "type": "overmap_terrain",
    "id": "faction_base_camp_12",
    "name": "survivor camp",
    "sym": 43,
    "color": "white",
    "see_cost": 5,
    "flags": [ "NO_ROTATE" ]
  },
  {
    "type": "overmap_terrain",
    "id": "faction_base_camp_13",
    "name": "survivor camp",
    "sym": 43,
    "color": "white",
    "see_cost": 5,
    "flags": [ "NO_ROTATE" ]
  },
  {
    "type": "overmap_terrain",
    "id": "faction_base_camp_14",
    "name": "survivor camp",
    "sym": 43,
    "color": "white",
    "see_cost": 5,
    "flags": [ "NO_ROTATE" ]
  },
  {
    "type": "overmap_terrain",
    "id": "faction_base_camp_15",
    "name": "survivor base",
    "sym": 43,
    "color": "white",
    "see_cost": 5,
    "flags": [ "NO_ROTATE" ]
  },
  {
    "type": "overmap_terrain",
    "id": "faction_base_camp_16",
    "name": "survivor base",
    "sym": 43,
    "color": "white",
    "see_cost": 5,
    "flags": [ "NO_ROTATE" ]
  },
  {
    "type": "overmap_terrain",
    "id": "faction_base_camp_17",
    "name": "survivor base",
    "sym": 43,
    "color": "white",
    "see_cost": 5,
    "flags": [ "NO_ROTATE" ]
  },
  {
    "type": "overmap_terrain",
    "id": "faction_base_camp_18",
    "name": "survivor base",
    "sym": 43,
    "color": "white",
    "see_cost": 5,
    "flags": [ "NO_ROTATE" ]
  },
  {
    "type": "overmap_terrain",
    "id": "faction_base_farm_0",
    "name": "farm survey",
    "sym": 43,
    "color": "i_brown",
    "see_cost": 5,
    "flags": [ "NO_ROTATE" ]
  },
  {
    "type": "overmap_terrain",
    "id": "faction_base_farm_1",
    "name": "farm",
    "sym": 43,
    "color": "i_brown",
    "see_cost": 5,
    "flags": [ "NO_ROTATE" ]
  },
  {
    "type": "overmap_terrain",
    "id": "faction_base_farm_2",
    "name": "farm",
    "sym": 43,
    "color": "i_brown",
    "see_cost": 5,
    "flags": [ "NO_ROTATE" ]
  },
  {
    "type": "overmap_terrain",
    "id": "faction_base_farm_3",
    "name": "farm",
    "sym": 43,
    "color": "i_brown",
    "see_cost": 5,
    "flags": [ "NO_ROTATE" ]
  },
  {
    "type": "overmap_terrain",
    "id": "faction_base_farm_4",
    "name": "farm",
    "sym": 43,
    "color": "i_brown",
    "see_cost": 5,
    "flags": [ "NO_ROTATE" ]
  },
  {
    "type": "overmap_terrain",
    "id": "faction_base_garage_0",
    "name": "garage survey",
    "sym": 43,
    "color": "i_light_gray",
    "see_cost": 5,
    "flags": [ "NO_ROTATE" ]
  },
  {
    "type": "overmap_terrain",
    "id": "faction_base_garage_1",
    "name": "garage",
    "sym": 43,
    "color": "i_light_gray",
    "see_cost": 5,
    "flags": [ "NO_ROTATE" ]
  },
  {
    "type": "overmap_terrain",
    "id": "faction_base_garage_2",
    "name": "garage",
    "sym": 43,
    "color": "i_light_gray",
    "see_cost": 5,
    "flags": [ "NO_ROTATE" ]
  },
  {
    "type": "overmap_terrain",
    "id": "faction_base_garage_3",
    "name": "garage",
    "sym": 43,
    "color": "i_light_gray",
    "see_cost": 5,
    "flags": [ "NO_ROTATE" ]
  },
  {
    "type": "overmap_terrain",
    "id": "faction_base_garage_4",
    "name": "garage",
    "sym": 43,
    "color": "i_light_gray",
    "see_cost": 5,
    "flags": [ "NO_ROTATE" ]
  },
  {
    "type": "overmap_terrain",
    "id": "faction_base_garage_5",
    "name": "garage",
    "sym": 43,
    "color": "i_light_gray",
    "see_cost": 5,
    "flags": [ "NO_ROTATE" ]
  },
  {
    "type": "overmap_terrain",
    "id": "faction_base_garage_6",
    "name": "garage",
    "sym": 43,
    "color": "i_light_gray",
    "see_cost": 5,
    "flags": [ "NO_ROTATE" ]
  },
  {
    "type": "overmap_terrain",
    "id": "faction_base_kitchen_0",
    "name": "kitchen survey",
    "sym": 43,
    "color": "i_green",
    "see_cost": 5,
    "flags": [ "NO_ROTATE" ]
  },
  {
    "type": "overmap_terrain",
    "id": "faction_base_kitchen_1",
    "name": "kitchen",
    "sym": 43,
    "color": "i_green",
    "see_cost": 5,
    "flags": [ "NO_ROTATE" ]
  },
  {
    "type": "overmap_terrain",
    "id": "faction_base_kitchen_2",
    "name": "kitchen",
    "sym": 43,
    "color": "i_green",
    "see_cost": 5,
    "flags": [ "NO_ROTATE" ]
  },
  {
    "type": "overmap_terrain",
    "id": "faction_base_kitchen_3",
    "name": "kitchen",
    "sym": 43,
    "color": "i_green",
    "see_cost": 5,
    "flags": [ "NO_ROTATE" ]
  },
  {
    "type": "overmap_terrain",
    "id": "faction_base_kitchen_4",
    "name": "kitchen",
    "sym": 43,
    "color": "i_green",
    "see_cost": 5,
    "flags": [ "NO_ROTATE" ]
  },
  {
    "type": "overmap_terrain",
    "id": "faction_base_kitchen_5",
    "name": "kitchen",
    "sym": 43,
    "color": "i_green",
    "see_cost": 5,
    "flags": [ "NO_ROTATE" ]
  },
  {
    "type": "overmap_terrain",
    "id": "faction_base_kitchen_6",
    "name": "kitchen",
    "sym": 43,
    "color": "i_green",
    "see_cost": 5,
    "flags": [ "NO_ROTATE" ]
  },
  {
    "type": "overmap_terrain",
    "id": "faction_base_kitchen_7",
    "name": "kitchen",
    "sym": 43,
    "color": "i_green",
    "see_cost": 5,
    "flags": [ "NO_ROTATE" ]
  },
  {
    "type": "overmap_terrain",
    "id": "faction_base_kitchen_8",
    "name": "kitchen",
    "sym": 43,
    "color": "i_green",
    "see_cost": 5,
    "flags": [ "NO_ROTATE" ]
  },
  {
    "type": "overmap_terrain",
    "id": "faction_hide_site_0",
    "name": "hide site",
    "sym": 43,
    "color": "white",
    "see_cost": 5,
    "flags": [ "NO_ROTATE" ]
  },
  {
    "type": "overmap_terrain",
    "id": "faction_wall_level_N_0",
    "name": "trench",
    "sym": 88,
    "color": "light_gray",
    "see_cost": 5,
    "flags": [ "NO_ROTATE" ]
  },
  {
    "type": "overmap_terrain",
    "id": "faction_wall_level_E_0",
    "name": "trench",
    "sym": 88,
    "color": "light_gray",
    "see_cost": 5,
    "flags": [ "NO_ROTATE" ]
  },
  {
    "type": "overmap_terrain",
    "id": "faction_wall_level_S_0",
    "name": "trench",
    "sym": 88,
    "color": "light_gray",
    "see_cost": 5,
    "flags": [ "NO_ROTATE" ]
  },
  {
    "type": "overmap_terrain",
    "id": "faction_wall_level_W_0",
    "name": "trench",
    "sym": 88,
    "color": "light_gray",
    "see_cost": 5,
    "flags": [ "NO_ROTATE" ]
  },
  {
    "type": "overmap_terrain",
    "id": "faction_wall_level_N_1",
    "name": "spiked trench",
    "sym": 88,
    "color": "dark_gray",
    "see_cost": 5,
    "flags": [ "NO_ROTATE" ]
  },
  {
    "type": "overmap_terrain",
    "id": "faction_wall_level_E_1",
    "name": "spiked trench",
    "sym": 88,
    "color": "dark_gray",
    "see_cost": 5,
    "flags": [ "NO_ROTATE" ]
  },
  {
    "type": "overmap_terrain",
    "id": "faction_wall_level_S_1",
    "name": "spiked trench",
    "sym": 88,
    "color": "dark_gray",
    "see_cost": 5,
    "flags": [ "NO_ROTATE" ]
  },
  {
    "type": "overmap_terrain",
    "id": "faction_wall_level_W_1",
    "name": "spiked trench",
    "sym": 88,
    "color": "dark_gray",
    "see_cost": 5,
    "flags": [ "NO_ROTATE" ]
  },
  {
    "type": "overmap_terrain",
    "id": "faction_base_blacksmith_0",
    "name": "blacksmith survey",
    "sym": 43,
    "color": "i_dark_gray",
    "see_cost": 5,
    "flags": [ "NO_ROTATE" ]
  },
  {
    "type": "overmap_terrain",
    "id": "faction_base_blacksmith_1",
    "name": "blacksmith shop",
    "sym": 43,
    "color": "i_dark_gray",
    "see_cost": 5,
    "flags": [ "NO_ROTATE" ]
  },
  {
    "type": "overmap_terrain",
    "id": "faction_base_blacksmith_2",
    "name": "blacksmith shop",
    "sym": 43,
    "color": "i_dark_gray",
    "see_cost": 5,
    "flags": [ "NO_ROTATE" ]
  },
  {
    "type": "overmap_terrain",
    "id": "faction_base_blacksmith_3",
    "name": "blacksmith shop",
    "sym": 43,
    "color": "i_dark_gray",
    "see_cost": 5,
    "flags": [ "NO_ROTATE" ]
  },
  {
    "type": "overmap_terrain",
    "id": "faction_base_blacksmith_4",
    "name": "blacksmith shop",
    "sym": 43,
    "color": "i_dark_gray",
    "see_cost": 5,
    "flags": [ "NO_ROTATE" ]
  },
  {
    "type": "overmap_terrain",
    "id": "faction_base_blacksmith_5",
    "name": "blacksmith shop",
    "sym": 43,
    "color": "i_dark_gray",
    "see_cost": 5,
    "flags": [ "NO_ROTATE" ]
  },
  {
    "type": "overmap_terrain",
    "id": "faction_base_blacksmith_6",
    "name": "blacksmith shop",
    "sym": 43,
    "color": "i_dark_gray",
    "see_cost": 5,
    "flags": [ "NO_ROTATE" ]
  },
  {
    "type": "overmap_terrain",
    "id": "faction_base_blacksmith_7",
    "name": "blacksmith shop",
    "sym": 43,
    "color": "i_dark_gray",
    "see_cost": 5,
    "flags": [ "NO_ROTATE" ]
  },
  {
    "type": "overmap_terrain",
    "id": "faction_base_blacksmith_8",
    "name": "blacksmith shop",
    "sym": 43,
    "color": "i_dark_gray",
    "see_cost": 5,
    "flags": [ "NO_ROTATE" ]
  },
  {
    "type": "overmap_terrain",
    "id": "faction_base_blacksmith_9",
    "name": "blacksmith shop",
    "sym": 43,
    "color": "i_dark_gray",
    "see_cost": 5,
    "flags": [ "NO_ROTATE" ]
  },
  {
    "type": "overmap_terrain",
    "id": "faction_base_blacksmith_10",
    "name": "blacksmith shop",
    "sym": 43,
    "color": "i_dark_gray",
    "see_cost": 5,
    "flags": [ "NO_ROTATE" ]
  },
  {
    "type": "overmap_terrain",
    "id": "faction_base_blacksmith_11",
    "name": "blacksmith shop",
    "sym": 43,
    "color": "i_dark_gray",
    "see_cost": 5,
    "flags": [ "NO_ROTATE" ]
  },
  {
    "type": "overmap_terrain",
    "id": "faction_base_blacksmith_12",
    "name": "blacksmith shop",
    "sym": 43,
    "color": "i_dark_gray",
    "see_cost": 5,
    "flags": [ "NO_ROTATE" ]
  },
  {
    "type": "overmap_terrain",
    "id": "dumpsite",
    "copy-from": "generic_city_building_no_sidewalk",
    "name": "dumpsite",
    "sym": 68,
    "color": "brown"
  },
  {
    "type": "overmap_terrain",
    "id": "dump",
    "copy-from": "generic_city_building_no_sidewalk",
    "name": "dump",
    "sym": 68,
    "color": "i_brown"
  },
  {
    "type": "overmap_terrain",
    "id": "recyclecenter",
    "copy-from": "generic_city_building",
    "name": "recycle center",
    "sym": 82,
    "color": "i_green"
  },
  {
    "type": "overmap_terrain",
    "id": "landfill",
    "copy-from": "generic_city_building",
    "name": "landfill",
    "sym": 76,
    "color": "i_brown"
  },
  {
    "type": "overmap_terrain",
    "id": "junkyard_1a",
    "copy-from": "generic_city_building",
    "name": "junkyard",
    "sym": 74,
    "color": "i_brown"
  },
  {
    "type": "overmap_terrain",
    "id": "junkyard_1b",
    "copy-from": "generic_city_building",
    "name": "junkyard",
    "sym": 74,
    "color": "i_brown"
  },
  {
    "type": "overmap_terrain",
    "id": "junkyard_2a",
    "copy-from": "generic_city_building",
    "name": "junkyard",
    "sym": 74,
    "color": "i_brown"
  },
  {
    "type": "overmap_terrain",
    "id": "junkyard_2b",
    "copy-from": "generic_city_building",
    "name": "junkyard",
    "sym": 74,
    "color": "i_brown"
  },
  {
    "type": "overmap_terrain",
    "id": "NatureTrail_1a",
    "copy-from": "generic_city_building_no_sidewalk",
    "name": "nature trail",
    "sym": 83,
    "color": "i_green"
  },
  {
    "type": "overmap_terrain",
    "id": "NatureTrail_1b",
    "copy-from": "generic_city_building_no_sidewalk",
    "name": "nature trail",
    "sym": 83,
    "color": "i_green"
  },
  {
    "type": "overmap_terrain",
    "id": "PublicPond_1a",
    "copy-from": "generic_city_building_no_sidewalk",
    "name": "public pond",
    "sym": 80,
    "color": "i_green"
  },
  {
    "type": "overmap_terrain",
    "id": "PublicPond_1b",
    "copy-from": "generic_city_building_no_sidewalk",
    "name": "public pond",
    "sym": 80,
    "color": "i_green"
  },
  {
    "type": "overmap_terrain",
    "id": "Cemetery_1a",
    "name": "cemetery",
    "sym": 110,
    "color": "white",
    "see_cost": 5,
    "extras": "field",
    "mondensity": 2
  },
  {
    "type": "overmap_terrain",
    "id": "Cemetery_1b",
    "name": "cemetery",
    "sym": 110,
    "color": "white",
    "see_cost": 5,
    "extras": "field",
    "mondensity": 2
  },
  {
    "type": "overmap_terrain",
    "id": "communitygarden",
    "name": "community garden",
    "sym": 103,
    "color": "yellow",
    "see_cost": 5,
    "extras": "field",
    "mondensity": 2
  },
  {
    "type": "overmap_terrain",
    "id": "publicgarden",
    "name": "public garden",
    "sym": 103,
    "color": "light_green",
    "see_cost": 5,
    "extras": "field",
    "mondensity": 2
  },
  {
    "type": "overmap_terrain",
    "id": "BotanicalGarden_1a",
    "name": "botanical garden",
    "sym": 103,
    "color": "i_green",
    "see_cost": 5,
    "extras": "field",
    "mondensity": 2
  },
  {
    "type": "overmap_terrain",
    "id": "BotanicalGarden_1b",
    "name": "botanical garden",
    "sym": 103,
    "color": "i_green",
    "see_cost": 5,
    "extras": "field",
    "mondensity": 2
  },
  {
    "type": "overmap_terrain",
    "id": "TreeFarm_1a",
    "name": "tree farm",
    "sym": 84,
    "color": "i_green",
    "see_cost": 5,
    "extras": "field",
>>>>>>> 5ea2eeee
    "mondensity": 2
  },
  {
    "type": "overmap_terrain",
<<<<<<< HEAD
    "id": "dirtroad",
    "name": "Dirt Road",
    "sym": 35,
    "color": "brown",
    "see_cost": 5,
    "extras": "build",
    "mondensity": 1
  },
  {
    "type": "overmap_terrain",
    "id": "rural_house",
    "name": "Rural House",
    "sym": 35,
    "color": "blue",
    "see_cost": 5,
    "extras": "build",
    "mondensity": 1
  },
  {
    "type": "overmap_terrain",
    "id": "moonshine_still",
    "name": "Moonshine Still",
    "sym": 83,
    "color": "i_brown",
    "see_cost": 5,
    "extras": "build",
    "mondensity": 1
=======
    "id": "TreeFarm_1b",
    "name": "tree farm",
    "sym": 84,
    "color": "i_green",
    "see_cost": 5,
    "extras": "field",
    "mondensity": 2
  },
  {
    "type": "overmap_terrain",
    "id": "shootingrange_1a",
    "name": "shooting range",
    "sym": 83,
    "color": "red",
    "see_cost": 5,
    "extras": "field",
    "mondensity": 2
  },
  {
    "type": "overmap_terrain",
    "id": "shootingrange_2a",
    "name": "shooting range",
    "sym": 83,
    "color": "red",
    "see_cost": 5,
    "extras": "field",
    "mondensity": 2
  },
  {
    "type": "overmap_terrain",
    "id": "campground_1a",
    "name": "campground",
    "sym": 43,
    "color": "i_green",
    "see_cost": 5,
    "extras": "field",
    "mondensity": 2
  },
  {
    "type": "overmap_terrain",
    "id": "campground_1b",
    "name": "campground",
    "sym": 43,
    "color": "i_green",
    "see_cost": 5,
    "extras": "field",
    "mondensity": 2
  },
  {
    "type": "overmap_terrain",
    "id": "campground_2a",
    "name": "campground",
    "sym": 43,
    "color": "i_green",
    "see_cost": 5,
    "extras": "field",
    "mondensity": 2
  },
  {
    "type": "overmap_terrain",
    "id": "campground_2b",
    "name": "campground",
    "sym": 43,
    "color": "i_green",
    "see_cost": 5,
    "extras": "field",
    "mondensity": 2
  },
  {
    "type": "overmap_terrain",
    "id": "desolatebarn",
    "copy-from": "generic_city_building_no_sidewalk",
    "name": "desolate barn",
    "sym": 66,
    "color": "brown"
  },
  {
    "type": "overmap_terrain",
    "id": "emptycommerciallot",
    "copy-from": "generic_city_building",
    "name": "empty commercial lot",
    "sym": 79,
    "color": "i_light_gray"
  },
  {
    "type": "overmap_terrain",
    "id": "emptyresidentiallot",
    "copy-from": "generic_city_building",
    "name": "empty residential lot",
    "sym": 79,
    "color": "i_green"
  },
  {
    "type": "overmap_terrain",
    "id": "abandonedwarehouse",
    "copy-from": "generic_city_building",
    "name": "abandoned warehouse",
    "sym": 119,
    "color": "brown"
  },
  {
    "type": "overmap_terrain",
    "id": "dollarstore",
    "copy-from": "generic_city_building",
    "name": "dollar store",
    "sym": 36,
    "color": "yellow"
  },
  {
    "type": "overmap_terrain",
    "id": "lancenter",
    "name": "LAN center",
    "copy-from": "generic_city_building",
    "sym": 76,
    "color": "light_gray"
  },
  {
    "type": "overmap_terrain",
    "id": "landscapingsupplyco_1a",
    "copy-from": "generic_city_building_no_sidewalk",
    "name": "landscaping supply co",
    "sym": 76,
    "color": "i_green"
  },
  {
    "type": "overmap_terrain",
    "id": "landscapingsupplyco_1b",
    "copy-from": "generic_city_building_no_sidewalk",
    "name": "landscaping supply co",
    "sym": 76,
    "color": "i_green"
  },
  {
    "type": "overmap_terrain",
    "id": "bandit_garage_1",
    "name": "forest",
    "sym": 70,
    "color": "green",
    "see_cost": 5,
    "extras": "field",
    "flags": [ "NO_ROTATE" ]
  },
  {
    "type": "overmap_terrain",
    "id": "bandit_garage_2",
    "name": "forest",
    "sym": 70,
    "color": "green",
    "see_cost": 5,
    "extras": "field",
    "flags": [ "NO_ROTATE" ]
  },
  {
    "type": "overmap_terrain",
    "id": "golfcourse_00",
    "copy-from": "generic_city_building_no_sidewalk",
    "name": "golf course",
    "sym": 71,
    "color": "green"
  },
  {
    "type": "overmap_terrain",
    "id": "golfcourse_01",
    "copy-from": "generic_city_building_no_sidewalk",
    "name": "golf course",
    "sym": 71,
    "color": "green"
  },
  {
    "type": "overmap_terrain",
    "id": "golfcourse_02",
    "copy-from": "generic_city_building_no_sidewalk",
    "name": "golf course",
    "sym": 71,
    "color": "green"
  },
  {
    "type": "overmap_terrain",
    "id": "golfcourse_10",
    "copy-from": "generic_city_building_no_sidewalk",
    "name": "golf course",
    "sym": 71,
    "color": "green"
  },
  {
    "type": "overmap_terrain",
    "id": "golfcourse_11",
    "copy-from": "generic_city_building_no_sidewalk",
    "name": "golf course",
    "sym": 71,
    "color": "green"
  },
  {
    "type": "overmap_terrain",
    "id": "golfcourse_12",
    "copy-from": "generic_city_building_no_sidewalk",
    "name": "golf course",
    "sym": 71,
    "color": "green"
  },
  {
    "type": "overmap_terrain",
    "id": "golfcourse_20",
    "copy-from": "generic_city_building_no_sidewalk",
    "name": "golf course",
    "sym": 71,
    "color": "green"
  },
  {
    "type": "overmap_terrain",
    "id": "golfcourse_21",
    "copy-from": "generic_city_building_no_sidewalk",
    "name": "golf course",
    "sym": 71,
    "color": "green"
  },
  {
    "type": "overmap_terrain",
    "id": "golfcourse_22",
    "copy-from": "generic_city_building_no_sidewalk",
    "name": "golf course",
    "sym": 71,
    "color": "green"
  },
  {
    "type": "overmap_terrain",
    "id": "golfcourse_30",
    "copy-from": "generic_city_building_no_sidewalk",
    "name": "golf course parking lot",
    "sym": 71,
    "color": "light_gray"
  },
  {
    "type": "overmap_terrain",
    "id": "golfcourse_31",
    "copy-from": "generic_city_building_no_sidewalk",
    "name": "golf course service building",
    "sym": 71,
    "color": "light_gray"
  },
  {
    "type": "overmap_terrain",
    "id": "golfcourse_32",
    "copy-from": "generic_city_building_no_sidewalk",
    "name": "golf course",
    "sym": 71,
    "color": "green"
  },
  {
    "type" : "overmap_terrain",
    "id" : "s_vfw",
    "copy-from": "generic_city_building",
    "name" : "veterans of foreign wars",
    "color" : "i_green"
  },{
    "type" : "overmap_terrain",
    "id" : "s_thrift",
    "copy-from": "generic_city_building",
    "name" : "thrift store",
    "color" : "light_gray"
  },{
    "type" : "overmap_terrain",
    "id" : "s_daycare",
    "copy-from": "generic_city_building",
    "name" : "daycare center",
    "color" : "blue"
  },{
    "type" : "overmap_terrain",
    "id" : "s_petstore",
    "copy-from": "generic_city_building",
    "name" : "pet supply store",
    "color" : "yellow"
  },{
    "type" : "overmap_terrain",
    "id" : "large_storage_units_3",
    "copy-from": "generic_city_building",
    "name" : "storage units",
    "sym" : 77,
    "color" : "white"
  },{
    "type" : "overmap_terrain",
    "id" : "large_storage_units_2",
    "copy-from": "generic_city_building",
    "name" : "storage units",
    "sym" : 77,
    "color" : "white"
  },{
    "type" : "overmap_terrain",
    "id" : "large_storage_units_1",
    "copy-from": "generic_city_building",
    "name" : "storage units",
    "sym" : 77,
    "color" : "white"
  },{
    "type" : "overmap_terrain",
    "id" : "medium_storage_units_1",
    "copy-from": "generic_city_building",
    "name" : "storage units",
    "sym" : 77,
    "color" : "white"
  },{
    "type" : "overmap_terrain",
    "id" : "medium_storage_units_2",
    "copy-from": "generic_city_building",
    "name" : "storage units",
    "sym" : 77,
    "color" : "white"
  },{
    "type" : "overmap_terrain",
    "id" : "s_baseballfield_a1",
    "copy-from": "generic_city_building",
    "name" : "baseball field",  
    "sym" : 35,
    "color" : "white"
  },{
    "type" : "overmap_terrain",
    "id" : "s_baseballfield_a2",
    "copy-from": "generic_city_building",
    "name" : "baseball field",  
    "sym" : 35,
    "color" : "white"
  },{
    "type" : "overmap_terrain",
    "id" : "s_baseballfield_b1",
    "copy-from": "generic_city_building",
    "name" : "baseball field",  
    "sym" : 35,
    "color" : "white"
  },{
    "type" : "overmap_terrain",
    "id" : "s_baseballfield_b2",
    "copy-from": "generic_city_building",
    "name" : "baseball field",  
    "sym" : 35,
    "color" : "white"
  },{
    "type" : "overmap_terrain",
    "id" : "s_shoppingplaza_a1",
    "copy-from": "generic_city_building",
    "name" : "abandoned shopping plaza",  
    "sym" : 43,
    "color" : "red"
  },{
    "type" : "overmap_terrain",
    "id" : "s_shoppingplaza_a2",
    "copy-from": "generic_city_building",
    "name" : "abandoned shopping plaza",  
    "sym" : 43,
    "color" : "red"
  },{
    "type" : "overmap_terrain",
    "id" : "s_shoppingplaza_a3",
    "copy-from": "generic_city_building",
    "name" : "abandoned shopping plaza",  
    "sym" : 43,
    "color" : "red"
  },{
    "type" : "overmap_terrain",
    "id" : "s_shoppingplaza_a4",
    "copy-from": "generic_city_building",
    "name" : "abandoned shopping plaza",  
    "sym" : 43,
    "color" : "red"
  },{
    "type" : "overmap_terrain",
    "id" : "s_shoppingplaza_a5",
    "copy-from": "generic_city_building",
    "name" : "abandoned shopping plaza",  
    "sym" : 43,
    "color" : "red"
  },{
    "type" : "overmap_terrain",
    "id" : "s_shoppingplaza_a6",
    "copy-from": "generic_city_building",
    "name" : "abandoned shopping plaza",  
    "sym" : 77,
    "color" : "red"
  },{
    "type" : "overmap_terrain",
    "id" : "s_shoppingplaza_b1",
    "copy-from": "generic_city_building",
    "name" : "abandoned shopping plaza",  
    "sym" : 77,
    "color" : "red"
  },{
    "type" : "overmap_terrain",
    "id" : "s_shoppingplaza_b2",
    "copy-from": "generic_city_building",
    "name" : "abandoned shopping plaza",  
    "sym" : 77,
    "color" : "red"
  },{
    "type" : "overmap_terrain",
    "id" : "s_shoppingplaza_b3",
    "copy-from": "generic_city_building",
    "name" : "abandoned shopping plaza",  
    "sym" : 77,
    "color" : "red"
  },{
    "type" : "overmap_terrain",
    "id" : "s_shoppingplaza_b4",
    "copy-from": "generic_city_building",
    "name" : "abandoned shopping plaza",  
    "sym" : 77,
    "color" : "red"
  },{
    "type" : "overmap_terrain",
    "id" : "s_shoppingplaza_b5",
    "copy-from": "generic_city_building",
    "name" : "abandoned shopping plaza",  
    "sym" : 77,
    "color" : "red"
  },{
    "type" : "overmap_terrain",
    "id" : "s_shoppingplaza_b6",
    "copy-from": "generic_city_building",
    "name" : "abandoned shopping plaza",  
    "sym" : 77,
    "color" : "red"
  },{
    "type" : "overmap_terrain",
    "id" : "s_reststop_1",
    "copy-from": "generic_city_building",
    "name" : "rest area",  
    "sym" : 35,
    "color" : "blue"
  },{
    "type" : "overmap_terrain",
    "id" : "s_reststop_2",
    "copy-from": "generic_city_building",
    "name" : "rest area",  
    "sym" : 35,
    "color" : "blue"
  },{
    "type" : "overmap_terrain",
    "id" : "s_restparking_1",
    "copy-from": "generic_city_building",
    "name" : "rest area parking",  
    "sym" : 43,
    "color" : "dark_gray"
  },{
    "type" : "overmap_terrain",
    "id" : "s_restparking_2",
    "copy-from": "generic_city_building",
    "name" : "rest area parking",  
    "sym" : 43,
    "color" : "dark_gray"
  },
  {
    "type": "overmap_terrain",
    "id": "zoo_0_0",
    "copy-from": "generic_city_building",
    "name": "zoo parking",
    "sym": 80,
    "color": "i_green"
  },
  {
    "type": "overmap_terrain",
    "id": "zoo_1_0",
    "copy-from": "generic_city_building",
    "name": "zoo parking",
    "sym": 80,
    "color": "i_green"
  },
  {
    "type": "overmap_terrain",
    "id": "zoo_2_0",
    "copy-from": "generic_city_building",
    "name": "zoo pavilion",
    "sym": 80,
    "color": "i_green"
  },
  {
    "type": "overmap_terrain",
    "id": "zoo_0_1",
    "copy-from": "generic_city_building_no_sidewalk",
    "name": "zoo",
    "sym": 90,
    "color": "i_green"
  },
  {
    "type": "overmap_terrain",
    "id": "zoo_1_1",
    "copy-from": "generic_city_building_no_sidewalk",
    "name": "zoo",
    "sym": 90,
    "color": "i_green"
  },
  {
    "type": "overmap_terrain",
    "id": "zoo_2_1",
    "copy-from": "generic_city_building_no_sidewalk",
    "name": "zoo",
    "sym": 90,
    "color": "i_green"
  },
  {
    "type": "overmap_terrain",
    "id": "zoo_0_2",
    "copy-from": "generic_city_building_no_sidewalk",
    "name": "zoo",
    "sym": 90,
    "color": "i_green"
  },
  {
    "type": "overmap_terrain",
    "id": "zoo_1_2",
    "copy-from": "generic_city_building_no_sidewalk",
    "name": "zoo",
    "sym": 90,
    "color": "i_green"
  },
  {
    "type": "overmap_terrain",
    "id": "zoo_2_2",
    "copy-from": "generic_city_building_no_sidewalk",
    "name": "zoo",
    "sym": 90,
    "color": "i_green"
  },
  {
    "type": "overmap_terrain",
    "id": "stadium_0_0",
    "copy-from": "generic_city_building",
    "name": "stadium parking",
    "sym": 43,
    "color": "white"
  },
  {
    "type": "overmap_terrain",
    "id": "stadium_1_0",
    "copy-from": "generic_city_building",
    "name": "stadium parking",
    "sym": 43,
    "color": "white"
  },
  {
    "type": "overmap_terrain",
    "id": "stadium_2_0",
    "copy-from": "generic_city_building",
    "name": "stadium parking",
    "sym": 43,
    "color": "white"
  },
  {
    "type": "overmap_terrain",
    "id": "stadium_3_0",
    "copy-from": "generic_city_building",
    "name": "stadium parking",
    "sym": 43,
    "color": "white"
  },
  {
    "type": "overmap_terrain",
    "id": "stadium_0_1",
    "copy-from": "generic_city_building",
    "name": "stadium concessions",
    "sym": 48,
    "color": "white"
  },
  {
    "type": "overmap_terrain",
    "id": "stadium_1_1",
    "copy-from": "generic_city_building",
    "name": "stadium entrance",
    "sym": 48,
    "color": "white"
  },
  {
    "type": "overmap_terrain",
    "id": "stadium_2_1",
    "copy-from": "generic_city_building",
    "name": "stadium concessions",
    "sym": 48,
    "color": "white"
  },
  {
    "type": "overmap_terrain",
    "id": "stadium_3_1",
    "copy-from": "generic_city_building",
    "name": "stadium concessions",
    "sym": 48,
    "color": "white"
  },
  {
    "type": "overmap_terrain",
    "id": "stadium_0_2",
    "copy-from": "generic_city_building",
    "name": "stadium concessions",
    "sym": 48,
    "color": "white"
  },
  {
    "type": "overmap_terrain",
    "id": "stadium_1_2",
    "copy-from": "generic_city_building",
    "name": "stadium field",
    "sym": 88,
    "color": "green"
  },
  {
    "type": "overmap_terrain",
    "id": "stadium_2_2",
    "copy-from": "generic_city_building",
    "name": "stadium field",
    "sym": 88,
    "color": "green"
  },
  {
    "type": "overmap_terrain",
    "id": "stadium_3_2",
    "copy-from": "generic_city_building",
    "name": "stadium concessions",
    "sym": 48,
    "color": "white"
  },
  {
    "type": "overmap_terrain",
    "id": "stadium_0_3",
    "copy-from": "generic_city_building",
    "name": "stadium concessions",
    "sym": 48,
    "color": "white"
  },
  {
    "type": "overmap_terrain",
    "id": "stadium_1_3",
    "copy-from": "generic_city_building",
    "name": "stadium field",
    "sym": 88,
    "color": "green"
  },
  {
    "type": "overmap_terrain",
    "id": "stadium_2_3",
    "copy-from": "generic_city_building",
    "name": "stadium field",
    "sym": 88,
    "color": "green"
  },
  {
    "type": "overmap_terrain",
    "id": "stadium_3_3",
    "copy-from": "generic_city_building",
    "name": "stadium concessions",
    "sym": 48,
    "color": "white"
  },
  {
    "type": "overmap_terrain",
    "id": "stadium_0_4",
    "copy-from": "generic_city_building",
    "name": "stadium garage",
    "sym": 48,
    "color": "white"
  },
  {
    "type": "overmap_terrain",
    "id": "stadium_1_4",
    "copy-from": "generic_city_building",
    "name": "stadium concessions",
    "sym": 48,
    "color": "white"
  },
  {
    "type": "overmap_terrain",
    "id": "stadium_2_4",
    "copy-from": "generic_city_building",
    "name": "stadium concessions",
    "sym": 48,
    "color": "white"
  },
  {
    "type": "overmap_terrain",
    "id": "stadium_3_4",
    "copy-from": "generic_city_building",
    "name": "stadium bar",
    "sym": 48,
    "color": "white"
  },
  {
    "type": "overmap_terrain",
    "id": "headshop",
    "copy-from": "generic_city_building",
    "name": "Head Shop",
    "sym": 48,
    "color": "i_white"
  },
  {
    "type": "overmap_terrain",
    "id": "natural_spring",
    "copy-from": "generic_city_building_no_sidewalk",
    "name": "Natural Spring",
    "sym": 111,
    "color": "blue"
  },
  {
    "type": "overmap_terrain",
    "id": "movietheater_0_0",
    "copy-from": "generic_city_building",
    "name": "movie theater",
    "sym": 77,
    "color": "i_yellow"
  },
  {
    "type": "overmap_terrain",
    "id": "movietheater_1_0",
    "copy-from": "generic_city_building",
    "name": "movie theater entrance",
    "sym": 77,
    "color": "i_yellow"
  },
  {
    "type": "overmap_terrain",
    "id": "movietheater_2_0",
    "copy-from": "generic_city_building",
    "name": "movie theater",
    "sym": 77,
    "color": "i_yellow"
  },
  {
    "type": "overmap_terrain",
    "id": "movietheater_0_1",
    "copy-from": "generic_city_building",
    "name": "movie theater",
    "sym": 77,
    "color": "i_yellow"
  },
  {
    "type": "overmap_terrain",
    "id": "movietheater_1_1",
    "name": "movie theater",
    "copy-from": "generic_city_building",
    "sym": 77,
    "color": "i_yellow"
  },
  {
    "type": "overmap_terrain",
    "id": "movietheater_2_1",
    "copy-from": "generic_city_building",
    "name": "movie theater",
    "sym": 77,
    "color": "i_yellow"
  },
  {
    "type": "overmap_terrain",
    "id": "movietheater_0_2",
    "copy-from": "generic_city_building",
    "name": "movie theater",
    "sym": 77,
    "color": "i_yellow"
  },
  {
    "type": "overmap_terrain",
    "id": "movietheater_1_2",
    "copy-from": "generic_city_building",
    "name": "movie theater",
    "sym": 77,
    "color": "i_yellow"
  },
  {
    "type": "overmap_terrain",
    "id": "movietheater_2_2",
    "copy-from": "generic_city_building",
    "name": "movie theater",
    "sym": 77,
    "color": "i_yellow"
  },
  {
    "type": "overmap_terrain",
    "id": "paintball_field",
    "copy-from": "generic_city_building",
    "name": "paintball field",
    "sym": 112,
    "color": "red"
  },
  {
    "type": "overmap_terrain",
    "id": "smoke_lounge",
    "copy-from": "generic_city_building",
    "name": "smoking lounge",
    "sym": 115,
    "color": "white"
  },
  {
    "type": "overmap_terrain",
    "id": "music_venue",
    "copy-from": "generic_city_building",
    "name": "music venue",
    "sym": 77,
    "color": "white"
  },
  {
    "type": "overmap_terrain",
    "id": "gambling_hall",
    "copy-from": "generic_city_building",
    "name": "gambling hall",
    "sym": 103,
    "color": "blue"
  },
  {
    "type": "overmap_terrain",
    "id": "homelesscamp",
    "copy-from": "generic_city_building_no_sidewalk",
    "name": "homeless camp",
    "sym": 72,
    "color": "green"
  },
  {
    "type": "overmap_terrain",
    "id": "smallscrapyard",
    "copy-from": "generic_city_building_no_sidewalk",
    "name": "small scrap yard",
    "sym": 115,
    "color": "red"
  },
  {
    "type": "overmap_terrain",
    "id": "stripclub",
    "copy-from": "generic_city_building",
    "name": "strip club",
    "sym": 115,
    "color": "i_red"
  },
  {
    "type": "overmap_terrain",
    "id": "trailerparksmall0",
    "copy-from": "generic_city_building_no_sidewalk",
    "name": "trailer park",
    "sym": 35,
    "color": "white"
  },
  {
    "type": "overmap_terrain",
    "id": "trailerparksmall1",
    "copy-from": "generic_city_building_no_sidewalk",
    "name": "trailer park",
    "sym": 35,
    "color": "i_white"
  },
  {
    "type": "overmap_terrain",
    "id": "trailerparksmall2",
    "copy-from": "generic_city_building_no_sidewalk",
    "name": "trailer park",
    "sym": 35,
    "color": "white"
>>>>>>> 5ea2eeee
  }
]<|MERGE_RESOLUTION|>--- conflicted
+++ resolved
@@ -1971,9 +1971,7 @@
     "sym": 80,
     "color": "green",
     "see_cost": 5,
-<<<<<<< HEAD
     "extras": "build",
-=======
     "flags": [ "KNOWN_UP", "NO_ROTATE" ]
   },
   {
@@ -8798,40 +8796,34 @@
     "color": "i_green",
     "see_cost": 5,
     "extras": "field",
->>>>>>> 5ea2eeee
-    "mondensity": 2
-  },
-  {
-    "type": "overmap_terrain",
-<<<<<<< HEAD
+    "mondensity": 2
+  },
+  {
+    "type": "overmap_terrain",
     "id": "dirtroad",
+    "copy-from": "generic_city_building_no_sidewalk",
     "name": "Dirt Road",
     "sym": 35,
-    "color": "brown",
-    "see_cost": 5,
-    "extras": "build",
-    "mondensity": 1
+    "color": "brown"
   },
   {
     "type": "overmap_terrain",
     "id": "rural_house",
+    "copy-from": "generic_city_building_no_sidewalk",
     "name": "Rural House",
     "sym": 35,
-    "color": "blue",
-    "see_cost": 5,
-    "extras": "build",
-    "mondensity": 1
+    "color": "blue"
   },
   {
     "type": "overmap_terrain",
     "id": "moonshine_still",
+    "copy-from": "generic_city_building_no_sidewalk",
     "name": "Moonshine Still",
     "sym": 83,
-    "color": "i_brown",
-    "see_cost": 5,
-    "extras": "build",
-    "mondensity": 1
-=======
+    "color": "i_brown"
+  },
+  {
+    "type": "overmap_terrain",
     "id": "TreeFarm_1b",
     "name": "tree farm",
     "sym": 84,
@@ -9679,6 +9671,5 @@
     "name": "trailer park",
     "sym": 35,
     "color": "white"
->>>>>>> 5ea2eeee
   }
 ]