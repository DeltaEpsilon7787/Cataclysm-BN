[
    {
        "type" : "overmap_terrain",
        "id" : "",
        "name" : "nothing",
        "sym" : 37,
        "color" : "white",
        "flags" : [ "NO_ROTATE" ]
    },{
        "type" : "overmap_terrain",
        "id" : "open_air",
        "name" : "open air",
        "sym" : 46,
        "color" : "blue",
        "flags" : [ "NO_ROTATE" ]
    },{
        "type" : "overmap_terrain",
        "abstract" : "generic_city_building_no_sidewalk",
        "name" : "city building",
        "sym" : 94,
        "see_cost" : 5,
        "extras" : "build",
        "mondensity" : 2
    },{
        "type" : "overmap_terrain",
        "abstract" : "generic_city_building",
        "copy-from" : "generic_city_building_no_sidewalk",
        "flags" : [ "SIDEWALK" ]
    },{
        "type" : "overmap_terrain",
        "abstract" : "generic_city_house_basement",
        "name" : "basement",
        "sym" : 79,
        "color" : "dark_gray",
        "copy-from" : "generic_city_building_no_sidewalk",
        "flags" : [ "KNOWN_UP", "NO_ROTATE" ]
    },{
        "type" : "overmap_terrain",
        "abstract" : "generic_necropolis_surface_building",
        "name" : "city building",
        "sym" : 94,
        "see_cost" : 5,
        "mondensity" : 2,
        "flags" : [ "SIDEWALK" ]
    },
    {
      "type" : "overmap_terrain",
      "abstract" : "generic_mansion_no_sidewalk",
      "name" : "mansion",
      "sym" : 77,
      "color" : "green",
      "see_cost" : 5,
      "mondensity" : 2
    },
    {
      "type" : "overmap_terrain",
      "abstract" : "generic_mansion",
      "copy-from" : "generic_mansion_no_sidewalk",
      "color" : "light_green",
      "flags" : [ "SIDEWALK" ]
    },{
        "type" : "overmap_terrain",
        "abstract" : "generic_mall",
        "name" : "mall",
        "see_cost" : 5,
        "mondensity" : 2,
        "flags" : [ "SIDEWALK" ]
    },{
        "type" : "overmap_terrain",
        "id" : "crater",
        "name" : "crater",
        "sym" : 79,
        "color" : "red",
        "see_cost" : 2,
        "extras" : "field",
        "flags" : [ "NO_ROTATE" ]
    },{
        "type" : "overmap_terrain",
        "id" : "field",
        "name" : "field",
        "sym" : 46,
        "color" : "brown",
        "see_cost" : 2,
        "extras" : "field",
        "spawns" : { "group": "GROUP_FOREST", "population": [0, 1], "chance": 80 },
        "flags" : [ "NO_ROTATE" ]
    },{
        "type" : "overmap_terrain",
        "id" : "forest",
        "name" : "forest",
        "sym" : 70,
        "color" : "green",
        "see_cost" : 3,
        "extras" : "field",
        "spawns" : { "group": "GROUP_FOREST", "population": [0, 3], "chance": 80 },
        "flags" : [ "NO_ROTATE" ]
    },{
        "type" : "overmap_terrain",
        "id" : "forest_thick",
        "name" : "forest",
        "sym" : 70,
        "color" : "green",
        "see_cost" : 4,
        "extras" : "field",
        "spawns" : { "group": "GROUP_FOREST", "population": [0, 6], "chance": 90 },
        "mapgen": [
            { "method": "builtin", "name": "forest" }
        ],
        "flags" : [ "NO_ROTATE" ]
    },{
        "type" : "overmap_terrain",
        "id" : "forest_water",
        "name" : "swamp",
        "sym" : 70,
        "color" : "cyan",
        "see_cost" : 4,
        "extras" : "field",
        "spawns" : { "group": "GROUP_SWAMP", "population": [1, 4], "chance": 100 },
        "mapgen": [
            { "method": "builtin", "name": "forest" }
        ],
        "flags" : [ "NO_ROTATE" ]
    },{
        "type" : "overmap_terrain",
        "id" : "hiway_ns",
        "name" : "highway",
        "sym" : 72,
        "color" : "dark_gray",
        "see_cost" : 2,
        "extras" : "road",
        "mapgen": [
            { "method": "builtin", "name": "highway" }
        ],
        "flags" : [ "NO_ROTATE" ]
    },{
        "type" : "overmap_terrain",
        "id" : "hiway_ew",
        "name" : "highway",
        "sym" : 61,
        "color" : "dark_gray",
        "see_cost" : 2,
        "extras" : "road",
        "mapgen": [
            { "method": "builtin", "name": "highway" }
        ],
        "flags" : [ "NO_ROTATE" ]
    },{
        "type" : "overmap_terrain",
        "id" : "road",
        "name" : "road",
        "color" : "dark_gray",
        "see_cost" : 2,
        "extras" : "road",
        "//" : "the entries below are optional and serve as an example of mapgen for line_drawing tiles",
        "mapgen_straight": [
            { "method": "builtin", "name": "road_straight" }
        ],
        "mapgen_curved": [
            { "method": "builtin", "name": "road_curved" }
        ],
        "mapgen_end": [
            { "method": "builtin", "name": "road_end" }
        ],
        "mapgen_tee": [
            { "method": "builtin", "name": "road_tee" }
        ],
        "mapgen_four_way": [
            { "method": "builtin", "name": "road_four_way" }
        ],
        "flags" : [ "LINEAR" ]
    },{
        "type" : "overmap_terrain",
        "id" : "road_nesw_manhole",
        "name" : "road, manhole",
        "sym" : 4194414,
        "color" : "yellow",
        "see_cost" : 2,
        "extras" : "road",
        "mapgen": [
            { "method": "builtin", "name": "road_four_way" }
        ],
        "flags" : [ "KNOWN_DOWN", "NO_ROTATE" ]
    },{
        "type" : "overmap_terrain",
        "id" : "bridge",
        "name" : "bridge",
        "sym" : 4194424,
        "color" : "white",
        "see_cost" : 2,
        "mapgen": [
            { "method": "builtin", "name": "bridge" }
        ],
        "flags" : [ "RIVER" ]
    },{
        "type" : "overmap_terrain",
        "id" : "river_center",
        "name" : "river",
        "sym" : 82,
        "color" : "blue",
        "see_cost" : 1,
        "mapgen": [
            { "method": "builtin", "name": "river_center" }
        ],
        "flags" : [ "RIVER", "NO_ROTATE" ]
    },{
        "type" : "overmap_terrain",
        "id" : "river",
        "name" : "river bank",
        "sym" : 82,
        "color" : "light_blue",
        "see_cost" : 1,
        "mapgen": [
            { "method": "builtin", "name": "river_straight" }
        ],
        "flags" : [ "RIVER" ]
    },{
        "type" : "overmap_terrain",
        "id" : "river_c_not_ne",
        "name" : "river bank",
        "sym" : 82,
        "color" : "light_blue",
        "see_cost" : 1,
        "mapgen": [
            { "method": "builtin", "name": "river_curved_not" }
        ],
        "flags" : [ "RIVER", "NO_ROTATE" ]
    },{
        "type" : "overmap_terrain",
        "id" : "river_c_not_nw",
        "name" : "river bank",
        "sym" : 82,
        "color" : "light_blue",
        "see_cost" : 1,
        "mapgen": [
            { "method": "builtin", "name": "river_curved_not" }
        ],
        "flags" : [ "RIVER", "NO_ROTATE" ]
    },{
        "type" : "overmap_terrain",
        "id" : "river_c_not_se",
        "name" : "river bank",
        "sym" : 82,
        "color" : "light_blue",
        "see_cost" : 1,
        "mapgen": [
            { "method": "builtin", "name": "river_curved_not" }
        ],
        "flags" : [ "RIVER", "NO_ROTATE" ]
    },{
        "type" : "overmap_terrain",
        "id" : "river_c_not_sw",
        "name" : "river bank",
        "sym" : 82,
        "color" : "light_blue",
        "see_cost" : 1,
        "mapgen": [
            { "method": "builtin", "name": "river_curved_not" }
        ],
        "flags" : [ "RIVER", "NO_ROTATE" ]
    },{
        "type" : "overmap_terrain",
        "id" : "river_ne",
        "name" : "river bank",
        "sym" : 82,
        "color" : "light_blue",
        "see_cost" : 1,
        "mapgen": [
            { "method": "builtin", "name": "river_curved" }
        ],
        "flags" : [ "RIVER", "NO_ROTATE" ]
    },{
        "type" : "overmap_terrain",
        "id" : "river_se",
        "name" : "river bank",
        "sym" : 82,
        "color" : "light_blue",
        "see_cost" : 1,
        "mapgen": [
            { "method": "builtin", "name": "river_curved" }
        ],
        "flags" : [ "RIVER", "NO_ROTATE" ]
    },{
        "type" : "overmap_terrain",
        "id" : "river_sw",
        "name" : "river bank",
        "sym" : 82,
        "color" : "light_blue",
        "see_cost" : 1,
        "mapgen": [
            { "method": "builtin", "name": "river_curved" }
        ],
        "flags" : [ "RIVER", "NO_ROTATE" ]
    },{
        "type" : "overmap_terrain",
        "id" : "river_nw",
        "name" : "river bank",
        "sym" : 82,
        "color" : "light_blue",
        "see_cost" : 1,
        "mapgen": [
            { "method": "builtin", "name": "river_curved" }
        ],
        "flags" : [ "RIVER", "NO_ROTATE" ]
    },{
        "type" : "overmap_terrain",
        "id" : "house",
        "copy-from" : "generic_city_building",
        "name" : "house",
        "color" : "light_green",
        "see_cost" : 2,
        "mapgen": [
            { "method": "builtin", "name": "house_generic_boxy" },
            { "method": "builtin", "name": "house_generic_big_livingroom" },
            { "method": "builtin", "name": "house_generic_center_hallway" }
        ],
        "flags" : [ "SIDEWALK" ]
    },{
        "type" : "overmap_terrain",
        "id" : "house_prepper",
        "copy-from" : "generic_city_building",
        "name" : "house",
        "color" : "light_green",
        "see_cost" : 2,
        "flags" : [ "SIDEWALK" ]
    },{
        "type" : "overmap_terrain",
        "id" : "house_base",
        "copy-from" : "house",
        "mapgen": [
            { "method": "builtin", "name": "house_generic_boxy" },
            { "method": "builtin", "name": "house_generic_big_livingroom" },
            { "method": "builtin", "name": "house_generic_center_hallway" }
        ]
    },{
        "type" : "overmap_terrain",
        "id" : "s_lot",
        "name" : "parking lot",
        "sym" : 79,
        "color" : "dark_gray",
        "see_cost" : 1,
        "extras" : "build",
        "mondensity" : 2,
        "mapgen": [
            { "method": "builtin", "name": "parking_lot" }
        ],
        "flags" : [ "SIDEWALK", "NO_ROTATE" ]
    },{
        "type" : "overmap_terrain",
        "id" : "park",
        "name" : "park",
        "sym" : 79,
        "color" : "green",
        "see_cost" : 2,
        "extras" : "build",
        "mondensity" : 2,
        "flags" : [ "SIDEWALK", "NO_ROTATE" ]
    },{
        "type" : "overmap_terrain",
        "id" : "pool",
        "name" : "pool",
        "sym" : 79,
        "color" : "blue",
        "see_cost" : 2,
        "mondensity" : 2,
        "flags" : [ "SIDEWALK", "NO_ROTATE" ]
    },{
        "type" : "overmap_terrain",
        "id" : "s_gas",
        "name" : "gas station",
        "copy-from" : "generic_city_building",
        "color" : "light_blue"
    },{
        "type" : "overmap_terrain",
        "id" : "s_pharm",
        "name" : "pharmacy",
        "copy-from" : "generic_city_building",
        "color" : "light_red"
    },{
        "type" : "overmap_terrain",
        "id" : "office_doctor",
        "name" : "doctor's office",
        "copy-from" : "generic_city_building",
        "color" : "i_light_red"
    },{
        "type" : "overmap_terrain",
        "id" : "office_cubical",
        "name" : "office",
        "copy-from" : "generic_city_building",
        "color" : "light_gray"
    },{
        "type" : "overmap_terrain",
        "abstract" : "apartments_tower_any",
        "name" : "apartment tower",
        "sym" : 65,
        "color" : "light_green",
        "see_cost" : 5,
        "mondensity" : 2,
        "flags" : [ "SIDEWALK" ]
    },{
        "type" : "overmap_terrain",
        "id" : "apartments_con_tower_NW",
        "copy-from" : "apartments_tower_any"
    },{
        "type" : "overmap_terrain",
        "id" : "apartments_con_tower_NE",
        "copy-from" : "apartments_tower_any"
    },{
        "type" : "overmap_terrain",
        "id" : "apartments_con_tower_SW",
        "copy-from" : "apartments_tower_any"
    },{
        "type" : "overmap_terrain",
        "id" : "apartments_con_tower_SE",
        "copy-from" : "apartments_tower_any"
    },{
        "type" : "overmap_terrain",
        "id" : "apartments_mod_tower_NW",
        "copy-from" : "apartments_tower_any"
    },{
        "type" : "overmap_terrain",
        "id" : "apartments_mod_tower_NE",
        "copy-from" : "apartments_tower_any"
    },{
        "type" : "overmap_terrain",
        "id" : "apartments_mod_tower_SW",
        "copy-from" : "apartments_tower_any"
    },{
        "type" : "overmap_terrain",
        "id" : "apartments_mod_tower_SE",
        "copy-from" : "apartments_tower_any"
    },{
        "type" : "overmap_terrain",
        "id" : "office_tower_1_entrance",
        "name" : "office tower",
        "sym" : 84,
        "color" : "i_light_gray",
        "see_cost" : 5,
        "mondensity" : 2,
        "flags" : [ "SIDEWALK", "NO_ROTATE" ]
    },{
        "type" : "overmap_terrain",
        "id" : "office_tower_1",
        "name" : "office tower",
        "sym" : 116,
        "color" : "i_light_gray",
        "see_cost" : 5,
        "mondensity" : 2,
        "flags" : [ "SIDEWALK", "NO_ROTATE" ]
    },{
        "type" : "overmap_terrain",
        "id" : "office_tower_b_entrance",
        "name" : "tower parking",
        "sym" : 112,
        "color" : "i_light_gray",
        "see_cost" : 5,
        "mondensity" : 2,
        "flags" : [ "SIDEWALK", "NO_ROTATE" ]
    },{
        "type" : "overmap_terrain",
        "id" : "office_tower_b",
        "name" : "tower parking",
        "sym" : 112,
        "color" : "i_light_gray",
        "see_cost" : 5,
        "mondensity" : 2,
        "flags" : [ "SIDEWALK", "NO_ROTATE" ]
    },{
        "type" : "overmap_terrain",
        "id" : "office_tower_2_a1",
        "name" : "office tower",
        "sym" : 116,
        "color" : "i_light_gray",
        "see_cost" : 5,
        "mondensity" : 2,
        "flags" : [ "SIDEWALK" ]
    },{
        "type" : "overmap_terrain",
        "id" : "office_tower_2_a2",
        "name" : "office tower",
        "sym" : 116,
        "color" : "i_light_gray",
        "see_cost" : 5,
        "mondensity" : 2,
        "flags" : [ "SIDEWALK" ]
    },{
        "type" : "overmap_terrain",
        "id" : "office_tower_2_a3",
        "name" : "office courtyard",
        "sym" : 79,
        "color" : "light_gray",
        "see_cost" : 5,
        "mondensity" : 2,
        "flags" : [ "SIDEWALK" ]
    },{
        "type" : "overmap_terrain",
        "id" : "office_tower_2_b1",
        "name" : "office tower",
        "sym" : 116,
        "color" : "i_light_gray",
        "see_cost" : 5,
        "mondensity" : 2,
        "flags" : [ "SIDEWALK" ]
    },{
        "type" : "overmap_terrain",
        "id" : "office_tower_2_b2",
        "name" : "office tower",
        "sym" : 116,
        "color" : "i_light_gray",
        "see_cost" : 5,
        "mondensity" : 2,
        "flags" : [ "SIDEWALK" ]
    },{
        "type" : "overmap_terrain",
        "id" : "office_tower_2_b3",
        "name" : "office tower",
        "sym" : 84,
        "color" : "i_light_gray",
        "see_cost" : 5,
        "mondensity" : 2,
        "flags" : [ "SIDEWALK" ]
    },{
        "type" : "overmap_terrain",
        "id" : "office_tower_2_a1_tower_lab",
        "name" : "office tower",
        "sym" : 116,
        "color" : "i_light_gray",
        "see_cost" : 5,
        "mondensity" : 2,
        "flags" : [ "SIDEWALK" ]
    },{
        "type" : "overmap_terrain",
        "id" : "office_tower_open_air_corner",
        "name" : "open air",
        "sym" : 46,
        "color" : "blue"
    },{
        "type" : "overmap_terrain",
        "id" : "church",
        "name" : "church",
        "sym" : 67,
        "color" : "light_red",
        "see_cost" : 5,
        "extras" : "build",
        "mondensity" : 2,
        "flags" : [ "SIDEWALK" ]
    },{
        "type" : "overmap_terrain",
        "id" : "cathedral_1_NW",
        "name" : "cathedral",
        "sym" : 67,
        "color" : "i_light_red",
        "see_cost" : 5,
        "mondensity" : 2,
        "flags" : [ "SIDEWALK", "KNOWN_DOWN" ]
    },{
        "type" : "overmap_terrain",
        "id" : "cathedral_1_NE",
        "copy-from" : "cathedral_1_NW"
    },{
        "type" : "overmap_terrain",
        "id" : "cathedral_1_SW",
        "copy-from" : "cathedral_1_NW"
    },{
        "type" : "overmap_terrain",
        "id" : "cathedral_1_SE",
        "copy-from" : "cathedral_1_NW"
    },{
        "type" : "overmap_terrain",
        "id" : "cathedral_b_NW",
        "copy-from" : "cathedral_1_NW",
        "name" : "cathedral basement",
        "delete": { "flags" : [ "SIDEWALK", "KNOWN_DOWN" ] }
    },{
        "type" : "overmap_terrain",
        "id" : "cathedral_b_NE",
        "copy-from" : "cathedral_b_NW"
    },{
        "type" : "overmap_terrain",
        "id" : "cathedral_b_SW",
        "copy-from" : "cathedral_b_NW"
    },{
        "type" : "overmap_terrain",
        "id" : "cathedral_b_SE",
        "copy-from" : "cathedral_b_NW"
    },{
        "type" : "overmap_terrain",
        "id" : "s_grocery",
        "name" : "grocery store",
        "copy-from" : "generic_city_building",
        "color" : "green"
    },{
        "type" : "overmap_terrain",
        "id" : "s_hardware",
        "name" : "hardware store",
        "copy-from" : "generic_city_building",
        "color" : "cyan"
    },{
        "type" : "overmap_terrain",
        "id" : "s_electronics",
        "name" : "electronics store",
        "copy-from" : "generic_city_building",
        "color" : "yellow"
    },{
        "type" : "overmap_terrain",
        "id" : "s_sports",
        "name" : "sporting goods store",
        "copy-from" : "generic_city_building",
        "color" : "light_cyan"
    },{
        "type" : "overmap_terrain",
        "id" : "s_liquor",
        "name" : "liquor store",
        "copy-from" : "generic_city_building",
        "color" : "magenta"
    },{
        "type" : "overmap_terrain",
        "id" : "s_gun",
        "name" : "gun store",
        "copy-from" : "generic_city_building",
        "color" : "red"
    },{
        "type" : "overmap_terrain",
        "id" : "s_clothes",
        "name" : "clothing store",
        "copy-from" : "generic_city_building",
        "color" : "blue"
    },{
        "type" : "overmap_terrain",
        "id" : "s_library",
        "name" : "library",
        "copy-from" : "generic_city_building",
        "color" : "i_brown"
    },{
        "type" : "overmap_terrain",
        "id" : "s_bookstore",
        "name" : "bookstore",
        "copy-from" : "generic_city_building",
        "color" : "i_brown"
    },{
        "type" : "overmap_terrain",
        "id" : "s_restaurant",
        "name" : "restaurant",
        "copy-from" : "generic_city_building",
        "color" : "pink"
    },{
        "type" : "overmap_terrain",
        "id" : "s_restaurant_fast",
        "name" : "fast food restaurant",
        "copy-from" : "generic_city_building",
        "color" : "yellow_magenta"
    },{
        "type" : "overmap_terrain",
        "id" : "s_restaurant_coffee",
        "name" : "coffee shop",
        "copy-from" : "generic_city_building",
        "color" : "white_magenta"
    },{
        "type" : "overmap_terrain",
        "id" : "s_teashop",
        "name" : "teashop",
        "copy-from" : "generic_city_building",
        "color" : "c_light_cyan_magenta"
    },{
        "type" : "overmap_terrain",
        "id" : "bar",
        "name" : "bar",
        "copy-from" : "generic_city_building",
        "color" : "i_magenta"
    },{
        "type" : "overmap_terrain",
        "id" : "s_butcher",
        "name" : "butcher shop",
        "copy-from" : "generic_city_building",
        "color" : "i_red"
    },{
        "type" : "overmap_terrain",
        "id" : "s_bike_shop",
        "name" : "bike shop",
        "copy-from" : "generic_city_building",
        "color" : "i_cyan"
    },{
        "type" : "overmap_terrain",
        "id" : "s_pizza_parlor",
        "name" : "pizza parlor",
        "copy-from" : "generic_city_building",
        "color" : "pink_magenta"
    },{
        "type" : "overmap_terrain",
        "id" : "sub_station",
        "name" : "subway station",
        "sym" : 83,
        "color" : "yellow",
        "see_cost" : 5,
        "extras" : "build",
        "mondensity" : 2,
        "flags" : [ "KNOWN_DOWN", "SIDEWALK" ]
    },{
        "type" : "overmap_terrain",
        "id" : "s_garage",
        "name" : "garage",
        "sym" : 79,
        "color" : "white",
        "see_cost" : 5,
        "extras" : "build",
        "mondensity" : 2,
        "flags" : [ "SIDEWALK" ]
    },{
        "type" : "overmap_terrain",
        "id" : "cabin_strange",
        "name" : "forest",
        "sym" : 70,
        "color" : "green",
        "see_cost" : 5,
        "extras" : "field",
        "flags" : [ "NO_ROTATE" ]
    },{
        "type" : "overmap_terrain",
        "id" : "cabin_strange_b",
        "name" : "cabin basement",
        "sym" : 67,
        "color" : "i_green",
        "see_cost" : 5,
        "extras" : "build",
        "flags" : [ "NO_ROTATE" ]
    },{
        "type" : "overmap_terrain",
        "id" : "cabin",
        "name" : "cabin",
        "sym" : 67,
        "color" : "i_green",
        "see_cost" : 5,
        "extras" : "build",
        "mondensity" : 2,
        "flags" : [ "NO_ROTATE" ]
    },{
        "type" : "overmap_terrain",
        "id" : "dirtlot",
        "name" : "dirt lot",
        "sym" : 79,
        "color" : "brown",
        "see_cost" : 5,
        "extras" : "field",
        "flags" : [ "NO_ROTATE" ]
    },{
        "type" : "overmap_terrain",
        "id" : "sugar_house",
        "name" : "sugar house",
        "sym" : 83,
        "color" : "i_brown",
        "see_cost" : 5,
        "extras" : "build",
        "mondensity" : 2
    },{
        "type" : "overmap_terrain",
        "id" : "farm_1",
        "name" : "farm field",
        "sym" : 35,
        "color" : "i_brown",
        "see_cost" : 5,
        "extras" : "field",
        "mondensity" : 2
    },{
        "type" : "overmap_terrain",
        "id" : "farm_2",
        "name" : "farm house",
        "sym" : 94,
        "color" : "i_brown",
        "see_cost" : 5,
        "extras" : "build",
        "mondensity" : 2
    },{
        "type" : "overmap_terrain",
        "id" : "farm_3",
        "name" : "farm field",
        "sym" : 35,
        "color" : "i_brown",
        "see_cost" : 5,
        "extras" : "field",
        "mondensity" : 2
    },{
        "type" : "overmap_terrain",
        "id" : "farm_4",
        "name" : "farm field",
        "sym" : 35,
        "color" : "i_brown",
        "see_cost" : 5,
        "extras" : "field",
        "mondensity" : 2
    },{
        "type" : "overmap_terrain",
        "id" : "farm_5",
        "name" : "farm field",
        "sym" : 35,
        "color" : "i_brown",
        "see_cost" : 5,
        "extras" : "field",
        "mondensity" : 2
    },{
        "type" : "overmap_terrain",
        "id" : "farm_6",
        "name" : "farm field",
        "sym" : 35,
        "color" : "i_brown",
        "see_cost" : 5,
        "extras" : "field",
        "mondensity" : 2
    },{
        "type" : "overmap_terrain",
        "id" : "farm_7",
        "name" : "farm field",
        "sym" : 35,
        "color" : "i_brown",
        "see_cost" : 5,
        "extras" : "field",
        "mondensity" : 2
    },{
        "type" : "overmap_terrain",
        "id" : "farm_8",
        "name" : "farm field",
        "sym" : 35,
        "color" : "i_brown",
        "see_cost" : 5,
        "extras" : "field",
        "mondensity" : 2
    },{
        "type" : "overmap_terrain",
        "id" : "farm_9",
        "name" : "farm field",
        "sym" : 35,
        "color" : "i_brown",
        "see_cost" : 5,
        "extras" : "field",
        "mondensity" : 2
    },{
        "type" : "overmap_terrain",
        "id" : "police",
        "name" : "police station",
        "copy-from" : "generic_city_building",
        "color" : "h_yellow"
    },{
        "type" : "overmap_terrain",
        "id" : "bank",
        "name" : "bank",
        "sym" : 36,
        "color" : "light_gray",
        "see_cost" : 5,
        "mondensity" : 2,
        "flags" : [ "SIDEWALK" ]
    },{
        "type" : "overmap_terrain",
        "id" : "pawn",
        "name" : "pawn shop",
        "copy-from" : "generic_city_building",
        "color" : "white"
    },{
        "type" : "overmap_terrain",
        "id" : "mil_surplus",
<<<<<<< HEAD
        "name" : "military surplus",
=======
        "name" : "mil. surplus",
        "sym": 77,
>>>>>>> 6953a4ac
        "copy-from" : "generic_city_building",
        "color" : "i_light_gray"
    },{
        "type" : "overmap_terrain",
        "id" : "furniture",
        "name" : "furniture store",
        "copy-from" : "generic_city_building",
        "color" : "brown"
    },{
        "type" : "overmap_terrain",
        "id" : "abstorefront",
        "name" : "abandoned storefront",
        "copy-from" : "generic_city_building",
        "color" : "h_dark_gray"
    },{
        "type" : "overmap_terrain",
        "id" : "s_music",
        "name" : "music store",
        "sym" : 109,
        "color" : "brown",
        "see_cost" : 5,
        "extras" : "build",
        "mondensity" : 2,
        "flags" : [ "SIDEWALK" ]
    },{
        "type" : "overmap_terrain",
        "id" : "megastore_entrance",
        "name" : "megastore",
        "sym" : 43,
        "color" : "light_blue",
        "see_cost" : 5,
        "extras" : "build",
        "mondensity" : 2,
        "flags" : [ "SIDEWALK", "NO_ROTATE" ]
    },{
        "type" : "overmap_terrain",
        "id" : "megastore",
        "name" : "megastore",
        "sym" : 77,
        "color" : "blue",
        "see_cost" : 5,
        "extras" : "build",
        "mondensity" : 2,
        "flags" : [ "SIDEWALK", "NO_ROTATE" ]
    },{
        "type" : "overmap_terrain",
        "abstract" : "generic_hospital",
        "name" : "hospital",
        "sym" : 72,
        "color" : "red",
        "see_cost" : 5,
        "extras" : "build",
        "mondensity" : 2,
        "flags" : [ "SIDEWALK" ]
    },{
        "type" : "overmap_terrain",
        "id" : "hospital_1",
        "copy-from" : "generic_hospital"
    },{
        "type" : "overmap_terrain",
        "id" : "hospital_2",
        "copy-from" : "generic_hospital",
        "color" : "light_red"
    },{
        "type" : "overmap_terrain",
        "id" : "hospital_3",
        "copy-from" : "generic_hospital"
    },{
        "type" : "overmap_terrain",
        "id" : "hospital_4",
        "copy-from" : "generic_hospital"
    },{
        "type" : "overmap_terrain",
        "id" : "hospital_5",
        "copy-from" : "generic_hospital"
    },{
        "type" : "overmap_terrain",
        "id" : "hospital_6",
        "copy-from" : "generic_hospital"
    },{
        "type" : "overmap_terrain",
        "id" : "hospital_7",
        "copy-from" : "generic_hospital"
    },{
        "type" : "overmap_terrain",
        "id" : "hospital_8",
        "copy-from" : "generic_hospital"
    },{
        "type" : "overmap_terrain",
        "id" : "hospital_9",
        "copy-from" : "generic_hospital"
    },{
        "type" : "overmap_terrain",
        "id" : "public_works_NE",
        "name" : "public works",
        "sym" : 119,
        "color" : "light_gray",
        "see_cost" : 5,
        "mondensity" : 2,
        "flags" : [ "SIDEWALK" ]
    },{
        "type" : "overmap_terrain",
        "id" : "public_works_NW",
        "name" : "public works",
        "sym" : 119,
        "color" : "light_gray",
        "see_cost" : 5,
        "mondensity" : 2,
        "flags" : [ "SIDEWALK" ]
    },{
        "type" : "overmap_terrain",
        "id" : "public_works_SW",
        "name" : "public works",
        "sym" : 87,
        "color" : "light_gray",
        "see_cost" : 5,
        "mondensity" : 2,
        "flags" : [ "SIDEWALK"]
    },{
        "type" : "overmap_terrain",
        "id" : "public_works_SE",
        "name" : "public works",
        "sym" : 119,
        "color" : "light_gray",
        "see_cost" : 5,
        "mondensity" : 2,
        "flags" : [ "SIDEWALK" ]
    },{
        "type" : "overmap_terrain",
        "id" : "school_1_1",
        "name" : "regional school",
        "sym" : 115,
        "color" : "light_blue",
        "see_cost" : 5,
        "mondensity" : 2,
        "flags" : [ "SIDEWALK" ]
    },{
        "type" : "overmap_terrain",
        "id" : "school_1_2",
        "name" : "regional school",
        "sym" : 83,
        "color" : "light_blue",
        "see_cost" : 5,
        "mondensity" : 2,
        "flags" : [ "SIDEWALK" ]
    },{
        "type" : "overmap_terrain",
        "id" : "school_1_3",
        "name" : "regional school",
        "sym" : 115,
        "color" : "light_blue",
        "see_cost" : 5,
        "mondensity" : 2,
        "flags" : [ "SIDEWALK" ]
    },{
        "type" : "overmap_terrain",
        "id" : "school_1_4",
        "name" : "regional school",
        "sym" : 115,
        "color" : "light_blue",
        "see_cost" : 5,
        "mondensity" : 2,
        "flags" : [ "SIDEWALK" ]
    },{
        "type" : "overmap_terrain",
        "id" : "school_1_5",
        "name" : "regional school",
        "sym" : 115,
        "color" : "light_blue",
        "see_cost" : 5,
        "mondensity" : 2,
        "flags" : [ "SIDEWALK" ]
    },{
        "type" : "overmap_terrain",
        "id" : "school_1_6",
        "name" : "regional school",
        "sym" : 115,
        "color" : "light_blue",
        "see_cost" : 5,
        "mondensity" : 2,
        "flags" : [ "SIDEWALK" ]
    },{
        "type" : "overmap_terrain",
        "id" : "school_1_7",
        "name" : "regional school",
        "sym" : 115,
        "color" : "light_blue",
        "see_cost" : 5,
        "mondensity" : 2,
        "flags" : [ "SIDEWALK" ]
    },{
        "type" : "overmap_terrain",
        "id" : "school_1_8",
        "name" : "regional school",
        "sym" : 115,
        "color" : "light_blue",
        "see_cost" : 5,
        "mondensity" : 2,
        "flags" : [ "SIDEWALK" ]
    },{
        "type" : "overmap_terrain",
        "id" : "school_1_9",
        "name" : "regional school",
        "sym" : 115,
        "color" : "light_blue",
        "see_cost" : 5,
        "mondensity" : 2,
        "flags" : [ "SIDEWALK" ]
    },{
        "type" : "overmap_terrain",
        "id" : "prison_1_1",
        "name" : "prison",
        "sym" : 112,
        "color" : "i_light_blue",
        "see_cost" : 5,
        "flags" : [ "SIDEWALK" ]
    },{
        "type" : "overmap_terrain",
        "id" : "prison_1_2",
        "name" : "prison",
        "sym" : 80,
        "color" : "i_light_blue",
        "see_cost" : 5,
        "flags" : [ "SIDEWALK" ]
    },{
        "type" : "overmap_terrain",
        "id" : "prison_1_3",
        "name" : "prison",
        "sym" : 112,
        "color" : "i_light_blue",
        "see_cost" : 5,
        "flags" : [ "SIDEWALK" ]
    },{
        "type" : "overmap_terrain",
        "id" : "prison_1_4",
        "name" : "prison",
        "sym" : 112,
        "color" : "i_light_blue",
        "see_cost" : 5,
        "flags" : [ "SIDEWALK" ]
    },{
        "type" : "overmap_terrain",
        "id" : "prison_1_5",
        "name" : "prison",
        "sym" : 112,
        "color" : "i_light_blue",
        "see_cost" : 5,
        "flags" : [ "SIDEWALK" ]
    },{
        "type" : "overmap_terrain",
        "id" : "prison_1_6",
        "name" : "prison",
        "sym" : 112,
        "color" : "i_light_blue",
        "see_cost" : 5,
        "flags" : [ "SIDEWALK" ]
    },{
        "type" : "overmap_terrain",
        "id" : "prison_1_7",
        "name" : "prison",
        "sym" : 112,
        "color" : "i_light_blue",
        "see_cost" : 5,
        "flags" : [ "SIDEWALK" ]
    },{
        "type" : "overmap_terrain",
        "id" : "prison_1_8",
        "name" : "prison",
        "sym" : 112,
        "color" : "i_light_blue",
        "see_cost" : 5,
        "flags" : [ "SIDEWALK" ]
    },{
        "type" : "overmap_terrain",
        "id" : "prison_1_9",
        "name" : "prison",
        "sym" : 112,
        "color" : "i_light_blue",
        "see_cost" : 5,
        "flags" : [ "SIDEWALK" ]
    },{
        "type" : "overmap_terrain",
        "id" : "prison_1_b_1",
        "name" : "prison",
        "sym" : 112,
        "color" : "i_light_blue",
        "see_cost" : 5
    },{
        "type" : "overmap_terrain",
        "id" : "prison_1_b_2",
        "name" : "prison",
        "sym" : 80,
        "color" : "i_light_blue",
        "see_cost" : 5
    },{
        "type" : "overmap_terrain",
        "id" : "prison_1_b_3",
        "name" : "prison",
        "sym" : 112,
        "color" : "i_light_blue",
        "see_cost" : 5
    },{
        "type" : "overmap_terrain",
        "id" : "prison_1_b_4",
        "name" : "prison",
        "sym" : 112,
        "color" : "i_light_blue",
        "see_cost" : 5
    },{
        "type" : "overmap_terrain",
        "id" : "prison_1_b_5",
        "name" : "prison",
        "sym" : 112,
        "color" : "i_light_blue",
        "see_cost" : 5
    },{
        "type" : "overmap_terrain",
        "id" : "prison_1_b_6",
        "name" : "prison",
        "sym" : 112,
        "color" : "i_light_blue",
        "see_cost" : 5
    },{
        "type" : "overmap_terrain",
        "id" : "prison_1_b_7",
        "name" : "prison",
        "sym" : 112,
        "color" : "i_light_blue",
        "see_cost" : 5
    },{
        "type" : "overmap_terrain",
        "id" : "prison_1_b_8",
        "name" : "prison",
        "sym" : 112,
        "color" : "i_light_blue",
        "see_cost" : 5
    },{
        "type" : "overmap_terrain",
        "id" : "prison_1_b_9",
        "name" : "prison",
        "sym" : 112,
        "color" : "i_light_blue",
        "see_cost" : 5
    },{
        "type" : "overmap_terrain",
        "id" : "prison_1_b_7_hidden",
        "name" : "prison",
        "sym" : 112,
        "color" : "i_light_blue",
        "see_cost" : 5
    },{
        "type" : "overmap_terrain",
        "id" : "prison_1_b_8_hidden_lab_stairs",
        "name" : "prison",
        "sym" : 112,
        "color" : "i_light_blue",
        "see_cost" : 5
    },{
        "type" : "overmap_terrain",
        "id" : "prison_1_b_9_hidden",
        "name" : "prison",
        "sym" : 112,
        "color" : "i_light_blue",
        "see_cost" : 5
    },{
        "type" : "overmap_terrain",
        "id" : "hotel_tower_1_1",
        "name" : "hotel parking",
        "sym" : 104,
        "color" : "light_blue",
        "see_cost" : 5,
        "mondensity" : 2,
        "flags" : [ "SIDEWALK" ]
    },{
        "type" : "overmap_terrain",
        "id" : "hotel_tower_1_2",
        "name" : "hotel parking",
        "sym" : 104,
        "color" : "light_blue",
        "see_cost" : 5,
        "mondensity" : 2,
        "flags" : [ "SIDEWALK" ]
    },{
        "type" : "overmap_terrain",
        "id" : "hotel_tower_1_3",
        "name" : "hotel parking",
        "sym" : 104,
        "color" : "light_blue",
        "see_cost" : 5,
        "mondensity" : 2,
        "flags" : [ "SIDEWALK" ]
    },{
        "type" : "overmap_terrain",
        "id" : "hotel_tower_1_4",
        "name" : "hotel parking",
        "sym" : 104,
        "color" : "light_blue",
        "see_cost" : 5,
        "mondensity" : 2,
        "flags" : [ "SIDEWALK" ]
    },{
        "type" : "overmap_terrain",
        "id" : "hotel_tower_1_5",
        "name" : "hotel entrance",
        "sym" : 72,
        "color" : "light_blue",
        "see_cost" : 5,
        "mondensity" : 2,
        "flags" : [ "SIDEWALK" ]
    },{
        "type" : "overmap_terrain",
        "id" : "hotel_tower_1_6",
        "name" : "hotel parking",
        "sym" : 104,
        "color" : "light_blue",
        "see_cost" : 5,
        "mondensity" : 2,
        "flags" : [ "SIDEWALK" ]
    },{
        "type" : "overmap_terrain",
        "id" : "hotel_tower_1_7",
        "name" : "hotel tower",
        "sym" : 72,
        "color" : "light_blue",
        "see_cost" : 5,
        "mondensity" : 2,
        "flags" : [ "SIDEWALK" ]
    },{
        "type" : "overmap_terrain",
        "id" : "hotel_tower_1_8",
        "name" : "hotel tower",
        "sym" : 72,
        "color" : "light_blue",
        "see_cost" : 5,
        "mondensity" : 2,
        "flags" : [ "SIDEWALK" ]
    },{
        "type" : "overmap_terrain",
        "id" : "hotel_tower_1_9",
        "name" : "hotel tower",
        "sym" : 72,
        "color" : "light_blue",
        "see_cost" : 5,
        "mondensity" : 2,
        "flags" : [ "SIDEWALK" ]
    },{
        "type" : "overmap_terrain",
        "id" : "hotel_tower_b_1",
        "name" : "hotel basement",
        "sym" : 66,
        "color" : "light_blue",
        "see_cost" : 5,
        "mondensity" : 2
    },{
        "type" : "overmap_terrain",
        "id" : "hotel_tower_b_2",
        "name" : "hotel basement",
        "sym" : 66,
        "color" : "light_blue",
        "see_cost" : 5,
        "mondensity" : 2
    },{
        "type" : "overmap_terrain",
        "id" : "hotel_tower_b_3",
        "name" : "hotel basement",
        "sym" : 66,
        "color" : "light_blue",
        "see_cost" : 5,
        "mondensity" : 2
    },{
        "type" : "overmap_terrain",
        "id" : "motel_entrance",
        "name" : "motel",
        "sym" : 104,
        "color" : "light_blue",
        "see_cost" : 5,
        "extras" : "build",
        "mondensity" : 2,
        "flags" : [ "SIDEWALK" ]
    },{
        "type" : "overmap_terrain",
        "id" : "motel_1",
        "name" : "motel",
        "sym" : 104,
        "color" : "light_blue",
        "see_cost" : 5,
        "extras" : "build",
        "mondensity" : 2,
        "flags" : [ "SIDEWALK" ]
    },{
        "type" : "overmap_terrain",
        "id" : "motel_2",
        "name" : "motel",
        "sym" : 104,
        "color" : "light_blue",
        "see_cost" : 5,
        "extras" : "build",
        "mondensity" : 2,
        "flags" : [ "SIDEWALK" ]
    },{
        "type" : "overmap_terrain",
        "id" : "motel_3",
        "name" : "motel",
        "sym" : 104,
        "color" : "light_blue",
        "see_cost" : 5,
        "extras" : "build",
        "mondensity" : 2,
        "flags" : [ "SIDEWALK" ]
    },{
        "type" : "overmap_terrain",
        "id" : "dirtroad1_aban1",
        "name" : "forest",
        "sym" : 70,
        "color" : "green",
        "see_cost" : 4
    },{
        "type" : "overmap_terrain",
        "id" : "forest_aban1",
        "name" : "forest",
        "sym" : 70,
        "color" : "green",
        "see_cost" : 4
    },{
        "type" : "overmap_terrain",
        "id" : "dirtroad2_aban1",
        "name" : "forest",
        "sym" : 70,
        "color" : "green",
        "see_cost" : 4
    },{
        "type" : "overmap_terrain",
        "id" : "dirtplaza_aban1",
        "name" : "forest",
        "sym" : 70,
        "color" : "green",
        "see_cost" : 4
    },{
        "type" : "overmap_terrain",
        "id" : "cabin_aban1",
        "name" : "ruined cabin",
        "sym" : 70,
        "color" : "green",
        "see_cost" : 4
    },{
        "type" : "overmap_terrain",
        "id" : "barn_aban1",
        "name" : "barn",
        "sym" : 70,
        "color" : "green",
        "see_cost" : 4
    },{
        "type" : "overmap_terrain",
        "id" : "car_corner_aban1",
        "name" : "car corner",
        "sym" : 70,
        "color" : "green",
        "see_cost" : 4
    },{
        "type" : "overmap_terrain",
        "id" : "shipwreck_river_1",
        "name" : "shipwreck",
        "sym" : 119,
        "color" : "red",
        "see_cost" : 4,
        "flags" : [ "NO_ROTATE" ]
     },{
        "type" : "overmap_terrain",
        "id" : "shipwreck_river_2",
        "name" : "shipwreck",
        "sym" : 119,
        "color" : "red",
        "see_cost" : 4,
        "flags" : [ "NO_ROTATE" ]
    },{
        "type" : "overmap_terrain",
        "id" : "shipwreck_river_3",
        "name" : "razorclaw nest",
        "sym" : 119,
        "color" : "red",
        "see_cost" : 4,
        "flags" : [ "NO_ROTATE" ]
    },{
        "type" : "overmap_terrain",
        "id" : "shipwreck_river_4",
        "name" : "shipwreck",
        "sym" : 119,
        "color" : "red",
        "see_cost" : 4,
        "flags" : [ "NO_ROTATE" ]
    },{
        "type" : "overmap_terrain",
        "id" : "s_gas_rural",
        "name" : "gas station",
        "sym" : 94,
        "color" : "light_blue",
        "extras" : "build",
        "mondensity" : 2,
        "flags" : [ "SIDEWALK" ]
    },{
        "type" : "overmap_terrain",
        "id" : "fema_entrance",
        "name" : "fema camp",
        "sym" : 43,
        "color" : "blue",
        "see_cost" : 5,
        "extras" : "build",
        "flags" : [ "NO_ROTATE" ]
    },{
        "type" : "overmap_terrain",
        "id" : "fema",
        "name" : "fema camp",
        "sym" : 70,
        "color" : "i_blue",
        "see_cost" : 5,
        "extras" : "build",
        "flags" : [ "NO_ROTATE" ]
    },{
        "type" : "overmap_terrain",
        "id" : "station_radio",
        "name" : "radio station",
        "sym" : 88,
        "color" : "i_light_gray",
        "see_cost" : 5,
        "extras" : "build",
        "flags" : [ "SIDEWALK" ]
    },{
        "type" : "overmap_terrain",
        "id" : "shelter",
        "name" : "evacuation shelter",
        "sym" : 43,
        "color" : "white",
        "see_cost" : 2,
        "flags" : [ "KNOWN_DOWN", "NO_ROTATE" ]
    },{
        "type" : "overmap_terrain",
        "id" : "shelter_under",
        "name" : "evacuation shelter",
        "sym" : 43,
        "color" : "white",
        "see_cost" : 2,
        "flags" : [ "KNOWN_UP", "NO_ROTATE" ]
    },{
        "type" : "overmap_terrain",
        "id" : "lmoe",
        "name" : "LMOE shelter",
        "sym" : 43,
        "color" : "red",
        "see_cost" : 2,
        "flags" : [ "KNOWN_DOWN", "NO_ROTATE" ]
    },{
        "type" : "overmap_terrain",
        "id" : "lmoe_under",
        "name" : "LMOE shelter",
        "sym" : 43,
        "color" : "red",
        "see_cost" : 2,
        "flags" : [ "KNOWN_UP", "NO_ROTATE" ]
    },{
        "type" : "overmap_terrain",
        "id" : "lab",
        "name" : "science lab",
        "sym" : 76,
        "color" : "light_blue",
        "spawns" : { "group": "GROUP_LAB", "population": [0, 5], "chance": 20 },
        "see_cost" : 5,
        "flags" : [ "NO_ROTATE" ]
    },{
        "type" : "overmap_terrain",
        "id" : "lab_stairs",
        "name" : "science lab",
        "sym" : 76,
        "color" : "blue",
        "see_cost" : 5,
        "spawns" : { "group": "GROUP_LAB", "population": [0, 5], "chance": 20 },
        "flags" : [ "KNOWN_DOWN", "NO_ROTATE" ]
    },{
        "type" : "overmap_terrain",
        "id" : "lab_core",
        "name" : "science lab",
        "sym" : 76,
        "color" : "light_blue",
        "spawns" : { "group": "GROUP_LAB", "population": [0, 8], "chance": 30 },
        "see_cost" : 5,
        "flags" : [ "NO_ROTATE" ]
    },{
        "type" : "overmap_terrain",
        "id" : "lab_finale",
        "name" : "science lab",
        "sym" : 76,
        "color" : "cyan",
        "spawns" : { "group": "GROUP_LAB", "population": [4, 12], "chance": 90 },
        "see_cost" : 5,
        "flags" : [ "NO_ROTATE" ]
    },{
        "type" : "overmap_terrain",
        "id" : "ice_lab",
        "name" : "science lab",
        "sym" : 76,
        "color" : "light_blue",
        "spawns" : { "group": "GROUP_ICE_LAB", "population": [0, 5], "chance": 20 },
        "see_cost" : 5,
        "flags" : [ "NO_ROTATE" ]
    },{
        "type" : "overmap_terrain",
        "id" : "ice_lab_stairs",
        "name" : "science lab",
        "sym" : 76,
        "color" : "blue",
        "see_cost" : 5,
        "spawns" : { "group": "GROUP_ICE_LAB", "population": [0, 5], "chance": 20 },
        "flags" : [ "KNOWN_DOWN", "NO_ROTATE" ]
    },{
        "type" : "overmap_terrain",
        "id" : "ice_lab_core",
        "name" : "science lab",
        "sym" : 76,
        "color" : "light_blue",
        "spawns" : { "group": "GROUP_ICE_LAB", "population": [0, 8], "chance": 30 },
        "see_cost" : 5,
        "flags" : [ "NO_ROTATE" ]
    },{
        "type" : "overmap_terrain",
        "id" : "ice_lab_finale",
        "name" : "science lab",
        "sym" : 76,
        "color" : "cyan",
        "spawns" : { "group": "GROUP_ICE_LAB", "population": [4, 12], "chance": 90 },
        "see_cost" : 5,
        "flags" : [ "NO_ROTATE" ]
    },{
        "type" : "overmap_terrain",
        "id" : "tower_lab",
        "name" : "science lab tower",
        "sym" : 76,
        "color" : "light_blue",
        "see_cost" : 5,
        "spawns" : { "group": "GROUP_TOWER_LAB", "population": [0, 5], "chance": 20 },
        "flags" : [ "NO_ROTATE" ]
    },{
        "type" : "overmap_terrain",
        "id" : "tower_lab_stairs",
        "name" : "science lab tower",
        "sym" : 76,
        "color" : "blue",
        "see_cost" : 5,
        "spawns" : { "group": "GROUP_TOWER_LAB", "population": [0, 5], "chance": 20 },
        "flags" : [ "NO_ROTATE" ]
    },{
        "type" : "overmap_terrain",
        "id" : "tower_lab_finale",
        "name" : "science lab tower",
        "sym" : 76,
        "color" : "cyan",
        "see_cost" : 5,
        "flags" : [ "NO_ROTATE" ]
    },{
        "type" : "overmap_terrain",
        "id" : "lab_train_depot",
        "name" : "science train depot",
        "sym" : 76,
        "color" : "light_blue",
        "see_cost" : 5,
        "extras" : "subway",
        "spawns" : { "group": "GROUP_LAB", "population": [0, 5], "chance": 20 },
        "flags" : [ "KNOWN_DOWN", "NO_ROTATE" ]
    },{
        "type" : "overmap_terrain",
        "id" : "central_lab_entrance",
        "name" : "forest",
        "sym" : 70,
        "color" : "green",
        "see_cost" : 3,
        "flags" : [ "NO_ROTATE" ]
    },{
        "type" : "overmap_terrain",
        "id" : "central_lab_shaft",
        "name" : "access shaft",
        "sym" : 48,
        "color" : "light_gray",
        "see_cost" : 5,
        "flags" : [ "NO_ROTATE" ]
    },{
        "type" : "overmap_terrain",
        "abstract" : "generic_central_lab",
        "name" : "central lab",
        "sym" : 76,
        "color" : "cyan",
        "see_cost" : 5,
        "spawns" : { "group": "GROUP_CENTRAL_LAB", "population": [0, 5], "chance": 20 }
    },{
        "type" : "overmap_terrain",
        "id" : "central_lab_hq_1",
        "copy-from" : "generic_central_lab"
    },{
        "type" : "overmap_terrain",
        "id" : "central_lab_hq_2",
        "copy-from" : "generic_central_lab"
    },{
        "type" : "overmap_terrain",
        "id" : "central_lab_hq_3",
        "copy-from" : "generic_central_lab"
    },{
        "type" : "overmap_terrain",
        "id" : "central_lab_hq_4",
        "copy-from" : "generic_central_lab"
    },{
        "type" : "overmap_terrain",
        "id" : "central_lab_hq_5",
        "copy-from" : "generic_central_lab"
    },{
        "type" : "overmap_terrain",
        "id" : "central_lab_hq_6",
        "copy-from" : "generic_central_lab"
    },{
        "type" : "overmap_terrain",
        "id" : "central_lab_hq_7",
        "copy-from" : "generic_central_lab"
    },{
        "type" : "overmap_terrain",
        "id" : "central_lab_hq_8",
        "copy-from" : "generic_central_lab"
    },{
        "type" : "overmap_terrain",
        "id" : "central_lab_hq_9",
        "copy-from" : "generic_central_lab"
    },{
        "type" : "overmap_terrain",
        "id" : "central_lab",
        "name" : "central lab",
        "sym" : 76,
        "color" : "light_blue",
        "see_cost" : 5,
        "flags" : [ "NO_ROTATE" ],
        "spawns" : { "group": "GROUP_CENTRAL_LAB", "population": [0, 7], "chance": 40 }
    },{
        "type" : "overmap_terrain",
        "id" : "central_lab_stairs",
        "name" : "central lab",
        "sym" : 76,
        "color" : "blue",
        "see_cost" : 5,
        "flags" : [ "NO_ROTATE" ],
        "spawns" : { "group": "GROUP_CENTRAL_LAB", "population": [0, 7], "chance": 40 }
    },{
        "type" : "overmap_terrain",
        "id" : "central_lab_core",
        "name" : "central lab",
        "sym" : 76,
        "color" : "light_blue",
        "see_cost" : 5,
        "flags" : [ "NO_ROTATE" ],
        "spawns" : { "group": "GROUP_CENTRAL_LAB", "population": [0, 7], "chance": 40 }
    },{
        "type" : "overmap_terrain",
        "id" : "central_lab_finale",
        "name" : "central lab",
        "sym" : 76,
        "color" : "cyan",
        "see_cost" : 5,
        "flags" : [ "NO_ROTATE" ],
        "spawns" : { "group": "GROUP_CENTRAL_LAB", "population": [0, 5], "chance": 20 }
    },{
        "type" : "overmap_terrain",
        "id" : "bunker",
        "name" : "military bunker",
        "sym" : 66,
        "color" : "dark_gray",
        "see_cost" : 2,
        "flags" : [ "KNOWN_DOWN" ]
    },{
        "type": "overmap_terrain",
        "id": "bunker_basement",
        "name": "military bunker",
        "sym": 66,
        "color": "dark_gray",
        "see_cost": 2,
        "flags" : [ "KNOWN_UP", "NO_ROTATE" ]
    },{
        "type" : "overmap_terrain",
        "id" : "outpost",
        "name" : "military outpost",
        "sym" : 77,
        "color" : "dark_gray",
        "see_cost" : 2,
        "extras" : "build",
        "flags" : [ "NO_ROTATE" ]
    },{
        "type" : "overmap_terrain",
        "id" : "silo",
        "name" : "missile silo",
        "sym" : 48,
        "color" : "light_gray",
        "see_cost" : 2,
        "flags" : [ "NO_ROTATE" ]
    },{
        "type" : "overmap_terrain",
        "id" : "silo_finale",
        "name" : "missile silo",
        "sym" : 48,
        "color" : "light_gray",
        "see_cost" : 2,
        "flags" : [ "NO_ROTATE" ]
    },{
        "type" : "overmap_terrain",
        "id" : "temple",
        "name" : "strange temple",
        "sym" : 84,
        "color" : "magenta",
        "see_cost" : 5,
        "flags" : [ "KNOWN_DOWN", "NO_ROTATE" ]
    },{
        "type" : "overmap_terrain",
        "id" : "standing_stones",
        "name" : "forest",
        "sym" : 70,
        "color" : "green",
        "see_cost" : 3,
        "extras" : "field",
        "spawns" : { "group": "GROUP_STANDING_STONES", "population": [ 1,4 ], "chance": 100 },
        "flags" : [ "NO_ROTATE" ]
    },{
        "type" : "overmap_terrain",
        "id" : "temple_stairs",
        "name" : "strange temple",
        "sym" : 84,
        "color" : "pink",
        "see_cost" : 5,
        "flags" : [ "KNOWN_DOWN", "NO_ROTATE" ]
    },{
        "type" : "overmap_terrain",
        "id" : "temple_finale",
        "name" : "strange temple",
        "sym" : 84,
        "color" : "yellow",
        "see_cost" : 5,
        "flags" : [ "KNOWN_DOWN", "NO_ROTATE" ]
    },{
        "type" : "overmap_terrain",
        "id" : "sewage_treatment",
        "name" : "sewage treatment",
        "sym" : 80,
        "color" : "red",
        "see_cost" : 5,
        "flags" : [ "KNOWN_DOWN", "NO_ROTATE" ]
    },{
        "type" : "overmap_terrain",
        "id" : "sewage_treatment_hub",
        "name" : "sewage treatment",
        "sym" : 80,
        "color" : "green",
        "see_cost" : 5,
        "flags" : [ "KNOWN_UP", "NO_ROTATE" ]
    },{
        "type" : "overmap_terrain",
        "id" : "sewage_treatment_under",
        "name" : "sewage treatment",
        "sym" : 80,
        "color" : "green",
        "see_cost" : 5,
        "flags" : [ "NO_ROTATE" ]
    },{
        "type" : "overmap_terrain",
        "id" : "mine_entrance",
        "name" : "mine entrance",
        "sym" : 77,
        "color" : "light_gray",
        "see_cost" : 5,
        "flags" : [ "KNOWN_DOWN", "NO_ROTATE" ]
    },{
        "type" : "overmap_terrain",
        "id" : "mine_shaft",
        "name" : "mine shaft",
        "sym" : 79,
        "color" : "dark_gray",
        "see_cost" : 5,
        "flags" : [ "KNOWN_UP", "KNOWN_DOWN", "NO_ROTATE" ]
    },{
        "type" : "overmap_terrain",
        "id" : "mine",
        "name" : "mine",
        "sym" : 77,
        "color" : "brown",
        "see_cost" : 2,
        "flags" : [ "NO_ROTATE" ]
    },{
        "type" : "overmap_terrain",
        "id" : "mine_down",
        "name" : "mine",
        "sym" : 77,
        "color" : "brown",
        "see_cost" : 2,
        "flags" : [ "NO_ROTATE" ]
    },{
        "type" : "overmap_terrain",
        "id" : "mine_finale",
        "name" : "mine",
        "sym" : 77,
        "color" : "brown",
        "see_cost" : 2,
        "flags" : [ "NO_ROTATE" ]
    },{
        "type" : "overmap_terrain",
        "id" : "spiral_hub",
        "name" : "spiral cavern",
        "sym" : 64,
        "color" : "pink",
        "see_cost" : 2,
        "flags" : [ "NO_ROTATE" ]
    },{
        "type" : "overmap_terrain",
        "id" : "spiral",
        "name" : "spiral cavern",
        "sym" : 64,
        "color" : "pink",
        "see_cost" : 2,
        "flags" : [ "NO_ROTATE" ]
    },{
        "type" : "overmap_terrain",
        "id" : "radio_tower",
        "name" : "radio tower",
        "sym" : 88,
        "color" : "light_gray",
        "see_cost" : 2,
        "flags" : [ "NO_ROTATE" ]
    },{
        "type" : "overmap_terrain",
        "id" : "toxic_dump",
        "name" : "toxic waste dump",
        "sym" : 68,
        "color" : "pink",
        "see_cost" : 2,
        "flags" : [ "NO_ROTATE" ]
    },{
        "type" : "overmap_terrain",
        "id" : "haz_sar_entrance",
        "name" : "hazardous waste sarcophagus",
        "sym" : 88,
        "color" : "pink",
        "see_cost" : 5,
        "flags" : [ "NO_ROTATE" ]
    },{
        "type" : "overmap_terrain",
        "id" : "haz_sar",
        "name" : "hazardous waste sarcophagus",
        "sym" : 88,
        "color" : "pink",
        "see_cost" : 5,
        "flags" : [ "NO_ROTATE" ]
    },{
        "type" : "overmap_terrain",
        "id" : "haz_sar_entrance_b1",
        "name" : "hazardous waste sarcophagus",
        "sym" : 88,
        "color" : "pink",
        "see_cost" : 5,
        "flags" : [ "NO_ROTATE" ]
    },{
        "type" : "overmap_terrain",
        "id" : "haz_sar_b1",
        "name" : "hazardous waste sarcophagus",
        "sym" : 88,
        "color" : "pink",
        "see_cost" : 5,
        "flags" : [ "NO_ROTATE" ]
    },{
        "type" : "overmap_terrain",
        "id" : "cave",
        "name" : "cave",
        "sym" : 67,
        "color" : "brown",
        "see_cost" : 2,
        "extras" : "field",
        "flags" : [ "NO_ROTATE" ]
    },{
        "type" : "overmap_terrain",
        "id" : "cave_rat",
        "name" : "rat cave",
        "sym" : 67,
        "color" : "dark_gray",
        "see_cost" : 2,
        "flags" : [ "KNOWN_DOWN", "NO_ROTATE" ]
    },{
        "type" : "overmap_terrain",
        "id" : "hive",
        "name" : "bee hive",
        "sym" : 56,
        "color" : "yellow",
        "see_cost" : 3,
        "extras" : "field",
        "flags" : [ "NO_ROTATE" ]
    },{
        "type" : "overmap_terrain",
        "id" : "fungal_bloom",
        "name" : "fungal bloom",
        "sym" : 84,
        "color" : "light_gray",
        "see_cost" : 2,
        "extras" : "field",
        "flags" : [ "NO_ROTATE" ]
    },{
        "type" : "overmap_terrain",
        "id" : "fungal_tower",
        "name" : "fungal tower",
        "sym" : 84,
        "color" : "yellow",
        "see_cost" : 3,
        "extras" : "field",
        "flags" : [ "NO_ROTATE" ]
    },{
        "type" : "overmap_terrain",
        "id" : "fungal_flowers",
        "name" : "fungal flowers",
        "sym" : 84,
        "color" : "cyan",
        "see_cost" : 5,
        "extras" : "field",
        "flags" : [ "NO_ROTATE" ]
    },{
        "type" : "overmap_terrain",
        "id" : "spider_pit",
        "name" : "forest",
        "sym" : 70,
        "color" : "green",
        "see_cost" : 3,
        "extras" : "field",
        "flags" : [ "NO_ROTATE" ]
    },{
        "type" : "overmap_terrain",
        "id" : "spider_pit_under",
        "name" : "cavern",
        "sym" : 48,
        "color" : "light_gray",
        "see_cost" : 5,
        "flags" : [ "NO_ROTATE" ]
    },{
        "type" : "overmap_terrain",
        "id" : "anthill",
        "name" : "anthill",
        "sym" : 37,
        "color" : "brown",
        "see_cost" : 2,
        "flags" : [ "KNOWN_DOWN", "NO_ROTATE" ]
    },{
        "type" : "overmap_terrain",
        "id" : "acid_anthill",
        "name" : "sulfurous anthill",
        "sym" : 37,
        "color" : "green",
        "see_cost" : 2,
        "flags" : [ "KNOWN_DOWN", "NO_ROTATE" ]
    },{
        "type" : "overmap_terrain",
        "id" : "slimepit",
        "name" : "slime pit",
        "sym" : 126,
        "color" : "light_green",
        "see_cost" : 2,
        "flags" : [ "NO_ROTATE" ]
    },{
        "type" : "overmap_terrain",
        "id" : "slimepit_down",
        "name" : "slime pit",
        "sym" : 126,
        "color" : "light_green",
        "see_cost" : 2,
        "flags" : [ "KNOWN_DOWN", "NO_ROTATE" ]
    },{
        "type" : "overmap_terrain",
        "id" : "triffid_grove",
        "name" : "triffid grove",
        "sym" : 84,
        "color" : "light_red",
        "see_cost" : 5,
        "flags" : [ "KNOWN_DOWN", "NO_ROTATE" ]
    },{
        "type" : "overmap_terrain",
        "id" : "triffid_roots",
        "name" : "triffid roots",
        "sym" : 84,
        "color" : "light_red",
        "see_cost" : 5,
        "flags" : [ "KNOWN_UP", "KNOWN_DOWN", "NO_ROTATE" ]
    },{
        "type" : "overmap_terrain",
        "id" : "triffid_finale",
        "name" : "triffid heart",
        "sym" : 84,
        "color" : "red",
        "see_cost" : 5,
        "flags" : [ "KNOWN_UP", "NO_ROTATE" ]
    },{
        "type" : "overmap_terrain",
        "id" : "basement",
        "copy-from" : "generic_city_house_basement",
        "mapgen": [
            { "method": "builtin", "name": "basement_junk" },
            { "method": "builtin", "name": "basement_spiders" }
        ]
    },{
        "type" : "overmap_terrain",
        "id" : "basement_bionic",
        "copy-from" : "generic_city_house_basement"
    },{
        "type" : "overmap_terrain",
        "id" : "basement_hidden_lab_stairs",
        "copy-from" : "generic_city_house_basement"
    },{
        "type" : "overmap_terrain",
        "id" : "cavern",
        "name" : "cavern",
        "sym" : 48,
        "color" : "light_gray",
        "see_cost" : 5,
        "flags" : [ "NO_ROTATE" ]
    },{
        "type" : "overmap_terrain",
        "id" : "rock", "//" : "This is old rock type, new one (below) will replace it in new overmaps",
        "name" : "solid rock",
        "sym" : 37,
        "color" : "dark_gray",
        "see_cost" : 5,
        "flags" : [ "NO_ROTATE" ]
    },{
        "type" : "overmap_terrain",
        "id" : "empty_rock",
        "name" : "solid rock",
        "sym" : 37,
        "color" : "dark_gray",
        "see_cost" : 5,
        "flags" : [ "NO_ROTATE" ]
    },{
        "type" : "overmap_terrain",
        "id" : "rift",
        "name" : "rift",
        "sym" : 94,
        "color" : "red",
        "see_cost" : 2,
        "flags" : [ "NO_ROTATE" ]
    },{
        "type" : "overmap_terrain",
        "id" : "hellmouth",
        "name" : "hellmouth",
        "sym" : 94,
        "color" : "light_red",
        "see_cost" : 2,
        "flags" : [ "KNOWN_DOWN", "NO_ROTATE" ]
    },{
        "type" : "overmap_terrain",
        "id" : "sewer_sub_station",
        "name" : "subway station (sewer level)",
        "sym" : 83,
        "color" : "yellow",
        "see_cost" : 5,
        "extras" : "subway",
        "flags" : [ "KNOWN_UP", "KNOWN_DOWN", "NO_ROTATE" ]
    },{
        "type" : "overmap_terrain",
        "id" : "underground_sub_station",
        "name" : "subway station (underground level)",
        "sym" : 83,
        "color" : "yellow",
        "see_cost" : 5,
        "extras" : "subway",
        "flags" : [ "KNOWN_UP", "NO_ROTATE" ]
    },{
        "type" : "overmap_terrain",
        "id" : "subway",
        "name" : "subway",
        "color" : "dark_gray",
        "see_cost" : 5,
        "extras" : "subway",
        "mapgen_straight": [
            { "method": "builtin", "name": "subway_straight" }
        ],
        "mapgen_curved": [
            { "method": "builtin", "name": "subway_curved" }
        ],
        "mapgen_end": [
            { "method": "builtin", "name": "subway_end" }
        ],
        "mapgen_tee": [
            { "method": "builtin", "name": "subway_tee" }
        ],
        "mapgen_four_way": [
            { "method": "builtin", "name": "subway_four_way" }
        ],
        "flags" : [ "LINEAR" ]
    },{
        "type" : "overmap_terrain",
        "id" : "sewer",
        "name" : "sewer",
        "color" : "green",
        "see_cost" : 5,
        "flags" : [ "LINEAR" ]
    },{
        "type" : "overmap_terrain",
        "id" : "ants",
        "name" : "ant tunnel",
        "color" : "brown",
        "see_cost" : 5,
        "flags" : [ "LINEAR" ]
    },{
        "type" : "overmap_terrain",
        "id" : "ants_food",
        "name" : "ant food storage",
        "sym" : 79,
        "color" : "green",
        "see_cost" : 5,
        "flags" : [ "NO_ROTATE" ]
    },{
        "type" : "overmap_terrain",
        "id" : "ants_larvae",
        "name" : "ant larva chamber",
        "sym" : 79,
        "color" : "white",
        "see_cost" : 5,
        "flags" : [ "NO_ROTATE" ]
    },{
        "type" : "overmap_terrain",
        "id" : "ants_queen",
        "name" : "ant queen chamber",
        "sym" : 79,
        "color" : "red",
        "see_cost" : 5,
        "flags" : [ "NO_ROTATE" ]
    },{
        "type" : "overmap_terrain",
        "id" : "tutorial",
        "name" : "tutorial room",
        "sym" : 79,
        "color" : "cyan",
        "see_cost" : 5,
        "flags" : [ "NO_ROTATE" ]
    },{
        "type" : "overmap_terrain",
        "id" : "mall_a_1",
        "name" : "road",
        "copy-from" : "generic_mall",
        "sym" : 4194412,
        "color" : "dark_gray"
    },{
        "type" : "overmap_terrain",
        "id" : "mall_a_2",
        "name" : "road",
        "copy-from" : "generic_mall",
        "sym" : 4194417,
        "color" : "dark_gray"
    },{
        "type" : "overmap_terrain",
        "id" : "mall_a_3",
        "name" : "mall - loading bay",
        "copy-from" : "generic_mall",
        "sym" : 77,
        "color" : "i_light_red"
    },{
        "type" : "overmap_terrain",
        "id" : "mall_a_4",
        "name" : "mall - utilities",
        "copy-from" : "generic_mall",
        "sym" : 77,
        "color" : "i_red"
    },{
        "type" : "overmap_terrain",
        "id" : "mall_a_5",
        "name" : "mall - utilities",
        "copy-from" : "generic_mall",
        "sym" : 77,
        "color" : "i_red"
    },{
        "type" : "overmap_terrain",
        "id" : "mall_a_6",
        "name" : "road",
        "copy-from" : "generic_mall",
        "sym" : 4194424,
        "color" : "dark_gray"
    },{
        "type" : "overmap_terrain",
        "id" : "mall_a_7",
        "name" : "lot",
        "copy-from" : "generic_mall",
        "sym" : 79,
        "color" : "dark_gray"
    },{
        "type" : "overmap_terrain",
        "id" : "mall_a_8",
        "name" : "lot",
        "copy-from" : "generic_mall",
        "sym" : 79,
        "color" : "dark_gray"
    },{
        "type" : "overmap_terrain",
        "id" : "mall_a_9",
        "name" : "lot",
        "copy-from" : "generic_mall",
        "sym" : 79,
        "color" : "dark_gray"
    },{
        "type" : "overmap_terrain",
        "id" : "mall_a_10",
        "name" : "road",
        "copy-from" : "generic_mall",
        "sym" : 4194424,
        "color" : "dark_gray"
    },{
        "type" : "overmap_terrain",
        "id" : "mall_a_11",
        "copy-from" : "generic_mall",
        "sym" : 77,
        "color" : "i_red"
    },{
        "type" : "overmap_terrain",
        "id" : "mall_a_12",
        "copy-from" : "generic_mall",
        "sym" : 77,
        "color" : "i_red"
    },{
        "type" : "overmap_terrain",
        "id" : "mall_a_13",
        "copy-from" : "generic_mall",
        "sym" : 77,
        "color" : "i_red"
    },{
        "type" : "overmap_terrain",
        "id" : "mall_a_14",
        "name" : "mall - entrance",
        "copy-from" : "generic_mall",
        "sym" : 77,
        "color" : "i_light_red"
    },{
        "type" : "overmap_terrain",
        "id" : "mall_a_15",
        "name" : "road",
        "copy-from" : "generic_mall",
        "sym" : 4194413,
        "color" : "dark_gray"
    },{
        "type" : "overmap_terrain",
        "id" : "mall_a_16",
        "name" : "road",
        "copy-from" : "generic_mall",
        "sym" : 4194417,
        "color" : "dark_gray"
    },{
        "type" : "overmap_terrain",
        "id" : "mall_a_17",
        "name" : "road",
        "copy-from" : "generic_mall",
        "sym" : 4194417,
        "color" : "dark_gray"
    },{
        "type" : "overmap_terrain",
        "id" : "mall_a_18",
        "name" : "road",
        "copy-from" : "generic_mall",
        "sym" : 4194411,
        "color" : "dark_gray"
    },{
        "type" : "overmap_terrain",
        "id" : "mall_a_19",
        "name" : "road",
        "copy-from" : "generic_mall",
        "sym" : 4194424,
        "color" : "dark_gray"
    },{
        "type" : "overmap_terrain",
        "id" : "mall_a_20",
        "name" : "mall - food court",
        "copy-from" : "generic_mall",
        "sym" : 77,
        "color" : "i_light_red"
    },{
        "type" : "overmap_terrain",
        "id" : "mall_a_21",
        "copy-from" : "generic_mall",
        "sym" : 77,
        "color" : "i_red"
    },{
        "type" : "overmap_terrain",
        "id" : "mall_a_22",
        "copy-from" : "generic_mall",
        "sym" : 77,
        "color" : "i_red"
    },{
        "type" : "overmap_terrain",
        "id" : "mall_a_23",
        "copy-from" : "generic_mall",
        "sym" : 77,
        "color" : "i_red"
    },{
        "type" : "overmap_terrain",
        "id" : "mall_a_24",
        "copy-from" : "generic_mall",
        "sym" : 77,
        "color" : "i_red"
    },{
        "type" : "overmap_terrain",
        "id" : "mall_a_25",
        "copy-from" : "generic_mall",
        "sym" : 77,
        "color" : "i_red"
    },{
        "type" : "overmap_terrain",
        "id" : "mall_a_26",
        "copy-from" : "generic_mall",
        "sym" : 77,
        "color" : "i_red"
    },{
        "type" : "overmap_terrain",
        "id" : "mall_a_27",
        "name" : "road",
        "copy-from" : "generic_mall",
        "sym" : 4194424,
        "color" : "dark_gray"
    },{
        "type" : "overmap_terrain",
        "id" : "mall_a_28",
        "name" : "road",
        "copy-from" : "generic_mall",
        "sym" : 4194424,
        "color" : "dark_gray"
    },{
        "type" : "overmap_terrain",
        "id" : "mall_a_29",
        "name" : "mall - food court",
        "copy-from" : "generic_mall",
        "sym" : 77,
        "color" : "i_light_red"
    },{
        "type" : "overmap_terrain",
        "id" : "mall_a_30",
        "copy-from" : "generic_mall",
        "sym" : 77,
        "color" : "i_red"
    },{
        "type" : "overmap_terrain",
        "id" : "mall_a_31",
        "copy-from" : "generic_mall",
        "sym" : 77,
        "color" : "i_red"
    },{
        "type" : "overmap_terrain",
        "id" : "mall_a_32",
        "copy-from" : "generic_mall",
        "sym" : 77,
        "color" : "i_red"
    },{
        "type" : "overmap_terrain",
        "id" : "mall_a_33",
        "copy-from" : "generic_mall",
        "sym" : 77,
        "color" : "i_red"
    },{
        "type" : "overmap_terrain",
        "id" : "mall_a_34",
        "copy-from" : "generic_mall",
        "sym" : 77,
        "color" : "i_red"
    },{
        "type" : "overmap_terrain",
        "id" : "mall_a_35",
        "copy-from" : "generic_mall",
        "sym" : 77,
        "color" : "i_red"
    },{
        "type" : "overmap_terrain",
        "id" : "mall_a_36",
        "name" : "road",
        "copy-from" : "generic_mall",
        "sym" : 4194424,
        "color" : "dark_gray"
    },{
        "type" : "overmap_terrain",
        "id" : "mall_a_37",
        "name" : "road",
        "copy-from" : "generic_mall",
        "sym" : 4194424,
        "color" : "dark_gray"
    },{
        "type" : "overmap_terrain",
        "id" : "mall_a_38",
        "copy-from" : "generic_mall",
        "sym" : 77,
        "color" : "i_red"
    },{
        "type" : "overmap_terrain",
        "id" : "mall_a_39",
        "copy-from" : "generic_mall",
        "sym" : 77,
        "color" : "i_red"
    },{
        "type" : "overmap_terrain",
        "id" : "mall_a_40",
        "copy-from" : "generic_mall",
        "sym" : 77,
        "color" : "i_red"
    },{
        "type" : "overmap_terrain",
        "id" : "mall_a_41",
        "copy-from" : "generic_mall",
        "sym" : 77,
        "color" : "i_red"
    },{
        "type" : "overmap_terrain",
        "id" : "mall_a_42",
        "copy-from" : "generic_mall",
        "sym" : 77,
        "color" : "i_red"
    },{
        "type" : "overmap_terrain",
        "id" : "mall_a_43",
        "copy-from" : "generic_mall",
        "sym" : 77,
        "color" : "i_red"
    },{
        "type" : "overmap_terrain",
        "id" : "mall_a_44",
        "copy-from" : "generic_mall",
        "sym" : 77,
        "color" : "i_red"
    },{
        "type" : "overmap_terrain",
        "id" : "mall_a_45",
        "name" : "road",
        "copy-from" : "generic_mall",
        "sym" : 4194424,
        "color" : "dark_gray"
    },{
        "type" : "overmap_terrain",
        "id" : "mall_a_46",
        "name" : "road",
        "copy-from" : "generic_mall",
        "sym" : 4194424,
        "color" : "dark_gray"
    },{
        "type" : "overmap_terrain",
        "id" : "mall_a_47",
        "name" : "mall - entrance",
        "copy-from" : "generic_mall",
        "sym" : 77,
        "color" : "i_light_red"
    },{
        "type" : "overmap_terrain",
        "id" : "mall_a_48",
        "copy-from" : "generic_mall",
        "sym" : 77,
        "color" : "i_red"
    },{
        "type" : "overmap_terrain",
        "id" : "mall_a_49",
        "copy-from" : "generic_mall",
        "sym" : 77,
        "color" : "i_red"
    },{
        "type" : "overmap_terrain",
        "id" : "mall_a_50",
        "copy-from" : "generic_mall",
        "sym" : 77,
        "color" : "i_red"
    },{
        "type" : "overmap_terrain",
        "id" : "mall_a_51",
        "copy-from" : "generic_mall",
        "sym" : 77,
        "color" : "i_red"
    },{
        "type" : "overmap_terrain",
        "id" : "mall_a_52",
        "copy-from" : "generic_mall",
        "sym" : 77,
        "color" : "i_red"
    },{
        "type" : "overmap_terrain",
        "id" : "mall_a_53",
        "name" : "mall - entrance",
        "copy-from" : "generic_mall",
        "sym" : 77,
        "color" : "i_light_red"
    },{
        "type" : "overmap_terrain",
        "id" : "mall_a_54",
        "name" : "road",
        "copy-from" : "generic_mall",
        "sym" : 4194424,
        "color" : "dark_gray"
    },{
        "type" : "overmap_terrain",
        "id" : "mall_a_55",
        "name" : "road",
        "copy-from" : "generic_mall",
        "sym" : 4194424,
        "color" : "dark_gray"
    },{
        "type" : "overmap_terrain",
        "id" : "mall_a_56",
        "copy-from" : "generic_mall",
        "sym" : 77,
        "color" : "i_red"
    },{
        "type" : "overmap_terrain",
        "id" : "mall_a_57",
        "copy-from" : "generic_mall",
        "sym" : 77,
        "color" : "i_red"
    },{
        "type" : "overmap_terrain",
        "id" : "mall_a_58",
        "copy-from" : "generic_mall",
        "sym" : 77,
        "color" : "i_red"
    },{
        "type" : "overmap_terrain",
        "id" : "mall_a_59",
        "copy-from" : "generic_mall",
        "sym" : 77,
        "color" : "i_red"
    },{
        "type" : "overmap_terrain",
        "id" : "mall_a_60",
        "copy-from" : "generic_mall",
        "sym" : 77,
        "color" : "i_red"
    },{
        "type" : "overmap_terrain",
        "id" : "mall_a_61",
        "copy-from" : "generic_mall",
        "sym" : 77,
        "color" : "i_red"
    },{
        "type" : "overmap_terrain",
        "id" : "mall_a_62",
        "copy-from" : "generic_mall",
        "sym" : 77,
        "color" : "i_red"
    },{
        "type" : "overmap_terrain",
        "id" : "mall_a_63",
        "name" : "road",
        "copy-from" : "generic_mall",
        "sym" : 4194424,
        "color" : "dark_gray"
    },{
        "type" : "overmap_terrain",
        "id" : "mall_a_64",
        "name" : "road",
        "copy-from" : "generic_mall",
        "sym" : 4194424,
        "color" : "dark_gray"
    },{
        "type" : "overmap_terrain",
        "id" : "mall_a_65",
        "copy-from" : "generic_mall",
        "sym" : 77,
        "color" : "i_red"
    },{
        "type" : "overmap_terrain",
        "id" : "mall_a_66",
        "copy-from" : "generic_mall",
        "sym" : 77,
        "color" : "i_red"
    },{
        "type" : "overmap_terrain",
        "id" : "mall_a_67",
        "copy-from" : "generic_mall",
        "sym" : 77,
        "color" : "i_red"
    },{
        "type" : "overmap_terrain",
        "id" : "mall_a_68",
        "name" : "mall - entrance",
        "copy-from" : "generic_mall",
        "sym" : 77,
        "color" : "i_light_red"
    },{
        "type" : "overmap_terrain",
        "id" : "mall_a_69",
        "copy-from" : "generic_mall",
        "sym" : 77,
        "color" : "i_red"
    },{
        "type" : "overmap_terrain",
        "id" : "mall_a_70",
        "copy-from" : "generic_mall",
        "sym" : 77,
        "color" : "i_red"
    },{
        "type" : "overmap_terrain",
        "id" : "mall_a_71",
        "copy-from" : "generic_mall",
        "sym" : 77,
        "color" : "i_red"
    },{
        "type" : "overmap_terrain",
        "id" : "mall_a_72",
        "name" : "road",
        "copy-from" : "generic_mall",
        "sym" : 4194424,
        "color" : "dark_gray"
    },{
        "type" : "overmap_terrain",
        "id" : "mall_a_73",
        "name" : "road",
        "copy-from" : "generic_mall",
        "sym" : 4194413,
        "color" : "dark_gray"
    },{
        "type" : "overmap_terrain",
        "id" : "mall_a_74",
        "name" : "road",
        "copy-from" : "generic_mall",
        "sym" : 4194417,
        "color" : "dark_gray"
    },{
        "type" : "overmap_terrain",
        "id" : "mall_a_75",
        "name" : "road",
        "copy-from" : "generic_mall",
        "sym" : 4194417,
        "color" : "dark_gray"
    },{
        "type" : "overmap_terrain",
        "id" : "mall_a_76",
        "name" : "road",
        "copy-from" : "generic_mall",
        "sym" : 4194417,
        "color" : "dark_gray"
    },{
        "type" : "overmap_terrain",
        "id" : "mall_a_77",
        "name" : "road",
        "copy-from" : "generic_mall",
        "sym" : 4194423,
        "color" : "dark_gray"
    },{
        "type" : "overmap_terrain",
        "id" : "mall_a_78",
        "name" : "road",
        "copy-from" : "generic_mall",
        "sym" : 4194417,
        "color" : "dark_gray"
    },{
        "type" : "overmap_terrain",
        "id" : "mall_a_79",
        "name" : "road",
        "copy-from" : "generic_mall",
        "sym" : 4194417,
        "color" : "dark_gray"
    },{
        "type" : "overmap_terrain",
        "id" : "mall_a_80",
        "name" : "road",
        "copy-from" : "generic_mall",
        "sym" : 4194417,
        "color" : "dark_gray"
    },{
        "type" : "overmap_terrain",
        "id" : "mall_a_81",
        "name" : "road",
        "copy-from" : "generic_mall",
        "sym" : 4194410,
        "color" : "dark_gray"
    },{
        "type" : "overmap_terrain",
        "id" : "necropolis_a_1",
        "name" : "field",
        "sym" : 46,
        "color" : "brown",
        "see_cost" : 5,
        "mondensity" : 2,
        "flags" : [ "SIDEWALK" ]
    },{
        "type" : "overmap_terrain",
        "id" : "necropolis_a_2",
        "name" : "house",
        "sym" : 118,
        "color" : "light_green",
        "see_cost" : 5,
        "mondensity" : 2,
        "flags" : [ "SIDEWALK" ]
    },{
        "type" : "overmap_terrain",
        "id" : "necropolis_a_3",
        "name" : "field",
        "sym" : 46,
        "color" : "brown",
        "see_cost" : 5,
        "mondensity" : 2,
        "flags" : [ "SIDEWALK" ]
    },{
        "type" : "overmap_terrain",
        "id" : "necropolis_a_4",
        "name" : "field",
        "sym" : 46,
        "color" : "brown",
        "see_cost" : 5,
        "mondensity" : 2,
        "flags" : [ "SIDEWALK" ]
    },{
        "type" : "overmap_terrain",
        "id" : "necropolis_a_5",
        "name" : "abandoned store",
        "sym" : 62,
        "color" : "h_dark_gray",
        "see_cost" : 5,
        "mondensity" : 2
    },{
        "type" : "overmap_terrain",
        "id" : "necropolis_a_6",
        "name" : "road",
        "color" : "dark_gray",
        "sym" : 4194424,
        "see_cost" : 5,
        "mondensity" : 2
    },{
        "type" : "overmap_terrain",
        "id" : "necropolis_a_7",
        "name" : "pump station",
        "sym" : 80,
        "color" : "red",
        "see_cost" : 5,
        "mondensity" : 2,
        "flags" : [ "KNOWN_DOWN" ]
    },{
        "type" : "overmap_terrain",
        "id" : "necropolis_a_8",
        "name" : "pump station",
        "sym" : 80,
        "color" : "red",
        "see_cost" : 5,
        "mondensity" : 2,
        "flags" : [ "KNOWN_DOWN", "SIDEWALK" ]
    },{
        "type" : "overmap_terrain",
        "id" : "necropolis_a_9",
        "name" : "field",
        "sym" : 46,
        "color" : "brown",
        "see_cost" : 5,
        "mondensity" : 2,
        "flags" : [ "SIDEWALK" ]
    },{
        "type" : "overmap_terrain",
        "id" : "necropolis_a_10",
        "name" : "house",
        "sym" : 62,
        "color" : "light_green",
        "see_cost" : 5,
        "mondensity" : 2,
        "flags" : [ "SIDEWALK" ]
    },{
        "type" : "overmap_terrain",
        "id" : "necropolis_a_11",
        "name" : "road",
        "color" : "dark_gray",
        "sym" : 4194424,
        "see_cost" : 5,
        "mondensity" : 2,
        "extras" : "road",
        "flags" : [ "SIDEWALK" ]
    },{
        "type" : "overmap_terrain",
        "id" : "necropolis_a_12",
        "name" : "gardening store",
        "sym" : 60,
        "color" : "light_green_yellow",
        "see_cost" : 5,
        "mondensity" : 2,
        "flags" : [ "SIDEWALK" ]
    },{
        "type" : "overmap_terrain",
        "id" : "necropolis_a_13",
        "name" : "salon",
        "sym" : 83,
        "color" : "white",
        "see_cost" : 5,
        "mondensity" : 2,
        "flags" : [ "SIDEWALK" ]
    },{
        "type" : "overmap_terrain",
        "id" : "necropolis_a_14",
        "name" : "crater",
        "sym" : 79,
        "color" : "red",
        "see_cost" : 5,
        "mondensity" : 2,
        "flags" : [ "SIDEWALK" ]
    },{
        "type" : "overmap_terrain",
        "id" : "necropolis_a_15",
        "name" : "road",
        "mondensity" : 2,
        "see_cost" : 5,
        "sym" : 4194424,
        "color" : "dark_gray"
    },{
        "type" : "overmap_terrain",
        "id" : "necropolis_a_16",
        "name" : "police station",
        "sym" : 60,
        "color" : "h_yellow",
        "see_cost" : 5,
        "mondensity" : 2,
        "flags" : [ "SIDEWALK" ]
    },{
        "type" : "overmap_terrain",
        "id" : "necropolis_a_17",
        "name" : "police station",
        "sym" : 118,
        "color" : "h_yellow",
        "see_cost" : 5,
        "mondensity" : 2,
        "flags" : [ "SIDEWALK" ]
    },{
        "type" : "overmap_terrain",
        "id" : "necropolis_a_18",
        "name" : "field",
        "sym" : 46,
        "color" : "brown",
        "see_cost" : 5,
        "mondensity" : 2,
        "flags" : [ "SIDEWALK" ]
    },{
        "type" : "overmap_terrain",
        "id" : "necropolis_a_19",
        "name" : "lot",
        "sym" : 79,
        "color" : "dark_gray",
        "see_cost" : 5,
        "mondensity" : 2,
        "flags" : [ "SIDEWALK" ]
    },{
        "type" : "overmap_terrain",
        "id" : "necropolis_a_20",
        "name" : "road",
        "sym" : 4194413,
        "color" : "dark_gray",
        "see_cost" : 5,
        "mondensity" : 2,
        "flags" : [ "SIDEWALK" ]
    },{
        "type" : "overmap_terrain",
        "id" : "necropolis_a_21",
        "name" : "road",
        "sym" : 4194417,
        "color" : "dark_gray",
        "see_cost" : 5,
        "mondensity" : 2,
        "flags" : [ "SIDEWALK" ]
    },{
        "type" : "overmap_terrain",
        "id" : "necropolis_a_22",
        "name" : "road",
        "sym" : 4194423,
        "color" : "dark_gray",
        "see_cost" : 5,
        "mondensity" : 2,
        "flags" : [ "SIDEWALK" ]
    },{
        "type" : "overmap_terrain",
        "id" : "necropolis_a_23",
        "name" : "road",
        "sym" : 4194417,
        "color" : "dark_gray",
        "see_cost" : 5,
        "mondensity" : 2,
        "flags" : [ "SIDEWALK" ]
    },{
        "type" : "overmap_terrain",
        "id" : "necropolis_a_24",
        "name" : "road",
        "sym" : 4194422,
        "color" : "dark_gray",
        "see_cost" : 5,
        "mondensity" : 2,
        "flags" : [ "SIDEWALK" ]
    },{
        "type" : "overmap_terrain",
        "id" : "necropolis_a_25",
        "name" : "road",
        "sym" : 4194417,
        "color" : "dark_gray",
        "see_cost" : 5,
        "mondensity" : 2,
        "flags" : [ "SIDEWALK" ]
    },{
        "type" : "overmap_terrain",
        "id" : "necropolis_a_26",
        "name" : "road",
        "sym" : 4194411,
        "color" : "dark_gray",
        "see_cost" : 5,
        "mondensity" : 2,
        "flags" : [ "SIDEWALK" ]
    },{
        "type" : "overmap_terrain",
        "id" : "necropolis_a_27",
        "name" : "field",
        "sym" : 46,
        "color" : "brown",
        "see_cost" : 5,
        "mondensity" : 2,
        "flags" : [ "SIDEWALK" ]
    },{
        "type" : "overmap_terrain",
        "id" : "necropolis_a_28",
        "name" : "grocery store",
        "copy-from" : "generic_necropolis_surface_building",
        "color" : "green"
    },{
        "type" : "overmap_terrain",
        "id" : "necropolis_a_29",
        "name" : "grocery store",
        "copy-from" : "generic_necropolis_surface_building",
        "color" : "green"
    },{
        "type" : "overmap_terrain",
        "id" : "necropolis_a_30",
        "name" : "park",
        "sym" : 79,
        "color" : "green",
        "see_cost" : 5,
        "mondensity" : 2,
        "flags" : [ "SIDEWALK" ]
    },{
        "type" : "overmap_terrain",
        "id" : "necropolis_a_31",
        "name" : "road",
        "sym" : 4194424,
        "color" : "dark_gray",
        "see_cost" : 5,
        "mondensity" : 2,
        "flags" : [ "SIDEWALK" ]
    },{
        "type" : "overmap_terrain",
        "id" : "necropolis_a_32",
        "name" : "church",
        "sym" : 67,
        "color" : "light_red",
        "see_cost" : 5,
        "mondensity" : 2,
        "flags" : [ "SIDEWALK" ]
    },{
        "type" : "overmap_terrain",
        "id" : "necropolis_a_33",
        "name" : "church",
        "sym" : 67,
        "color" : "light_red",
        "see_cost" : 5,
        "mondensity" : 2,
        "flags" : [ "SIDEWALK" ]
    },{
        "type" : "overmap_terrain",
        "id" : "necropolis_a_34",
        "name" : "pawn shop",
        "copy-from" : "generic_necropolis_surface_building",
        "color" : "white"
    },{
        "type" : "overmap_terrain",
        "id" : "necropolis_a_35",
        "name" : "crater",
        "sym" : 79,
        "color" : "red",
        "see_cost" : 5,
        "mondensity" : 2,
        "flags" : [ "SIDEWALK" ]
    },{
        "type" : "overmap_terrain",
        "id" : "necropolis_a_36",
        "name" : "field",
        "sym" : 46,
        "color" : "brown",
        "see_cost" : 5,
        "mondensity" : 2,
        "flags" : [ "SIDEWALK" ]
    },{
        "type" : "overmap_terrain",
        "id" : "necropolis_a_37",
        "name" : "furniture store",
        "sym" : 62,
        "color" : "i_brown",
        "see_cost" : 5,
        "mondensity" : 2,
        "flags" : [ "SIDEWALK" ]
    },{
        "type" : "overmap_terrain",
        "id" : "necropolis_a_38",
        "name" : "crater",
        "sym" : 79,
        "color" : "red",
        "see_cost" : 5,
        "mondensity" : 2,
        "flags" : [ "SIDEWALK" ]
    },{
        "type" : "overmap_terrain",
        "id" : "necropolis_a_39",
        "name" : "road",
        "sym" : 4194417,
        "color" : "dark_gray",
        "see_cost" : 5,
        "mondensity" : 2,
        "flags" : [ "SIDEWALK" ]
    },{
        "type" : "overmap_terrain",
        "id" : "necropolis_a_40",
        "name" : "road",
        "sym" : 4194422,
        "color" : "dark_gray",
        "see_cost" : 5,
        "mondensity" : 2,
        "flags" : [ "SIDEWALK" ]
    },{
        "type" : "overmap_terrain",
        "id" : "necropolis_a_41",
        "name" : "road",
        "sym" : 4194423,
        "color" : "dark_gray",
        "see_cost" : 5,
        "mondensity" : 2,
        "flags" : [ "SIDEWALK" ]
    },{
        "type" : "overmap_terrain",
        "id" : "necropolis_a_42",
        "name" : "road",
        "sym" : 4194417,
        "color" : "dark_gray",
        "see_cost" : 5,
        "mondensity" : 2,
        "flags" : [ "SIDEWALK" ]
    },{
        "type" : "overmap_terrain",
        "id" : "necropolis_a_43",
        "name" : "road",
        "sym" : 4194417,
        "color" : "dark_gray",
        "see_cost" : 5,
        "mondensity" : 2,
        "flags" : [ "SIDEWALK" ]
    },{
        "type" : "overmap_terrain",
        "id" : "necropolis_a_44",
        "name" : "road",
        "sym" : 4194421,
        "color" : "dark_gray",
        "see_cost" : 5,
        "mondensity" : 2,
        "flags" : [ "SIDEWALK" ]
    },{
        "type" : "overmap_terrain",
        "id" : "necropolis_a_45",
        "name" : "field",
        "sym" : 46,
        "color" : "brown",
        "see_cost" : 5,
        "mondensity" : 2,
        "flags" : [ "SIDEWALK" ]
    },{
        "type" : "overmap_terrain",
        "id" : "necropolis_a_46",
        "name" : "clothing store",
        "sym" : 62,
        "color" : "blue",
        "see_cost" : 5,
        "mondensity" : 2,
        "flags" : [ "SIDEWALK" ]
    },{
        "type" : "overmap_terrain",
        "id" : "necropolis_a_47",
        "name" : "road",
        "sym" : 4194424,
        "color" : "dark_gray",
        "see_cost" : 5,
        "mondensity" : 2,
        "flags" : [ "SIDEWALK" ]
    },{
        "type" : "overmap_terrain",
        "id" : "necropolis_a_48",
        "name" : "motel",
        "sym" : 109,
        "color" : "light_blue",
        "see_cost" : 5,
        "mondensity" : 2,
        "flags" : [ "SIDEWALK" ]
    },{
        "type" : "overmap_terrain",
        "id" : "necropolis_a_49",
        "name" : "motel",
        "sym" : 109,
        "color" : "light_blue",
        "see_cost" : 5,
        "mondensity" : 2,
        "flags" : [ "SIDEWALK" ]
    },{
        "type" : "overmap_terrain",
        "id" : "necropolis_a_50",
        "name" : "road",
        "sym" : 4194424,
        "color" : "dark_gray",
        "see_cost" : 5,
        "mondensity" : 2,
        "flags" : [ "SIDEWALK" ]
    },{
        "type" : "overmap_terrain",
        "id" : "necropolis_a_51",
        "name" : "restaurant",
        "sym" : 60,
        "color" : "pink",
        "see_cost" : 5,
        "mondensity" : 2,
        "flags" : [ "SIDEWALK" ]
    },{
        "type" : "overmap_terrain",
        "id" : "necropolis_a_52",
        "name" : "bank",
        "sym" : 36,
        "color" : "light_gray",
        "see_cost" : 5,
        "mondensity" : 2,
        "flags" : [ "SIDEWALK" ]
    },{
        "type" : "overmap_terrain",
        "id" : "necropolis_a_53",
        "name" : "road",
        "sym" : 4194424,
        "color" : "dark_gray",
        "see_cost" : 5,
        "mondensity" : 2,
        "flags" : [ "SIDEWALK" ]
    },{
        "type" : "overmap_terrain",
        "id" : "necropolis_a_54",
        "name" : "house",
        "sym" : 60,
        "color" : "light_green",
        "see_cost" : 5,
        "mondensity" : 2,
        "flags" : [ "SIDEWALK" ]
    },{
        "type" : "overmap_terrain",
        "id" : "necropolis_a_55",
        "name" : "motel",
        "sym" : 109,
        "color" : "light_blue",
        "see_cost" : 5,
        "mondensity" : 2,
        "flags" : [ "SIDEWALK" ]
    },{
        "type" : "overmap_terrain",
        "id" : "necropolis_a_56",
        "name" : "lot",
        "sym" : 79,
        "color" : "dark_gray",
        "see_cost" : 5,
        "mondensity" : 2,
        "flags" : [ "SIDEWALK" ]
    },{
        "type" : "overmap_terrain",
        "id" : "necropolis_a_57",
        "name" : "motel",
        "sym" : 109,
        "color" : "light_blue",
        "see_cost" : 5,
        "mondensity" : 2,
        "flags" : [ "SIDEWALK" ]
    },{
        "type" : "overmap_terrain",
        "id" : "necropolis_a_58",
        "name" : "lot",
        "sym" : 79,
        "color" : "dark_gray",
        "see_cost" : 5,
        "mondensity" : 2,
        "flags" : [ "SIDEWALK" ]
    },{
        "type" : "overmap_terrain",
        "id" : "necropolis_a_59",
        "name" : "road",
        "sym" : 4194424,
        "color" : "dark_gray",
        "see_cost" : 5,
        "mondensity" : 2,
        "flags" : [ "SIDEWALK" ]
    },{
        "type" : "overmap_terrain",
        "id" : "necropolis_a_60",
        "name" : "lot",
        "sym" : 79,
        "color" : "dark_gray",
        "see_cost" : 5,
        "mondensity" : 2,
        "flags" : [ "SIDEWALK" ]
    },{
        "type" : "overmap_terrain",
        "id" : "necropolis_a_61",
        "name" : "lot",
        "sym" : 79,
        "color" : "dark_gray",
        "see_cost" : 5,
        "mondensity" : 2,
        "flags" : [ "SIDEWALK" ]
    },{
        "type" : "overmap_terrain",
        "id" : "necropolis_a_62",
        "name" : "road",
        "sym" : 4194424,
        "color" : "dark_gray",
        "see_cost" : 5,
        "mondensity" : 2,
        "flags" : [ "SIDEWALK" ]
    },{
        "type" : "overmap_terrain",
        "id" : "necropolis_a_63",
        "name" : "house",
        "sym" : 60,
        "color" : "light_green",
        "see_cost" : 5,
        "mondensity" : 2,
        "flags" : [ "SIDEWALK" ]
    },{
        "type" : "overmap_terrain",
        "id" : "necropolis_a_64",
        "name" : "road",
        "sym" : 4194417,
        "color" : "dark_gray",
        "see_cost" : 5,
        "mondensity" : 2
    },{
        "type" : "overmap_terrain",
        "id" : "necropolis_a_65",
        "name" : "road",
        "sym" : 4194422,
        "color" : "dark_gray",
        "see_cost" : 5,
        "mondensity" : 2,
        "flags" : [ "SIDEWALK" ]
    },{
        "type" : "overmap_terrain",
        "id" : "necropolis_a_66",
        "name" : "road",
        "sym" : 4194417,
        "color" : "dark_gray",
        "see_cost" : 5,
        "mondensity" : 2,
        "flags" : [ "SIDEWALK" ]
    },{
        "type" : "overmap_terrain",
        "id" : "necropolis_a_67",
        "name" : "road",
        "sym" : 4194417,
        "color" : "dark_gray",
        "see_cost" : 5,
        "mondensity" : 2,
        "flags" : [ "SIDEWALK" ]
    },{
        "type" : "overmap_terrain",
        "id" : "necropolis_a_68",
        "name" : "road",
        "sym" : 4194414,
        "color" : "dark_gray",
        "see_cost" : 5,
        "mondensity" : 2,
        "flags" : [ "SIDEWALK" ]
    },{
        "type" : "overmap_terrain",
        "id" : "necropolis_a_69",
        "name" : "road",
        "sym" : 4194417,
        "color" : "dark_gray",
        "see_cost" : 5,
        "mondensity" : 2,
        "flags" : [ "SIDEWALK" ]
    },{
        "type" : "overmap_terrain",
        "id" : "necropolis_a_70",
        "name" : "road",
        "sym" : 4194417,
        "color" : "dark_gray",
        "see_cost" : 5,
        "mondensity" : 2,
        "flags" : [ "SIDEWALK" ]
    },{
        "type" : "overmap_terrain",
        "id" : "necropolis_a_71",
        "name" : "road",
        "sym" : 4194410,
        "color" : "dark_gray",
        "see_cost" : 5,
        "mondensity" : 2,
        "flags" : [ "SIDEWALK" ]
    },{
        "type" : "overmap_terrain",
        "id" : "necropolis_a_72",
        "name" : "field",
        "sym" : 46,
        "color" : "brown",
        "see_cost" : 5,
        "mondensity" : 2,
        "flags" : [ "SIDEWALK" ]
    },{
        "type" : "overmap_terrain",
        "id" : "necropolis_a_73",
        "name" : "field",
        "sym" : 46,
        "color" : "brown",
        "see_cost" : 5,
        "mondensity" : 2,
        "flags" : [ "SIDEWALK" ]
    },{
        "type" : "overmap_terrain",
        "id" : "necropolis_a_74",
        "name" : "bar",
        "copy-from" : "generic_necropolis_surface_building",
        "color" : "i_magenta"
    },{
        "type" : "overmap_terrain",
        "id" : "necropolis_a_75",
        "name" : "fast food restaurant",
        "copy-from" : "generic_necropolis_surface_building",
        "color" : "yellow_magenta"
    },{
        "type" : "overmap_terrain",
        "id" : "necropolis_a_76",
        "name" : "lot",
        "sym" : 79,
        "color" : "dark_gray",
        "see_cost" : 5,
        "mondensity" : 2,
        "flags" : [ "SIDEWALK" ]
    },{
        "type" : "overmap_terrain",
        "id" : "necropolis_a_77",
        "name" : "road",
        "sym" : 4194424,
        "color" : "dark_gray",
        "see_cost" : 5,
        "mondensity" : 2
    },{
        "type" : "overmap_terrain",
        "id" : "necropolis_a_78",
        "name" : "gas station",
        "copy-from" : "generic_necropolis_surface_building",
        "color" : "light_blue"
    },{
        "type" : "overmap_terrain",
        "id" : "necropolis_a_79",
        "name" : "garage",
        "sym" : 79,
        "color" : "white",
        "see_cost" : 5,
        "mondensity" : 2,
        "flags" : [ "SIDEWALK" ]
    },{
        "type" : "overmap_terrain",
        "id" : "necropolis_a_80",
        "name" : "field",
        "sym" : 46,
        "color" : "brown",
        "see_cost" : 5,
        "mondensity" : 2,
        "flags" : [ "SIDEWALK" ]
    },{
        "type" : "overmap_terrain",
        "id" : "necropolis_a_81",
        "name" : "field",
        "sym" : 46,
        "color" : "brown",
        "see_cost" : 5,
        "mondensity" : 2,
        "flags" : [ "SIDEWALK" ]
    },{
        "//" : "xxx Bookmark for necropolis sewers",
        "type" : "overmap_terrain",
        "id" : "necropolis_b_1",
        "name" : "solid rock",
        "sym" : 37,
        "color" : "dark_gray",
        "see_cost" : 999,
        "mondensity" : 2
    },{
        "type" : "overmap_terrain",
        "id" : "necropolis_b_2",
        "name" : "solid rock",
        "sym" : 37,
        "color" : "dark_gray",
        "see_cost" : 999,
        "mondensity" : 2
    },{
        "type" : "overmap_terrain",
        "id" : "necropolis_b_3",
        "name" : "solid rock",
        "sym" : 37,
        "color" : "dark_gray",
        "see_cost" : 999,
        "mondensity" : 2
    },{
        "type" : "overmap_terrain",
        "id" : "necropolis_b_4",
        "name" : "solid rock",
        "sym" : 37,
        "color" : "dark_gray",
        "see_cost" : 999,
        "mondensity" : 2
    },{
        "type" : "overmap_terrain",
        "id" : "necropolis_b_5",
        "name" : "sewer",
        "sym" : 4194414,
        "color" : "green",
        "see_cost" : 999,
        "mondensity" : 2
    },{
        "type" : "overmap_terrain",
        "id" : "necropolis_b_6",
        "name" : "sewer",
        "sym" : 4194414,
        "color" : "green",
        "see_cost" : 999,
        "mondensity" : 2
    },{
        "type" : "overmap_terrain",
        "id" : "necropolis_b_7",
        "name" : "sewer",
        "sym" : 4194414,
        "color" : "green",
        "see_cost" : 999,
        "mondensity" : 2
    },{
        "type" : "overmap_terrain",
        "id" : "necropolis_b_8",
        "name" : "sewer",
        "sym" : 4194414,
        "color" : "green",
        "see_cost" : 999,
        "mondensity" : 2
    },{
        "type" : "overmap_terrain",
        "id" : "necropolis_b_9",
        "name" : "solid rock",
        "sym" : 37,
        "color" : "dark_gray",
        "see_cost" : 999,
        "mondensity" : 2
    },{
        "type" : "overmap_terrain",
        "id" : "necropolis_b_10",
        "name" : "solid rock",
        "sym" : 37,
        "color" : "dark_gray",
        "see_cost" : 999,
        "mondensity" : 2
    },{
        "type" : "overmap_terrain",
        "id" : "necropolis_b_11",
        "name" : "sewer",
        "sym" : 4194414,
        "color" : "green",
        "see_cost" : 999,
        "mondensity" : 2
    },{
        "type" : "overmap_terrain",
        "id" : "necropolis_b_12",
        "name" : "sewer",
        "sym" : 4194414,
        "color" : "green",
        "see_cost" : 999,
        "mondensity" : 2
    },{
        "type" : "overmap_terrain",
        "id" : "necropolis_b_13",
        "name" : "solid rock",
        "sym" : 37,
        "color" : "dark_gray",
        "see_cost" : 999,
        "mondensity" : 2
    },{
        "type" : "overmap_terrain",
        "id" : "necropolis_b_14",
        "name" : "solid rock",
        "sym" : 37,
        "color" : "dark_gray",
        "see_cost" : 999,
        "mondensity" : 2
    },{
        "type" : "overmap_terrain",
        "id" : "necropolis_b_15",
        "name" : "sewer",
        "sym" : 4194414,
        "color" : "green",
        "see_cost" : 999,
        "mondensity" : 2
    },{
        "type" : "overmap_terrain",
        "id" : "necropolis_b_16",
        "name" : "solid rock",
        "sym" : 37,
        "color" : "dark_gray",
        "see_cost" : 999,
        "mondensity" : 2
    },{
        "type" : "overmap_terrain",
        "id" : "necropolis_b_17",
        "name" : "sewer",
        "sym" : 4194414,
        "color" : "green",
        "see_cost" : 999,
        "mondensity" : 2
    },{
        "type" : "overmap_terrain",
        "id" : "necropolis_b_18",
        "name" : "solid rock",
        "sym" : 37,
        "color" : "dark_gray",
        "see_cost" : 999,
        "mondensity" : 2
    },{
        "type" : "overmap_terrain",
        "id" : "necropolis_b_19",
        "name" : "solid rock",
        "sym" : 37,
        "color" : "dark_gray",
        "see_cost" : 999,
        "mondensity" : 2
    },{
        "type" : "overmap_terrain",
        "id" : "necropolis_b_20",
        "name" : "sewer",
        "sym" : 4194414,
        "color" : "green",
        "see_cost" : 999,
        "mondensity" : 2
    },{
        "type" : "overmap_terrain",
        "id" : "necropolis_b_21",
        "name" : "sewer",
        "sym" : 4194414,
        "color" : "green",
        "see_cost" : 999,
        "mondensity" : 2
    },{
        "type" : "overmap_terrain",
        "id" : "necropolis_b_22",
        "name" : "sewer",
        "sym" : 4194414,
        "color" : "green",
        "see_cost" : 999,
        "mondensity" : 2
    },{
        "type" : "overmap_terrain",
        "id" : "necropolis_b_23",
        "name" : "sewer",
        "sym" : 4194414,
        "color" : "green",
        "see_cost" : 999,
        "mondensity" : 2
    },{
        "type" : "overmap_terrain",
        "id" : "necropolis_b_24",
        "name" : "sewer",
        "sym" : 4194414,
        "color" : "green",
        "see_cost" : 999,
        "mondensity" : 2
    },{
        "type" : "overmap_terrain",
        "id" : "necropolis_b_25",
        "name" : "sewer",
        "sym" : 4194414,
        "color" : "green",
        "see_cost" : 999,
        "mondensity" : 2
    },{
        "type" : "overmap_terrain",
        "id" : "necropolis_b_26",
        "name" : "sewer",
        "sym" : 4194414,
        "color" : "green",
        "see_cost" : 999,
        "mondensity" : 2
    },{
        "type" : "overmap_terrain",
        "id" : "necropolis_b_27",
        "name" : "solid rock",
        "sym" : 37,
        "color" : "dark_gray",
        "see_cost" : 999,
        "mondensity" : 2
    },{
        "type" : "overmap_terrain",
        "id" : "necropolis_b_28",
        "name" : "cavern",
        "sym" : 48,
        "color" : "light_gray",
        "see_cost" : 999,
        "mondensity" : 2
    },{
        "type" : "overmap_terrain",
        "id" : "necropolis_b_29",
        "name" : "sewer?",
        "sym" : 4194414,
        "color" : "green",
        "see_cost" : 999,
        "mondensity" : 2
    },{
        "type" : "overmap_terrain",
        "id" : "necropolis_b_30",
        "name" : "solid rock",
        "sym" : 37,
        "color" : "dark_gray",
        "see_cost" : 999,
        "mondensity" : 2
    },{
        "type" : "overmap_terrain",
        "id" : "necropolis_b_31",
        "name" : "sewer",
        "sym" : 4194414,
        "color" : "green",
        "see_cost" : 999,
        "mondensity" : 2
    },{
        "type" : "overmap_terrain",
        "id" : "necropolis_b_32",
        "name" : "solid rock",
        "sym" : 37,
        "color" : "dark_gray",
        "see_cost" : 999,
        "mondensity" : 2
    },{
        "type" : "overmap_terrain",
        "id" : "necropolis_b_33",
        "name" : "solid rock",
        "sym" : 37,
        "color" : "dark_gray",
        "see_cost" : 999,
        "mondensity" : 2
    },{
        "type" : "overmap_terrain",
        "id" : "necropolis_b_34",
        "name" : "basement",
        "sym" : 79,
        "color" : "dark_gray",
        "see_cost" : 999,
        "mondensity" : 2
    },{
        "type" : "overmap_terrain",
        "id" : "necropolis_b_35",
        "name" : "sewer",
        "sym" : 4194414,
        "color" : "green",
        "see_cost" : 999,
        "mondensity" : 2
    },{
        "type" : "overmap_terrain",
        "id" : "necropolis_b_36",
        "name" : "solid rock",
        "sym" : 37,
        "color" : "dark_gray",
        "see_cost" : 999,
        "mondensity" : 2
    },{
        "type" : "overmap_terrain",
        "id" : "necropolis_b_37",
        "name" : "cavern",
        "sym" : 48,
        "color" : "light_gray",
        "see_cost" : 999,
        "mondensity" : 2
    },{
        "type" : "overmap_terrain",
        "id" : "necropolis_b_38",
        "name" : "sewer",
        "sym" : 4194414,
        "color" : "green",
        "see_cost" : 999,
        "mondensity" : 2
    },{
        "type" : "overmap_terrain",
        "id" : "necropolis_b_39",
        "name" : "sewer",
        "sym" : 4194414,
        "color" : "green",
        "see_cost" : 999,
        "mondensity" : 2
    },{
        "type" : "overmap_terrain",
        "id" : "necropolis_b_40",
        "name" : "sewer",
        "sym" : 4194414,
        "color" : "green",
        "see_cost" : 999,
        "mondensity" : 2
    },{
        "type" : "overmap_terrain",
        "id" : "necropolis_b_41",
        "name" : "sewer",
        "sym" : 4194414,
        "color" : "green",
        "see_cost" : 999,
        "mondensity" : 2
    },{
        "type" : "overmap_terrain",
        "id" : "necropolis_b_42",
        "name" : "sewer",
        "sym" : 4194414,
        "color" : "green",
        "see_cost" : 999,
        "mondensity" : 2
    },{
        "type" : "overmap_terrain",
        "id" : "necropolis_b_43",
        "name" : "sewer",
        "sym" : 4194414,
        "color" : "green",
        "see_cost" : 999,
        "mondensity" : 2
    },{
        "type" : "overmap_terrain",
        "id" : "necropolis_b_44",
        "name" : "sewer",
        "sym" : 4194414,
        "color" : "green",
        "see_cost" : 999,
        "mondensity" : 2
    },{
        "type" : "overmap_terrain",
        "id" : "necropolis_b_45",
        "name" : "solid rock",
        "sym" : 37,
        "color" : "dark_gray",
        "see_cost" : 999,
        "mondensity" : 2
    },{
        "type" : "overmap_terrain",
        "id" : "necropolis_b_46",
        "name" : "sewer",
        "sym" : 4194414,
        "color" : "green",
        "see_cost" : 999,
        "mondensity" : 2
    },{
        "type" : "overmap_terrain",
        "id" : "necropolis_b_47",
        "name" : "sewer",
        "sym" : 4194414,
        "color" : "green",
        "see_cost" : 999,
        "mondensity" : 2
    },{
        "type" : "overmap_terrain",
        "id" : "necropolis_b_48",
        "name" : "sewer",
        "sym" : 4194414,
        "color" : "green",
        "see_cost" : 999,
        "mondensity" : 2
    },{
        "type" : "overmap_terrain",
        "id" : "necropolis_b_49",
        "name" : "sewer",
        "sym" : 4194414,
        "color" : "green",
        "see_cost" : 999,
        "mondensity" : 2
    },{
        "type" : "overmap_terrain",
        "id" : "necropolis_b_50",
        "name" : "sewer",
        "sym" : 4194414,
        "color" : "green",
        "see_cost" : 999,
        "mondensity" : 2
    },{
        "type" : "overmap_terrain",
        "id" : "necropolis_b_51",
        "name" : "sewer",
        "sym" : 4194414,
        "color" : "green",
        "see_cost" : 999,
        "mondensity" : 2
    },{
        "type" : "overmap_terrain",
        "id" : "necropolis_b_52",
        "name" : "solid rock",
        "sym" : 37,
        "color" : "dark_gray",
        "see_cost" : 999,
        "mondensity" : 2
    },{
        "type" : "overmap_terrain",
        "id" : "necropolis_b_53",
        "name" : "sewer",
        "sym" : 4194414,
        "color" : "green",
        "see_cost" : 999,
        "mondensity" : 2
    },{
        "type" : "overmap_terrain",
        "id" : "necropolis_b_54",
        "name" : "basement",
        "sym" : 79,
        "color" : "dark_gray",
        "see_cost" : 999,
        "mondensity" : 2
    },{
        "type" : "overmap_terrain",
        "id" : "necropolis_b_55",
        "name" : "solid rock",
        "sym" : 37,
        "color" : "dark_gray",
        "see_cost" : 999,
        "mondensity" : 2
    },{
        "type" : "overmap_terrain",
        "id" : "necropolis_b_56",
        "name" : "sewer",
        "sym" : 4194414,
        "color" : "green",
        "see_cost" : 999,
        "mondensity" : 2
    },{
        "type" : "overmap_terrain",
        "id" : "necropolis_b_57",
        "name" : "sewer",
        "sym" : 4194414,
        "color" : "green",
        "see_cost" : 999,
        "mondensity" : 2
    },{
        "type" : "overmap_terrain",
        "id" : "necropolis_b_58",
        "name" : "sewer",
        "sym" : 4194414,
        "color" : "green",
        "see_cost" : 999,
        "mondensity" : 2
    },{
        "type" : "overmap_terrain",
        "id" : "necropolis_b_59",
        "name" : "sewer",
        "sym" : 4194414,
        "color" : "green",
        "see_cost" : 999,
        "mondensity" : 2
    },{
        "type" : "overmap_terrain",
        "id" : "necropolis_b_60",
        "name" : "solid rock",
        "sym" : 37,
        "color" : "dark_gray",
        "see_cost" : 999,
        "mondensity" : 2
    },{
        "type" : "overmap_terrain",
        "id" : "necropolis_b_61",
        "name" : "solid rock",
        "sym" : 37,
        "color" : "dark_gray",
        "see_cost" : 999,
        "mondensity" : 2
    },{
        "type" : "overmap_terrain",
        "id" : "necropolis_b_62",
        "name" : "sewer",
        "sym" : 4194414,
        "color" : "green",
        "see_cost" : 999,
        "mondensity" : 2
    },{
        "type" : "overmap_terrain",
        "id" : "necropolis_b_63",
        "name" : "solid rock",
        "sym" : 37,
        "color" : "dark_gray",
        "see_cost" : 999,
        "mondensity" : 2
    },{
        "type" : "overmap_terrain",
        "id" : "necropolis_b_64",
        "name" : "sewer",
        "sym" : 4194414,
        "color" : "green",
        "see_cost" : 999,
        "mondensity" : 2
    },{
        "type" : "overmap_terrain",
        "id" : "necropolis_b_65",
        "name" : "sewer",
        "sym" : 4194414,
        "color" : "green",
        "see_cost" : 999,
        "mondensity" : 2
    },{
        "type" : "overmap_terrain",
        "id" : "necropolis_b_66",
        "name" : "sewer",
        "sym" : 4194414,
        "color" : "green",
        "see_cost" : 999,
        "mondensity" : 2
    },{
        "type" : "overmap_terrain",
        "id" : "necropolis_b_67",
        "name" : "sewer",
        "sym" : 4194414,
        "color" : "green",
        "see_cost" : 999,
        "mondensity" : 2
    },{
        "type" : "overmap_terrain",
        "id" : "necropolis_b_68",
        "name" : "sewer",
        "sym" : 4194414,
        "color" : "green",
        "see_cost" : 999,
        "mondensity" : 2
    },{
        "type" : "overmap_terrain",
        "id" : "necropolis_b_69",
        "name" : "sewer",
        "sym" : 4194414,
        "color" : "green",
        "see_cost" : 999,
        "mondensity" : 2
    },{
        "type" : "overmap_terrain",
        "id" : "necropolis_b_70",
        "name" : "sewer",
        "sym" : 4194414,
        "color" : "green",
        "see_cost" : 999,
        "mondensity" : 2
    },{
        "type" : "overmap_terrain",
        "id" : "necropolis_b_71",
        "name" : "sewer",
        "sym" : 4194414,
        "color" : "green",
        "see_cost" : 999,
        "mondensity" : 2
    },{
        "type" : "overmap_terrain",
        "id" : "necropolis_b_72",
        "name" : "solid rock",
        "sym" : 37,
        "color" : "dark_gray",
        "see_cost" : 999,
        "mondensity" : 2
    },{
        "type" : "overmap_terrain",
        "id" : "necropolis_b_73",
        "name" : "solid rock",
        "sym" : 37,
        "color" : "dark_gray",
        "see_cost" : 999,
        "mondensity" : 2
    },{
        "type" : "overmap_terrain",
        "id" : "necropolis_b_74",
        "name" : "solid rock",
        "sym" : 37,
        "color" : "dark_gray",
        "see_cost" : 999,
        "mondensity" : 2
    },{
        "type" : "overmap_terrain",
        "id" : "necropolis_b_75",
        "name" : "solid rock",
        "sym" : 37,
        "color" : "dark_gray",
        "see_cost" : 999,
        "mondensity" : 2
    },{
        "type" : "overmap_terrain",
        "id" : "necropolis_b_76",
        "name" : "solid rock",
        "sym" : 37,
        "color" : "dark_gray",
        "see_cost" : 999,
        "mondensity" : 2
    },{
        "type" : "overmap_terrain",
        "id" : "necropolis_b_77",
        "name" : "sewer",
        "sym" : 4194414,
        "color" : "green",
        "see_cost" : 999,
        "mondensity" : 2
    },{
        "type" : "overmap_terrain",
        "id" : "necropolis_b_78",
        "name" : "sewer",
        "sym" : 4194414,
        "color" : "green",
        "see_cost" : 999,
        "mondensity" : 2
    },{
        "type" : "overmap_terrain",
        "id" : "necropolis_b_79",
        "name" : "sewer",
        "sym" : 4194414,
        "color" : "green",
        "see_cost" : 999,
        "mondensity" : 2
    },{
        "type" : "overmap_terrain",
        "id" : "necropolis_b_80",
        "name" : "solid rock",
        "sym" : 37,
        "color" : "dark_gray",
        "see_cost" : 999,
        "mondensity" : 2
    },{
        "type" : "overmap_terrain",
        "id" : "necropolis_b_81",
        "name" : "solid rock",
        "sym" : 37,
        "color" : "dark_gray",
        "see_cost" : 999,
        "mondensity" : 2
    },{
        "type" : "overmap_terrain",
        "id" : "necropolis_c_1",
        "name" : "Vault - Barracks",
        "sym" : 66,
        "color" : "yellow",
        "see_cost" : 999,
        "mondensity" : 2
    },{
        "type" : "overmap_terrain",
        "id" : "necropolis_c_2",
        "name" : "Vault - Armory",
        "sym" : 65,
        "color" : "yellow",
        "see_cost" : 999,
        "mondensity" : 2
    },{
        "type" : "overmap_terrain",
        "id" : "necropolis_c_3",
        "name" : "Vault - Barracks",
        "sym" : 66,
        "color" : "yellow",
        "see_cost" : 999,
        "mondensity" : 2
    },{
        "type" : "overmap_terrain",
        "id" : "necropolis_c_4",
        "name" : "Vault - Barracks",
        "sym" : 66,
        "color" : "yellow",
        "see_cost" : 999,
        "mondensity" : 2
    },{
        "type" : "overmap_terrain",
        "id" : "necropolis_c_5",
        "name" : "Vault - Hospital",
        "sym" : 72,
        "color" : "yellow",
        "see_cost" : 999,
        "mondensity" : 2
    },{
        "type" : "overmap_terrain",
        "id" : "necropolis_c_6",
        "name" : "Vault - Hospital",
        "sym" : 72,
        "color" : "yellow",
        "see_cost" : 999,
        "mondensity" : 2
    },{
        "type" : "overmap_terrain",
        "id" : "necropolis_c_7",
        "name" : "Vault - Hospital",
        "sym" : 72,
        "color" : "yellow",
        "see_cost" : 999,
        "mondensity" : 2
    },{
        "type" : "overmap_terrain",
        "id" : "necropolis_c_8",
        "name" : "Vault - Hospital",
        "sym" : 72,
        "color" : "yellow",
        "see_cost" : 999,
        "mondensity" : 2
    },{
        "type" : "overmap_terrain",
        "id" : "necropolis_c_9",
        "name" : "Vault - Jail",
        "sym" : 74,
        "color" : "yellow",
        "see_cost" : 999,
        "mondensity" : 2
    },{
        "type" : "overmap_terrain",
        "id" : "necropolis_c_10",
        "name" : "Vault - Barracks",
        "sym" : 66,
        "color" : "yellow",
        "see_cost" : 999,
        "mondensity" : 2
    },{
        "type" : "overmap_terrain",
        "id" : "necropolis_c_11",
        "name" : "Vault - Barracks",
        "sym" : 66,
        "color" : "yellow",
        "see_cost" : 999,
        "mondensity" : 2
    },{
        "type" : "overmap_terrain",
        "id" : "necropolis_c_12",
        "name" : "Vault - Barracks",
        "sym" : 66,
        "color" : "yellow",
        "see_cost" : 999,
        "mondensity" : 2
    },{
        "type" : "overmap_terrain",
        "id" : "necropolis_c_13",
        "name" : "Vault - Offices",
        "sym" : 79,
        "color" : "yellow",
        "see_cost" : 999,
        "mondensity" : 2
    },{
        "type" : "overmap_terrain",
        "id" : "necropolis_c_14",
        "name" : "Vault - Offices",
        "sym" : 79,
        "color" : "yellow",
        "see_cost" : 999,
        "mondensity" : 2
    },{
        "type" : "overmap_terrain",
        "id" : "necropolis_c_15",
        "name" : "Vault - Hospital",
        "sym" : 72,
        "color" : "yellow",
        "see_cost" : 999,
        "mondensity" : 2
    },{
        "type" : "overmap_terrain",
        "id" : "necropolis_c_16",
        "name" : "Vault - Hospital",
        "sym" : 72,
        "color" : "yellow",
        "see_cost" : 999,
        "mondensity" : 2
    },{
        "type" : "overmap_terrain",
        "id" : "necropolis_c_17",
        "name" : "Vault - Police Station",
        "sym" : 80,
        "color" : "yellow",
        "see_cost" : 999,
        "mondensity" : 2
    },{
        "type" : "overmap_terrain",
        "id" : "necropolis_c_18",
        "name" : "Vault - Police Station",
        "sym" : 80,
        "color" : "yellow",
        "see_cost" : 999,
        "mondensity" : 2
    },{
        "type" : "overmap_terrain",
        "id" : "necropolis_c_19",
        "name" : "solid rock",
        "sym" : 37,
        "color" : "dark_gray",
        "see_cost" : 999,
        "mondensity" : 2
    },{
        "type" : "overmap_terrain",
        "id" : "necropolis_c_20",
        "name" : "Vault - Entrance",
        "sym" : 69,
        "color" : "yellow",
        "see_cost" : 999,
        "mondensity" : 2
    },{
        "type" : "overmap_terrain",
        "id" : "necropolis_c_21",
        "name" : "Vault - Utilities",
        "sym" : 85,
        "color" : "yellow",
        "see_cost" : 999,
        "mondensity" : 2
    },{
        "type" : "overmap_terrain",
        "id" : "necropolis_c_22",
        "name" : "Vault - Passage",
        "sym" : 4194414,
        "color" : "white",
        "see_cost" : 999,
        "mondensity" : 2
    },{
        "type" : "overmap_terrain",
        "id" : "necropolis_c_23",
        "name" : "Vault - Communications",
        "sym" : 67,
        "color" : "yellow",
        "see_cost" : 999,
        "mondensity" : 2
    },{
        "type" : "overmap_terrain",
        "id" : "necropolis_c_24",
        "name" : "Vault - Passage",
        "sym" : 4194414,
        "color" : "white",
        "see_cost" : 999,
        "mondensity" : 2
    },{
        "type" : "overmap_terrain",
        "id" : "necropolis_c_25",
        "name" : "Vault - Courthouse",
        "sym" : 67,
        "color" : "yellow",
        "see_cost" : 999,
        "mondensity" : 2
    },{
        "type" : "overmap_terrain",
        "id" : "necropolis_c_26",
        "name" : "Vault - Police Station",
        "sym" : 80,
        "color" : "yellow",
        "see_cost" : 999,
        "mondensity" : 2
    },{
        "type" : "overmap_terrain",
        "id" : "necropolis_c_27",
        "name" : "Vault - Police Station",
        "sym" : 80,
        "color" : "yellow",
        "see_cost" : 999,
        "mondensity" : 2
    },{
        "type" : "overmap_terrain",
        "id" : "necropolis_c_28",
        "name" : "Vault - Passage",
        "sym" : 4194414,
        "color" : "white",
        "see_cost" : 999,
        "mondensity" : 2
    },{
        "type" : "overmap_terrain",
        "id" : "necropolis_c_29",
        "name" : "Vault - Entrance",
        "sym" : 69,
        "color" : "yellow",
        "see_cost" : 999,
        "mondensity" : 2
    },{
        "type" : "overmap_terrain",
        "id" : "necropolis_c_30",
        "name" : "Vault - Passage",
        "sym" : 4194414,
        "color" : "white",
        "see_cost" : 999,
        "mondensity" : 2
    },{
        "type" : "overmap_terrain",
        "id" : "necropolis_c_31",
        "name" : "Vault - Passage",
        "sym" : 4194414,
        "color" : "white",
        "see_cost" : 999,
        "mondensity" : 2
    },{
        "type" : "overmap_terrain",
        "id" : "necropolis_c_32",
        "name" : "Vault - Passage",
        "sym" : 4194414,
        "color" : "white",
        "see_cost" : 999,
        "mondensity" : 2
    },{
        "type" : "overmap_terrain",
        "id" : "necropolis_c_33",
        "name" : "Vault - Passage",
        "sym" : 4194414,
        "color" : "white",
        "see_cost" : 999,
        "mondensity" : 2
    },{
        "type" : "overmap_terrain",
        "id" : "necropolis_c_34",
        "name" : "Vault - Passage",
        "sym" : 4194414,
        "color" : "white",
        "see_cost" : 999,
        "mondensity" : 2
    },{
        "type" : "overmap_terrain",
        "id" : "necropolis_c_35",
        "name" : "Vault - Passage",
        "sym" : 4194414,
        "color" : "white",
        "see_cost" : 999,
        "mondensity" : 2
    },{
        "type" : "overmap_terrain",
        "id" : "necropolis_c_36",
        "name" : "Vault - Passage",
        "sym" : 4194414,
        "color" : "white",
        "see_cost" : 999,
        "mondensity" : 2
    },{
        "type" : "overmap_terrain",
        "id" : "necropolis_c_37",
        "name" : "Vault - Passage",
        "sym" : 4194414,
        "color" : "white",
        "see_cost" : 999,
        "mondensity" : 2
    },{
        "type" : "overmap_terrain",
        "id" : "necropolis_c_38",
        "name" : "Vault - Motor Pool",
        "sym" : 77,
        "color" : "yellow",
        "see_cost" : 999,
        "mondensity" : 2
    },{
        "type" : "overmap_terrain",
        "id" : "necropolis_c_39",
        "name" : "Vault - Motor Pool",
        "sym" : 77,
        "color" : "yellow",
        "see_cost" : 999,
        "mondensity" : 2
    },{
        "type" : "overmap_terrain",
        "id" : "necropolis_c_40",
        "name" : "Vault - Visitor Center",
        "sym" : 86,
        "color" : "yellow",
        "see_cost" : 999,
        "mondensity" : 2
    },{
        "type" : "overmap_terrain",
        "id" : "necropolis_c_41",
        "name" : "Vault - Passage",
        "sym" : 4194414,
        "color" : "white",
        "see_cost" : 999,
        "mondensity" : 2
    },{
        "type" : "overmap_terrain",
        "id" : "necropolis_c_42",
        "name" : "Vault - Control",
        "sym" : 88,
        "color" : "yellow",
        "see_cost" : 999,
        "mondensity" : 2
    },{
        "type" : "overmap_terrain",
        "id" : "necropolis_c_43",
        "name" : "Vault - Control",
        "sym" : 88,
        "color" : "yellow",
        "see_cost" : 999,
        "mondensity" : 2
    },{
        "type" : "overmap_terrain",
        "id" : "necropolis_c_44",
        "name" : "Vault - Control",
        "sym" : 88,
        "color" : "yellow",
        "see_cost" : 999,
        "mondensity" : 2
    },{
        "type" : "overmap_terrain",
        "id" : "necropolis_c_45",
        "name" : "Vault - Passage",
        "sym" : 4194414,
        "color" : "white",
        "see_cost" : 999,
        "mondensity" : 2
    },{
        "type" : "overmap_terrain",
        "id" : "necropolis_c_46",
        "name" : "solid rock",
        "sym" : 37,
        "color" : "dark_gray",
        "see_cost" : 999,
        "mondensity" : 2
    },{
        "type" : "overmap_terrain",
        "id" : "necropolis_c_47",
        "name" : "Vault - Motor Pool",
        "sym" : 77,
        "color" : "yellow",
        "see_cost" : 999,
        "mondensity" : 2
    },{
        "type" : "overmap_terrain",
        "id" : "necropolis_c_48",
        "name" : "Vault - Motor Pool",
        "sym" : 77,
        "color" : "yellow",
        "see_cost" : 999,
        "mondensity" : 2
    },{
        "type" : "overmap_terrain",
        "id" : "necropolis_c_49",
        "name" : "Vault - Passage",
        "sym" : 4194414,
        "color" : "white",
        "see_cost" : 999,
        "mondensity" : 2
    },{
        "type" : "overmap_terrain",
        "id" : "necropolis_c_50",
        "name" : "Vault - Passage",
        "sym" : 4194414,
        "color" : "white",
        "see_cost" : 999,
        "mondensity" : 2
    },{
        "type" : "overmap_terrain",
        "id" : "necropolis_c_51",
        "name" : "Vault - Cafeteria",
        "sym" : 67,
        "color" : "yellow",
        "see_cost" : 999,
        "mondensity" : 2
    },{
        "type" : "overmap_terrain",
        "id" : "necropolis_c_52",
        "name" : "Vault - Cafeteria",
        "sym" : 67,
        "color" : "yellow",
        "see_cost" : 999,
        "mondensity" : 2
    },{
        "type" : "overmap_terrain",
        "id" : "necropolis_c_53",
        "name" : "Vault - Cafeteria",
        "sym" : 67,
        "color" : "yellow",
        "see_cost" : 999,
        "mondensity" : 2
    },{
        "type" : "overmap_terrain",
        "id" : "necropolis_c_54",
        "name" : "Vault - Passage",
        "sym" : 4194414,
        "color" : "white",
        "see_cost" : 999,
        "mondensity" : 2
    },{
        "type" : "overmap_terrain",
        "id" : "necropolis_c_55",
        "name" : "solid rock",
        "sym" : 37,
        "color" : "dark_gray",
        "see_cost" : 999,
        "mondensity" : 2
    },{
        "type" : "overmap_terrain",
        "id" : "necropolis_c_56",
        "name" : "Vault - Passage",
        "sym" : 4194414,
        "color" : "white",
        "see_cost" : 999,
        "mondensity" : 2
    },{
        "type" : "overmap_terrain",
        "id" : "necropolis_c_57",
        "name" : "Vault - Passage",
        "sym" : 4194414,
        "color" : "white",
        "see_cost" : 999,
        "mondensity" : 2
    },{
        "type" : "overmap_terrain",
        "id" : "necropolis_c_58",
        "name" : "Vault - Passage",
        "sym" : 4194414,
        "color" : "white",
        "see_cost" : 999,
        "mondensity" : 2
    },{
        "type" : "overmap_terrain",
        "id" : "necropolis_c_59",
        "name" : "Vault - Passage",
        "sym" : 4194414,
        "color" : "white",
        "see_cost" : 999,
        "mondensity" : 2
    },{
        "type" : "overmap_terrain",
        "id" : "necropolis_c_60",
        "name" : "Vault - Passage",
        "sym" : 4194414,
        "color" : "white",
        "see_cost" : 999,
        "mondensity" : 2
    },{
        "type" : "overmap_terrain",
        "id" : "necropolis_c_61",
        "name" : "Vault - Passage",
        "sym" : 4194414,
        "color" : "white",
        "see_cost" : 999,
        "mondensity" : 2
    },{
        "type" : "overmap_terrain",
        "id" : "necropolis_c_62",
        "name" : "Vault - Passage",
        "sym" : 4194414,
        "color" : "white",
        "see_cost" : 999,
        "mondensity" : 2
    },{
        "type" : "overmap_terrain",
        "id" : "necropolis_c_63",
        "name" : "Vault - Passage",
        "sym" : 4194414,
        "color" : "white",
        "see_cost" : 999,
        "mondensity" : 2
    },{
        "type" : "overmap_terrain",
        "id" : "necropolis_c_64",
        "name" : "Vault - School",
        "sym" : 83,
        "color" : "yellow",
        "see_cost" : 999,
        "mondensity" : 2
    },{
        "type" : "overmap_terrain",
        "id" : "necropolis_c_65",
        "name" : "Vault - School",
        "sym" : 83,
        "color" : "yellow",
        "see_cost" : 999,
        "mondensity" : 2
    },{
        "type" : "overmap_terrain",
        "id" : "necropolis_c_66",
        "name" : "Vault - School",
        "sym" : 83,
        "color" : "yellow",
        "see_cost" : 999,
        "mondensity" : 2
    },{
        "type" : "overmap_terrain",
        "id" : "necropolis_c_67",
        "name" : "Vault - School",
        "sym" : 83,
        "color" : "yellow",
        "see_cost" : 999,
        "mondensity" : 2
    },{
        "type" : "overmap_terrain",
        "id" : "necropolis_c_68",
        "name" : "Vault - Labs",
        "sym" : 76,
        "color" : "yellow",
        "see_cost" : 999,
        "mondensity" : 2
    },{
        "type" : "overmap_terrain",
        "id" : "necropolis_c_69",
        "name" : "Vault - Labs",
        "sym" : 76,
        "color" : "yellow",
        "see_cost" : 999,
        "mondensity" : 2
    },{
        "type" : "overmap_terrain",
        "id" : "necropolis_c_70",
        "name" : "Vault - Labs",
        "sym" : 76,
        "color" : "yellow",
        "see_cost" : 999,
        "mondensity" : 2
    },{
        "type" : "overmap_terrain",
        "id" : "necropolis_c_71",
        "name" : "Vault - Labs",
        "sym" : 76,
        "color" : "yellow",
        "see_cost" : 999,
        "mondensity" : 2
    },{
        "type" : "overmap_terrain",
        "id" : "necropolis_c_72",
        "name" : "Vault - Labs",
        "sym" : 76,
        "color" : "yellow",
        "see_cost" : 999,
        "mondensity" : 2
    },{
        "type" : "overmap_terrain",
        "id" : "necropolis_c_73",
        "name" : "solid rock",
        "sym" : 37,
        "color" : "dark_gray",
        "see_cost" : 999,
        "mondensity" : 2
    },{
        "type" : "overmap_terrain",
        "id" : "necropolis_c_74",
        "name" : "Vault - School",
        "sym" : 83,
        "color" : "yellow",
        "see_cost" : 999,
        "mondensity" : 2
    },{
        "type" : "overmap_terrain",
        "id" : "necropolis_c_75",
        "name" : "Vault - School",
        "sym" : 83,
        "color" : "yellow",
        "see_cost" : 999,
        "mondensity" : 2
    },{
        "type" : "overmap_terrain",
        "id" : "necropolis_c_76",
        "name" : "Vault - School",
        "sym" : 83,
        "color" : "yellow",
        "see_cost" : 999,
        "mondensity" : 2
    },{
        "type" : "overmap_terrain",
        "id" : "necropolis_c_77",
        "name" : "Vault - School",
        "sym" : 83,
        "color" : "yellow",
        "see_cost" : 999,
        "mondensity" : 2
    },{
        "type" : "overmap_terrain",
        "id" : "necropolis_c_78",
        "name" : "Vault - School",
        "sym" : 83,
        "color" : "yellow",
        "see_cost" : 999,
        "mondensity" : 2
    },{
        "type" : "overmap_terrain",
        "id" : "necropolis_c_79",
        "name" : "Vault - School",
        "sym" : 83,
        "color" : "yellow",
        "see_cost" : 999,
        "mondensity" : 2
    },{
        "type" : "overmap_terrain",
        "id" : "necropolis_c_80",
        "name" : "Vault - Labs",
        "sym" : 76,
        "color" : "yellow",
        "see_cost" : 999,
        "mondensity" : 2
    },{
        "type" : "overmap_terrain",
        "id" : "necropolis_c_81",
        "name" : "Vault - Labs",
        "sym" : 76,
        "color" : "yellow",
        "see_cost" : 999,
        "mondensity" : 2
    },{
        "type" : "overmap_terrain",
        "id" : "necropolis_d_1",
        "name" : "Vault - Robotics Bay",
        "sym" : 82,
        "color" : "yellow",
        "see_cost" : 999,
        "mondensity" : 2
    },{
        "type" : "overmap_terrain",
        "id" : "necropolis_d_2",
        "name" : "Vault - Robotics Bay",
        "sym" : 82,
        "color" : "yellow",
        "see_cost" : 999,
        "mondensity" : 2
    },{
        "type" : "overmap_terrain",
        "id" : "necropolis_d_3",
        "name" : "Vault - Slum Housing",
        "sym" : 104,
        "color" : "yellow",
        "see_cost" : 999,
        "mondensity" : 2
    },{
        "type" : "overmap_terrain",
        "id" : "necropolis_d_4",
        "name" : "Vault - Slum Housing",
        "sym" : 104,
        "color" : "yellow",
        "see_cost" : 999,
        "mondensity" : 2
    },{
        "type" : "overmap_terrain",
        "id" : "necropolis_d_5",
        "name" : "Vault - Slum Housing",
        "sym" : 104,
        "color" : "yellow",
        "see_cost" : 999,
        "mondensity" : 2
    },{
        "type" : "overmap_terrain",
        "id" : "necropolis_d_6",
        "name" : "Vault - Hospital",
        "sym" : 72,
        "color" : "yellow",
        "see_cost" : 999,
        "mondensity" : 2
    },{
        "type" : "overmap_terrain",
        "id" : "necropolis_d_7",
        "name" : "Vault - Hospital",
        "sym" : 72,
        "color" : "yellow",
        "see_cost" : 999,
        "mondensity" : 2
    },{
        "type" : "overmap_terrain",
        "id" : "necropolis_d_8",
        "name" : "solid rock",
        "sym" : 37,
        "color" : "dark_gray",
        "see_cost" : 999,
        "mondensity" : 2
    },{
        "type" : "overmap_terrain",
        "id" : "necropolis_d_9",
        "name" : "Vault - Suites",
        "sym" : 104,
        "color" : "yellow",
        "see_cost" : 999,
        "mondensity" : 2
    },{
        "type" : "overmap_terrain",
        "id" : "necropolis_d_10",
        "name" : "solid rock",
        "sym" : 37,
        "color" : "dark_gray",
        "see_cost" : 999,
        "mondensity" : 2
    },{
        "type" : "overmap_terrain",
        "id" : "necropolis_d_11",
        "name" : "Vault - Passage",
        "sym" : 4194414,
        "color" : "white",
        "see_cost" : 999,
        "mondensity" : 2
    },{
        "type" : "overmap_terrain",
        "id" : "necropolis_d_12",
        "name" : "Vault - Passage",
        "sym" : 4194414,
        "color" : "white",
        "see_cost" : 999,
        "mondensity" : 2
    },{
        "type" : "overmap_terrain",
        "id" : "necropolis_d_13",
        "name" : "Vault - Passage",
        "sym" : 4194414,
        "color" : "white",
        "see_cost" : 999,
        "mondensity" : 2
    },{
        "type" : "overmap_terrain",
        "id" : "necropolis_d_14",
        "name" : "Vault - Passage",
        "sym" : 4194414,
        "color" : "white",
        "see_cost" : 999,
        "mondensity" : 2
    },{
        "type" : "overmap_terrain",
        "id" : "necropolis_d_15",
        "name" : "Vault - Passage",
        "sym" : 4194414,
        "color" : "white",
        "see_cost" : 999,
        "mondensity" : 2
    },{
        "type" : "overmap_terrain",
        "id" : "necropolis_d_16",
        "name" : "Vault - Passage",
        "sym" : 4194414,
        "color" : "white",
        "see_cost" : 999,
        "mondensity" : 2
    },{
        "type" : "overmap_terrain",
        "id" : "necropolis_d_17",
        "name" : "Vault - Suites",
        "sym" : 104,
        "color" : "yellow",
        "see_cost" : 999,
        "mondensity" : 2
    },{
        "type" : "overmap_terrain",
        "id" : "necropolis_d_18",
        "name" : "Vault - Passage",
        "sym" : 4194414,
        "color" : "white",
        "see_cost" : 999,
        "mondensity" : 2
    },{
        "type" : "overmap_terrain",
        "id" : "necropolis_d_19",
        "name" : "Vault - Living Bays",
        "sym" : 104,
        "color" : "yellow",
        "see_cost" : 999,
        "mondensity" : 2
    },{
        "type" : "overmap_terrain",
        "id" : "necropolis_d_20",
        "name" : "Vault - Living Bays",
        "sym" : 104,
        "color" : "yellow",
        "see_cost" : 999,
        "mondensity" : 2
    },{
        "type" : "overmap_terrain",
        "id" : "necropolis_d_21",
        "name" : "Vault - Housing",
        "sym" : 104,
        "color" : "yellow",
        "see_cost" : 999,
        "mondensity" : 2
    },{
        "type" : "overmap_terrain",
        "id" : "necropolis_d_22",
        "name" : "Vault - Housing",
        "sym" : 104,
        "color" : "yellow",
        "see_cost" : 999,
        "mondensity" : 2
    },{
        "type" : "overmap_terrain",
        "id" : "necropolis_d_23",
        "name" : "Vault - Housing",
        "sym" : 104,
        "color" : "yellow",
        "see_cost" : 999,
        "mondensity" : 2
    },{
        "type" : "overmap_terrain",
        "id" : "necropolis_d_24",
        "name" : "Vault - Passage",
        "sym" : 4194414,
        "color" : "white",
        "see_cost" : 999,
        "mondensity" : 2
    },{
        "type" : "overmap_terrain",
        "id" : "necropolis_d_25",
        "name" : "Vault - Living Bays",
        "sym" : 104,
        "color" : "yellow",
        "see_cost" : 999,
        "mondensity" : 2
    },{
        "type" : "overmap_terrain",
        "id" : "necropolis_d_26",
        "name" : "Vault - Passage",
        "sym" : 4194414,
        "color" : "white",
        "see_cost" : 999,
        "mondensity" : 2
    },{
        "type" : "overmap_terrain",
        "id" : "necropolis_d_27",
        "name" : "Vault - Transition Bay",
        "sym" : 84,
        "color" : "yellow",
        "see_cost" : 999,
        "mondensity" : 2
    },{
        "type" : "overmap_terrain",
        "id" : "necropolis_d_28",
        "name" : "Vault - Living Bays",
        "sym" : 104,
        "color" : "yellow",
        "see_cost" : 999,
        "mondensity" : 2
    },{
        "type" : "overmap_terrain",
        "id" : "necropolis_d_29",
        "name" : "Vault - Living Bays",
        "sym" : 104,
        "color" : "yellow",
        "see_cost" : 999,
        "mondensity" : 2
    },{
        "type" : "overmap_terrain",
        "id" : "necropolis_d_30",
        "name" : "Vault - Housing",
        "sym" : 104,
        "color" : "yellow",
        "see_cost" : 999,
        "mondensity" : 2
    },{
        "type" : "overmap_terrain",
        "id" : "necropolis_d_31",
        "name" : "Vault - Housing",
        "sym" : 104,
        "color" : "yellow",
        "see_cost" : 999,
        "mondensity" : 2
    },{
        "type" : "overmap_terrain",
        "id" : "necropolis_d_32",
        "name" : "Vault - Housing",
        "sym" : 104,
        "color" : "yellow",
        "see_cost" : 999,
        "mondensity" : 2
    },{
        "type" : "overmap_terrain",
        "id" : "necropolis_d_33",
        "name" : "Vault - Housing",
        "sym" : 104,
        "color" : "yellow",
        "see_cost" : 999,
        "mondensity" : 2
    },{
        "type" : "overmap_terrain",
        "id" : "necropolis_d_34",
        "name" : "Vault - Housing",
        "sym" : 104,
        "color" : "yellow",
        "see_cost" : 999,
        "mondensity" : 2
    },{
        "type" : "overmap_terrain",
        "id" : "necropolis_d_35",
        "name" : "Vault - Housing",
        "sym" : 104,
        "color" : "yellow",
        "see_cost" : 999,
        "mondensity" : 2
    },{
        "type" : "overmap_terrain",
        "id" : "necropolis_d_36",
        "name" : "Vault - Transition Bay",
        "sym" : 84,
        "color" : "yellow",
        "see_cost" : 999,
        "mondensity" : 2
    },{
        "type" : "overmap_terrain",
        "id" : "necropolis_d_37",
        "name" : "solid rock",
        "sym" : 37,
        "color" : "dark_gray",
        "see_cost" : 999,
        "mondensity" : 2
    },{
        "type" : "overmap_terrain",
        "id" : "necropolis_d_38",
        "name" : "Vault - Maintenance Bay",
        "sym" : 77,
        "color" : "yellow",
        "see_cost" : 999,
        "mondensity" : 2
    },{
        "type" : "overmap_terrain",
        "id" : "necropolis_d_39",
        "name" : "Vault - Maintenance Bay",
        "sym" : 77,
        "color" : "yellow",
        "see_cost" : 999,
        "mondensity" : 2
    },{
        "type" : "overmap_terrain",
        "id" : "necropolis_d_40",
        "name" : "Vault - Passage",
        "sym" : 4194414,
        "color" : "white",
        "see_cost" : 999,
        "mondensity" : 2
    },{
        "type" : "overmap_terrain",
        "id" : "necropolis_d_41",
        "name" : "Vault - Quartermasters",
        "sym" : 81,
        "color" : "yellow",
        "see_cost" : 999,
        "mondensity" : 2
    },{
        "type" : "overmap_terrain",
        "id" : "necropolis_d_42",
        "name" : "Vault - Housing",
        "sym" : 104,
        "color" : "yellow",
        "see_cost" : 999,
        "mondensity" : 2
    },{
        "type" : "overmap_terrain",
        "id" : "necropolis_d_43",
        "name" : "Vault - Housing",
        "sym" : 104,
        "color" : "yellow",
        "see_cost" : 999,
        "mondensity" : 2
    },{
        "type" : "overmap_terrain",
        "id" : "necropolis_d_44",
        "name" : "Vault - Housing",
        "sym" : 104,
        "color" : "yellow",
        "see_cost" : 999,
        "mondensity" : 2
    },{
        "type" : "overmap_terrain",
        "id" : "necropolis_d_45",
        "name" : "Vault - Passage",
        "sym" : 4194414,
        "color" : "white",
        "see_cost" : 999,
        "mondensity" : 2
    },{
        "type" : "overmap_terrain",
        "id" : "necropolis_d_46",
        "name" : "Vault - Living Bays",
        "sym" : 104,
        "color" : "yellow",
        "see_cost" : 999,
        "mondensity" : 2
    },{
        "type" : "overmap_terrain",
        "id" : "necropolis_d_47",
        "name" : "Vault - Passage",
        "sym" : 4194414,
        "color" : "white",
        "see_cost" : 999,
        "mondensity" : 2
    },{
        "type" : "overmap_terrain",
        "id" : "necropolis_d_48",
        "name" : "Vault - Housing",
        "sym" : 104,
        "color" : "yellow",
        "see_cost" : 999,
        "mondensity" : 2
    },{
        "type" : "overmap_terrain",
        "id" : "necropolis_d_49",
        "name" : "Vault - Housing",
        "sym" : 104,
        "color" : "yellow",
        "see_cost" : 999,
        "mondensity" : 2
    },{
        "type" : "overmap_terrain",
        "id" : "necropolis_d_50",
        "name" : "Vault - Housing",
        "sym" : 104,
        "color" : "yellow",
        "see_cost" : 999,
        "mondensity" : 2
    },{
        "type" : "overmap_terrain",
        "id" : "necropolis_d_51",
        "name" : "Vault - Passage",
        "sym" : 4194414,
        "color" : "white",
        "see_cost" : 999,
        "mondensity" : 2
    },{
        "type" : "overmap_terrain",
        "id" : "necropolis_d_52",
        "name" : "Vault - Kitchen",
        "sym" : 75,
        "color" : "yellow",
        "see_cost" : 999,
        "mondensity" : 2
    },{
        "type" : "overmap_terrain",
        "id" : "necropolis_d_53",
        "name" : "Vault - Passage",
        "sym" : 4194414,
        "color" : "white",
        "see_cost" : 999,
        "mondensity" : 2
    },{
        "type" : "overmap_terrain",
        "id" : "necropolis_d_54",
        "name" : "Vault - Slum Housing",
        "sym" : 104,
        "color" : "yellow",
        "see_cost" : 999,
        "mondensity" : 2
    },{
        "type" : "overmap_terrain",
        "id" : "necropolis_d_55",
        "name" : "Vault - Living Bays",
        "sym" : 104,
        "color" : "yellow",
        "see_cost" : 999,
        "mondensity" : 2
    },{
        "type" : "overmap_terrain",
        "id" : "necropolis_d_56",
        "name" : "Vault - Living Bays",
        "sym" : 104,
        "color" : "yellow",
        "see_cost" : 999,
        "mondensity" : 2
    },{
        "type" : "overmap_terrain",
        "id" : "necropolis_d_57",
        "name" : "Vault - Housing",
        "sym" : 104,
        "color" : "yellow",
        "see_cost" : 999,
        "mondensity" : 2
    },{
        "type" : "overmap_terrain",
        "id" : "necropolis_d_58",
        "name" : "Vault - Housing",
        "sym" : 104,
        "color" : "yellow",
        "see_cost" : 999,
        "mondensity" : 2
    },{
        "type" : "overmap_terrain",
        "id" : "necropolis_d_59",
        "name" : "Vault - Housing",
        "sym" : 104,
        "color" : "yellow",
        "see_cost" : 999,
        "mondensity" : 2
    },{
        "type" : "overmap_terrain",
        "id" : "necropolis_d_60",
        "name" : "Vault - Passage",
        "sym" : 4194414,
        "color" : "white",
        "see_cost" : 999,
        "mondensity" : 2
    },{
        "type" : "overmap_terrain",
        "id" : "necropolis_d_61",
        "name" : "Vault - Conference Room",
        "sym" : 67,
        "color" : "yellow",
        "see_cost" : 999,
        "mondensity" : 2
    },{
        "type" : "overmap_terrain",
        "id" : "necropolis_d_62",
        "name" : "Vault - Passage",
        "sym" : 4194414,
        "color" : "white",
        "see_cost" : 999,
        "mondensity" : 2
    },{
        "type" : "overmap_terrain",
        "id" : "necropolis_d_63",
        "name" : "Vault - Slum Housing",
        "sym" : 104,
        "color" : "yellow",
        "see_cost" : 999,
        "mondensity" : 2
    },{
        "type" : "overmap_terrain",
        "id" : "necropolis_d_64",
        "name" : "Vault - Living Bays",
        "sym" : 104,
        "color" : "yellow",
        "see_cost" : 999,
        "mondensity" : 2
    },{
        "type" : "overmap_terrain",
        "id" : "necropolis_d_65",
        "name" : "Vault - Living Bays",
        "sym" : 104,
        "color" : "yellow",
        "see_cost" : 999,
        "mondensity" : 2
    },{
        "type" : "overmap_terrain",
        "id" : "necropolis_d_66",
        "name" : "Vault - Housing",
        "sym" : 104,
        "color" : "yellow",
        "see_cost" : 999,
        "mondensity" : 2
    },{
        "type" : "overmap_terrain",
        "id" : "necropolis_d_67",
        "name" : "Vault - Housing",
        "sym" : 104,
        "color" : "yellow",
        "see_cost" : 999,
        "mondensity" : 2
    },{
        "type" : "overmap_terrain",
        "id" : "necropolis_d_68",
        "name" : "Vault - Housing",
        "sym" : 104,
        "color" : "yellow",
        "see_cost" : 999,
        "mondensity" : 2
    },{
        "type" : "overmap_terrain",
        "id" : "necropolis_d_69",
        "name" : "Vault - Passage",
        "sym" : 4194414,
        "color" : "white",
        "see_cost" : 999,
        "mondensity" : 2
    },{
        "type" : "overmap_terrain",
        "id" : "necropolis_d_70",
        "name" : "Vault - Passage",
        "sym" : 4194414,
        "color" : "white",
        "see_cost" : 999,
        "mondensity" : 2
    },{
        "type" : "overmap_terrain",
        "id" : "necropolis_d_71",
        "name" : "Vault - Passage",
        "sym" : 4194414,
        "color" : "white",
        "see_cost" : 999,
        "mondensity" : 2
    },{
        "type" : "overmap_terrain",
        "id" : "necropolis_d_72",
        "name" : "Vault - Passage",
        "sym" : 4194414,
        "color" : "white",
        "see_cost" : 999,
        "mondensity" : 2
    },{
        "type" : "overmap_terrain",
        "id" : "necropolis_d_73",
        "name" : "solid rock",
        "sym" : 37,
        "color" : "dark_gray",
        "see_cost" : 999,
        "mondensity" : 2
    },{
        "type" : "overmap_terrain",
        "id" : "necropolis_d_74",
        "name" : "Vault - Passage",
        "sym" : 4194414,
        "color" : "white",
        "see_cost" : 999,
        "mondensity" : 2
    },{
        "type" : "overmap_terrain",
        "id" : "necropolis_d_75",
        "name" : "Vault - Library",
        "sym" : 76,
        "color" : "yellow",
        "see_cost" : 999,
        "mondensity" : 2
    },{
        "type" : "overmap_terrain",
        "id" : "necropolis_d_76",
        "name" : "Vault - Passage",
        "sym" : 4194414,
        "color" : "white",
        "see_cost" : 999,
        "mondensity" : 2
    },{
        "type" : "overmap_terrain",
        "id" : "necropolis_d_77",
        "name" : "Vault - Light Industry",
        "sym" : 73,
        "color" : "yellow",
        "see_cost" : 999,
        "mondensity" : 2
    },{
        "type" : "overmap_terrain",
        "id" : "necropolis_d_78",
        "name" : "Vault - Light Industry",
        "sym" : 73,
        "color" : "yellow",
        "see_cost" : 999,
        "mondensity" : 2
    },{
        "type" : "overmap_terrain",
        "id" : "necropolis_d_79",
        "name" : "Vault - Passage",
        "sym" : 4194414,
        "color" : "white",
        "see_cost" : 999,
        "mondensity" : 2
    },{
        "type" : "overmap_terrain",
        "id" : "necropolis_d_80",
        "name" : "Vault - Gym",
        "sym" : 71,
        "color" : "yellow",
        "see_cost" : 999,
        "mondensity" : 2
    },{
        "type" : "overmap_terrain",
        "id" : "necropolis_d_81",
        "name" : "Vault - Passage",
        "sym" : 4194414,
        "color" : "white",
        "see_cost" : 999,
        "mondensity" : 2
    },{
        "type" : "overmap_terrain",
        "id" : "evac_center_1",
        "name" : "road",
        "sym" : 4194412,
        "color" : "dark_gray",
        "see_cost" : 5,
        "mondensity" : 2
    },{
        "type" : "overmap_terrain",
        "id" : "evac_center_2",
        "name" : "road",
        "sym" : 4194417,
        "color" : "dark_gray",
        "see_cost" : 5,
        "mondensity" : 2
    },{
        "type" : "overmap_terrain",
        "id" : "evac_center_3",
        "name" : "road",
        "sym" : 4194417,
        "color" : "dark_gray",
        "see_cost" : 5,
        "mondensity" : 2
    },{
        "type" : "overmap_terrain",
        "id" : "evac_center_4",
        "name" : "road",
        "sym" : 4194417,
        "color" : "dark_gray",
        "see_cost" : 5,
        "mondensity" : 2
    },{
        "type" : "overmap_terrain",
        "id" : "evac_center_5",
        "name" : "road",
        "sym" : 4194411,
        "color" : "dark_gray",
        "see_cost" : 5,
        "mondensity" : 2
    },{
        "type" : "overmap_terrain",
        "id" : "evac_center_6",
        "name" : "road",
        "sym" : 4194424,
        "color" : "dark_gray",
        "see_cost" : 5,
        "mondensity" : 2
    },{
        "type" : "overmap_terrain",
        "id" : "evac_center_7",
        "name" : "refugee center",
        "sym" : 4194414,
        "color" : "white",
        "see_cost" : 5,
        "mondensity" : 2
    },{
        "type" : "overmap_terrain",
        "id" : "evac_center_8",
        "name" : "refugee center",
        "sym" : 4194414,
        "color" : "white",
        "see_cost" : 5,
        "mondensity" : 2
    },{
        "type" : "overmap_terrain",
        "id" : "evac_center_9",
        "name" : "refugee center",
        "sym" : 4194414,
        "color" : "white",
        "see_cost" : 5,
        "mondensity" : 2
    },{
        "type" : "overmap_terrain",
        "id" : "evac_center_10",
        "name" : "road",
        "sym" : 4194424,
        "color" : "dark_gray",
        "see_cost" : 5,
        "mondensity" : 2
    },{
        "type" : "overmap_terrain",
        "id" : "evac_center_11",
        "name" : "road",
        "sym" : 4194424,
        "color" : "dark_gray",
        "see_cost" : 5,
        "mondensity" : 2
    },{
        "type" : "overmap_terrain",
        "id" : "evac_center_12",
        "name" : "refugee center",
        "sym" : 4194414,
        "color" : "white",
        "see_cost" : 5,
        "mondensity" : 2
    },{
        "type" : "overmap_terrain",
        "id" : "evac_center_13",
        "name" : "refugee center",
        "sym" : 4194414,
        "color" : "white",
        "see_cost" : 5,
        "mondensity" : 2
    },{
        "type" : "overmap_terrain",
        "id" : "evac_center_14",
        "name" : "refugee center",
        "sym" : 4194414,
        "color" : "white",
        "see_cost" : 5,
        "mondensity" : 2
    },{
        "type" : "overmap_terrain",
        "id" : "evac_center_15",
        "name" : "road",
        "sym" : 4194424,
        "color" : "dark_gray",
        "extras" : "build",
        "see_cost" : 5,
        "mondensity" : 2
    },{
        "type" : "overmap_terrain",
        "id" : "evac_center_16",
        "name" : "road",
        "sym" : 4194424,
        "color" : "dark_gray",
        "see_cost" : 5,
        "mondensity" : 2
    },{
        "type" : "overmap_terrain",
        "id" : "evac_center_17",
        "name" : "refugee center",
        "sym" : 4194414,
        "color" : "white",
        "see_cost" : 5,
        "mondensity" : 2
    },{
        "type" : "overmap_terrain",
        "id" : "evac_center_18",
        "name" : "refugee center",
        "sym" : 4194414,
        "color" : "white",
        "see_cost" : 5,
        "mondensity" : 2
    },{
        "type" : "overmap_terrain",
        "id" : "evac_center_19",
        "name" : "refugee center",
        "sym" : 4194414,
        "color" : "white",
        "see_cost" : 5,
        "mondensity" : 2
    },{
        "type" : "overmap_terrain",
        "id" : "evac_center_20",
        "name" : "road",
        "sym" : 4194424,
        "color" : "dark_gray",
        "see_cost" : 5,
        "mondensity" : 2
    },{
        "type" : "overmap_terrain",
        "id" : "evac_center_21",
        "name" : "road",
        "sym" : 4194413,
        "color" : "dark_gray",
        "see_cost" : 5,
        "mondensity" : 2
    },{
        "type" : "overmap_terrain",
        "id" : "evac_center_22",
        "name" : "road",
        "sym" : 4194417,
        "color" : "dark_gray",
        "see_cost" : 5,
        "mondensity" : 2
    },{
        "type" : "overmap_terrain",
        "id" : "evac_center_23",
        "name" : "road",
        "sym" : 4194423,
        "color" : "dark_gray",
        "see_cost" : 5,
        "mondensity" : 2
    },{
        "type" : "overmap_terrain",
        "id" : "evac_center_24",
        "name" : "road",
        "sym" : 4194417,
        "color" : "dark_gray",
        "see_cost" : 5,
        "mondensity" : 2
    },{
        "type" : "overmap_terrain",
        "id" : "evac_center_25",
        "name" : "road",
        "sym" : 4194410,
        "color" : "dark_gray",
        "see_cost" : 5,
        "mondensity" : 2
    },{
        "type" : "overmap_terrain",
        "id" : "bandit_cabin",
        "name" : "forest",
        "sym" : 70,
        "color" : "green",
        "see_cost" : 5,
        "extras" : "field",
        "flags" : [ "NO_ROTATE" ]
    },{
        "type" : "overmap_terrain",
        "id" : "bandit_camp_1",
        "name" : "forest",
        "sym" : 70,
        "color" : "green",
        "see_cost" : 5,
        "extras" : "field",
        "flags" : [ "NO_ROTATE" ]
    },{
        "type" : "overmap_terrain",
        "id" : "bandit_camp_2",
        "name" : "forest",
        "sym" : 70,
        "color" : "green",
        "see_cost" : 5,
        "extras" : "field",
        "flags" : [ "NO_ROTATE" ]
    },{
        "type" : "overmap_terrain",
        "id" : "bandit_camp_3",
        "name" : "forest",
        "sym" : 70,
        "color" : "green",
        "see_cost" : 5,
        "extras" : "field",
        "flags" : [ "NO_ROTATE" ]
    },{
        "type" : "overmap_terrain",
        "id" : "bandit_camp_4",
        "name" : "forest",
        "sym" : 70,
        "color" : "green",
        "see_cost" : 5,
        "extras" : "field",
        "flags" : [ "NO_ROTATE" ]
    },{
        "type" : "overmap_terrain",
        "id" : "sai",
        "name" : "serving area interface",
        "sym" : 48,
        "color" : "i_magenta",
        "see_cost" : 5,
        "flags" : [ "NO_ROTATE" ]
    },{
        "type" : "overmap_terrain",
        "id" : "pwr_sub_s",
        "name" : "small power substation",
        "sym" : 72,
        "color" : "light_cyan",
        "see_cost" : 5,
        "extras" : "field",
        "flags" : [ "NO_ROTATE" ]
    },{
        "type" : "overmap_terrain",
        "id" : "pwr_large_entrance",
        "name" : "large power substation",
        "sym" : 72,
        "color" : "cyan",
        "see_cost" : 5,
        "extras" : "field",
        "flags" : [ "NO_ROTATE" ]
    },{
        "type" : "overmap_terrain",
        "id" : "pwr_large_2",
        "name" : "large power substation",
        "sym" : 72,
        "color" : "cyan",
        "see_cost" : 5,
        "extras" : "field",
        "flags" : [ "NO_ROTATE" ]
    },{
        "type" : "overmap_terrain",
        "id" : "pwr_large_3",
        "name" : "large power substation",
        "sym" : 72,
        "color" : "cyan",
        "see_cost" : 5,
        "extras" : "field",
        "flags" : [ "NO_ROTATE" ]
    },{
        "type" : "overmap_terrain",
        "id" : "pwr_large_4",
        "name" : "large power substation",
        "sym" : 72,
        "color" : "cyan",
        "see_cost" : 5,
        "extras" : "field",
        "flags" : [ "NO_ROTATE" ]
    },{
        "type" : "overmap_terrain",
        "id" : "warehouse",
        "name" : "small warehouse",
        "sym" : 119,
        "color" : "light_blue",
        "see_cost" : 5,
        "mondensity" : 2,
        "flags" : [ "SIDEWALK" ]
    },
    {
        "type" : "overmap_terrain",
        "id" : "hdwr_large_entrance",
        "name" : "home improvement superstore entrance",
        "sym" : 72,
        "color" : "light_green_yellow",
        "see_cost" : 5,
        "extras" : "field",
        "flags" : [ "NO_ROTATE" ]
    },{
        "type" : "overmap_terrain",
        "id" : "hdwr_large_SW",
        "name" : "home improvement superstore",
        "sym" : 72,
        "color" : "light_green_yellow",
        "see_cost" : 5,
        "extras" : "field",
        "flags" : [ "NO_ROTATE" ]
    },{
        "type" : "overmap_terrain",
        "id" : "hdwr_large_NW",
        "name" : "home improvement superstore",
        "sym" : 72,
        "color" : "light_green_yellow",
        "see_cost" : 5,
        "extras" : "field",
        "flags" : [ "NO_ROTATE" ]
    },{
        "type" : "overmap_terrain",
        "id" : "hdwr_large_NE",
        "name" : "home improvement superstore",
        "sym" : 72,
        "color" : "light_green_yellow",
        "see_cost" : 5,
        "extras" : "field",
        "flags" : [ "NO_ROTATE" ]
    },{
        "type" : "overmap_terrain",
        "id" : "hdwr_large_backroom",
        "name" : "home improvement superstore",
        "sym" : 72,
        "color" : "light_green_yellow",
        "see_cost" : 5,
        "extras" : "field",
        "flags" : [ "NO_ROTATE" ]
    },{
        "type" : "overmap_terrain",
        "id" : "hdwr_large_loadingbay",
        "name" : "home improvement superstore",
        "sym" : 72,
        "color" : "light_green_yellow",
        "see_cost" : 5,
        "extras" : "field",
        "flags" : [ "NO_ROTATE" ]
 },{
        "type" : "overmap_terrain",
        "id" : "ranch_camp_1",
        "name" : "field",
        "sym" : 4194412,
        "color" : "brown",
        "see_cost" : 2,
        "flags" : [ "NO_ROTATE" ]
    },{
        "type" : "overmap_terrain",
        "id" : "ranch_camp_2",
        "name" : "field",
        "sym" : 4194417,
        "color" : "brown",
        "see_cost" : 2,
        "flags" : [ "NO_ROTATE" ]
    },{
        "type" : "overmap_terrain",
        "id" : "ranch_camp_3",
        "name" : "field",
        "sym" : 4194417,
        "color" : "brown",
        "see_cost" : 2,
        "flags" : [ "NO_ROTATE" ]
    },{
        "type" : "overmap_terrain",
        "id" : "ranch_camp_4",
        "name" : "field",
        "sym" : 4194417,
        "color" : "brown",
        "see_cost" : 2,
        "flags" : [ "NO_ROTATE" ]
    },{
        "type" : "overmap_terrain",
        "id" : "ranch_camp_5",
        "name" : "field",
        "sym" : 4194417,
        "color" : "brown",
        "see_cost" : 2,
        "flags" : [ "NO_ROTATE" ]
    },{
        "type" : "overmap_terrain",
        "id" : "ranch_camp_6",
        "name" : "field",
        "sym" : 4194417,
        "color" : "brown",
        "see_cost" : 2,
        "flags" : [ "NO_ROTATE" ]
    },{
        "type" : "overmap_terrain",
        "id" : "ranch_camp_7",
        "name" : "field",
        "sym" : 4194417,
        "color" : "brown",
        "see_cost" : 2,
        "flags" : [ "NO_ROTATE" ]
    },{
        "type" : "overmap_terrain",
        "id" : "ranch_camp_8",
        "name" : "field",
        "sym" : 4194417,
        "color" : "brown",
        "see_cost" : 2,
        "flags" : [ "NO_ROTATE" ]
    },{
        "type" : "overmap_terrain",
        "id" : "ranch_camp_9",
        "name" : "field",
        "sym" : 4194411,
        "color" : "brown",
        "see_cost" : 2,
        "flags" : [ "NO_ROTATE" ]
    },{
        "type" : "overmap_terrain",
        "id" : "ranch_camp_10",
        "name" : "field",
        "sym" : 4194424,
        "color" : "brown",
        "see_cost" : 2,
        "flags" : [ "NO_ROTATE" ]
    },{
        "type" : "overmap_terrain",
        "id" : "ranch_camp_11",
        "name" : "field",
        "sym" : 46,
        "color" : "brown",
        "see_cost" : 2,
        "flags" : [ "NO_ROTATE" ]
    },{
        "type" : "overmap_terrain",
        "id" : "ranch_camp_12",
        "name" : "field",
        "sym" : 46,
        "color" : "brown",
        "see_cost" : 2,
        "flags" : [ "NO_ROTATE" ]
    },{
        "type" : "overmap_terrain",
        "id" : "ranch_camp_13",
        "name" : "field",
        "sym" : 46,
        "color" : "brown",
        "see_cost" : 2,
        "flags" : [ "NO_ROTATE" ]
    },{
        "type" : "overmap_terrain",
        "id" : "ranch_camp_14",
        "name" : "field",
        "sym" : 46,
        "color" : "brown",
        "see_cost" : 2,
        "flags" : [ "NO_ROTATE" ]
    },{
        "type" : "overmap_terrain",
        "id" : "ranch_camp_15",
        "name" : "field",
        "sym" : 46,
        "color" : "brown",
        "see_cost" : 2,
        "flags" : [ "NO_ROTATE" ]
    },{
        "type" : "overmap_terrain",
        "id" : "ranch_camp_16",
        "name" : "field",
        "sym" : 46,
        "color" : "brown",
        "see_cost" : 2,
        "flags" : [ "NO_ROTATE" ]
    },{
        "type" : "overmap_terrain",
        "id" : "ranch_camp_17",
        "name" : "pond",
        "sym" : 80,
        "color" : "blue",
        "see_cost" : 2,
        "flags" : [ "NO_ROTATE" ]
    },{
        "type" : "overmap_terrain",
        "id" : "ranch_camp_18",
        "name" : "field",
        "sym" : 4194424,
        "color" : "brown",
        "see_cost" : 2,
        "flags" : [ "NO_ROTATE" ]
    },{
        "type" : "overmap_terrain",
        "id" : "ranch_camp_19",
        "name" : "field",
        "sym" : 4194424,
        "color" : "brown",
        "see_cost" : 2,
        "flags" : [ "NO_ROTATE" ]
    },{
        "type" : "overmap_terrain",
        "id" : "ranch_camp_20",
        "name" : "field",
        "sym" : 46,
        "color" : "brown",
        "see_cost" : 2,
        "flags" : [ "NO_ROTATE" ]
    },{
        "type" : "overmap_terrain",
        "id" : "ranch_camp_21",
        "name" : "field",
        "sym" : 46,
        "color" : "brown",
        "see_cost" : 2,
        "flags" : [ "NO_ROTATE" ]
    },{
        "type" : "overmap_terrain",
        "id" : "ranch_camp_22",
        "name" : "field",
        "sym" : 46,
        "color" : "brown",
        "see_cost" : 2,
        "flags" : [ "NO_ROTATE" ]
    },{
        "type" : "overmap_terrain",
        "id" : "ranch_camp_23",
        "name" : "field",
        "sym" : 46,
        "color" : "brown",
        "see_cost" : 2,
        "flags" : [ "NO_ROTATE" ]
    },{
        "type" : "overmap_terrain",
        "id" : "ranch_camp_24",
        "name" : "field",
        "sym" : 46,
        "color" : "brown",
        "see_cost" : 2,
        "flags" : [ "NO_ROTATE" ]
    },{
        "type" : "overmap_terrain",
        "id" : "ranch_camp_25",
        "name" : "field",
        "sym" : 46,
        "color" : "brown",
        "see_cost" : 2,
        "flags" : [ "NO_ROTATE" ]
    },{
        "type" : "overmap_terrain",
        "id" : "ranch_camp_26",
        "name" : "field",
        "sym" : 46,
        "color" : "brown",
        "see_cost" : 2,
        "flags" : [ "NO_ROTATE" ]
    },{
        "type" : "overmap_terrain",
        "id" : "ranch_camp_27",
        "name" : "field",
        "sym" : 4194424,
        "color" : "brown",
        "see_cost" : 2,
        "flags" : [ "NO_ROTATE" ]
    },{
        "type" : "overmap_terrain",
        "id" : "ranch_camp_28",
        "name" : "field",
        "sym" : 4194424,
        "color" : "brown",
        "see_cost" : 2,
        "flags" : [ "NO_ROTATE" ]
    },{
        "type" : "overmap_terrain",
        "id" : "ranch_camp_29",
        "name" : "field",
        "sym" : 46,
        "color" : "brown",
        "see_cost" : 2,
        "flags" : [ "NO_ROTATE" ]
    },{
        "type" : "overmap_terrain",
        "id" : "ranch_camp_30",
        "name" : "field",
        "sym" : 46,
        "color" : "brown",
        "see_cost" : 2,
        "flags" : [ "NO_ROTATE" ]
    },{
        "type" : "overmap_terrain",
        "id" : "ranch_camp_31",
        "name" : "field",
        "sym" : 46,
        "color" : "brown",
        "see_cost" : 2,
        "flags" : [ "NO_ROTATE" ]
    },{
        "type" : "overmap_terrain",
        "id" : "ranch_camp_32",
        "name" : "field",
        "sym" : 46,
        "color" : "brown",
        "see_cost" : 2,
        "flags" : [ "NO_ROTATE" ]
    },{
        "type" : "overmap_terrain",
        "id" : "ranch_camp_33",
        "name" : "field",
        "sym" : 46,
        "color" : "brown",
        "see_cost" : 2,
        "flags" : [ "NO_ROTATE" ]
    },{
        "type" : "overmap_terrain",
        "id" : "ranch_camp_34",
        "name" : "field",
        "sym" : 46,
        "color" : "brown",
        "see_cost" : 2,
        "flags" : [ "NO_ROTATE" ]
    },{
        "type" : "overmap_terrain",
        "id" : "ranch_camp_35",
        "name" : "field",
        "sym" : 46,
        "color" : "brown",
        "see_cost" : 2,
        "flags" : [ "NO_ROTATE" ]
    },{
        "type" : "overmap_terrain",
        "id" : "ranch_camp_36",
        "name" : "field",
        "sym" : 4194424,
        "color" : "brown",
        "see_cost" : 2,
        "flags" : [ "NO_ROTATE" ]
    },{
        "type" : "overmap_terrain",
        "id" : "ranch_camp_37",
        "name" : "field",
        "sym" : 4194424,
        "color" : "brown",
        "see_cost" : 2,
        "flags" : [ "NO_ROTATE" ]
    },{
        "type" : "overmap_terrain",
        "id" : "ranch_camp_38",
        "name" : "field",
        "sym" : 46,
        "color" : "brown",
        "see_cost" : 2,
        "flags" : [ "NO_ROTATE" ]
    },{
        "type" : "overmap_terrain",
        "id" : "ranch_camp_39",
        "name" : "field",
        "sym" : 46,
        "color" : "brown",
        "see_cost" : 2,
        "flags" : [ "NO_ROTATE" ]
    },{
        "type" : "overmap_terrain",
        "id" : "ranch_camp_40",
        "name" : "field",
        "sym" : 46,
        "color" : "brown",
        "see_cost" : 2,
        "flags" : [ "NO_ROTATE" ]
    },{
        "type" : "overmap_terrain",
        "id" : "ranch_camp_41",
        "name" : "field",
        "sym" : 46,
        "color" : "brown",
        "see_cost" : 2,
        "flags" : [ "NO_ROTATE" ]
    },{
        "type" : "overmap_terrain",
        "id" : "ranch_camp_42",
        "name" : "field",
        "sym" : 46,
        "color" : "brown",
        "see_cost" : 2,
        "flags" : [ "NO_ROTATE" ]
    },{
        "type" : "overmap_terrain",
        "id" : "ranch_camp_43",
        "name" : "field",
        "sym" : 46,
        "color" : "brown",
        "see_cost" : 2,
        "flags" : [ "NO_ROTATE" ]
    },{
        "type" : "overmap_terrain",
        "id" : "ranch_camp_44",
        "name" : "field",
        "sym" : 46,
        "color" : "brown",
        "see_cost" : 2,
        "flags" : [ "NO_ROTATE" ]
    },{
        "type" : "overmap_terrain",
        "id" : "ranch_camp_45",
        "name" : "field",
        "sym" : 4194424,
        "color" : "brown",
        "see_cost" : 2,
        "flags" : [ "NO_ROTATE" ]
    },{
        "type" : "overmap_terrain",
        "id" : "ranch_camp_46",
        "name" : "field",
        "sym" : 4194424,
        "color" : "brown",
        "see_cost" : 2,
        "flags" : [ "NO_ROTATE" ]
    },{
        "type" : "overmap_terrain",
        "id" : "ranch_camp_47",
        "name" : "field",
        "sym" : 46,
        "color" : "brown",
        "see_cost" : 2,
        "flags" : [ "NO_ROTATE" ]
    },{
        "type" : "overmap_terrain",
        "id" : "ranch_camp_48",
        "name" : "field",
        "sym" : 46,
        "color" : "brown",
        "see_cost" : 2,
        "flags" : [ "NO_ROTATE" ]
    },{
        "type" : "overmap_terrain",
        "id" : "ranch_camp_49",
        "name" : "field",
        "sym" : 46,
        "color" : "brown",
        "see_cost" : 2,
        "flags" : [ "NO_ROTATE" ]
    },{
        "type" : "overmap_terrain",
        "id" : "ranch_camp_50",
        "name" : "field",
        "sym" : 46,
        "color" : "brown",
        "see_cost" : 2,
        "flags" : [ "NO_ROTATE" ]
    },{
        "type" : "overmap_terrain",
        "id" : "ranch_camp_51",
        "name" : "field",
        "sym" : 46,
        "color" : "brown",
        "see_cost" : 2,
        "flags" : [ "NO_ROTATE" ]
    },{
        "type" : "overmap_terrain",
        "id" : "ranch_camp_52",
        "name" : "field",
        "sym" : 46,
        "color" : "brown",
        "see_cost" : 2,
        "flags" : [ "NO_ROTATE" ]
    },{
        "type" : "overmap_terrain",
        "id" : "ranch_camp_53",
        "name" : "field",
        "sym" : 46,
        "color" : "brown",
        "see_cost" : 2,
        "flags" : [ "NO_ROTATE" ]
    },{
        "type" : "overmap_terrain",
        "id" : "ranch_camp_54",
        "name" : "field",
        "sym" : 4194424,
        "color" : "brown",
        "see_cost" : 2,
        "flags" : [ "NO_ROTATE" ]
    },{
        "type" : "overmap_terrain",
        "id" : "ranch_camp_55",
        "name" : "field",
        "sym" : 4194424,
        "color" : "brown",
        "see_cost" : 2,
        "flags" : [ "NO_ROTATE" ]
    },{
        "type" : "overmap_terrain",
        "id" : "ranch_camp_56",
        "name" : "field",
        "sym" : 46,
        "color" : "brown",
        "see_cost" : 2,
        "flags" : [ "NO_ROTATE" ]
    },{
        "type" : "overmap_terrain",
        "id" : "ranch_camp_57",
        "name" : "silo",
        "sym" : 35,
        "color" : "i_brown",
        "see_cost" : 2,
        "flags" : [ "NO_ROTATE" ]
    },{
        "type" : "overmap_terrain",
        "id" : "ranch_camp_58",
        "name" : "field",
        "sym" : 46,
        "color" : "brown",
        "see_cost" : 2,
        "flags" : [ "NO_ROTATE" ]
    },{
        "type" : "overmap_terrain",
        "id" : "ranch_camp_59",
        "name" : "field",
        "sym" : 46,
        "color" : "brown",
        "see_cost" : 2,
        "flags" : [ "NO_ROTATE" ]
    },{
        "type" : "overmap_terrain",
        "id" : "ranch_camp_60",
        "name" : "field",
        "sym" : 46,
        "color" : "brown",
        "see_cost" : 2,
        "flags" : [ "NO_ROTATE" ]
    },{
        "type" : "overmap_terrain",
        "id" : "ranch_camp_61",
        "name" : "field",
        "sym" : 46,
        "color" : "brown",
        "see_cost" : 2,
        "flags" : [ "NO_ROTATE" ]
    },{
        "type" : "overmap_terrain",
        "id" : "ranch_camp_62",
        "name" : "field",
        "sym" : 46,
        "color" : "brown",
        "see_cost" : 2,
        "flags" : [ "NO_ROTATE" ]
    },{
        "type" : "overmap_terrain",
        "id" : "ranch_camp_63",
        "name" : "field",
        "sym" : 4194424,
        "color" : "brown",
        "see_cost" : 2,
        "flags" : [ "NO_ROTATE" ]
    },{
        "type" : "overmap_terrain",
        "id" : "ranch_camp_64",
        "name" : "field",
        "sym" : 4194424,
        "color" : "brown",
        "see_cost" : 2,
        "flags" : [ "NO_ROTATE" ]
    },{
        "type" : "overmap_terrain",
        "id" : "ranch_camp_65",
        "name" : "field",
        "sym" : 46,
        "color" : "brown",
        "see_cost" : 2,
        "flags" : [ "NO_ROTATE" ]
    },{
        "type" : "overmap_terrain",
        "id" : "ranch_camp_66",
        "name" : "barn",
        "sym" : 35,
        "color" : "i_brown",
        "see_cost" : 2,
        "flags" : [ "NO_ROTATE" ]
    },{
        "type" : "overmap_terrain",
        "id" : "ranch_camp_67",
        "name" : "garage",
        "sym" : 79,
        "color" : "white",
        "see_cost" : 2,
        "flags" : [ "NO_ROTATE" ]
    },{
        "type" : "overmap_terrain",
        "id" : "ranch_camp_68",
        "name" : "ranch",
        "sym" : 118,
        "color" : "light_green",
        "see_cost" : 2,
        "flags" : [ "NO_ROTATE" ]
    },{
        "type" : "overmap_terrain",
        "id" : "ranch_camp_69",
        "name" : "field",
        "sym" : 4194411,
        "color" : "brown",
        "see_cost" : 2,
        "flags" : [ "NO_ROTATE" ]
    },{
        "type" : "overmap_terrain",
        "id" : "ranch_camp_70",
        "name" : "field",
        "sym" : 46,
        "color" : "brown",
        "see_cost" : 2,
        "flags" : [ "NO_ROTATE" ]
    },{
        "type" : "overmap_terrain",
        "id" : "ranch_camp_71",
        "name" : "field",
        "sym" : 46,
        "color" : "brown",
        "see_cost" : 2,
        "flags" : [ "NO_ROTATE" ]
    },{
        "type" : "overmap_terrain",
        "id" : "ranch_camp_72",
        "name" : "field",
        "sym" : 4194424,
        "color" : "brown",
        "see_cost" : 2,
        "flags" : [ "NO_ROTATE" ]
    },{
        "type" : "overmap_terrain",
        "id" : "ranch_camp_73",
        "name" : "field",
        "sym" : 4194413,
        "color" : "brown",
        "see_cost" : 2,
        "flags" : [ "NO_ROTATE" ]
    },{
        "type" : "overmap_terrain",
        "id" : "ranch_camp_74",
        "name" : "field",
        "sym" : 4194417,
        "color" : "brown",
        "see_cost" : 2,
        "flags" : [ "NO_ROTATE" ]
    },{
        "type" : "overmap_terrain",
        "id" : "ranch_camp_75",
        "name" : "field",
        "sym" : 4194410,
        "color" : "brown",
        "see_cost" : 2,
        "flags" : [ "NO_ROTATE" ]
    },{
        "type" : "overmap_terrain",
        "id" : "ranch_camp_76",
        "name" : "lot",
        "sym" : 79,
        "color" : "dark_gray",
        "see_cost" : 2,
        "flags" : [ "NO_ROTATE" ]
    },{
        "type" : "overmap_terrain",
        "id" : "ranch_camp_77",
        "name" : "road",
        "sym" : 4194424,
        "color" : "dark_gray",
        "see_cost" : 2,
        "extras" : "road",
        "flags" : [ "NO_ROTATE" ]
    },{
        "type" : "overmap_terrain",
        "id" : "ranch_camp_78",
        "name" : "field",
        "sym" : 4194413,
        "color" : "brown",
        "see_cost" : 2,
        "flags" : [ "NO_ROTATE" ]
    },{
        "type" : "overmap_terrain",
        "id" : "ranch_camp_79",
        "name" : "field",
        "sym" : 4194417,
        "color" : "brown",
        "see_cost" : 2,
        "flags" : [ "NO_ROTATE" ]
    },{
        "type" : "overmap_terrain",
        "id" : "ranch_camp_80",
        "name" : "field",
        "sym" : 4194417,
        "color" : "brown",
        "see_cost" : 2,
        "flags" : [ "NO_ROTATE" ]
    },{
        "type" : "overmap_terrain",
        "id" : "ranch_camp_81",
        "name" : "field",
        "sym" : 4194410,
        "color" : "brown",
        "see_cost" : 2,
        "flags" : [ "NO_ROTATE" ]
    },{
        "type" : "overmap_terrain",
        "id" : "looted_building",
        "name" : "looted building",
        "sym" : 35,
        "color" : "light_gray",
        "see_cost" : 2
    },{
        "type" : "overmap_terrain",
        "id" : "debug_ramps",
        "name" : "ramp testing area",
        "sym" : 37,
        "color" : "white",
        "flags" : [ "NO_ROTATE" ]
    },{
        "type" : "overmap_terrain",
        "id" : "football_field_a1",
        "name" : "football field",
        "sym" : 79,
        "color" : "light_green",
        "see_cost" : 5,
        "mondensity" : 2,
        "flags" : [ "SIDEWALK" ]
    },{
        "type" : "overmap_terrain",
        "id" : "football_field_a2",
        "name" : "football field",
        "sym" : 79,
        "color" : "light_green",
        "see_cost" : 5,
        "mondensity" : 2,
        "flags" : [ "SIDEWALK" ]
    },{
        "type" : "overmap_terrain",
        "id" : "football_field_a3",
        "name" : "football field",
        "sym" : 79,
        "color" : "light_green",
        "see_cost" : 5,
        "mondensity" : 2,
        "flags" : [ "SIDEWALK" ]
    },{
        "type" : "overmap_terrain",
        "id" : "football_field_a4",
        "name" : "football field",
        "sym" : 79,
        "color" : "light_green",
        "see_cost" : 5,
        "mondensity" : 2,
        "flags" : [ "SIDEWALK" ]
    },{
        "type" : "overmap_terrain",
        "id" : "football_field_a5",
        "name" : "football field",
        "sym" : 79,
        "color" : "light_green",
        "see_cost" : 5,
        "mondensity" : 2,
        "flags" : [ "SIDEWALK" ]
    },{
        "type" : "overmap_terrain",
        "id" : "football_field_b1",
        "name" : "football field",
        "sym" : 79,
        "color" : "light_green",
        "see_cost" : 5,
        "mondensity" : 2,
        "flags" : [ "SIDEWALK" ]
    },{
        "type" : "overmap_terrain",
        "id" : "football_field_b2",
        "name" : "football field",
        "sym" : 79,
        "color" : "light_green",
        "see_cost" : 5,
        "mondensity" : 2,
        "flags" : [ "SIDEWALK" ]
    },{
        "type" : "overmap_terrain",
        "id" : "football_field_b3",
        "name" : "football field",
        "sym" : 79,
        "color" : "light_green",
        "see_cost" : 5,
        "mondensity" : 2,
        "flags" : [ "SIDEWALK" ]
    },{
        "type" : "overmap_terrain",
        "id" : "football_field_b4",
        "name" : "football field",
        "sym" : 79,
        "color" : "light_green",
        "see_cost" : 5,
        "mondensity" : 2,
        "flags" : [ "SIDEWALK" ]
    },{
        "type" : "overmap_terrain",
        "id" : "football_field_b5",
        "name" : "football field",
        "sym" : 79,
        "color" : "light_green",
        "see_cost" : 5,
        "mondensity" : 2,
        "flags" : [ "SIDEWALK" ]
    },{
        "type" : "overmap_terrain",
        "id" : "football_field_c1",
        "name" : "football field",
        "sym" : 79,
        "color" : "light_green",
        "see_cost" : 5,
        "mondensity" : 2,
        "flags" : [ "SIDEWALK" ]
    },{
        "type" : "overmap_terrain",
        "id" : "football_field_c2",
        "name" : "football field",
        "sym" : 79,
        "color" : "light_green",
        "see_cost" : 5,
        "mondensity" : 2,
        "flags" : [ "SIDEWALK" ]
    },{
        "type" : "overmap_terrain",
        "id" : "football_field_c3",
        "name" : "football field",
        "sym" : 79,
        "color" : "light_green",
        "see_cost" : 5,
        "mondensity" : 2,
        "flags" : [ "SIDEWALK" ]
    },{
        "type" : "overmap_terrain",
        "id" : "football_field_c4",
        "name" : "football field",
        "sym" : 79,
        "color" : "light_green",
        "see_cost" : 5,
        "mondensity" : 2,
        "flags" : [ "SIDEWALK" ]
    },{
        "type" : "overmap_terrain",
        "id" : "football_field_c5",
        "name" : "football field",
        "sym" : 79,
        "color" : "light_green",
        "see_cost" : 5,
        "mondensity" : 2,
        "flags" : [ "SIDEWALK" ]
    },{
        "type" : "overmap_terrain",
        "id" : "campsite",
        "name" : "campsite",
        "sym" : 43,
        "color" : "green",
        "see_cost" : 5,
        "extras" : "field",
        "spawns" : { "group": "GROUP_FOREST", "population": [0, 1], "chance": 80 },
        "flags" : [ "NO_ROTATE" ]
    },{
        "type" : "overmap_terrain",
        "id" : "campsite_a",
        "name" : "campsites",
        "sym" : 43,
        "color" : "green",
        "see_cost" : 5,
        "extras" : "field",
        "spawns" : { "group": "GROUP_FOREST", "population": [0, 1], "chance": 80 },
        "flags" : [ "NO_ROTATE" ]
    },{
        "type" : "overmap_terrain",
        "id" : "campsite_cabin_incomplete",
        "name" : "incomplete cabin",
        "sym" : 43,
        "color" : "light_green",
        "see_cost" : 5,
        "extras" : "field",
        "spawns" : { "group": "GROUP_FOREST", "population": [0, 1], "chance": 80 },
        "flags" : [ "NO_ROTATE" ]
    },{
        "type" : "overmap_terrain",
        "id" : "campsite_field_biker",
        "name" : "field campsite",
        "sym" : 43,
        "color" : "light_green",
        "see_cost" : 5,
        "extras" : "field",
        "spawns" : { "group": "GROUP_FOREST", "population": [0, 1], "chance": 80 },
        "flags" : [ "NO_ROTATE" ]
    },{
        "type" : "overmap_terrain",
        "id" : "campsite_field_biker_destroyed",
        "name" : "field campsite",
        "sym" : 43,
        "color" : "light_green",
        "see_cost" : 5,
        "extras" : "field",
        "spawns" : { "group": "GROUP_FOREST", "population": [0, 1], "chance": 80 },
        "flags" : [ "NO_ROTATE" ]
    },{
        "type" : "overmap_terrain",
        "id" : "roadstop",
        "name" : "roadstop",
        "sym" : 94,
        "color" : "light_blue",
        "mondensity" : 2,
        "flags" : [ "SIDEWALK" ]
    },{
        "type" : "overmap_terrain",
        "id" : "roadstop_a",
        "name" : "public washroom",
        "sym" : 94,
        "color" : "light_blue",
        "mondensity" : 2,
        "flags" : [ "SIDEWALK" ]
    },{
        "type" : "overmap_terrain",
        "id" : "roadstop_b",
        "name" : "roadside foodcart",
        "sym" : 94,
        "color" : "magenta",
        "mondensity" : 2,
        "flags" : [ "SIDEWALK" ]
    },{
        "type" : "overmap_terrain",
        "id" : "pump_station_1",
        "name" : "pump station",
        "sym" : 80,
        "color" : "red",
        "see_cost" : 5,
        "mondensity" : 2,
        "flags" : [ "KNOWN_DOWN", "SIDEWALK" ]
    },{
        "type" : "overmap_terrain",
        "id" : "pump_station_2",
        "name" : "pump station",
        "sym" : 80,
        "color" : "red",
        "see_cost" : 5,
        "mondensity" : 2,
        "flags" : [ "KNOWN_DOWN" ]
    },{
        "type" : "overmap_terrain",
        "id" : "pump_station_3",
        "name" : "sewer",
        "sym" : 4194414,
        "color" : "green",
        "see_cost" : 999,
        "mondensity" : 2
    },{
        "type" : "overmap_terrain",
        "id" : "pump_station_4",
        "name" : "sewer",
        "sym" : 4194414,
        "color" : "green",
        "see_cost" : 999,
        "mondensity" : 2
    },{
        "type" : "overmap_terrain",
        "id" : "pump_station_5",
        "name" : "sewer",
        "sym" : 4194414,
        "color" : "green",
        "see_cost" : 999,
        "mondensity" : 2
    },{
        "type" : "overmap_terrain",
        "id" : "garage_gas_1",
        "name" : "gas station",
        "copy-from" : "generic_necropolis_surface_building",
        "color" : "light_blue"
    },{
        "type" : "overmap_terrain",
        "id" : "garage_gas_2",
        "name" : "garage",
        "sym" : 79,
        "color" : "white",
        "see_cost" : 5,
        "mondensity" : 2,
        "flags" : [ "SIDEWALK" ]
    },{
        "type" : "overmap_terrain",
        "id" : "garage_gas_3",
        "name" : "garage",
        "sym" : 79,
        "color" : "white",
        "see_cost" : 5,
        "mondensity" : 2,
        "flags" : [ "SIDEWALK" ]
    },{
        "type" : "overmap_terrain",
        "id" : "cemetery_4square_00",
        "name" : "religious cemetery",
        "sym" : 110,
        "color" : "white",
        "see_cost" : 5,
        "extras" : "field",
        "mondensity" : 2,
        "flags" : [ "NO_ROTATE" ]
    },{
        "type" : "overmap_terrain",
        "id" : "cemetery_4square_10",
        "name" : "religious cemetery",
        "sym" : 110,
        "color" : "white",
        "see_cost" : 5,
        "extras" : "field",
        "mondensity" : 2,
        "flags" : [ "NO_ROTATE" ]
    },{
        "type" : "overmap_terrain",
        "id" : "cemetery_4square_01",
        "name" : "religious cemetery",
        "sym" : 110,
        "color" : "white",
        "see_cost" : 5,
        "extras" : "field",
        "mondensity" : 2,
        "flags" : [ "NO_ROTATE" ]
    },{
        "type" : "overmap_terrain",
        "id" : "cemetery_4square_11",
        "name" : "religious cemetery",
        "sym" : 110,
        "color" : "white",
        "see_cost" : 5,
        "extras" : "field",
        "mondensity" : 2,
        "flags" : [ "NO_ROTATE" ]
    },{
        "type" : "overmap_terrain",
        "id" : "4way_road",
        "name" : "road",
        "sym" : 43,
        "color" : "light_gray",
        "see_cost" : 5,
        "extras" : "forest",
        "mondensity" : 2,
        "flags" : [ "NO_ROTATE" ]
    },{
        "type" : "overmap_terrain",
        "id" : "pond_field",
        "name" : "pond",
        "sym" : 46,
        "color" : "blue",
        "see_cost" : 5,
        "mondensity" : 2,
        "flags" : [ "NO_ROTATE" ]
    },{
        "type" : "overmap_terrain",
        "id" : "pond_forest",
        "name" : "basin",
        "sym" : 70,
        "color" : "blue",
        "see_cost" : 5,
        "mondensity" : 2,
        "flags" : [ "NO_ROTATE" ]
  },{
        "type" : "overmap_terrain",
        "id" : "pond_swamp",
        "name" : "bog",
        "sym" : 70,
        "color" : "blue",
        "see_cost" : 5,
        "mondensity" : 2,
        "flags" : [ "NO_ROTATE" ]
  },{
        "type" : "overmap_terrain",
        "id" : "hunter_shack",
        "name" : "swamp shack",
        "sym" : 70,
        "color" : "cyan",
        "see_cost" : 5,
        "extras" : "field",
        "flags" : [ "NO_ROTATE" ]
  },{
        "type" : "overmap_terrain",
        "id" : "orchard_tree_apple",
        "name" : "apple orchard",
        "sym" : 84,
        "color" : "light_green",
        "see_cost" : 5,
        "extras" : "field",
        "mondensity" : 3,
        "flags" : [ "NO_ROTATE" ]
    },{
        "type" : "overmap_terrain",
        "id" : "orchard_processing",
        "name" : "orchard processing",
        "sym" : 84,
        "color" : "i_light_green",
        "see_cost" : 5,
        "extras" : "field",
        "mondensity" : 3,
        "flags" : [ "NO_ROTATE" ]
    },{
        "type" : "overmap_terrain",
        "id" : "orchard_stall",
        "name" : "orchard stall",
        "sym" : 84,
        "color" : "i_light_green",
        "see_cost" : 5,
        "extras" : "field",
        "mondensity" : 3,
        "flags" : [ "NO_ROTATE" ]
    },
  {
    "id": "dairy_farm_NW",
    "type": "overmap_terrain",
    "name": "dairy farm",
    "sym": 119,
    "color": "brown",
    "see_cost": 1,
    "flags": [ "SIDEWALK", "NO_ROTATE" ]
  },
  {
    "id": "dairy_farm_NE",
    "type": "overmap_terrain",
    "name": "dairy farm",
    "sym": 119,
    "color": "brown",
    "see_cost": 1,
    "flags": [ "SIDEWALK", "NO_ROTATE" ]
  },
  {
    "id": "dairy_farm_SE",
    "type": "overmap_terrain",
    "name": "dairy farm",
    "sym": 119,
    "color": "brown",
    "see_cost": 5,
    "flags": [ "SIDEWALK", "NO_ROTATE" ]
  },
  {
    "id": "dairy_farm_SW",
    "type": "overmap_terrain",
    "name": "dairy farm",
    "sym": 119,
    "color": "brown",
    "see_cost": 5,
    "flags": [ "SIDEWALK", "NO_ROTATE" ]
  },
  {
    "id": "dispensary",
    "type": "overmap_terrain",
    "name": "dispensary",
    "sym": 68,
    "color": "i_green",
    "see_cost": 5,
    "mondensity": 2,
    "extras": "build",
    "flags": [ "SIDEWALK" ]
  },
  {
    "id": "art_gallery",
    "type": "overmap_terrain",
    "name": "art gallery",
    "sym": 97,
    "color": "i_yellow",
    "see_cost": 5,
    "mondensity": 2,
    "extras": "build",
    "flags": [ "SIDEWALK" ]
  },
  {
    "id": "state_park_0_0",
    "type": "overmap_terrain",
    "name": "state park",
    "sym": 83,
    "color": "i_green",
    "see_cost": 5,
    "mondensity": 2
  },
  {
    "id": "state_park_0_1",
    "type": "overmap_terrain",
    "name": "state park",
    "sym": 83,
    "color": "i_green",
    "see_cost": 5,
    "mondensity": 2
  },
  {
    "id": "state_park_1_0",
    "type": "overmap_terrain",
    "name": "state park parking",
    "sym": 36,
    "color": "i_green",
    "see_cost": 5,
    "mondensity": 2,
    "flags": [ "SIDEWALK" ]
  },
  {
    "id": "state_park_1_1",
    "type": "overmap_terrain",
    "name": "state park",
    "sym": 83,
    "color": "i_green",
    "see_cost": 5,
    "mondensity": 2
  },
  {
    "id": "fishing_pond_0_0",
    "type": "overmap_terrain",
    "name": "fishing pond",
    "sym": 83,
    "color": "i_blue",
    "see_cost": 5,
    "mondensity": 2
  },
  {
    "id": "fishing_pond_0_1",
    "type": "overmap_terrain",
    "name": "fishing pond",
    "sym": 83,
    "color": "i_blue",
    "see_cost": 5,
    "mondensity": 2
  },
  {
    "id": "fishing_pond_1_0",
    "type": "overmap_terrain",
    "name": "fishing pond",
    "sym": 83,
    "color": "i_blue",
    "see_cost": 5,
    "mondensity": 2,
    "flags": [ "SIDEWALK" ]
  },
  {
    "id": "fishing_pond_1_1",
    "type": "overmap_terrain",
    "name": "fishing pond",
    "sym": 83,
    "color": "i_blue",
    "see_cost": 5,
    "mondensity": 2
  },
  {
    "id": "cemetery_small",
    "type": "overmap_terrain",
    "name": "small cemetery",
    "sym": 67,
    "color": "light_gray",
    "see_cost": 5,
    "mondensity": 2,
    "extras": "build",
    "flags": [ "SIDEWALK" ]
  },
  {
    "id": "mansion_c",
    "type": "overmap_terrain",
    "copy-from" : "generic_mansion_no_sidewalk"
  },
  {
    "id": "mansion_c1",
    "type": "overmap_terrain",
    "copy-from" : "generic_mansion_no_sidewalk"
  },
  {
    "id": "mansion_c2",
    "type": "overmap_terrain",
    "copy-from" : "generic_mansion_no_sidewalk"
  },
  {
    "id": "mansion_c3",
    "type": "overmap_terrain",
    "copy-from" : "generic_mansion_no_sidewalk"
  },
  {
    "id": "mansion_c4",
    "type": "overmap_terrain",
    "copy-from" : "generic_mansion_no_sidewalk"
  },
  {
    "id": "mansion_c5",
    "type": "overmap_terrain",
    "copy-from" : "generic_mansion_no_sidewalk"
  },
  {
    "id": "mansion_c_up",
    "type": "overmap_terrain",
    "copy-from" : "generic_mansion_no_sidewalk"
  },
  {
    "id": "mansion_c1u",
    "type": "overmap_terrain",
    "copy-from" : "generic_mansion_no_sidewalk"
  },
  {
    "id": "mansion_c2u",
    "type": "overmap_terrain",
    "copy-from" : "generic_mansion_no_sidewalk"
  },
  {
    "id": "mansion_c3u",
    "type": "overmap_terrain",
    "copy-from" : "generic_mansion_no_sidewalk"
  },
  {
    "id": "mansion_c4u",
    "type": "overmap_terrain",
    "copy-from" : "generic_mansion_no_sidewalk"
  },
  {
    "id": "mansion_c5u",
    "type": "overmap_terrain",
    "copy-from" : "generic_mansion_no_sidewalk"
  },
  {
    "id": "mansion_c_dn",
    "type": "overmap_terrain",
    "copy-from" : "generic_mansion_no_sidewalk"
  },
  {
    "id": "mansion_c1d",
    "type": "overmap_terrain",
    "copy-from" : "generic_mansion_no_sidewalk"
  },
  {
    "id": "mansion_c2d",
    "type": "overmap_terrain",
    "copy-from" : "generic_mansion_no_sidewalk"
  },
  {
    "id": "mansion_c3d",
    "type": "overmap_terrain",
    "copy-from" : "generic_mansion_no_sidewalk"
  },
  {
    "id": "mansion_c4d",
    "type": "overmap_terrain",
    "copy-from" : "generic_mansion_no_sidewalk"
  },
  {
    "id": "mansion_c5d",
    "type": "overmap_terrain",
    "copy-from" : "generic_mansion_no_sidewalk"
  },
  {
    "id": "mansion_+",
    "type": "overmap_terrain",
    "copy-from" : "generic_mansion_no_sidewalk"
  },
  {
    "id": "mansion_+1",
    "type": "overmap_terrain",
    "copy-from" : "generic_mansion_no_sidewalk"
  },
  {
    "id": "mansion_+2",
    "type": "overmap_terrain",
    "copy-from" : "generic_mansion_no_sidewalk"
  },
  {
    "id": "mansion_+3",
    "type": "overmap_terrain",
    "copy-from" : "generic_mansion_no_sidewalk"
  },
  {
    "id": "mansion_+4",
    "type": "overmap_terrain",
    "copy-from" : "generic_mansion_no_sidewalk"
  },
  {
    "id": "mansion_+_up",
    "type": "overmap_terrain",
    "copy-from" : "generic_mansion_no_sidewalk"
  },
  {
    "id": "mansion_+1u",
    "type": "overmap_terrain",
    "copy-from" : "generic_mansion_no_sidewalk"
  },
  {
    "id": "mansion_+2u",
    "type": "overmap_terrain",
    "copy-from" : "generic_mansion_no_sidewalk"
  },
  {
    "id": "mansion_+3u",
    "type": "overmap_terrain",
    "copy-from" : "generic_mansion_no_sidewalk"
  },
  {
    "id": "mansion_+4u",
    "type": "overmap_terrain",
    "copy-from" : "generic_mansion_no_sidewalk"
  },
  {
    "id": "mansion_+_dn",
    "type": "overmap_terrain",
    "copy-from" : "generic_mansion_no_sidewalk"
  },
  {
    "id": "mansion_+1d",
    "type": "overmap_terrain",
    "copy-from" : "generic_mansion_no_sidewalk"
  },
  {
    "id": "mansion_+2d",
    "type": "overmap_terrain",
    "copy-from" : "generic_mansion_no_sidewalk"
  },
  {
    "id": "mansion_+4d",
    "type": "overmap_terrain",
    "copy-from" : "generic_mansion_no_sidewalk"
  },
  {
    "id": "mansion_t",
    "type": "overmap_terrain",
    "copy-from" : "generic_mansion_no_sidewalk"
  },
  {
    "id": "mansion_t1",
    "type": "overmap_terrain",
    "copy-from" : "generic_mansion_no_sidewalk"
  },
  {
    "id": "mansion_t2",
    "type": "overmap_terrain",
    "copy-from" : "generic_mansion_no_sidewalk"
  },
  {
    "id": "mansion_t4",
    "type": "overmap_terrain",
    "copy-from" : "generic_mansion_no_sidewalk"
  },
  {
    "id": "mansion_t5",
    "type": "overmap_terrain",
    "copy-from" : "generic_mansion_no_sidewalk"
  },
  {
    "id": "mansion_t6",
    "type": "overmap_terrain",
    "copy-from" : "generic_mansion_no_sidewalk"
  },
  {
    "id": "mansion_t7",
    "type": "overmap_terrain",
    "copy-from" : "generic_mansion_no_sidewalk"
  },
  {
    "id": "mansion_t_up",
    "type": "overmap_terrain",
    "copy-from" : "generic_mansion_no_sidewalk"
  },
  {
    "id": "mansion_t1u",
    "type": "overmap_terrain",
    "copy-from" : "generic_mansion_no_sidewalk"
  },
  {
    "id": "mansion_t2u",
    "type": "overmap_terrain",
    "copy-from" : "generic_mansion_no_sidewalk"
  },
  {
    "id": "mansion_t4u",
    "type": "overmap_terrain",
    "copy-from" : "generic_mansion_no_sidewalk"
  },
  {
    "id": "mansion_t5u",
    "type": "overmap_terrain",
    "copy-from" : "generic_mansion_no_sidewalk"
  },
  {
    "id": "mansion_t6u",
    "type": "overmap_terrain",
    "copy-from" : "generic_mansion_no_sidewalk"
  },
  {
    "id": "mansion_t7u",
    "type": "overmap_terrain",
    "copy-from" : "generic_mansion_no_sidewalk"
  },
  {
    "id": "mansion_t_dn",
    "type": "overmap_terrain",
    "copy-from" : "generic_mansion_no_sidewalk"
  },
  {
    "id": "mansion_t1d",
    "type": "overmap_terrain",
    "copy-from" : "generic_mansion_no_sidewalk"
  },
  {
    "id": "mansion_t2d",
    "type": "overmap_terrain",
    "copy-from" : "generic_mansion_no_sidewalk"
  },
  {
    "id": "mansion_t4d",
    "type": "overmap_terrain",
    "copy-from" : "generic_mansion_no_sidewalk"
  },
  {
    "id": "mansion_t5d",
    "type": "overmap_terrain",
    "copy-from" : "generic_mansion_no_sidewalk"
  },
  {
    "id": "mansion_t6d",
    "type": "overmap_terrain",
    "copy-from" : "generic_mansion_no_sidewalk"
  },
  {
    "id": "mansion_t7d",
    "type": "overmap_terrain",
    "copy-from" : "generic_mansion_no_sidewalk"
  },
  {
    "id": "mansion_entry",
    "type": "overmap_terrain",
    "copy-from" : "generic_mansion"
  },
  {
    "id": "mansion_e1",
    "type": "overmap_terrain",
    "copy-from" : "generic_mansion"
  },
  {
    "id": "mansion_e2",
    "type": "overmap_terrain",
    "copy-from" : "generic_mansion"
  },
  {
    "id": "mansion_entry_up",
    "type": "overmap_terrain",
    "copy-from" : "generic_mansion_no_sidewalk"
  },
  {
    "id": "mansion_e1u",
    "type": "overmap_terrain",
    "copy-from" : "generic_mansion_no_sidewalk"
  },
  {
    "id": "mansion_e2u",
    "type": "overmap_terrain",
    "copy-from" : "generic_mansion_no_sidewalk"
  },
  {
    "id": "mansion_entry_dn",
    "type": "overmap_terrain",
    "copy-from" : "generic_mansion_no_sidewalk"
  },
  {
    "id": "mansion_e1d",
    "type": "overmap_terrain",
    "copy-from" : "generic_mansion_no_sidewalk"
  },
  {
    "id": "mansion_e2d",
    "type": "overmap_terrain",
    "copy-from" : "generic_mansion_no_sidewalk"
  },
  {
    "id": "mansion_wild",
    "type": "overmap_terrain",
    "copy-from" : "generic_mansion_no_sidewalk",
    "color" : "light_green"
  },
  {
    "id": "mansion_wild_up",
    "type": "overmap_terrain",
    "copy-from" : "generic_mansion_no_sidewalk"
  },
  {
    "id": "mansion_wild_dn",
    "type": "overmap_terrain",
    "copy-from" : "generic_mansion_no_sidewalk"
  },
  {
    "id": "orchard",
    "type": "overmap_terrain",
    "name": "orchard",
    "sym": 35,
    "color": "i_green",
    "see_cost": 5,
    "mondensity": 2,
    "extras": "build",
    "flags": [ "SIDEWALK" ]
  },
  {
    "id": "dispensary",
    "type": "overmap_terrain",
    "name": "dispensary",
    "sym": 68,
    "color": "i_green",
    "see_cost": 5,
    "mondensity": 2,
    "extras": "build",
    "flags": [ "SIDEWALK" ]
  },
  {
    "id": "skate_park",
    "type": "overmap_terrain",
    "name": "skate park",
    "sym": 79,
    "color": "light_gray",
    "see_cost": 5,
    "mondensity": 2,
    "extras": "build",
    "flags": [ "SIDEWALK" ]
  },
  {
    "id": "small_office",
    "type": "overmap_terrain",
    "name": "small office",
    "sym": 111,
    "color": "brown",
    "see_cost": 5,
    "mondensity": 2,
    "extras": "build",
    "flags": [ "SIDEWALK" ]
  },
  {
    "id": "small_wooded_trail",
    "type": "overmap_terrain",
    "name": "small wooded trail",
    "sym": 83,
    "color": "i_green",
    "see_cost": 5,
    "mondensity": 2,
    "extras": "build",
    "flags": [ "SIDEWALK" ]
  },
  {
    "id": "derelict_property",
    "type": "overmap_terrain",
    "name": "derelict property",
    "sym": 88,
    "color": "i_brown",
    "see_cost": 5,
    "mondensity": 2,
    "extras": "field"
  },
  {
    "id": "state_park_0_0",
    "type": "overmap_terrain",
    "name": "state park",
    "sym": 83,
    "color": "i_green",
    "see_cost": 5,
    "mondensity": 2
  },
  {
    "id": "state_park_0_1",
    "type": "overmap_terrain",
    "name": "state park",
    "sym": 83,
    "color": "i_green",
    "see_cost": 5,
    "mondensity": 2
  },
  {
    "id": "state_park_1_0",
    "type": "overmap_terrain",
    "name": "state park parking",
    "sym": 36,
    "color": "i_green",
    "see_cost": 5,
    "mondensity": 2,
    "flags": [ "SIDEWALK" ]
  },
  {
    "id": "state_park_1_1",
    "type": "overmap_terrain",
    "name": "state park",
    "sym": 83,
    "color": "i_green",
    "see_cost": 5,
    "mondensity": 2
  },
  {
    "id": "pavilion",
    "type": "overmap_terrain",
    "name": "pavilion",
    "sym": 65,
    "color": "i_green",
    "see_cost": 5,
    "mondensity": 2,
    "flags": [ "SIDEWALK" ]
  },
  {
    "id": "fishing_pond_0_0",
    "type": "overmap_terrain",
    "name": "fishing pond",
    "sym": 83,
    "color": "i_blue",
    "see_cost": 5,
    "mondensity": 2
  },
  {
    "id": "fishing_pond_0_1",
    "type": "overmap_terrain",
    "name": "fishing pond",
    "sym": 83,
    "color": "i_blue",
    "see_cost": 5,
    "mondensity": 2
  },
  {
    "id": "fishing_pond_1_0",
    "type": "overmap_terrain",
    "name": "fishing pond",
    "sym": 83,
    "color": "i_blue",
    "see_cost": 5,
    "mondensity": 2,
    "flags": [ "SIDEWALK" ]
  },
  {
    "id": "fishing_pond_1_1",
    "type": "overmap_terrain",
    "name": "fishing pond",
    "sym": 83,
    "color": "i_blue",
    "see_cost": 5,
    "mondensity": 2
  },
  {
    "id": "hunting_blind",
    "type": "overmap_terrain",
    "name": "hunting blind",
    "sym": 72,
    "color": "i_green",
    "see_cost": 5,
    "mondensity": 2,
    "extras": "field"
  },
  {
    "id": "small_storage_units",
    "type": "overmap_terrain",
    "name": "small storage units",
    "sym": 35,
    "color": "i_yellow",
    "see_cost": 5,
    "mondensity": 2,
    "extras": "build",
    "flags": [ "SIDEWALK" ]
  },
  {
    "type": "overmap_terrain",
    "id": "lumberyard_0_0",
    "name": "lumberyard",
    "copy-from": "generic_city_building",
    "sym": 76,
    "color": "i_green"
  },
  {
    "type": "overmap_terrain",
    "id": "lumberyard_0_1",
    "name": "lumberyard",
    "copy-from": "generic_city_building_no_sidewalk",
    "sym": 76,
    "color": "i_green"
  },
  {
    "type": "overmap_terrain",
    "id": "lumberyard_1_0",
    "name": "lumberyard",
    "copy-from": "generic_city_building_no_sidewalk",
    "sym": 76,
    "color": "i_green"
  },
  {
    "type": "overmap_terrain",
    "id": "lumberyard_1_1",
    "name": "lumberyard",
    "copy-from": "generic_city_building_no_sidewalk",
    "sym": 76,
    "color": "i_green"
  },
  {
    "type": "overmap_terrain",
    "id": "construction_site",
    "name": "construction site",
    "copy-from": "generic_city_building",
    "sym": 120,
    "color": "i_light_gray"
  },
  {
    "type": "overmap_terrain",
    "id": "post_office",
    "name": "post office",
    "copy-from": "generic_city_building",
    "color": "blue"
  },
  {
    "type": "overmap_terrain",
    "id": "candy_shop",
    "name": "candy shop",
    "copy-from": "generic_city_building",
    "color": "c_red_white"
  },
  {
    "type": "overmap_terrain",
    "id": "bakery",
    "name": "bakery",
    "copy-from": "generic_city_building",
    "color": "c_yellow_white"
  },
  {
    "type": "overmap_terrain",
    "id": "icecream_shop",
    "name": "icecream shop",
    "copy-from": "generic_city_building",
    "color": "c_blue_white"
  },
  {
    "type": "overmap_terrain",
    "id": "faction_base_camp_0",
    "name": "camp survey",
    "sym": 43,
    "color": "white",
    "see_cost": 5,
    "flags": [ "NO_ROTATE" ]
  },
  {
    "type": "overmap_terrain",
    "id": "faction_base_camp_1",
    "name": "survivor camp",
    "sym": 43,
    "color": "white",
    "see_cost": 5,
    "flags": [ "NO_ROTATE" ]
  },
  {
    "type": "overmap_terrain",
    "id": "faction_base_camp_2",
    "name": "survivor camp",
    "sym": 43,
    "color": "white",
    "see_cost": 5,
    "flags": [ "NO_ROTATE" ]
  },
  {
    "type": "overmap_terrain",
    "id": "faction_base_camp_3",
    "name": "survivor camp",
    "sym": 43,
    "color": "white",
    "see_cost": 5,
    "flags": [ "NO_ROTATE" ]
  },
  {
    "type": "overmap_terrain",
    "id": "faction_base_camp_4",
    "name": "survivor camp",
    "sym": 43,
    "color": "white",
    "see_cost": 5,
    "flags": [ "NO_ROTATE" ]
  },
  {
    "type": "overmap_terrain",
    "id": "faction_base_camp_5",
    "name": "survivor camp",
    "sym": 43,
    "color": "white",
    "see_cost": 5,
    "flags": [ "NO_ROTATE" ]
  },
  {
    "type": "overmap_terrain",
    "id": "faction_base_camp_6",
    "name": "survivor camp",
    "sym": 43,
    "color": "white",
    "see_cost": 5,
    "flags": [ "NO_ROTATE" ]
  },
  {
    "type": "overmap_terrain",
    "id": "faction_base_camp_7",
    "name": "survivor camp",
    "sym": 43,
    "color": "white",
    "see_cost": 5,
    "flags": [ "NO_ROTATE" ]
  },
  {
    "type": "overmap_terrain",
    "id": "faction_base_camp_8",
    "name": "survivor camp",
    "sym": 43,
    "color": "white",
    "see_cost": 5,
    "flags": [ "NO_ROTATE" ]
  },
  {
    "type": "overmap_terrain",
    "id": "faction_base_camp_9",
    "name": "survivor camp",
    "sym": 43,
    "color": "white",
    "see_cost": 5,
    "flags": [ "NO_ROTATE" ]
  },
  {
    "type": "overmap_terrain",
    "id": "faction_base_camp_10",
    "name": "survivor camp",
    "sym": 43,
    "color": "white",
    "see_cost": 5,
    "flags": [ "NO_ROTATE" ]
  },
  {
    "type": "overmap_terrain",
    "id": "faction_base_camp_11",
    "name": "survivor camp",
    "sym": 43,
    "color": "white",
    "see_cost": 5,
    "flags": [ "NO_ROTATE" ]
  },
  {
    "type": "overmap_terrain",
    "id": "faction_base_camp_12",
    "name": "survivor camp",
    "sym": 43,
    "color": "white",
    "see_cost": 5,
    "flags": [ "NO_ROTATE" ]
  },
  {
    "type": "overmap_terrain",
    "id": "faction_base_camp_13",
    "name": "survivor camp",
    "sym": 43,
    "color": "white",
    "see_cost": 5,
    "flags": [ "NO_ROTATE" ]
  },
  {
    "type": "overmap_terrain",
    "id": "faction_base_camp_14",
    "name": "survivor camp",
    "sym": 43,
    "color": "white",
    "see_cost": 5,
    "flags": [ "NO_ROTATE" ]
  },
  {
    "type": "overmap_terrain",
    "id": "faction_base_camp_15",
    "name": "survivor base",
    "sym": 43,
    "color": "white",
    "see_cost": 5,
    "flags": [ "NO_ROTATE" ]
  },
  {
    "type": "overmap_terrain",
    "id": "faction_base_camp_16",
    "name": "survivor base",
    "sym": 43,
    "color": "white",
    "see_cost": 5,
    "flags": [ "NO_ROTATE" ]
  },
  {
    "type": "overmap_terrain",
    "id": "faction_base_camp_17",
    "name": "survivor base",
    "sym": 43,
    "color": "white",
    "see_cost": 5,
    "flags": [ "NO_ROTATE" ]
  },
  {
    "type": "overmap_terrain",
    "id": "faction_base_camp_18",
    "name": "survivor base",
    "sym": 43,
    "color": "white",
    "see_cost": 5,
    "flags": [ "NO_ROTATE" ]
  },
  {
    "type": "overmap_terrain",
    "id": "faction_base_farm_0",
    "name": "farm survey",
    "sym": 43,
    "color": "i_brown",
    "see_cost": 5,
    "flags": [ "NO_ROTATE" ]
  },
  {
    "type": "overmap_terrain",
    "id": "faction_base_farm_1",
    "name": "farm",
    "sym": 43,
    "color": "i_brown",
    "see_cost": 5,
    "flags": [ "NO_ROTATE" ]
  },
  {
    "type": "overmap_terrain",
    "id": "faction_base_farm_2",
    "name": "farm",
    "sym": 43,
    "color": "i_brown",
    "see_cost": 5,
    "flags": [ "NO_ROTATE" ]
  },
  {
    "type": "overmap_terrain",
    "id": "faction_base_farm_3",
    "name": "farm",
    "sym": 43,
    "color": "i_brown",
    "see_cost": 5,
    "flags": [ "NO_ROTATE" ]
  },
  {
    "type": "overmap_terrain",
    "id": "faction_base_farm_4",
    "name": "farm",
    "sym": 43,
    "color": "i_brown",
    "see_cost": 5,
    "flags": [ "NO_ROTATE" ]
  },
  {
    "type": "overmap_terrain",
    "id": "faction_base_garage_0",
    "name": "garage survey",
    "sym": 43,
    "color": "i_light_gray",
    "see_cost": 5,
    "flags": [ "NO_ROTATE" ]
  },
  {
    "type": "overmap_terrain",
    "id": "faction_base_garage_1",
    "name": "garage",
    "sym": 43,
    "color": "i_light_gray",
    "see_cost": 5,
    "flags": [ "NO_ROTATE" ]
  },
  {
    "type": "overmap_terrain",
    "id": "faction_base_garage_2",
    "name": "garage",
    "sym": 43,
    "color": "i_light_gray",
    "see_cost": 5,
    "flags": [ "NO_ROTATE" ]
  },
  {
    "type": "overmap_terrain",
    "id": "faction_base_garage_3",
    "name": "garage",
    "sym": 43,
    "color": "i_light_gray",
    "see_cost": 5,
    "flags": [ "NO_ROTATE" ]
  },
  {
    "type": "overmap_terrain",
    "id": "faction_base_garage_4",
    "name": "garage",
    "sym": 43,
    "color": "i_light_gray",
    "see_cost": 5,
    "flags": [ "NO_ROTATE" ]
  },
  {
    "type": "overmap_terrain",
    "id": "faction_base_garage_5",
    "name": "garage",
    "sym": 43,
    "color": "i_light_gray",
    "see_cost": 5,
    "flags": [ "NO_ROTATE" ]
  },
  {
    "type": "overmap_terrain",
    "id": "faction_base_garage_6",
    "name": "garage",
    "sym": 43,
    "color": "i_light_gray",
    "see_cost": 5,
    "flags": [ "NO_ROTATE" ]
  },
  {
    "type": "overmap_terrain",
    "id": "faction_base_kitchen_0",
    "name": "kitchen survey",
    "sym": 43,
    "color": "i_green",
    "see_cost": 5,
    "flags": [ "NO_ROTATE" ]
  },
  {
    "type": "overmap_terrain",
    "id": "faction_base_kitchen_1",
    "name": "kitchen",
    "sym": 43,
    "color": "i_green",
    "see_cost": 5,
    "flags": [ "NO_ROTATE" ]
  },
  {
    "type": "overmap_terrain",
    "id": "faction_base_kitchen_2",
    "name": "kitchen",
    "sym": 43,
    "color": "i_green",
    "see_cost": 5,
    "flags": [ "NO_ROTATE" ]
  },
  {
    "type": "overmap_terrain",
    "id": "faction_base_kitchen_3",
    "name": "kitchen",
    "sym": 43,
    "color": "i_green",
    "see_cost": 5,
    "flags": [ "NO_ROTATE" ]
  },
  {
    "type": "overmap_terrain",
    "id": "faction_base_kitchen_4",
    "name": "kitchen",
    "sym": 43,
    "color": "i_green",
    "see_cost": 5,
    "flags": [ "NO_ROTATE" ]
  },
  {
    "type": "overmap_terrain",
    "id": "faction_base_kitchen_5",
    "name": "kitchen",
    "sym": 43,
    "color": "i_green",
    "see_cost": 5,
    "flags": [ "NO_ROTATE" ]
  },
  {
    "type": "overmap_terrain",
    "id": "faction_base_kitchen_6",
    "name": "kitchen",
    "sym": 43,
    "color": "i_green",
    "see_cost": 5,
    "flags": [ "NO_ROTATE" ]
  },
  {
    "type": "overmap_terrain",
    "id": "faction_base_kitchen_7",
    "name": "kitchen",
    "sym": 43,
    "color": "i_green",
    "see_cost": 5,
    "flags": [ "NO_ROTATE" ]
  },
  {
    "type": "overmap_terrain",
    "id": "faction_base_kitchen_8",
    "name": "kitchen",
    "sym": 43,
    "color": "i_green",
    "see_cost": 5,
    "flags": [ "NO_ROTATE" ]
  },
  {
    "type": "overmap_terrain",
    "id": "faction_hide_site_0",
    "name": "hide site",
    "sym": 43,
    "color": "white",
    "see_cost": 5,
    "flags": [ "NO_ROTATE" ]
  },
  {
    "type": "overmap_terrain",
    "id": "faction_wall_level_N_0",
    "name": "trench",
    "sym": 88,
    "color": "light_gray",
    "see_cost": 5,
    "flags": [ "NO_ROTATE" ]
  },
  {
    "type": "overmap_terrain",
    "id": "faction_wall_level_E_0",
    "name": "trench",
    "sym": 88,
    "color": "light_gray",
    "see_cost": 5,
    "flags": [ "NO_ROTATE" ]
  },
  {
    "type": "overmap_terrain",
    "id": "faction_wall_level_S_0",
    "name": "trench",
    "sym": 88,
    "color": "light_gray",
    "see_cost": 5,
    "flags": [ "NO_ROTATE" ]
  },
  {
    "type": "overmap_terrain",
    "id": "faction_wall_level_W_0",
    "name": "trench",
    "sym": 88,
    "color": "light_gray",
    "see_cost": 5,
    "flags": [ "NO_ROTATE" ]
  },
  {
    "type": "overmap_terrain",
    "id": "faction_wall_level_N_1",
    "name": "spiked trench",
    "sym": 88,
    "color": "dark_gray",
    "see_cost": 5,
    "flags": [ "NO_ROTATE" ]
  },
  {
    "type": "overmap_terrain",
    "id": "faction_wall_level_E_1",
    "name": "spiked trench",
    "sym": 88,
    "color": "dark_gray",
    "see_cost": 5,
    "flags": [ "NO_ROTATE" ]
  },
  {
    "type": "overmap_terrain",
    "id": "faction_wall_level_S_1",
    "name": "spiked trench",
    "sym": 88,
    "color": "dark_gray",
    "see_cost": 5,
    "flags": [ "NO_ROTATE" ]
  },
  {
    "type": "overmap_terrain",
    "id": "faction_wall_level_W_1",
    "name": "spiked trench",
    "sym": 88,
    "color": "dark_gray",
    "see_cost": 5,
    "flags": [ "NO_ROTATE" ]
  },
  {
    "type": "overmap_terrain",
    "id": "faction_base_blacksmith_0",
    "name": "blacksmith survey",
    "sym": 43,
    "color": "i_dark_gray",
    "see_cost": 5,
    "flags": [ "NO_ROTATE" ]
  },
  {
    "type": "overmap_terrain",
    "id": "faction_base_blacksmith_1",
    "name": "blacksmith shop",
    "sym": 43,
    "color": "i_dark_gray",
    "see_cost": 5,
    "flags": [ "NO_ROTATE" ]
  },
  {
    "type": "overmap_terrain",
    "id": "faction_base_blacksmith_2",
    "name": "blacksmith shop",
    "sym": 43,
    "color": "i_dark_gray",
    "see_cost": 5,
    "flags": [ "NO_ROTATE" ]
  },
  {
    "type": "overmap_terrain",
    "id": "faction_base_blacksmith_3",
    "name": "blacksmith shop",
    "sym": 43,
    "color": "i_dark_gray",
    "see_cost": 5,
    "flags": [ "NO_ROTATE" ]
  },
  {
    "type": "overmap_terrain",
    "id": "faction_base_blacksmith_4",
    "name": "blacksmith shop",
    "sym": 43,
    "color": "i_dark_gray",
    "see_cost": 5,
    "flags": [ "NO_ROTATE" ]
  },
  {
    "type": "overmap_terrain",
    "id": "faction_base_blacksmith_5",
    "name": "blacksmith shop",
    "sym": 43,
    "color": "i_dark_gray",
    "see_cost": 5,
    "flags": [ "NO_ROTATE" ]
  },
  {
    "type": "overmap_terrain",
    "id": "faction_base_blacksmith_6",
    "name": "blacksmith shop",
    "sym": 43,
    "color": "i_dark_gray",
    "see_cost": 5,
    "flags": [ "NO_ROTATE" ]
  },
  {
    "type": "overmap_terrain",
    "id": "faction_base_blacksmith_7",
    "name": "blacksmith shop",
    "sym": 43,
    "color": "i_dark_gray",
    "see_cost": 5,
    "flags": [ "NO_ROTATE" ]
  },
  {
    "type": "overmap_terrain",
    "id": "faction_base_blacksmith_8",
    "name": "blacksmith shop",
    "sym": 43,
    "color": "i_dark_gray",
    "see_cost": 5,
    "flags": [ "NO_ROTATE" ]
  },
  {
    "type": "overmap_terrain",
    "id": "faction_base_blacksmith_9",
    "name": "blacksmith shop",
    "sym": 43,
    "color": "i_dark_gray",
    "see_cost": 5,
    "flags": [ "NO_ROTATE" ]
  },
  {
    "type": "overmap_terrain",
    "id": "faction_base_blacksmith_10",
    "name": "blacksmith shop",
    "sym": 43,
    "color": "i_dark_gray",
    "see_cost": 5,
    "flags": [ "NO_ROTATE" ]
  },
  {
    "type": "overmap_terrain",
    "id": "faction_base_blacksmith_11",
    "name": "blacksmith shop",
    "sym": 43,
    "color": "i_dark_gray",
    "see_cost": 5,
    "flags": [ "NO_ROTATE" ]
  },
  {
    "type": "overmap_terrain",
    "id": "faction_base_blacksmith_12",
    "name": "blacksmith shop",
    "sym": 43,
    "color": "i_dark_gray",
    "see_cost": 5,
    "flags": [ "NO_ROTATE" ]
  },{
    "type": "overmap_terrain",
    "id": "dumpsite",
    "name": "dumpsite",
    "sym": 68,
    "color": "brown",
    "see_cost": 5,
    "extras": "build",
    "mondensity": 2
  },
  {
    "type": "overmap_terrain",
    "id": "dump",
    "name": "dump",
    "sym": 68,
    "color": "i_brown",
    "see_cost": 5,
    "extras": "build",
    "mondensity": 2
  },
  {
    "type": "overmap_terrain",
    "id": "recyclecenter",
    "name": "recycle center",
    "sym": 82,
    "color": "i_green",
    "see_cost": 5,
    "extras": "build",
    "mondensity": 2
  },
  {
    "type": "overmap_terrain",
    "id": "landfill",
    "name": "landfill",
    "sym": 76,
    "color": "i_brown",
    "see_cost": 5,
    "extras": "build",
    "mondensity": 2
  },
  {
    "type": "overmap_terrain",
    "id": "junkyard_1a",
    "name": "junkyard",
    "sym": 74,
    "color": "i_brown",
    "see_cost": 5,
    "extras": "build",
    "mondensity": 2
  },
  {
    "type": "overmap_terrain",
    "id": "junkyard_1b",
    "name": "junkyard",
    "sym": 74,
    "color": "i_brown",
    "see_cost": 5,
    "extras": "build",
    "mondensity": 2
  },
  {
    "type": "overmap_terrain",
    "id": "junkyard_2a",
    "name": "junkyard",
    "sym": 74,
    "color": "i_brown",
    "see_cost": 5,
    "extras": "build",
    "mondensity": 2
  },
  {
    "type": "overmap_terrain",
    "id": "junkyard_2b",
    "name": "junkyard",
    "sym": 74,
    "color": "i_brown",
    "see_cost": 5,
    "extras": "build",
    "mondensity": 2
  },
  {
    "type": "overmap_terrain",
    "id": "NatureTrail_1a",
    "name": "nature trail",
    "sym": 83,
    "color": "i_green",
    "see_cost": 5,
    "extras": "build",
    "mondensity": 2
  },
  {
    "type": "overmap_terrain",
    "id": "NatureTrail_1b",
    "name": "nature trail",
    "sym": 83,
    "color": "i_green",
    "see_cost": 5,
    "extras": "build",
    "mondensity": 2
  },
  {
    "type": "overmap_terrain",
    "id": "PublicPond_1a",
    "name": "public pond",
    "sym": 80,
    "color": "i_green",
    "see_cost": 5,
    "extras": "build",
    "mondensity": 2
  },
  {
    "type": "overmap_terrain",
    "id": "PublicPond_1b",
    "name": "public pond",
    "sym": 80,
    "color": "i_green",
    "see_cost": 5,
    "extras": "build",
    "mondensity": 2
  },
  {
    "type": "overmap_terrain",
    "id": "Cemetery_1a",
    "name": "cemetery",
    "sym": 110,
    "color": "white",
    "see_cost": 5,
    "extras": "field",
    "mondensity": 2
  },
  {
    "type": "overmap_terrain",
    "id": "Cemetery_1b",
    "name": "cemetery",
    "sym": 110,
    "color": "white",
    "see_cost": 5,
    "extras": "field",
    "mondensity": 2
  },
  {
    "type": "overmap_terrain",
    "id": "communitygarden",
    "name": "community garden",
    "sym": 103,
    "color": "yellow",
    "see_cost": 5,
    "extras": "field",
    "mondensity": 2
  },
  {
    "type": "overmap_terrain",
    "id": "publicgarden",
    "name": "public garden",
    "sym": 103,
    "color": "light_green",
    "see_cost": 5,
    "extras": "field",
    "mondensity": 2
  },
  {
    "type": "overmap_terrain",
    "id": "BotanicalGarden_1a",
    "name": "botanical garden",
    "sym": 103,
    "color": "i_green",
    "see_cost": 5,
    "extras": "field",
    "mondensity": 2
  },
  {
    "type": "overmap_terrain",
    "id": "BotanicalGarden_1b",
    "name": "botanical garden",
    "sym": 103,
    "color": "i_green",
    "see_cost": 5,
    "extras": "field",
    "mondensity": 2
  },
  {
    "type": "overmap_terrain",
    "id": "TreeFarm_1a",
    "name": "tree farm",
    "sym": 84,
    "color": "i_green",
    "see_cost": 5,
    "extras": "field",
    "mondensity": 2
  },
  {
    "type": "overmap_terrain",
    "id": "TreeFarm_1b",
    "name": "tree farm",
    "sym": 84,
    "color": "i_green",
    "see_cost": 5,
    "extras": "field",
    "mondensity": 2
  },
  {
    "type": "overmap_terrain",
    "id": "shootingrange_1a",
    "name": "shooting range",
    "sym": 83,
    "color": "red",
    "see_cost": 5,
    "extras": "field",
    "mondensity": 2
  },
  {
    "type": "overmap_terrain",
    "id": "shootingrange_2a",
    "name": "shooting range",
    "sym": 83,
    "color": "red",
    "see_cost": 5,
    "extras": "field",
    "mondensity": 2
  },
  {
    "type": "overmap_terrain",
    "id": "campground_1a",
    "name": "campground",
    "sym": 43,
    "color": "i_green",
    "see_cost": 5,
    "extras": "field",
    "mondensity": 2
  },
  {
    "type": "overmap_terrain",
    "id": "campground_1b",
    "name": "campground",
    "sym": 43,
    "color": "i_green",
    "see_cost": 5,
    "extras": "field",
    "mondensity": 2
  },
  {
    "type": "overmap_terrain",
    "id": "campground_2a",
    "name": "campground",
    "sym": 43,
    "color": "i_green",
    "see_cost": 5,
    "extras": "field",
    "mondensity": 2
  },
  {
    "type": "overmap_terrain",
    "id": "campground_2b",
    "name": "campground",
    "sym": 43,
    "color": "i_green",
    "see_cost": 5,
    "extras": "field",
    "mondensity": 2
  },
  {
    "type": "overmap_terrain",
    "id": "desolatebarn",
    "name": "desolate barn",
    "sym": 66,
    "color": "brown",
    "see_cost": 5,
    "extras": "build",
    "mondensity": 2
  },
  {
    "type": "overmap_terrain",
    "id": "emptycommerciallot",
    "name": "empty commercial lot",
    "sym": 79,
    "color": "i_light_gray",
    "see_cost": 5,
    "extras": "build",
    "mondensity": 2
  },
  {
    "type": "overmap_terrain",
    "id": "emptyresidentiallot",
    "name": "empty residential lot",
    "sym": 79,
    "color": "i_green",
    "see_cost": 5,
    "extras": "build",
    "mondensity": 2
  },
  {
    "type": "overmap_terrain",
    "id": "abandonedwarehouse",
    "name": "abandoned warehouse",
    "sym": 119,
    "color": "brown",
    "see_cost": 5,
    "extras": "build",
    "mondensity": 2
  },
  {
    "type": "overmap_terrain",
    "id": "dollarstore",
    "name": "dollar store",
    "sym": 36,
    "color": "yellow",
    "see_cost": 5,
    "extras": "build",
    "mondensity": 2
  },
  {
    "type": "overmap_terrain",
    "id": "lancenter",
    "name": "lan center",
    "sym": 76,
    "color": "light_gray",
    "see_cost": 5,
    "extras": "build",
    "mondensity": 2
  },
  {
    "type": "overmap_terrain",
    "id": "landscapingsupplyco_1a",
    "name": "landscaping supply co",
    "sym": 76,
    "color": "i_green",
    "see_cost": 5,
    "extras": "build",
    "mondensity": 2
  },
  {
    "type": "overmap_terrain",
    "id": "landscapingsupplyco_1b",
    "name": "landscaping supply co",
    "sym": 76,
    "color": "i_green",
    "see_cost": 5,
    "extras": "build",
    "mondensity": 2
  },
  {
    "type": "overmap_terrain",
    "id": "bandit_garage_1",
    "name": "forest",
    "sym": 70,
    "color": "green",
    "see_cost": 5,
    "extras": "field",
    "flags": [ "NO_ROTATE" ]
  },
  {
    "type": "overmap_terrain",
    "id": "bandit_garage_2",
    "name": "forest",
    "sym": 70,
    "color": "green",
    "see_cost": 5,
    "extras": "field",
    "flags": [ "NO_ROTATE" ]
  },
  {
    "type": "overmap_terrain",
    "id": "golfcourse_00",
    "name": "golf course",
    "sym": 71,
    "color": "green",
    "see_cost": 5,
    "extras": "build",
    "mondensity": 2
  },
  {
    "type": "overmap_terrain",
    "id": "golfcourse_01",
    "name": "golf course",
    "sym": 71,
    "color": "green",
    "see_cost": 5,
    "extras": "build",
    "mondensity": 2
  },
  {
    "type": "overmap_terrain",
    "id": "golfcourse_02",
    "name": "golf course",
    "sym": 71,
    "color": "green",
    "see_cost": 5,
    "extras": "build",
    "mondensity": 2
  },
  {
    "type": "overmap_terrain",
    "id": "golfcourse_10",
    "name": "golf course",
    "sym": 71,
    "color": "green",
    "see_cost": 5,
    "extras": "build",
    "mondensity": 2
  },
  {
    "type": "overmap_terrain",
    "id": "golfcourse_11",
    "name": "golf course",
    "sym": 71,
    "color": "green",
    "see_cost": 5,
    "extras": "build",
    "mondensity": 2
  },
  {
    "type": "overmap_terrain",
    "id": "golfcourse_12",
    "name": "golf course",
    "sym": 71,
    "color": "green",
    "see_cost": 5,
    "extras": "build",
    "mondensity": 2
  },
  {
    "type": "overmap_terrain",
    "id": "golfcourse_20",
    "name": "golf course",
    "sym": 71,
    "color": "green",
    "see_cost": 5,
    "extras": "build",
    "mondensity": 2
  },
  {
    "type": "overmap_terrain",
    "id": "golfcourse_21",
    "name": "golf course",
    "sym": 71,
    "color": "green",
    "see_cost": 5,
    "extras": "build",
    "mondensity": 2
  },
  {
    "type": "overmap_terrain",
    "id": "golfcourse_22",
    "name": "golf course",
    "sym": 71,
    "color": "green",
    "see_cost": 5,
    "extras": "build",
    "mondensity": 2
  },
  {
    "type": "overmap_terrain",
    "id": "golfcourse_30",
    "name": "golf course parking lot",
    "sym": 71,
    "color": "light_gray",
    "see_cost": 5,
    "extras": "build",
    "mondensity": 2
  },
  {
    "type": "overmap_terrain",
    "id": "golfcourse_31",
    "name": "golf course service building",
    "sym": 71,
    "color": "light_gray",
    "see_cost": 5,
    "extras": "build",
    "mondensity": 2
  },
  {
    "type": "overmap_terrain",
    "id": "golfcourse_32",
    "name": "golf course",
    "sym": 71,
    "color": "green",
    "see_cost": 5,
    "extras": "build",
    "mondensity": 2
  }
]<|MERGE_RESOLUTION|>--- conflicted
+++ resolved
@@ -855,12 +855,8 @@
     },{
         "type" : "overmap_terrain",
         "id" : "mil_surplus",
-<<<<<<< HEAD
-        "name" : "military surplus",
-=======
         "name" : "mil. surplus",
         "sym": 77,
->>>>>>> 6953a4ac
         "copy-from" : "generic_city_building",
         "color" : "i_light_gray"
     },{
