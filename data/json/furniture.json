<<<<<<< HEAD
{
    "type": "furniture",
    "id": "f_butcher_rack",
    "name": "butchering rack",
    "description": "Butchering rack designed to hang a carcass in the air.",
    "symbol": "^",
    "bgcolor": "brown",
    "move_cost_mod": 2,
    "required_str": -1,
    "flags": [
      "PLACE_ITEM",
      "TRANSPARENT",
      "FLAMABLE_ASH",
      "MOUNTABLE",
      "ALLOW_FIELD_EFFECT",
      "EASY_DECONSTRUCT",
      "BUTCHER_EQ",
      "ORGANIC"
    ],
    "deconstruct": { "items": [ { "item": "stick_long", "count": 6 } ] },
    "bash": {
      "str_min": 8,
      "str_max": 30,
      "sound": "crunch!",
      "sound_fail": "whump!",
      "items": [ { "item": "stick_long", "count": [ 1, 6 ] } ]
=======
[
  {
    "type": "furniture",
    "id": "f_hay",
    "name": "hay",
    "description": "A bale of hay.  You could sleep on it, if desperate.",
    "symbol": "#",
    "bgcolor": "brown",
    "move_cost_mod": 3,
    "required_str": 6,
    "flags": [ "TRANSPARENT", "CONTAINER", "FLAMMABLE_ASH", "ORGANIC", "MOUNTABLE", "SHORT" ],
    "bash": {
      "str_min": 1,
      "str_max": 12,
      "sound": "whish!",
      "sound_fail": "whish.",
      "items": [ { "item": "straw_pile", "count": [ 6, 10 ] }, { "item": "rope_6", "count": [ 1, 3 ] } ]
    }
  },
  {
    "type": "furniture",
    "id": "f_woodchips",
    "name": "pile of woodchips",
    "symbol": "X",
    "description": "Pile of chipped wood pieces.  You can move it with a shovel.",
    "color": "brown",
    "move_cost_mod": 6,
    "max_volume": 3000,
    "required_str": -1,
    "flags": [ "TRANSPARENT", "UNSTABLE", "ROUGH", "PLACE_ITEM", "MOUNTABLE", "CONTAINER", "SEALED", "ALLOW_FIELD_EFFECT", "TINY" ],
    "examine_action": "rubble"
  },
  {
    "type": "furniture",
    "id": "f_rubble",
    "name": "pile of rubble",
    "symbol": "^",
    "description": "Pile of various metals, bricks, and other building materials.  You could clear it with a shovel.",
    "color": "light_gray",
    "move_cost_mod": 6,
    "max_volume": 3000,
    "required_str": -1,
    "flags": [ "TRANSPARENT", "UNSTABLE", "ROUGH", "PLACE_ITEM", "MOUNTABLE", "CONTAINER", "SEALED", "ALLOW_FIELD_EFFECT", "TINY" ],
    "examine_action": "rubble"
  },
  {
    "type": "furniture",
    "id": "f_rubble_rock",
    "name": "pile of rocky rubble",
    "description": "Pile of rocks.  Useless.",
    "symbol": "^",
    "color": "dark_gray",
    "move_cost_mod": 6,
    "max_volume": 3000,
    "required_str": -1,
    "flags": [ "TRANSPARENT", "UNSTABLE", "ROUGH", "PLACE_ITEM", "MOUNTABLE", "CONTAINER", "SEALED", "ALLOW_FIELD_EFFECT", "SHORT" ],
    "examine_action": "rubble"
  },
  {
    "type": "furniture",
    "id": "f_rubble_landfill",
    "name": "pile of trashy rubble",
    "description": "Trash topped with dirt and grass, it smells gross and but another mans trash...",
    "symbol": "#",
    "color": "green",
    "move_cost_mod": 8,
    "max_volume": 3000,
    "required_str": -1,
    "flags": [ "TRANSPARENT", "UNSTABLE", "PLACE_ITEM", "MOUNTABLE", "CONTAINER", "SEALED", "ALLOW_FIELD_EFFECT", "SHORT" ],
    "examine_action": "rubble"
  },
  {
    "type": "furniture",
    "id": "f_wreckage",
    "name": "metal wreckage",
    "description": "Pile of various bent and twisted metals.",
    "symbol": "#",
    "color": "cyan",
    "move_cost_mod": 6,
    "max_volume": 3000,
    "required_str": -1,
    "flags": [ "TRANSPARENT", "UNSTABLE", "ROUGH", "SHARP", "PLACE_ITEM", "MOUNTABLE",
      "CONTAINER", "SEALED", "ALLOW_FIELD_EFFECT", "SHORT" ],
    "examine_action": "rubble"
  },
  {
    "type": "furniture",
    "id": "f_ash",
    "name": "pile of ash",
    "symbol": "#",
    "description": "Some ash, from wood or possibly bodies.",
    "color": "light_gray",
    "move_cost_mod": 0,
    "required_str": -1,
    "flags": [ "TRANSPARENT", "NOCOLLIDE", "CONTAINER", "SEALED", "PLACE_ITEM" ],
    "examine_action": "rubble"
  },
  {
    "type": "furniture",
    "id": "f_barricade_road",
    "name": "road barricade",
    "symbol": "#",
    "bgcolor": "yellow",
    "description": "A road barricade.  For barricading roads.",
    "move_cost_mod": -1,
    "required_str": 5,
    "flags": [ "CLIMB_SIMPLE", "TRANSPARENT", "FLAMMABLE_ASH", "ORGANIC", "MOUNTABLE", "THIN_OBSTACLE", "CLIMBABLE", "PERMEABLE" ],
    "examine_action": "chainfence",
    "deconstruct": { "items": [ { "item": "2x4", "count": 6 }, { "item": "nail", "charges": [ 6, 8 ] } ] },
    "bash": {
      "str_min": 3,
      "str_max": 40,
      "sound": "smash!",
      "sound_fail": "whump.",
      "items": [ { "item": "2x4", "count": [ 2, 6 ] }, { "item": "nail", "charges": [ 4, 8 ] }, { "item": "splinter", "count": 1 } ]
    }
  },
  {
    "type": "furniture",
    "id": "f_sandbag_half",
    "name": "sandbag barricade",
    "symbol": "#",
    "bgcolor": "brown",
    "description": "A sandbag, typically used for blocking bullets.",
    "move_cost_mod": -1,
    "required_str": -1,
    "flags": [ "CLIMB_SIMPLE", "TRANSPARENT", "MOUNTABLE", "BLOCKSDOOR", "SHORT",
      "EASY_DECONSTRUCT", "THIN_OBSTACLE", "CLIMBABLE", "PERMEABLE" ],
    "examine_action": "chainfence",
    "deconstruct": { "items": [ { "item": "bag_canvas", "count": 2 }, { "item": "material_sand", "charges": 20 } ] },
    "bash": {
      "str_min": 12,
      "str_max": 60,
      "sound": "rrrip!",
      "sound_fail": "whump.",
      "items": [ { "item": "bag_canvas", "count": [ 1, 2 ] }, { "item": "material_sand", "charges": [ 5, 20 ] } ]
    }
  },
  {
    "type": "furniture",
    "id": "f_sandbag_wall",
    "name": "sandbag wall",
    "symbol": "#",
    "bgcolor": "brown",
    "move_cost_mod": -1,
    "description": "A few stacked sandbags.",
    "required_str": -1,
    "flags": [ "NOITEM", "BLOCKSDOOR", "EASY_DECONSTRUCT" ],
    "deconstruct": {
      "items": [ { "item": "bag_canvas", "count": 4 }, { "item": "material_sand", "charges": 40 } ],
      "furn_set": "f_sandbag_half"
    },
    "bash": {
      "str_min": 24,
      "str_max": 80,
      "sound": "rrrip!",
      "sound_fail": "whump.",
      "furn_set": "f_sandbag_half",
      "items": [ { "item": "bag_canvas", "count": [ 1, 4 ] }, { "item": "material_sand", "charges": [ 10, 40 ] } ]
    }
  },
  {
    "type": "furniture",
    "id": "f_bulletin",
    "name": "bulletin board",
    "description": "Pin some notes for other survivors to read.",
    "symbol": "6",
    "color": "blue",
    "move_cost_mod": -1,
    "required_str": -1,
    "flags": [ "FLAMMABLE", "NOITEM", "ORGANIC" ],
    "examine_action": "bulletin_board",
    "deconstruct": { "items": [ { "item": "2x4", "count": 4 }, { "item": "nail", "charges": [ 4, 8 ] } ] },
    "bash": {
      "str_min": 3,
      "str_max": 40,
      "sound": "crunch!",
      "sound_fail": "whump.",
      "items": [
        { "item": "2x4", "count": [ 0, 3 ] },
        { "item": "nail", "charges": [ 4, 6 ] },
        { "item": "splinter", "count": [ 1, 4 ] }
      ]
    }
  },
  {
    "type": "furniture",
    "id": "f_indoor_plant",
    "name": "indoor plant",
    "symbol": "^",
    "color": "green",
    "move_cost_mod": 2,
    "description": "A variety of plant, used for decoration.",
    "required_str": 5,
    "max_volume": 2000,
    "flags": [ "CONTAINER", "FLAMMABLE_ASH", "PLACE_ITEM", "ORGANIC", "TINY", "TRANSPARENT" ],
    "bash": {
      "str_min": 2,
      "str_max": 18,
      "sound": "smash!",
      "sound_fail": "whump.",
      "items": [
        { "item": "withered", "prob": 50 },
        { "item": "wrapper", "prob": 50 },
        { "item": "can_drink_unsealed", "prob": 50 },
        { "item": "bag_plastic", "prob": 50 },
        { "item": "ceramic_shard", "count": [ 1, 3 ] },
        { "item": "cig_butt", "prob": 50 }
      ]
    }
  },
  {
    "type": "furniture",
    "id": "f_indoor_plant_y",
    "name": "yellow indoor plant",
    "description": "A variety of plant for decoration.  It's yellow.",
    "symbol": "^",
    "color": "yellow",
    "move_cost_mod": 2,
    "required_str": 5,
    "max_volume": 2000,
    "flags": [ "CONTAINER", "FLAMMABLE_ASH", "PLACE_ITEM", "ORGANIC", "TINY", "TRANSPARENT" ],
    "bash": {
      "str_min": 2,
      "str_max": 18,
      "sound": "smash!",
      "sound_fail": "whump.",
      "items": [
        { "item": "withered", "prob": 50 },
        { "item": "wrapper", "prob": 50 },
        { "item": "can_drink_unsealed", "prob": 50 },
        { "item": "bag_plastic", "prob": 50 },
        { "item": "ceramic_shard", "count": [ 1, 3 ] },
        { "item": "cig_butt", "prob": 50 }
      ]
    }
  },
  {
    "type": "furniture",
    "id": "f_bed",
    "name": "bed",
    "symbol": "#",
    "description": "Quite comfortable to sleep in.",
    "color": "magenta",
    "move_cost_mod": 3,
    "required_str": -1,
    "deconstruct": {
      "items": [ { "item": "2x4", "count": 12 }, { "item": "blanket", "count": 2 }, { "item": "nail", "charges": [ 8, 10 ] } ]
    },
    "max_volume": 4000,
    "flags": [ "TRANSPARENT", "FLAMMABLE_ASH", "PLACE_ITEM", "ORGANIC", "MOUNTABLE" ],
    "bash": {
      "str_min": 12,
      "str_max": 40,
      "sound": "crunch!",
      "sound_fail": "whump.",
      "items": [
        { "item": "2x4", "count": [ 5, 8 ] },
        { "item": "nail", "charges": [ 6, 8 ] },
        { "item": "splinter", "count": [ 3, 6 ] },
        { "item": "rag", "count": [ 40, 55 ] }
      ]
    }
  },
  {
    "type": "furniture",
    "id": "f_toilet",
    "name": "toilet",
    "symbol": "&",
    "color": "white",
    "description": "Emergency water source, from the tank, and provider of relief.",
    "move_cost_mod": 2,
    "required_str": -1,
    "flags": [ "TRANSPARENT", "FLAMMABLE_HARD", "MOUNTABLE", "LIQUIDCONT" ],
    "examine_action": "toilet",
    "bash": {
      "str_min": 8,
      "str_max": 30,
      "sound": "porcelain breaking!",
      "sound_fail": "whunk!",
      "items": [ { "item": "cu_pipe", "prob": 50 }, { "item": "ceramic_shard", "count": [ 2, 8 ] } ]
    }
  },
  {
    "type": "furniture",
    "id": "f_makeshift_bed",
    "name": "makeshift bed",
    "symbol": "#",
    "description": "Not as comfortable as a real bed, but it will suffice.",
    "color": "magenta",
    "move_cost_mod": 3,
    "required_str": 10,
    "deconstruct": {
      "items": [ { "item": "2x4", "count": 4 }, { "item": "rag", "count": [ 30, 35 ] }, { "item": "nail", "charges": [ 4, 6 ] } ]
    },
    "max_volume": 4000,
    "flags": [ "TRANSPARENT", "FLAMMABLE_ASH", "ORGANIC", "MOUNTABLE", "SHORT" ],
    "bash": {
      "str_min": 8,
      "str_max": 30,
      "sound": "crunch!",
      "sound_fail": "whump.",
      "items": [
        { "item": "2x4", "count": [ 1, 3 ] },
        { "item": "nail", "charges": [ 2, 6 ] },
        { "item": "splinter", "count": [ 1, 4 ] },
        { "item": "rag", "count": [ 20, 30 ] }
      ]
    }
  },
  {
    "type": "furniture",
    "id": "f_straw_bed",
    "name": "straw bed",
    "symbol": "#",
    "description": "Kinda itches when you lay on it.",
    "color": "magenta",
    "move_cost_mod": 3,
    "required_str": -1,
    "deconstruct": { "items": [ { "item": "2x4", "count": 4 }, { "item": "straw_pile", "count": [ 7, 8 ] } ] },
    "max_volume": 4000,
    "flags": [ "TRANSPARENT", "FLAMMABLE_ASH", "ORGANIC", "MOUNTABLE", "SHORT", "EASY_DECONSTRUCT" ],
    "bash": {
      "str_min": 6,
      "str_max": 20,
      "sound": "crunch!",
      "sound_fail": "whump.",
      "items": [
        { "item": "2x4", "count": [ 2, 3 ] },
        { "item": "straw_pile", "count": [ 7, 8 ] },
        { "item": "splinter", "count": [ 1, 2 ] }
      ]
    }
  },
  {
    "type": "furniture",
    "id": "f_sink",
    "name": "sink",
    "symbol": "&",
    "description": "Emergency relief provider.  Water isn't running, so no water.",
    "color": "white",
    "move_cost_mod": 2,
    "required_str": -1,
    "flags": [ "TRANSPARENT", "FLAMMABLE_HARD", "CONTAINER", "PLACE_ITEM", "MOUNTABLE" ],
    "bash": {
      "str_min": 8,
      "str_max": 30,
      "sound": "porcelain breaking!",
      "sound_fail": "whunk!",
      "items": [
        { "item": "cu_pipe", "prob": 50 },
        { "item": "water_faucet", "prob": 50 },
        { "item": "ceramic_shard", "count": [ 2, 8 ] }
      ]
    }
  },
  {
    "type": "furniture",
    "id": "f_oven",
    "name": "oven",
    "symbol": "#",
    "description": "Used for heating and cooking food with electricity.  Doesn't look like it's working, although it still has parts.",
    "color": "dark_gray",
    "move_cost_mod": 2,
    "required_str": 10,
    "flags": [ "PLACE_ITEM", "TRANSPARENT", "FIRE_CONTAINER", "CONTAINER", "BLOCKSDOOR", "MOUNTABLE" ],
    "deconstruct": {
      "items": [
        { "item": "sheet_metal", "count": [ 2, 6 ] },
        { "item": "scrap", "count": [ 2, 6 ] },
        { "item": "steel_chunk", "count": [ 2, 3 ] },
        { "item": "element", "count": [ 1, 4 ] },
        { "item": "cable", "charges": [ 1, 3 ] },
        { "item": "pilot_light", "count": 1 }
      ]
    },
    "max_volume": 4000,
    "bash": {
      "str_min": 8,
      "str_max": 30,
      "sound": "metal screeching!",
      "sound_fail": "clang!",
      "items": [
        { "item": "scrap", "count": [ 0, 6 ] },
        { "item": "steel_chunk", "count": [ 0, 3 ] },
        { "item": "element", "count": [ 1, 3 ] },
        { "item": "sheet_metal", "count": [ 2, 6 ] },
        { "item": "cable", "charges": [ 1, 3 ] },
        { "item": "pilot_light", "count": 1 }
      ]
    }
  },
  {
    "type": "furniture",
    "id": "f_woodstove",
    "name": "wood stove",
    "symbol": "#",
    "bgcolor": "red",
    "description": "Wood stove for heating and cooking.  Much more effective than an open flame.",
    "move_cost_mod": 2,
    "required_str": 10,
    "max_volume": 4000,
    "flags": [ "TRANSPARENT", "CONTAINER", "FIRE_CONTAINER", "SUPPRESS_SMOKE", "PLACE_ITEM", "MOUNTABLE" ],
    "bash": {
      "str_min": 8,
      "str_max": 30,
      "sound": "metal screeching!",
      "sound_fail": "clang!",
      "items": [ { "item": "scrap", "count": [ 3, 6 ] }, { "item": "pipe", "prob": 50 } ]
    },
    "deconstruct": { "items": [ { "item": "metal_tank", "count": 1 }, { "item": "pipe", "count": 1 } ] }
  },
  {
    "type": "furniture",
    "id": "f_fireplace",
    "name": "fireplace",
    "symbol": "#",
    "description": "Ah.  The relaxation of sitting in front of a fire as the world around you crumbles.",
    "bgcolor": "white",
    "move_cost_mod": 2,
    "required_str": -1,
    "flags": [ "TRANSPARENT", "CONTAINER", "FIRE_CONTAINER", "SUPPRESS_SMOKE", "PLACE_ITEM" ],
    "bash": {
      "str_min": 30,
      "str_max": 210,
      "sound": "crash!",
      "sound_fail": "whump!",
      "items": [ { "item": "rock", "count": [ 15, 30 ] } ]
    }
  },
  {
    "type": "furniture",
    "id": "f_shower",
    "name": "shower",
    "symbol": "~",
    "description": "You would be able to clean yourself if water was running.",
    "color": "white",
    "move_cost_mod": 0,
    "required_str": -1,
    "flags": [ "TRANSPARENT", "FLAMMABLE_HARD", "CONTAINER", "PLACE_ITEM", "BLOCKSDOOR" ],
    "bash": {
      "str_min": 6,
      "str_max": 30,
      "sound": "porcelain breaking!",
      "sound_fail": "whunk!",
      "sound_vol": 16,
      "sound_fail_vol": 12,
      "items": [
        { "item": "cu_pipe", "count": [ 0, 2 ] },
        { "item": "scrap_copper", "count": [ 0, 2 ] },
        { "item": "ceramic_shard", "count": [ 2, 6 ] },
        { "item": "glass_shard", "count": [ 1, 2 ] }
      ]
    }
  },
  {
    "type": "furniture",
    "id": "f_bathtub",
    "name": "bathtub",
    "symbol": "~",
    "description": "You could lay in and take a soothing bath.  Only if water was running.",
    "color": "white",
    "move_cost_mod": 2,
    "required_str": -1,
    "flags": [ "TRANSPARENT", "FLAMMABLE_HARD", "CONTAINER", "PLACE_ITEM", "BLOCKSDOOR", "MOUNTABLE" ],
    "bash": {
      "str_min": 12,
      "str_max": 50,
      "sound": "porcelain breaking!",
      "sound_fail": "whunk!",
      "items": [
        { "item": "cu_pipe", "prob": 50 },
        { "item": "water_faucet", "prob": 50 },
        { "item": "ceramic_shard", "count": [ 6, 18 ] }
      ]
    }
  },
  {
    "type": "furniture",
    "id": "f_stool",
    "name": "stool",
    "symbol": "#",
    "looks_like": "f_chair",
    "description": "Sit down, have a drink.",
    "color": "brown",
    "move_cost_mod": 1,
    "required_str": 3,
    "flags": [ "TRANSPARENT", "FLAMMABLE_ASH", "ORGANIC", "MOUNTABLE" ],
    "deconstruct": { "items": [ { "item": "2x4", "count": 3 }, { "item": "nail", "charges": [ 2, 6 ] } ] },
    "max_volume": 3500,
    "bash": {
      "str_min": 6,
      "str_max": 20,
      "sound": "smash!",
      "sound_fail": "whump.",
      "items": [ { "item": "2x4", "count": 1 }, { "item": "nail", "charges": [ 1, 5 ] }, { "item": "splinter", "count": 3 } ]
    }
  },
  {
    "type": "furniture",
    "id": "f_chair",
    "name": "chair",
    "symbol": "#",
    "description": "Sit down, have a drink.",
    "color": "brown",
    "move_cost_mod": 1,
    "required_str": 4,
    "flags": [ "TRANSPARENT", "FLAMMABLE_ASH", "ORGANIC", "MOUNTABLE" ],
    "deconstruct": { "items": [ { "item": "2x4", "count": 4 }, { "item": "nail", "charges": [ 6, 8 ] } ] },
    "max_volume": 4000,
    "bash": {
      "str_min": 6,
      "str_max": 20,
      "sound": "smash!",
      "sound_fail": "whump.",
      "items": [ { "item": "2x4", "count": [ 1, 3 ] }, { "item": "nail", "charges": [ 2, 6 ] }, { "item": "splinter", "count": 1 } ]
    }
  },
  {
    "type": "furniture",
    "id": "f_armchair",
    "name": "arm chair",
    "symbol": "H",
    "description": "A more comfortable way of sitting down.",
    "color": "green",
    "move_cost_mod": 1,
    "required_str": 7,
    "deconstruct": {
      "items": [ { "item": "2x4", "count": 10 }, { "item": "rag", "count": [ 30, 33 ] }, { "item": "nail", "charges": [ 6, 8 ] } ]
    },
    "max_volume": 4000,
    "flags": [ "TRANSPARENT", "FLAMMABLE_ASH", "ORGANIC", "MOUNTABLE" ],
    "bash": {
      "str_min": 12,
      "str_max": 40,
      "sound": "smash!",
      "sound_fail": "whump.",
      "items": [
        { "item": "2x4", "count": [ 1, 3 ] },
        { "item": "nail", "charges": [ 2, 6 ] },
        { "item": "splinter", "count": 1 },
        { "item": "rag", "count": [ 20, 30 ] }
      ]
    }
  },
  {
    "type": "furniture",
    "id": "f_sofa",
    "name": "sofa",
    "symbol": "H",
    "description": "Lay down OR sit down!  Perfect!",
    "bgcolor": "red",
    "move_cost_mod": 1,
    "required_str": 10,
    "deconstruct": {
      "items": [ { "item": "2x4", "count": 12 }, { "item": "rag", "count": [ 30, 33 ] }, { "item": "nail", "charges": [ 8, 10 ] } ]
    },
    "max_volume": 4000,
    "flags": [ "TRANSPARENT", "FLAMMABLE_ASH", "ORGANIC", "BLOCKSDOOR", "MOUNTABLE" ],
    "bash": {
      "str_min": 12,
      "str_max": 40,
      "sound": "smash!",
      "sound_fail": "whump.",
      "items": [
        { "item": "2x4", "count": [ 2, 5 ] },
        { "item": "nail", "charges": [ 3, 8 ] },
        { "item": "splinter", "count": [ 1, 2 ] },
        { "item": "rag", "count": [ 20, 30 ] }
      ]
    }
  },
  {
    "type": "furniture",
    "id": "f_cupboard",
    "name": "cupboard",
    "symbol": "#",
    "description": "Store your cups.",
    "color": "blue",
    "move_cost_mod": 1,
    "required_str": -1,
    "flags": [ "TRANSPARENT", "FLAMMABLE_ASH", "CONTAINER", "PLACE_ITEM", "ORGANIC", "MOUNTABLE" ],
    "deconstruct": { "items": [ { "item": "2x4", "count": 3 }, { "item": "nail", "charges": [ 6, 8 ] } ] },
    "max_volume": 4000,
    "bash": {
      "str_min": 8,
      "str_max": 30,
      "sound": "smash!",
      "sound_fail": "whump.",
      "items": [ { "item": "2x4", "count": [ 1, 3 ] }, { "item": "nail", "charges": [ 2, 6 ] }, { "item": "splinter", "count": 1 } ]
    }
  },
  {
    "type": "furniture",
    "id": "f_trashcan",
    "name": "trash can",
    "symbol": "&",
    "description": "One man's trash is another mans dinner.",
    "color": "light_cyan",
    "move_cost_mod": 1,
    "required_str": 5,
    "max_volume": 4000,
    "flags": [ "TRANSPARENT", "FLAMMABLE_ASH", "CONTAINER", "PLACE_ITEM", "MOUNTABLE", "SHORT" ],
    "bash": {
      "str_min": 8,
      "str_max": 30,
      "sound": "smash!",
      "sound_fail": "whump.",
      "items": [ { "item": "plastic_chunk", "count": [ 1, 2 ] } ]
    }
  },
  {
    "type": "furniture",
    "id": "f_recycle_bin",
    "name": "recycle bin",
    "description": "Stores items for recycling.",
    "symbol": "{",
    "color": "light_green",
    "move_cost_mod": -1,
    "required_str": 5,
    "max_volume": 4000,
    "flags": [ "TRANSPARENT", "FLAMMABLE_ASH", "CONTAINER", "PLACE_ITEM", "MOUNTABLE", "SHORT" ],
    "bash": {
      "str_min": 8,
      "str_max": 30,
      "sound": "smash!",
      "sound_fail": "whump.",
      "items": [ { "item": "plastic_chunk", "count": [ 2, 7 ] }, { "item": "pipe", "count": [ 1, 2 ] } ]
    }
  },
  {
    "type": "furniture",
    "id": "f_desk",
    "name": "desk",
    "symbol": "#",
    "description": "Sit down at it, and, if up to, work on it.",
    "color": "light_red",
    "move_cost_mod": 1,
    "required_str": 8,
    "flags": [ "TRANSPARENT", "FLAMMABLE_ASH", "CONTAINER", "PLACE_ITEM", "ORGANIC", "MOUNTABLE" ],
    "deconstruct": { "items": [ { "item": "2x4", "count": 4 }, { "item": "nail", "charges": [ 6, 10 ] } ] },
    "max_volume": 4000,
    "bash": {
      "str_min": 12,
      "str_max": 40,
      "sound": "smash!",
      "sound_fail": "whump.",
      "items": [ { "item": "2x4", "count": [ 1, 3 ] }, { "item": "nail", "charges": [ 2, 6 ] }, { "item": "splinter", "count": 1 } ]
    }
  },
  {
    "type": "furniture",
    "id": "f_exercise",
    "name": "exercise machine",
    "symbol": "T",
    "description": "Typically used for, well, exercising.  You're not up for it.",
    "color": "dark_gray",
    "move_cost_mod": 1,
    "required_str": 8,
    "flags": [ "TRANSPARENT" ],
    "deconstruct": {
      "items": [
        { "item": "pipe", "count": 1 },
        { "item": "steel_chunk", "count": 1 },
        { "item": "scrap", "count": [ 2, 6 ] },
        { "item": "lead", "charges": [ 1000, 2000 ] }
      ]
    },
    "bash": {
      "str_min": 18,
      "str_max": 60,
      "sound": "metal screeching!",
      "sound_fail": "clang!",
      "items": [
        { "item": "scrap", "count": [ 2, 6 ] },
        { "item": "steel_chunk", "prob": 50 },
        { "item": "pipe", "count": 1 },
        { "item": "lead", "charges": [ 1000, 2000 ] }
      ]
    }
  },
  {
    "type": "furniture",
    "id": "f_ball_mach",
    "name": "ball machine",
    "description": "Remember when baseball was a thing?",
    "symbol": "T",
    "color": "dark_gray",
    "move_cost_mod": 1,
    "required_str": -1,
    "flags": [ "TRANSPARENT" ],
    "bash": {
      "str_min": 18,
      "str_max": 60,
      "sound": "metal screeching!",
      "sound_fail": "clang!",
      "items": [ { "item": "scrap", "count": [ 2, 6 ] }, { "item": "steel_chunk", "prob": 50 }, { "item": "pipe", "count": 1 } ]
    }
  },
  {
    "type": "furniture",
    "id": "f_bench",
    "name": "bench",
    "symbol": "#",
    "description": "Hobo bed.  Use at your own risk.",
    "color": "brown",
    "move_cost_mod": 1,
    "required_str": 8,
    "flags": [ "TRANSPARENT", "FLAMMABLE_ASH", "ORGANIC", "MOUNTABLE", "SHORT" ],
    "max_volume": 4000,
    "deconstruct": { "items": [ { "item": "2x4", "count": 4 }, { "item": "nail", "charges": [ 6, 10 ] } ] },
    "bash": {
      "str_min": 12,
      "str_max": 40,
      "sound": "smash!",
      "sound_fail": "whump.",
      "items": [ { "item": "2x4", "count": [ 1, 3 ] }, { "item": "nail", "charges": [ 2, 6 ] }, { "item": "splinter", "count": 1 } ]
    }
  },
  {
    "type": "furniture",
    "id": "f_lane",
    "name": "lane guard",
    "description": "Used to be used for keeping traffic.",
    "symbol": "#",
    "color": "brown",
    "move_cost_mod": 1,
    "required_str": -1,
    "flags": [ "TRANSPARENT", "FLAMMABLE_ASH", "ORGANIC", "MOUNTABLE", "SHORT" ],
    "bash": {
      "str_min": 6,
      "str_max": 30,
      "sound": "smash!",
      "sound_fail": "whump.",
      "items": [ { "item": "2x4", "count": [ 1, 3 ] }, { "item": "nail", "charges": [ 2, 6 ] }, { "item": "splinter", "count": 1 } ]
    }
  },
  {
    "type": "furniture",
    "id": "f_table",
    "name": "table",
    "description": "Sit down when you eat!",
    "symbol": "#",
    "color": "red",
    "move_cost_mod": 2,
    "required_str": 8,
    "max_volume": 4000,
    "flags": [ "TRANSPARENT", "FLAMMABLE", "ORGANIC", "MOUNTABLE", "SHORT" ],
    "deconstruct": { "items": [ { "item": "2x4", "count": 6 }, { "item": "nail", "charges": [ 6, 8 ] } ] },
    "bash": {
      "str_min": 12,
      "str_max": 50,
      "sound": "smash!",
      "sound_fail": "whump.",
      "items": [ { "item": "2x4", "count": [ 2, 6 ] }, { "item": "nail", "charges": [ 4, 8 ] }, { "item": "splinter", "count": 1 } ]
    }
  },
  {
    "type": "furniture",
    "id": "f_rack_coat",
    "name": "coat rack",
    "description": "A hooked rack for hanging jackets.",
    "symbol": "Y",
    "color": "brown",
    "move_cost_mod": -1,
    "required_str": 6,
    "flags": [ "TRANSPARENT", "FLAMMABLE", "PLACE_ITEM", "BLOCKSDOOR", "MOUNTABLE" ],
    "deconstruct": { "items": [ { "item": "nail", "count": [ 2, 6 ] }, { "item": "2x4", "count": 2 } ] },
    "max_volume": 1000,
    "bash": {
      "str_min": 6,
      "str_max": 30,
      "sound": "smash!",
      "sound_fail": "whump.",
      "items": [ { "item": "splinter", "count": [ 3, 8 ] }, { "item": "nail", "count": [ 1, 3 ] }, { "item": "2x4", "count": 1 } ]
    }
  },
  {
    "type": "furniture",
    "id": "f_sign",
    "name": "sign",
    "symbol": "P",
    "description": "Read it.  Warnings ahead.",
    "color": "brown",
    "examine_action": "sign",
    "move_cost_mod": 1,
    "required_str": -1,
    "flags": [ "TRANSPARENT", "FLAMMABLE_ASH", "ORGANIC", "MOUNTABLE" ],
    "deconstruct": { "items": [ { "item": "2x4", "count": 3 }, { "item": "nail", "charges": [ 2, 5 ] } ] },
    "bash": {
      "str_min": 6,
      "str_max": 40,
      "sound": "smash!",
      "sound_fail": "whump.",
      "items": [ { "item": "2x4", "count": [ 1, 2 ] }, { "item": "nail", "charges": [ 2, 4 ] }, { "item": "splinter", "count": 2 } ]
    }
  },
  {
    "type": "furniture",
    "id": "f_mailbox",
    "name": "mailbox",
    "symbol": "P",
    "description": "A box, for mail.",
    "color": "grey",
    "move_cost_mod": 1,
    "required_str": -1,
    "flags": [ "TRANSPARENT", "FLAMMABLE_HARD", "CONTAINER", "PLACE_ITEM", "MOUNTABLE" ],
    "deconstruct": { "items": [ { "item": "2x4", "count": 2 }, { "item": "nail", "charges": [ 2, 5 ] } ] },
    "max_volume": 300,
    "bash": {
      "str_min": 6,
      "str_max": 40,
      "sound": "smash!",
      "sound_fail": "whump.",
      "items": [ { "item": "2x4", "count": 1 }, { "item": "nail", "charges": [ 1, 5 ] }, { "item": "splinter", "count": 2 } ]
    }
  },
  {
    "type": "furniture",
    "id": "f_pool_table",
    "name": "pool table",
    "symbol": "#",
    "description": "A good-looking pool table.  You wish you learned how to play.",
    "color": "green",
    "move_cost_mod": 2,
    "required_str": -1,
    "max_volume": 4000,
    "flags": [ "TRANSPARENT", "FLAMMABLE", "ORGANIC", "MOUNTABLE", "SHORT" ],
    "deconstruct": { "items": [ { "item": "2x4", "count": 4 }, { "item": "rag", "count": 4 }, { "item": "nail", "charges": [ 6, 10 ] } ] },
    "bash": {
      "str_min": 12,
      "str_max": 50,
      "sound": "smash!",
      "sound_fail": "whump.",
      "items": [
        { "item": "2x4", "count": [ 2, 6 ] },
        { "item": "nail", "charges": [ 4, 12 ] },
        { "item": "splinter", "count": 1 },
        { "item": "rag", "count": [ 0, 2 ] }
      ]
    }
  },
  {
    "type": "furniture",
    "id": "f_counter",
    "name": "counter",
    "description": "Affixed to the wall or found in kitchens or stores.",
    "symbol": "#",
    "color": "blue",
    "move_cost_mod": 2,
    "required_str": 10,
    "flags": [ "TRANSPARENT", "FLAMMABLE", "ORGANIC", "MOUNTABLE", "SHORT" ],
    "deconstruct": { "items": [ { "item": "2x4", "count": 6 }, { "item": "nail", "charges": [ 6, 8 ] } ] },
    "max_volume": 4000,
    "bash": {
      "str_min": 12,
      "str_max": 40,
      "sound": "smash!",
      "sound_fail": "whump.",
      "items": [ { "item": "2x4", "count": [ 2, 6 ] }, { "item": "nail", "charges": [ 4, 8 ] }, { "item": "splinter", "count": 1 } ]
    }
  },
  {
    "type": "furniture",
    "id": "f_fridge",
    "name": "refrigerator",
    "symbol": "{",
    "description": "Freeze your food with the amazing science of electricity!  Oh wait, none is flowing.",
    "color": "light_cyan",
    "move_cost_mod": -1,
    "required_str": 10,
    "flags": [ "CONTAINER", "PLACE_ITEM", "BLOCKSDOOR" ],
    "deconstruct": {
      "items": [
        { "item": "scrap", "count": [ 2, 8 ] },
        { "item": "steel_chunk", "count": [ 2, 3 ] },
        { "item": "hose", "count": 1 },
        { "item": "cu_pipe", "count": [ 2, 5 ] }
      ]
    },
    "max_volume": 7000,
    "bash": {
      "str_min": 18,
      "str_max": 50,
      "sound": "metal screeching!",
      "sound_fail": "clang!",
      "items": [
        { "item": "scrap", "count": [ 2, 8 ] },
        { "item": "steel_chunk", "count": [ 0, 3 ] },
        { "item": "hose", "count": 1 },
        { "item": "cu_pipe", "count": [ 2, 5 ] },
        { "item": "scrap_copper", "count": [ 1, 2 ] }
      ]
    }
  },
  {
    "type": "furniture",
    "id": "f_glass_fridge",
    "name": "glass door fridge",
    "symbol": "{",
    "color": "light_cyan",
    "description": "Wow!  See INTO your fridge before you open it!",
    "move_cost_mod": -1,
    "required_str": 10,
    "flags": [ "PLACE_ITEM", "BLOCKSDOOR" ],
    "deconstruct": {
      "items": [
        { "item": "scrap", "count": [ 2, 6 ] },
        { "item": "steel_chunk", "count": [ 2, 3 ] },
        { "item": "hose", "count": 1 },
        { "item": "glass_sheet", "count": 1 },
        { "item": "cu_pipe", "count": [ 3, 6 ] }
      ]
    },
    "max_volume": 7000,
    "bash": {
      "str_min": 12,
      "str_max": 50,
      "sound": "metal screeching!",
      "sound_fail": "clang!",
      "items": [
        { "item": "scrap", "count": [ 2, 8 ] },
        { "item": "steel_chunk", "count": [ 0, 3 ] },
        { "item": "hose", "count": 1 },
        { "item": "cu_pipe", "count": [ 1, 4 ] },
        { "item": "scrap_copper", "count": [ 0, 2 ] },
        { "item": "glass_shard", "count": [ 3, 6 ] }
      ]
    }
  },
  {
    "type": "furniture",
    "id": "f_dresser",
    "name": "dresser",
    "symbol": "{",
    "description": "Dress yourself for the prom, or other occasions.",
    "color": "brown",
    "move_cost_mod": -1,
    "required_str": 8,
    "flags": [ "TRANSPARENT", "CONTAINER", "FLAMMABLE", "PLACE_ITEM", "ORGANIC", "BLOCKSDOOR", "MOUNTABLE" ],
    "deconstruct": { "items": [ { "item": "2x4", "count": 6 }, { "item": "nail", "charges": [ 6, 8 ] } ] },
    "max_volume": 8000,
    "bash": {
      "str_min": 12,
      "str_max": 40,
      "sound": "smash!",
      "sound_fail": "whump.",
      "items": [ { "item": "2x4", "count": [ 2, 6 ] }, { "item": "nail", "charges": [ 4, 8 ] }, { "item": "splinter", "count": 1 } ]
    }
  },
  {
    "type": "furniture",
    "id": "f_locker",
    "name": "locker",
    "symbol": "{",
    "description": "Usually used for storing equipment or items.",
    "color": "light_gray",
    "move_cost_mod": -1,
    "required_str": 9,
    "flags": [ "CONTAINER", "PLACE_ITEM", "BLOCKSDOOR" ],
    "deconstruct": { "items": [ { "item": "sheet_metal", "count": [ 1, 2 ] }, { "item": "pipe", "count": [ 4, 8 ] } ] },
    "max_volume": 8000,
    "bash": {
      "str_min": 12,
      "str_max": 40,
      "sound": "metal screeching!",
      "sound_fail": "clang!",
      "items": [ { "item": "scrap", "count": [ 2, 8 ] }, { "item": "steel_chunk", "count": [ 0, 3 ] }, { "item": "pipe", "count": 1 } ]
    }
  },
  {
    "type": "furniture",
    "id": "f_rack",
    "name": "display rack",
    "description": "Display your items.",
    "symbol": "{",
    "color": "light_gray",
    "move_cost_mod": -1,
    "required_str": 8,
    "flags": [ "TRANSPARENT", "FLAMMABLE_HARD", "PLACE_ITEM", "BLOCKSDOOR", "MOUNTABLE" ],
    "deconstruct": { "items": [ { "item": "pipe", "count": [ 6, 12 ] }, { "item": "sheet_metal", "count": [ 1, 2 ] } ] },
    "max_volume": 7000,
    "bash": {
      "str_min": 6,
      "str_max": 30,
      "sound": "metal screeching!",
      "sound_fail": "clang!",
      "items": [ { "item": "scrap", "count": [ 2, 8 ] }, { "item": "steel_chunk", "count": [ 0, 3 ] }, { "item": "pipe", "count": 1 } ]
    }
  },
  {
    "type": "furniture",
    "id": "f_bookcase",
    "name": "book case",
    "symbol": "{",
    "description": "Stores books.  Y'know, Those things.  Who reads books anymore?",
    "color": "brown",
    "move_cost_mod": -1,
    "required_str": 9,
    "flags": [ "FLAMMABLE", "PLACE_ITEM", "ORGANIC", "BLOCKSDOOR" ],
    "deconstruct": { "items": [ { "item": "2x4", "count": 12 }, { "item": "nail", "charges": [ 12, 16 ] } ] },
    "max_volume": 8000,
    "bash": {
      "str_min": 6,
      "str_max": 40,
      "sound": "smash!",
      "sound_fail": "whump.",
      "items": [ { "item": "2x4", "count": [ 2, 6 ] }, { "item": "nail", "charges": [ 4, 12 ] }, { "item": "splinter", "count": 1 } ]
    }
  },
  {
    "type": "furniture",
    "id": "f_washer",
    "name": "washing machine",
    "description": "You could wash your dirty clothes if electricity was running.",
    "symbol": "{",
    "bgcolor": "white",
    "move_cost_mod": -1,
    "required_str": 12,
    "max_volume": 4000,
    "flags": [ "CONTAINER", "PLACE_ITEM", "BLOCKSDOOR" ],
    "deconstruct": {
      "items": [
        { "item": "pipe", "count": 1 },
        { "item": "scrap", "count": [ 2, 6 ] },
        { "item": "steel_chunk", "count": [ 1, 3 ] },
        { "item": "sheet_metal", "count": [ 2, 6 ] },
        { "item": "cable", "charges": [ 1, 15 ] },
        { "item": "hose", "count": [ 1, 2 ] },
        { "item": "cu_pipe", "count": [ 2, 5 ] }
      ]
    },
    "bash": {
      "str_min": 18,
      "str_max": 50,
      "sound": "metal screeching!",
      "sound_fail": "clang!",
      "items": [
        { "item": "scrap", "count": [ 2, 7 ] },
        { "item": "steel_chunk", "count": [ 0, 3 ] },
        { "item": "sheet_metal", "count": [ 2, 6 ] },
        { "item": "cable", "charges": [ 1, 15 ] },
        { "item": "hose", "count": [ 0, 2 ] },
        { "item": "cu_pipe", "count": [ 1, 4 ] },
        { "item": "scrap_copper", "count": [ 0, 2 ] }
      ]
    }
  },
  {
    "type": "furniture",
    "id": "f_dryer",
    "name": "dryer",
    "description": "Dry your clothes!",
    "symbol": "{",
    "bgcolor": "white",
    "move_cost_mod": -1,
    "required_str": 12,
    "max_volume": 4000,
    "flags": [ "CONTAINER", "PLACE_ITEM", "BLOCKSDOOR" ],
    "deconstruct": {
      "items": [
        { "item": "scrap", "count": [ 2, 6 ] },
        { "item": "steel_chunk", "count": [ 1, 3 ] },
        { "item": "element", "count": [ 2, 3 ] },
        { "item": "sheet_metal", "count": [ 2, 6 ] },
        { "item": "cable", "charges": [ 1, 15 ] },
        { "item": "cu_pipe", "count": [ 1, 3 ] }
      ]
    },
    "bash": {
      "str_min": 18,
      "str_max": 50,
      "sound": "metal screeching!",
      "sound_fail": "clang!",
      "items": [
        { "item": "scrap", "count": [ 0, 6 ] },
        { "item": "steel_chunk", "count": [ 0, 3 ] },
        { "item": "element", "count": [ 1, 3 ] },
        { "item": "sheet_metal", "count": [ 2, 6 ] },
        { "item": "cable", "charges": [ 1, 15 ] }
      ]
    }
  },
  {
    "type": "furniture",
    "id": "f_bigmirror",
    "name": "standing mirror",
    "symbol": "{",
    "description": "Lookin' good- is that blood?",
    "color": "white",
    "move_cost_mod": 2,
    "required_str": 5,
    "flags": [ "NOITEM", "BLOCKSDOOR" ],
    "bash": {
      "str_min": 5,
      "str_max": 16,
      "sound": "glass breaking",
      "sound_fail": "whack!",
      "sound_vol": 16,
      "furn_set": "f_bigmirror_b",
      "items": [ { "item": "glass_shard", "count": [ 3, 6 ] } ]
    }
  },
  {
    "type": "furniture",
    "id": "f_bigmirror_b",
    "name": "broken standing mirror",
    "description": "You could look at yourself, if the mirror wasn't covered in cracks and fractures.",
    "symbol": "{",
    "color": "light_gray",
    "move_cost_mod": 2,
    "required_str": 5,
    "flags": [ "NOITEM", "BLOCKSDOOR" ],
    "bash": {
      "str_min": 8,
      "str_max": 30,
      "sound": "metal screeching!",
      "sound_fail": "clang!",
      "items": [ { "item": "scrap", "count": [ 2, 4 ] } ]
    }
  },
  {
    "type": "furniture",
    "id": "f_vending_c",
    "name": "vending machine",
    "symbol": "{",
    "description": "Buy stuff with a cash card.",
    "color": "light_cyan",
    "move_cost_mod": -1,
    "required_str": 12,
    "flags": [ "SEALED", "PLACE_ITEM", "ALARMED", "CONTAINER", "BLOCKSDOOR" ],
    "examine_action": "vending",
    "bash": {
      "str_min": 20,
      "str_max": 40,
      "sound": "glass breaking!",
      "sound_fail": "whack!",
      "sound_vol": 16,
      "sound_fail_vol": 12,
      "furn_set": "f_vending_o",
      "items": [ { "item": "glass_shard", "count": [ 3, 6 ] } ]
    }
  },
  {
    "type": "furniture",
    "id": "f_vending_o",
    "name": "broken vending machine",
    "description": "Ponder if you could buy stuff, as it's broken.",
    "symbol": "{",
    "color": "dark_gray",
    "move_cost_mod": -1,
    "required_str": 12,
    "flags": [ "PLACE_ITEM", "CONTAINER", "BLOCKSDOOR" ],
    "bash": {
      "str_min": 30,
      "str_max": 50,
      "sound": "metal screeching!",
      "sound_fail": "clang!",
      "items": [
        { "item": "scrap", "count": [ 2, 8 ] },
        { "item": "steel_chunk", "count": [ 0, 3 ] },
        { "item": "hose", "count": 1 },
        { "item": "cu_pipe", "count": [ 1, 4 ] },
        { "item": "scrap_copper", "count": [ 0, 2 ] }
      ]
    }
  },
  {
    "type": "furniture",
    "id": "f_dumpster",
    "name": "dumpster",
    "description": "Stores your trash.",
    "symbol": "{",
    "color": "green",
    "move_cost_mod": -1,
    "required_str": 16,
    "flags": [ "CONTAINER", "PLACE_ITEM", "BLOCKSDOOR" ],
    "bash": {
      "str_min": 8,
      "str_max": 45,
      "sound": "metal screeching!",
      "sound_fail": "clang!",
      "items": [
        { "item": "scrap", "count": [ 2, 8 ] },
        { "item": "steel_chunk", "count": [ 1, 3 ] },
        { "item": "pipe", "count": [ 1, 2 ] }
      ]
    }
  },
  {
    "type": "furniture",
    "id": "f_dive_block",
    "name": "diving block",
    "description": "Jump!  Jump!  Dive!",
    "symbol": "O",
    "color": "light_gray",
    "move_cost_mod": -1,
    "required_str": 16,
    "flags": [ "TRANSPARENT", "MOUNTABLE" ],
    "bash": {
      "str_min": 8,
      "str_max": 40,
      "sound": "metal screeching!",
      "sound_fail": "clang!",
      "items": [ { "item": "plastic_chunk", "count": [ 2, 4 ] }, { "item": "pipe", "count": [ 0, 2 ] } ]
    }
  },
  {
    "type": "furniture",
    "id": "f_coffin_c",
    "name": "coffin",
    "description": "Holds the bodies of the countless you kill.",
    "symbol": "0",
    "bgcolor": "brown",
    "move_cost_mod": -1,
    "required_str": 14,
    "flags": [
      "TRANSPARENT",
      "CONTAINER",
      "SEALED",
      "ALLOW_FIELD_EFFECT",
      "FLAMMABLE",
      "PLACE_ITEM",
      "ORGANIC",
      "MOUNTABLE",
      "SHORT"
    ],
    "deconstruct": {
      "items": [ { "item": "2x4", "count": 12 }, { "item": "nail", "charges": [ 12, 24 ] }, { "item": "rag", "count": [ 15, 20 ] } ]
    },
    "max_volume": 4000,
    "bash": {
      "str_min": 12,
      "str_max": 40,
      "sound": "smash!",
      "sound_fail": "wham!",
      "items": [
        { "item": "2x4", "count": [ 1, 5 ] },
        { "item": "splinter", "count": [ 2, 6 ] },
        { "item": "nail", "charges": [ 2, 10 ] },
        { "item": "rag", "count": [ 8, 12 ] }
      ]
    }
  },
  {
    "type": "furniture",
    "id": "f_coffin_o",
    "name": "open coffin",
    "description": "Look at the bodies of the countless you've killed.",
    "symbol": "O",
    "bgcolor": "brown",
    "move_cost_mod": -1,
    "required_str": 12,
    "flags": [ "TRANSPARENT", "CONTAINER", "FLAMMABLE", "PLACE_ITEM", "ORGANIC", "MOUNTABLE", "SHORT" ],
    "deconstruct": {
      "items": [ { "item": "2x4", "count": 12 }, { "item": "nail", "charges": [ 12, 24 ] }, { "item": "rag", "count": [ 15, 20 ] } ]
    },
    "max_volume": 4000,
    "bash": {
      "str_min": 12,
      "str_max": 40,
      "sound": "smash!",
      "sound_fail": "wham!",
      "items": [
        { "item": "2x4", "count": [ 1, 5 ] },
        { "item": "splinter", "count": [ 2, 6 ] },
        { "item": "nail", "charges": [ 2, 10 ] },
        { "item": "rag", "count": [ 8, 12 ] }
      ]
    }
  },
  {
    "type": "furniture",
    "id": "f_crate_c",
    "name": "crate",
    "description": "What's inside?  Find out!",
    "symbol": "X",
    "bgcolor": "brown",
    "move_cost_mod": -1,
    "required_str": 12,
    "flags": [
      "TRANSPARENT",
      "CONTAINER",
      "SEALED",
      "ALLOW_FIELD_EFFECT",
      "FLAMMABLE",
      "PLACE_ITEM",
      "ORGANIC",
      "MOUNTABLE",
      "SHORT"
    ],
    "examine_action": "crate",
    "deconstruct": { "items": [ { "item": "2x4", "count": 4 }, { "item": "nail", "charges": [ 6, 10 ] } ] },
    "max_volume": 4000,
    "bash": {
      "str_min": 12,
      "str_max": 40,
      "sound": "smash!",
      "sound_fail": "wham!",
      "items": [ { "item": "2x4", "count": [ 1, 5 ] }, { "item": "nail", "charges": [ 2, 10 ] } ]
    }
  },
  {
    "type": "furniture",
    "id": "f_crate_o",
    "name": "open crate",
    "description": "What's inside?  Look in it!",
    "symbol": "O",
    "bgcolor": "brown",
    "move_cost_mod": -1,
    "required_str": 10,
    "flags": [ "TRANSPARENT", "CONTAINER", "FLAMMABLE", "PLACE_ITEM", "ORGANIC", "MOUNTABLE", "SHORT" ],
    "deconstruct": { "items": [ { "item": "2x4", "count": 4 }, { "item": "nail", "charges": [ 6, 10 ] } ] },
    "max_volume": 4000,
    "bash": {
      "str_min": 12,
      "str_max": 40,
      "sound": "smash!",
      "sound_fail": "wham!",
      "items": [ { "item": "2x4", "count": [ 1, 5 ] }, { "item": "nail", "charges": [ 2, 10 ] } ]
    }
  },
  {
    "type": "furniture",
    "id": "f_canvas_wall",
    "name": "canvas wall",
    "symbol": "#",
    "color": "blue",
    "move_cost_mod": -1,
    "required_str": -1,
    "flags": [ "FLAMMABLE_HARD", "NOITEM" ],
    "bash": {
      "str_min": 1,
      "str_max": 8,
      "sound": "rrrrip!",
      "sound_fail": "slap!",
      "sound_vol": 8,
      "tent_centers": [ "f_groundsheet", "f_fema_groundsheet", "f_skin_groundsheet" ]
    }
  },
  {
    "type": "furniture",
    "id": "f_large_canvas_wall",
    "name": "canvas wall",
    "symbol": "#",
    "color": "blue",
    "move_cost_mod": -1,
    "required_str": -1,
    "flags": [ "FLAMMABLE_HARD", "NOITEM" ],
    "bash": {
      "str_min": 1,
      "str_max": 8,
      "sound": "rrrrip!",
      "sound_fail": "slap!",
      "sound_vol": 8,
      "collapse_radius": 2,
      "tent_centers": [ "f_center_groundsheet" ]
    }
  },
  {
    "type": "furniture",
    "id": "f_canvas_door",
    "name": "canvas flap",
    "symbol": "+",
    "color": "blue",
    "move_cost_mod": -1,
    "required_str": -1,
    "flags": [ "FLAMMABLE_HARD", "NOITEM", "DOOR" ],
    "open": "f_canvas_door_o",
    "bash": {
      "str_min": 1,
      "str_max": 8,
      "sound": "rrrrip!",
      "sound_fail": "slap!",
      "sound_vol": 8,
      "tent_centers": [ "f_groundsheet", "f_fema_groundsheet", "f_skin_groundsheet" ]
    }
  },
  {
    "type": "furniture",
    "id": "f_canvas_door_o",
    "name": "open canvas flap",
    "symbol": ".",
    "color": "blue",
    "move_cost_mod": 0,
    "required_str": -1,
    "flags": [ "TRANSPARENT" ],
    "close": "f_canvas_door",
    "bash": {
      "str_min": 1,
      "str_max": 8,
      "sound": "rrrrip!",
      "sound_fail": "slap!",
      "sound_vol": 8,
      "tent_centers": [ "f_groundsheet", "f_fema_groundsheet", "f_skin_groundsheet", "f_center_groundsheet" ]
    }
  },
  {
    "type": "furniture",
    "id": "f_large_canvas_door",
    "name": "canvas flap",
    "symbol": "+",
    "color": "blue",
    "move_cost_mod": -1,
    "required_str": -1,
    "flags": [ "FLAMMABLE_HARD", "NOITEM", "DOOR" ],
    "open": "f_large_canvas_door_o",
    "bash": {
      "str_min": 1,
      "str_max": 8,
      "sound": "rrrrip!",
      "sound_fail": "slap!",
      "sound_vol": 8,
      "collapse_radius": 2,
      "tent_centers": [ "f_center_groundsheet" ]
    }
  },
  {
    "type": "furniture",
    "id": "f_large_canvas_door_o",
    "name": "open canvas flap",
    "symbol": ".",
    "color": "blue",
    "move_cost_mod": 0,
    "required_str": -1,
    "flags": [ "TRANSPARENT" ],
    "close": "f_canvas_door",
    "bash": {
      "str_min": 1,
      "str_max": 8,
      "sound": "rrrrip!",
      "sound_fail": "slap!",
      "sound_vol": 8,
      "collapse_radius": 2,
      "tent_centers": [ "f_center_groundsheet" ]
    }
  },
  {
    "type": "furniture",
    "id": "f_groundsheet",
    "name": "groundsheet",
    "symbol": ";",
    "color": "green",
    "move_cost_mod": 0,
    "required_str": -1,
    "flags": [ "TRANSPARENT", "INDOORS", "NOCOLLIDE" ],
    "examine_action": "portable_structure",
    "bash": {
      "str_min": 1,
      "str_max": 8,
      "sound": "rrrrip!",
      "sound_fail": "slap!",
      "sound_vol": 8,
      "items": [ { "item": "broketent" } ],
      "tent_centers": [ "f_groundsheet", "f_fema_groundsheet", "f_skin_groundsheet" ]
    }
  },
  {
    "type": "furniture",
    "id": "f_large_groundsheet",
    "name": "groundsheet",
    "symbol": ";",
    "color": "green",
    "move_cost_mod": 0,
    "required_str": -1,
    "flags": [ "TRANSPARENT", "INDOORS", "NOCOLLIDE" ],
    "bash": {
      "str_min": 1,
      "str_max": 8,
      "sound": "rrrrip!",
      "sound_fail": "slap!",
      "sound_vol": 8,
      "collapse_radius": 2,
      "tent_centers": [ "f_center_groundsheet" ]
    }
  },
  {
    "type": "furniture",
    "id": "f_center_groundsheet",
    "name": "groundsheet",
    "symbol": ";",
    "color": "green",
    "move_cost_mod": 0,
    "required_str": -1,
    "flags": [ "TRANSPARENT", "INDOORS", "NOCOLLIDE" ],
    "examine_action": "portable_structure",
    "bash": {
      "str_min": 1,
      "str_max": 8,
      "sound": "rrrrip!",
      "sound_fail": "slap!",
      "sound_vol": 8,
      "collapse_radius": 2,
      "items": [ { "item": "largebroketent" } ],
      "tent_centers": [ "f_center_groundsheet" ]
    }
  },
  {
    "type": "furniture",
    "id": "f_fema_groundsheet",
    "name": "groundsheet",
    "symbol": ";",
    "color": "green",
    "move_cost_mod": 0,
    "required_str": -1,
    "flags": [ "TRANSPARENT", "INDOORS", "ORGANIC", "NOCOLLIDE" ],
    "bash": {
      "str_min": 1,
      "str_max": 8,
      "sound": "rrrrip!",
      "sound_fail": "slap!",
      "sound_vol": 8,
      "tent_centers": [ "f_groundsheet", "f_fema_groundsheet", "f_skin_groundsheet" ]
    }
  },
  {
    "type": "furniture",
    "id": "f_skin_wall",
    "name": "animalskin wall",
    "symbol": "#",
    "description": "Wall made out of animal skin.  Either an amazing or horrifying sight.",
    "color": "brown",
    "move_cost_mod": -1,
    "required_str": -1,
    "flags": [ "FLAMMABLE_HARD", "NOITEM" ],
    "bash": {
      "str_min": 1,
      "str_max": 8,
      "sound": "rrrrip!",
      "sound_fail": "slap!",
      "sound_vol": 8,
      "tent_centers": [ "f_groundsheet", "f_fema_groundsheet", "f_skin_groundsheet" ]
    }
  },
  {
    "type": "furniture",
    "id": "f_skin_door",
    "name": "animalskin flap",
    "symbol": "+",
    "color": "white",
    "move_cost_mod": -1,
    "required_str": -1,
    "flags": [ "FLAMMABLE_HARD", "NOITEM" ],
    "open": "f_skin_door_o",
    "bash": {
      "str_min": 1,
      "str_max": 8,
      "sound": "rrrrip!",
      "sound_fail": "slap!",
      "sound_vol": 8,
      "tent_centers": [ "f_groundsheet", "f_fema_groundsheet", "f_skin_groundsheet" ]
    }
  },
  {
    "type": "furniture",
    "id": "f_skin_door_o",
    "name": "open animalskin flap",
    "symbol": ".",
    "color": "white",
    "move_cost_mod": 0,
    "required_str": -1,
    "flags": [ "TRANSPARENT" ],
    "close": "f_skin_door",
    "bash": {
      "str_min": 1,
      "str_max": 8,
      "sound": "rrrrip!",
      "sound_fail": "slap!",
      "sound_vol": 8,
      "tent_centers": [ "f_groundsheet", "f_fema_groundsheet", "f_skin_groundsheet" ]
    }
  },
  {
    "type": "furniture",
    "id": "f_skin_groundsheet",
    "name": "animalskin floor",
    "symbol": ";",
    "color": "brown",
    "move_cost_mod": 0,
    "required_str": -1,
    "flags": [ "TRANSPARENT", "INDOORS", "NOCOLLIDE" ],
    "examine_action": "portable_structure",
    "bash": {
      "str_min": 1,
      "str_max": 8,
      "sound": "rrrrip!",
      "sound_fail": "slap!",
      "sound_vol": 8,
      "items": [ { "item": "damaged_shelter_kit" } ],
      "tent_centers": [ "f_groundsheet", "f_fema_groundsheet", "f_skin_groundsheet" ]
    }
  },
  {
    "type": "furniture",
    "id": "f_mutpoppy",
    "name": "mutated poppy flower",
    "symbol": "f",
    "color": "red",
    "move_cost_mod": 0,
    "required_str": -1,
    "flags": [ "TRANSPARENT", "TINY", "FLAMMABLE_ASH" ],
    "examine_action": "flower_poppy",
    "bash": { "str_min": 2, "str_max": 6, "sound": "crunch.", "sound_fail": "whish." }
  },
  {
    "type": "furniture",
    "id": "f_flower_fungal",
    "name": "fungal flower",
    "symbol": "f",
    "color": "dark_gray",
    "move_cost_mod": 1,
    "required_str": -1,
    "flags": [ "TRANSPARENT", "FLOWER", "FUNGUS", "TINY", "FLAMMABLE_ASH" ],
    "examine_action": "fungus",
    "bash": { "str_min": 2, "str_max": 6, "sound": "poof.", "sound_fail": "poof." }
  },
  {
    "type": "furniture",
    "id": "f_fungal_mass",
    "name": "fungal mass",
    "symbol": "O",
    "bgcolor": "dark_gray",
    "move_cost_mod": -10,
    "required_str": -1,
    "flags": [ "CONTAINER", "SEALED", "ALLOW_FIELD_EFFECT", "FLAMMABLE_ASH", "FUNGUS", "MOUNTABLE", "SHORT" ],
    "bash": { "str_min": 6, "str_max": 30, "sound": "poof.", "sound_fail": "poof." }
  },
  {
    "type": "furniture",
    "id": "f_fungal_clump",
    "name": "fungal clump",
    "symbol": "#",
    "bgcolor": "light_gray",
    "move_cost_mod": 3,
    "required_str": -1,
    "flags": [ "TRANSPARENT", "CONTAINER", "SEALED", "ALLOW_FIELD_EFFECT", "FLAMMABLE_ASH", "FUNGUS", "MOUNTABLE", "SHORT" ],
    "bash": { "str_min": 6, "str_max": 20, "sound": "poof.", "sound_fail": "poof." }
  },
  {
    "type": "furniture",
    "id": "f_safe_c",
    "name": "safe",
    "description": "Holds items.  Securely.",
    "symbol": "X",
    "color": "light_gray",
    "move_cost_mod": -1,
    "required_str": 14,
    "max_volume": 1000,
    "flags": [ "TRANSPARENT", "CONTAINER", "SEALED", "PLACE_ITEM", "MOUNTABLE" ],
    "open": "f_safe_o",
    "bash": {
      "str_min": 40,
      "str_max": 200,
      "sound": "screeching metal!",
      "sound_fail": "whump!",
      "items": [ { "item": "steel_chunk", "count": [ 1, 5 ] }, { "item": "scrap", "count": [ 1, 5 ] } ]
    }
  },
  {
    "type": "furniture",
    "id": "f_safe_l",
    "name": "safe",
    "symbol": "X",
    "description": "What needs protection like this?",
    "color": "light_gray",
    "move_cost_mod": -1,
    "required_str": 14,
    "max_volume": 1000,
    "flags": [ "TRANSPARENT", "CONTAINER", "SEALED", "PLACE_ITEM", "MOUNTABLE" ],
    "examine_action": "safe",
    "bash": {
      "str_min": 40,
      "str_max": 200,
      "sound": "screeching metal!",
      "sound_fail": "whump!",
      "items": [ { "item": "steel_chunk", "count": [ 1, 5 ] }, { "item": "scrap", "count": [ 1, 5 ] } ]
    }
  },
  {
    "type": "furniture",
    "id": "f_gunsafe_ml",
    "name": "gun safe",
    "description": "Oooooohhhh.  Shiny.",
    "symbol": "X",
    "color": "light_gray",
    "move_cost_mod": -1,
    "required_str": 14,
    "max_volume": 1000,
    "flags": [ "TRANSPARENT", "CONTAINER", "SEALED", "PLACE_ITEM", "MOUNTABLE" ],
    "examine_action": "gunsafe_ml",
    "bash": {
      "str_min": 40,
      "str_max": 200,
      "sound": "screeching metal!",
      "sound_fail": "whump!",
      "items": [ { "item": "steel_chunk", "count": [ 1, 5 ] }, { "item": "scrap", "count": [ 1, 5 ] } ]
    }
  },
  {
    "type": "furniture",
    "id": "f_gunsafe_mj",
    "name": "jammed gun safe",
    "description": "Does it have guns in it?  You won't find out.  It's jammed.",
    "symbol": "X",
    "color": "light_gray",
    "move_cost_mod": -1,
    "required_str": 14,
    "max_volume": 1000,
    "flags": [ "TRANSPARENT", "CONTAINER", "SEALED", "PLACE_ITEM", "MOUNTABLE" ],
    "bash": {
      "str_min": 40,
      "str_max": 200,
      "sound": "screeching metal!",
      "sound_fail": "whump!",
      "items": [ { "item": "steel_chunk", "count": [ 1, 5 ] }, { "item": "scrap", "count": [ 1, 5 ] } ]
    }
  },
  {
    "type": "furniture",
    "id": "f_gun_safe_el",
    "name": "electronic gun safe",
    "description": "Can you hack it open to get the firearms?",
    "symbol": "X",
    "color": "light_gray",
    "move_cost_mod": -1,
    "required_str": 14,
    "max_volume": 1000,
    "flags": [ "TRANSPARENT", "CONTAINER", "SEALED", "PLACE_ITEM", "MOUNTABLE" ],
    "examine_action": "gunsafe_el",
    "bash": {
      "str_min": 40,
      "str_max": 200,
      "sound": "screeching metal!",
      "sound_fail": "whump!",
      "items": [ { "item": "steel_chunk", "count": [ 1, 5 ] }, { "item": "scrap", "count": [ 1, 5 ] } ]
    }
  },
  {
    "type": "furniture",
    "id": "f_safe_o",
    "name": "open safe",
    "description": "Grab the firearms!",
    "symbol": "O",
    "color": "light_gray",
    "move_cost_mod": -1,
    "required_str": 14,
    "max_volume": 1000,
    "flags": [ "TRANSPARENT", "CONTAINER", "PLACE_ITEM", "MOUNTABLE" ],
    "close": "f_safe_c",
    "bash": {
      "str_min": 40,
      "str_max": 200,
      "sound": "screeching metal!",
      "sound_fail": "whump!",
      "items": [ { "item": "steel_chunk", "count": [ 1, 5 ] }, { "item": "scrap", "count": [ 1, 5 ] } ]
    }
  },
  {
    "type": "furniture",
    "id": "f_plant_seed",
    "name": "seed",
    "symbol": "^",
    "color": "brown",
    "move_cost_mod": 0,
    "required_str": -1,
    "flags": [ "PLANT", "SEALED", "TRANSPARENT", "CONTAINER", "NOITEM", "TINY", "DONT_REMOVE_ROTTEN" ],
    "examine_action": "aggie_plant"
  },
  {
    "type": "furniture",
    "id": "f_plant_seedling",
    "name": "seedling",
    "symbol": "^",
    "color": "green",
    "move_cost_mod": 0,
    "required_str": -1,
    "flags": [ "PLANT", "SEALED", "TRANSPARENT", "CONTAINER", "NOITEM", "TINY", "DONT_REMOVE_ROTTEN" ],
    "examine_action": "aggie_plant",
    "bash": { "str_min": 2, "str_max": 6, "sound": "crunch.", "sound_fail": "whish." }
  },
  {
    "type": "furniture",
    "id": "f_plant_mature",
    "name": "mature plant",
    "symbol": "#",
    "color": "green",
    "move_cost_mod": 0,
    "required_str": -1,
    "flags": [ "PLANT", "SEALED", "TRANSPARENT", "CONTAINER", "NOITEM", "TINY", "DONT_REMOVE_ROTTEN" ],
    "examine_action": "aggie_plant",
    "bash": { "str_min": 3, "str_max": 8, "sound": "crunch.", "sound_fail": "whish." }
  },
  {
    "type": "furniture",
    "id": "f_plant_harvest",
    "name": "harvestable plant",
    "symbol": "#",
    "color": "light_green",
    "move_cost_mod": 0,
    "required_str": -1,
    "flags": [ "PLANT", "SEALED", "TRANSPARENT", "CONTAINER", "NOITEM", "TINY", "DONT_REMOVE_ROTTEN" ],
    "examine_action": "aggie_plant",
    "bash": { "str_min": 4, "str_max": 10, "sound": "crunch.", "sound_fail": "whish." }
  },
  {
    "type": "furniture",
    "id": "f_fvat_empty",
    "name": "empty fermenting vat",
    "description": "A sealable vat for fermenting vinegar and various alcoholic brews.",
    "symbol": "O",
    "color": "brown",
    "move_cost_mod": -1,
    "required_str": -1,
    "flags": [ "NOITEM", "SEALED", "TRANSPARENT", "FLAMMABLE", "CONTAINER", "DONT_REMOVE_ROTTEN" ],
    "examine_action": "fvat_empty",
    "deconstruct": {
      "items": [
        { "item": "2x4", "count": 14 },
        { "item": "nail", "charges": [ 6, 12 ] },
        { "item": "water_faucet", "count": 1 },
        { "item": "sheet_metal", "count": 2 }
      ]
    },
    "bash": {
      "str_min": 3,
      "str_max": 45,
      "sound": "smash!",
      "sound_fail": "whump.",
      "items": [
        { "item": "2x4", "count": [ 4, 8 ] },
        { "item": "nail", "charges": [ 4, 8 ] },
        { "item": "water_faucet", "prob": 50 },
        { "item": "splinter", "count": 1 }
      ]
    }
  },
  {
    "type": "furniture",
    "id": "f_fvat_full",
    "name": "full fermenting vat",
    "description": "A sealable vat for fermenting vinegar and various alcoholic brews.",
    "symbol": "O",
    "color": "brown_cyan",
    "move_cost_mod": -1,
    "required_str": -1,
    "flags": [ "NOITEM", "SEALED", "TRANSPARENT", "FLAMMABLE", "CONTAINER", "DONT_REMOVE_ROTTEN" ],
    "examine_action": "fvat_full",
    "deconstruct": {
      "items": [
        { "item": "2x4", "count": 14 },
        { "item": "nail", "charges": [ 6, 12 ] },
        { "item": "water_faucet", "count": 1 },
        { "item": "sheet_metal", "count": 2 }
      ]
    },
    "bash": {
      "str_min": 12,
      "str_max": 50,
      "sound": "smash!",
      "sound_fail": "whump.",
      "items": [
        { "item": "2x4", "count": [ 4, 8 ] },
        { "item": "nail", "charges": [ 4, 8 ] },
        { "item": "water_faucet", "prob": 50 },
        { "item": "splinter", "count": 1 }
      ]
    }
  },
  {
    "type": "furniture",
    "id": "f_wood_keg",
    "name": "wooden keg",
    "description": "A keg made mostly of wood.  Holds liquids, preferably beer.",
    "symbol": "H",
    "color": "brown",
    "move_cost_mod": -1,
    "required_str": -1,
    "flags": [ "NOITEM", "SEALED", "ALLOW_FIELD_EFFECT", "TRANSPARENT", "FLAMMABLE", "CONTAINER", "LIQUIDCONT" ],
    "examine_action": "keg",
    "deconstruct": {
      "items": [
        { "item": "2x4", "count": 18 },
        { "item": "nail", "charges": [ 7, 14 ] },
        { "item": "water_faucet", "count": 1 },
        { "item": "sheet_metal", "count": 3 }
      ]
    },
    "bash": {
      "str_min": 12,
      "str_max": 50,
      "sound": "smash!",
      "sound_fail": "whump.",
      "items": [
        { "item": "2x4", "count": [ 6, 12 ] },
        { "item": "nail", "charges": [ 4, 8 ] },
        { "item": "water_faucet", "prob": 50 },
        { "item": "splinter", "count": 1 }
      ]
    }
  },
  {
    "type": "furniture",
    "id": "f_statue",
    "name": "statue",
    "description": "A carved statue made of stone..",
    "symbol": "S",
    "color": "dark_gray",
    "move_cost_mod": -1,
    "required_str": 10,
    "flags": [ "PLACE_ITEM", "BLOCKSDOOR" ],
    "bash": {
      "str_min": 16,
      "str_max": 40,
      "sound": "smash!",
      "sound_fail": "thump.",
      "items": [ { "item": "rock", "count": [ 1, 6 ] } ]
    }
  },
  {
    "type": "furniture",
    "id": "f_mannequin",
    "name": "mannequin",
    "description": "Put clothes on it and wish you looked as good.",
    "symbol": "@",
    "color": "brown",
    "move_cost_mod": 2,
    "required_str": 5,
    "flags": [ "PLACE_ITEM", "TRANSPARENT", "FLAMMABLE" ],
    "bash": {
      "str_min": 6,
      "str_max": 40,
      "sound": "smash!",
      "sound_fail": "whump.",
      "items": [ { "item": "splinter", "count": [ 9, 12 ] } ]
    }
  },
  {
    "type": "furniture",
    "id": "f_target",
    "name": "target",
    "description": "A shooting target in a rough shape of a human.",
    "symbol": "@",
    "color": "black",
    "move_cost_mod": 2,
    "required_str": 5,
    "flags": [ "PLACE_ITEM", "TRANSPARENT" ],
    "bash": {
      "str_min": 6,
      "str_max": 40,
      "sound": "smash!",
      "sound_fail": "whump.",
      "items": [ { "item": "sheet_metal", "count": [ 1, 3 ] }, { "item": "pipe", "count": [ 1, 3 ] } ]
    }
  },
  {
    "type": "furniture",
    "id": "f_bluebell",
    "name": "bluebell",
    "symbol": "f",
    "color": "blue",
    "move_cost_mod": 0,
    "required_str": -1,
    "flags": [ "TRANSPARENT", "TINY", "FLAMMABLE_ASH" ],
    "examine_action": "flower_bluebell",
    "bash": { "str_min": 2, "str_max": 6, "sound": "crunch.", "sound_fail": "whish." }
  },
  {
    "type": "furniture",
    "id": "f_dahlia",
    "name": "dahlia",
    "symbol": "f",
    "color": "magenta",
    "move_cost_mod": 0,
    "required_str": -1,
    "flags": [ "TRANSPARENT", "TINY", "FLAMMABLE_ASH" ],
    "examine_action": "flower_dahlia",
    "bash": { "str_min": 2, "str_max": 6, "sound": "crunch.", "sound_fail": "whish." }
  },
  {
    "type": "furniture",
    "id": "f_datura",
    "name": "datura",
    "symbol": "*",
    "color": "light_green",
    "move_cost_mod": 1,
    "required_str": -1,
    "flags": [ "TRANSPARENT", "TINY", "FLAMMABLE_ASH" ],
    "examine_action": "harvest_furn_nectar",
    "harvest_by_season": [ { "seasons": [ "spring", "summer", "autumn" ], "entries": [ { "drop": "datura_seed", "base_num": [ 2, 6 ] } ] } ],
    "bash": { "str_min": 2, "str_max": 6, "sound": "crunch.", "sound_fail": "whish." }
  },
  {
    "type": "furniture",
    "id": "f_flower_marloss",
    "name": "marloss flower",
    "symbol": "f",
    "color": "cyan",
    "move_cost_mod": 1,
    "required_str": -1,
    "flags": [ "TRANSPARENT", "FLAMMABLE_ASH", "FUNGUS", "TINY" ],
    "examine_action": "flower_marloss",
    "bash": { "str_min": 2, "str_max": 6, "sound": "poof.", "sound_fail": "poof." }
  },
  {
    "type": "furniture",
    "id": "f_dandelion",
    "name": "dandelion",
    "symbol": "f",
    "color": "yellow",
    "move_cost_mod": 0,
    "required_str": -1,
    "flags": [ "TRANSPARENT", "TINY", "FLAMMABLE_ASH" ],
    "examine_action": "harvest_furn_nectar",
    "harvest_by_season": [ { "seasons": [ "spring", "summer", "autumn" ], "entries": [ { "drop": "raw_dandelion", "base_num": [ 1, 4 ] } ] } ],
    "bash": { "str_min": 2, "str_max": 6, "sound": "crunch.", "sound_fail": "whish." }
  },
  {
    "type": "furniture",
    "id": "f_chamomile",
    "name": "chamomile",
    "symbol": "f",
    "color": "white",
    "move_cost_mod": 0,
    "required_str": -1,
    "flags": [ "TRANSPARENT", "TINY", "FLAMMABLE_ASH" ],
    "bash": { "str_min": 2, "str_max": 6, "sound": "crunch.", "sound_fail": "whish." }
  },
  {
    "type": "furniture",
    "id": "f_cattails",
    "name": "cattails",
    "symbol": "i",
    "color": "brown",
    "move_cost_mod": 1,
    "required_str": -1,
    "flags": [ "TRANSPARENT", "TINY", "FLAMMABLE_ASH" ],
    "examine_action": "harvest_furn",
    "harvest_by_season": [
      { "seasons": [ "winter" ], "entries": [ { "drop": "cattail_rhizome" } ] },
      {
        "seasons": [ "spring", "summer", "autumn" ],
        "entries": [ { "drop": "cattail_rhizome" }, { "drop": "cattail_stalk", "base_num": [ 1, 4 ] } ]
      }
    ],
    "bash": { "str_min": 2, "str_max": 6, "sound": "crunch.", "sound_fail": "whish." }
  },
  {
    "type": "furniture",
    "id": "f_forge",
    "name": "forge",
    "description": "Metalworking station typically used in combination with an anvil.",
    "symbol": "^",
    "color": "light_red",
    "move_cost_mod": -1,
    "required_str": -1,
    "crafting_pseudo_item": "char_forge",
    "flags": [ "TRANSPARENT", "SEALED", "CONTAINER", "NOITEM", "EASY_DECONSTRUCT" ],
    "deconstruct": { "items": [ { "item": "char_forge", "count": 1 } ] },
    "examine_action": "reload_furniture",
    "bash": {
      "str_min": 4,
      "str_max": 8,
      "sound": "crunch!",
      "sound_fail": "whump.",
      "items": [ { "item": "char_forge", "count": 1 } ]
    }
  },
  {
    "type": "furniture",
    "id": "f_anvil",
    "name": "anvil",
    "description": "Used in metalworking.",
    "symbol": "^",
    "color": "light_red",
    "move_cost_mod": -1,
    "required_str": 16,
    "crafting_pseudo_item": "anvil",
    "deconstruct": { "items": [ { "item": "anvil", "count": 1 } ] },
    "flags": [ "TRANSPARENT", "NOITEM", "EASY_DECONSTRUCT" ],
    "bash": { "str_min": 4, "str_max": 8, "sound": "crunch!", "sound_fail": "whump.", "items": [ { "item": "anvil", "count": 1 } ] }
  },
  {
    "type": "furniture",
    "id": "f_still",
    "name": "still",
    "description": "An essential component for brewing and chemistry that allows for refining liquid mixtures.",
    "symbol": "^",
    "color": "light_red",
    "move_cost_mod": -1,
    "required_str": -1,
    "crafting_pseudo_item": "still",
    "deconstruct": { "items": [ { "item": "still", "count": 1 } ] },
    "flags": [ "TRANSPARENT", "NOITEM", "EASY_DECONSTRUCT" ],
    "bash": { "str_min": 4, "str_max": 8, "sound": "crunch!", "sound_fail": "whump.", "items": [ { "item": "still", "count": 1 } ] }
  },
  {
    "type": "furniture",
    "id": "f_egg_sackbw",
    "name": "spider egg sack",
    "symbol": "O",
    "color": "white",
    "move_cost_mod": 3,
    "required_str": 6,
    "flags": [ "TRANSPARENT", "FLAMMABLE_ASH", "ORGANIC", "MOUNTABLE", "TINY" ],
    "examine_action": "egg_sackbw",
    "bash": { "str_min": 8, "str_max": 16, "sound": "splat!", "sound_fail": "whump.", "furn_set": "f_egg_sacke" }
  },
  {
    "type": "furniture",
    "id": "f_egg_sackcs",
    "name": "spider egg sack",
    "symbol": "O",
    "color": "white",
    "move_cost_mod": 3,
    "required_str": 6,
    "flags": [ "TRANSPARENT", "FLAMMABLE_ASH", "ORGANIC", "MOUNTABLE", "TINY" ],
    "examine_action": "egg_sackcs",
    "bash": { "str_min": 8, "str_max": 16, "sound": "splat!", "sound_fail": "whump.", "furn_set": "f_egg_sacke" }
  },
  {
    "type": "furniture",
    "id": "f_egg_sackws",
    "name": "spider egg sack",
    "symbol": "O",
    "color": "yellow",
    "move_cost_mod": 3,
    "required_str": 6,
    "flags": [ "TRANSPARENT", "FLAMMABLE_ASH", "ORGANIC", "MOUNTABLE", "TINY" ],
    "examine_action": "egg_sackws",
    "bash": { "str_min": 4, "str_max": 8, "sound": "splat!", "sound_fail": "whump.", "furn_set": "f_egg_sacke" }
  },
  {
    "type": "furniture",
    "id": "f_egg_sacke",
    "name": "ruptured egg sack",
    "symbol": "X",
    "color": "white",
    "move_cost_mod": 3,
    "required_str": 6,
    "flags": [ "TRANSPARENT", "CONTAINER", "FLAMMABLE_ASH", "ORGANIC", "MOUNTABLE", "TINY" ],
    "bash": { "str_min": 2, "str_max": 6, "sound": "splat!", "sound_fail": "whump." }
  },
  {
    "type": "furniture",
    "id": "f_vending_reinforced",
    "name": "reinforced vending machine",
    "description": "A bit tougher to crack open than regular vending machines.",
    "symbol": "{",
    "color": "light_red",
    "move_cost_mod": -1,
    "required_str": 30,
    "flags": [ "SEALED", "PLACE_ITEM", "ALARMED", "CONTAINER", "BLOCKSDOOR", "FLAMMABLE_HARD" ],
    "examine_action": "vending",
    "bash": {
      "str_min": 150,
      "str_max": 520,
      "sound": "glass breaking!",
      "sound_fail": "whack!",
      "furn_set": "f_vending_o",
      "items": [
        { "item": "glass_shard", "count": [ 1, 3 ] },
        { "item": "sheet_metal", "count": [ 0, 2 ] },
        { "item": "steel_chunk", "count": [ 1, 5 ] }
      ]
    }
  },
  {
    "type": "furniture",
    "id": "f_arcade_machine",
    "name": "arcade machine",
    "description": "Play stupid games, win stupid prizes.",
    "symbol": "6",
    "color": "red",
    "move_cost_mod": -1,
    "required_str": 12,
    "flags": [ "BLOCKSDOOR", "TRANSPARENT" ],
    "deconstruct": {
      "items": [
        { "item": "television", "count": 1 },
        { "item": "plastic_chunk", "count": [ 3, 6 ] },
        { "item": "circuit", "count": [ 4, 6 ] },
        { "item": "2x4", "count": 8 },
        { "item": "nail", "charges": [ 10, 16 ] },
        { "item": "cable", "charges": [ 14, 20 ] },
        { "item": "power_supply", "count": [ 1, 2 ] },
        { "item": "RAM", "count": [ 2, 4 ] }
      ]
    },
    "bash": {
      "str_min": 6,
      "str_max": 35,
      "sound": "smash!",
      "sound_fail": "whump!",
      "items": [
        { "item": "splinter", "count": [ 0, 6 ] },
        { "item": "television", "prob": 50 },
        { "item": "2x4", "count": [ 2, 6 ] },
        { "item": "nail", "charges": [ 4, 10 ] },
        { "item": "cable", "charges": [ 4, 10 ] },
        { "item": "circuit", "count": [ 0, 4 ] },
        { "item": "power_supply", "prob": 50 },
        { "item": "RAM", "count": [ 0, 2 ] }
      ]
    }
  },
  {
    "type": "furniture",
    "id": "f_pinball_machine",
    "name": "pinball machine",
    "description": "Most underrated game of the 20th century.  Press buttons so it doesn't go in the hole.",
    "symbol": "7",
    "color": "red",
    "move_cost_mod": -1,
    "required_str": 8,
    "flags": [ "BLOCKSDOOR", "TRANSPARENT" ],
    "deconstruct": {
      "items": [
        { "item": "scrap", "count": [ 4, 6 ] },
        { "item": "plastic_chunk", "count": [ 3, 5 ] },
        { "item": "circuit", "count": 1 },
        { "item": "2x4", "count": 4 },
        { "item": "nail", "charges": [ 10, 12 ] },
        { "item": "cable", "charges": [ 10, 15 ] },
        { "item": "power_supply", "prob": 50 },
        { "item": "RAM", "count": 1 },
        { "item": "pipe", "count": 2 },
        { "item": "glass_sheet", "count": 1 },
        { "item": "bearing", "charges": [ 10, 16 ] }
      ]
    },
    "bash": {
      "str_min": 8,
      "str_max": 40,
      "sound": "smash!",
      "sound_fail": "whump!",
      "items": [
        { "item": "splinter", "count": [ 0, 4 ] },
        { "item": "scrap", "count": [ 0, 4 ] },
        { "item": "2x4", "count": [ 1, 2 ] },
        { "item": "nail", "charges": [ 4, 8 ] },
        { "item": "cable", "charges": [ 4, 10 ] },
        { "item": "circuit", "prob": 50 },
        { "item": "power_supply", "prob": 50 },
        { "item": "RAM", "prob": 50 },
        { "item": "pipe", "count": [ 0, 2 ] },
        { "item": "glass_shard", "count": [ 4, 8 ] },
        { "item": "plastic_chunk", "count": [ 1, 3 ] },
        { "item": "bearing", "charges": [ 0, 16 ] }
      ]
    }
  },
  {
    "type": "furniture",
    "id": "f_ergometer",
    "name": "ergometer",
    "symbol": "5",
    "color": "dark_gray",
    "move_cost_mod": 2,
    "required_str": 8,
    "flags": [ "BLOCKSDOOR", "TRANSPARENT", "MOUNTABLE" ],
    "deconstruct": {
      "items": [
        { "item": "foot_crank", "count": [ 1, 1 ] },
        { "item": "plastic_chunk", "count": [ 8, 10 ] },
        { "item": "scrap", "count": [ 2, 4 ] },
        { "item": "chain", "count": 1 },
        { "item": "pipe", "count": [ 4, 5 ] },
        { "item": "saddle", "count": [ 1, 1 ] },
        { "item": "wheel_small", "count": [ 1, 1 ] },
        { "item": "small_lcd_screen", "count": 1 },
        { "item": "processor", "count": 1 },
        { "item": "RAM", "count": 1 },
        { "item": "nail", "charges": [ 6, 8 ] }
      ]
    },
    "bash": {
      "str_min": 6,
      "str_max": 25,
      "sound": "smash!",
      "sound_fail": "thump!",
      "items": [
        { "item": "foot_crank", "prob": 50 },
        { "item": "plastic_chunk", "count": [ 4, 6 ] },
        { "item": "scrap", "count": [ 0, 2 ] },
        { "item": "chain", "prob": 50 },
        { "item": "pipe", "count": [ 0, 4 ] },
        { "item": "saddle", "prob": 50 },
        { "item": "wheel_small", "prob": 50 },
        { "item": "small_lcd_screen", "prob": 50 },
        { "item": "processor", "prob": 50 },
        { "item": "RAM", "prob": 50 },
        { "item": "nail", "charges": [ 2, 6 ] }
      ]
    }
  },
  {
    "type": "furniture",
    "id": "f_treadmill",
    "name": "treadmill",
    "description": "Used for training leg muscles.  It'll be hard without power.",
    "symbol": "L",
    "color": "dark_gray",
    "move_cost_mod": 1,
    "required_str": 12,
    "flags": [ "BLOCKSDOOR", "TRANSPARENT", "MOUNTABLE" ],
    "deconstruct": {
      "items": [
        { "item": "plastic_chunk", "count": [ 10, 14 ] },
        { "item": "scrap", "count": [ 2, 5 ] },
        { "item": "pipe", "count": [ 4, 3 ] },
        { "item": "small_lcd_screen", "count": 1 },
        { "item": "RAM", "count": 1 },
        { "item": "nail", "charges": [ 6, 8 ] }
      ]
    },
    "bash": {
      "str_min": 12,
      "str_max": 40,
      "sound": "smash!",
      "sound_fail": "thump!",
      "items": [
        { "item": "plastic_chunk", "count": [ 4, 10 ] },
        { "item": "scrap", "count": [ 0, 3 ] },
        { "item": "pipe", "count": [ 0, 4 ] },
        { "item": "small_lcd_screen", "prob": 50 },
        { "item": "RAM", "count": [ 0, 1 ] },
        { "item": "nail", "charges": [ 2, 6 ] }
      ]
    }
  },
  {
    "type": "furniture",
    "id": "f_displaycase",
    "name": "display case",
    "description": "Display your stuff.  Securely.",
    "symbol": "#",
    "color": "light_cyan",
    "move_cost_mod": 2,
    "required_str": 9,
    "flags": [ "TRANSPARENT", "SEALED", "PLACE_ITEM" ],
    "bash": {
      "str_min": 6,
      "str_max": 20,
      "sound": "glass breaking",
      "sound_fail": "whack!",
      "sound_vol": 16,
      "sound_fail_vol": 12,
      "furn_set": "f_displaycase_b",
      "items": [ { "item": "glass_shard", "count": [ 3, 6 ] } ]
    }
  },
  {
    "type": "furniture",
    "id": "f_displaycase_b",
    "name": "broken display case",
    "description": "Display your stuff.  It'll get stolen.",
    "symbol": "#",
    "color": "light_gray",
    "move_cost_mod": 2,
    "required_str": 9,
    "flags": [ "TRANSPARENT", "PLACE_ITEM" ],
    "bash": {
      "str_min": 8,
      "str_max": 30,
      "sound": "crunch!",
      "sound_fail": "whump.",
      "items": [ { "item": "2x4", "count": [ 3, 6 ] }, { "item": "splinter", "count": [ 2, 4 ] } ]
    }
  },
  {
    "type": "furniture",
    "id": "f_standing_tank",
    "name": "standing tank",
    "description": "A large freestanding metal tank, useful for holding liquids.",
    "symbol": "O",
    "color": "light_gray",
    "move_cost_mod": -1,
    "required_str": -1,
    "flags": [ "BASHABLE", "CONTAINER", "DECONSTRUCT", "LIQUIDCONT", "NOITEM", "SEALED", "TRANSPARENT" ],
    "deconstruct": { "items": [ { "item": "metal_tank", "count": 4 }, { "item": "water_faucet", "count": 1 } ] },
    "examine_action": "keg",
    "bash": {
      "str_min": 10,
      "str_max": 20,
      "sound": "metal screeching!",
      "sound_fail": "clang!",
      "items": [ { "item": "scrap", "count": [ 8, 32 ] }, { "item": "water_faucet", "prob": 50 } ]
    }
  },
  {
    "type": "furniture",
    "id": "f_floor_canvas",
    "name": "heavy punching bag",
    "description": "Punch Punch!  Exercise those arms!",
    "symbol": "0",
    "color": "dark_gray",
    "move_cost_mod": -1,
    "required_str": 10,
    "flags": [ "BASHABLE", "BLOCKSDOOR", "PLACE_ITEM", "ORGANIC" ],
    "bash": {
      "str_min": 15,
      "str_max": 20,
      "sound": "whack!",
      "sound_fail": "whud.",
      "items": [
        { "item": "chain", "count": [ 1, 3 ] },
        { "item": "leather", "count": [ 4, 12 ] },
        { "item": "rag", "count": [ 4, 18 ] }
      ]
    }
  },
  {
    "type": "furniture",
    "id": "f_canvas_floor",
    "name": "canvas floor",
    "symbol": "#",
    "color": "white",
    "move_cost_mod": 0,
    "required_str": -1,
    "flags": [ "TRANSPARENT", "FLAMMABLE", "PLACE_ITEM" ]
  },
  {
    "type": "furniture",
    "id": "f_kiln_empty",
    "name": "charcoal kiln",
    "description": "A rock kiln designed to burn wood and organic material into charcoal in absence of oxygen.",
    "symbol": "U",
    "color": "brown",
    "move_cost_mod": -1,
    "required_str": -1,
    "examine_action": "kiln_empty",
    "max_volume": 500,
    "crafting_pseudo_item": "char_kiln",
    "flags": [ "CONTAINER", "FIRE_CONTAINER", "PLACE_ITEM", "EASY_DECONSTRUCT" ],
    "deconstruct": { "items": [ { "item": "rock", "count": [ 30, 30 ] } ] },
    "bash": {
      "str_min": 25,
      "str_max": 180,
      "sound": "crash!",
      "sound_fail": "whump!",
      "items": [ { "item": "rock", "count": [ 15, 30 ] } ]
    }
  },
  {
    "type": "furniture",
    "id": "f_kiln_full",
    "name": "filled charcoal kiln",
    "description": "A rock kiln designed to burn wood and organic material into charcoal in absence of oxygen.",
    "symbol": "U",
    "color": "brown_red",
    "move_cost_mod": -1,
    "required_str": -1,
    "examine_action": "kiln_full",
    "flags": [ "NOITEM", "SEALED", "CONTAINER", "FIRE_CONTAINER", "SUPPRESS_SMOKE", "PLACE_ITEM", "EASY_DECONSTRUCT" ],
    "deconstruct": { "items": [ { "item": "rock", "count": [ 30, 30 ] } ] },
    "bash": {
      "str_min": 25,
      "str_max": 180,
      "sound": "crash!",
      "sound_fail": "whump!",
      "items": [ { "item": "rock", "count": [ 15, 30 ] } ]
    }
  },
  {
    "type": "furniture",
    "id": "f_kiln_metal_empty",
    "name": "metal charcoal kiln",
    "description": "A metal kiln designed to burn wood and organic material into charcoal in absence of oxygen.",
    "symbol": "U",
    "color": "blue",
    "move_cost_mod": -1,
    "required_str": -1,
    "examine_action": "kiln_empty",
    "max_volume": 500,
    "crafting_pseudo_item": "char_kiln",
    "flags": [ "CONTAINER", "FIRE_CONTAINER", "PLACE_ITEM" ],
    "deconstruct": { "items": [ { "item": "metal_tank", "count": [ 1, 4 ] }, { "item": "pipe", "count": [ 2, 4 ] } ] },
    "bash": {
      "str_min": 12,
      "str_max": 40,
      "sound": "metal screeching!",
      "sound_fail": "clang!",
      "items": [
        { "item": "scrap", "count": [ 2, 4 ] },
        { "item": "steel_chunk", "count": [ 0, 3 ] },
        { "item": "pipe", "count": [ 0, 4 ] }
      ]
    }
  },
  {
    "type": "furniture",
    "id": "f_kiln_metal_full",
    "name": "filled metal charcoal kiln",
    "description": "A metal kiln designed to burn wood and organic material into charcoal in absence of oxygen.",
    "symbol": "U",
    "color": "blue_red",
    "move_cost_mod": -1,
    "required_str": -1,
    "examine_action": "kiln_full",
    "flags": [ "NOITEM", "SEALED", "CONTAINER", "FIRE_CONTAINER", "SUPPRESS_SMOKE", "PLACE_ITEM" ],
    "deconstruct": { "items": [ { "item": "metal_tank", "count": [ 1, 4 ] }, { "item": "pipe", "count": [ 2, 4 ] } ] },
    "bash": {
      "str_min": 12,
      "str_max": 40,
      "sound": "metal screeching!",
      "sound_fail": "clang!",
      "items": [
        { "item": "scrap", "count": [ 2, 4 ] },
        { "item": "steel_chunk", "count": [ 0, 3 ] },
        { "item": "pipe", "count": [ 0, 4 ] }
      ]
    }
  },
  {
    "type": "furniture",
    "id": "f_robotic_arm",
    "name": "robotic arm",
    "symbol": "&",
    "bgcolor": "yellow",
    "move_cost_mod": 3,
    "required_str": 18,
    "flags": [ "TRANSPARENT", "MOUNTABLE" ],
    "deconstruct": {
      "items": [
        { "item": "processor", "prob": 75 },
        { "item": "RAM", "prob": 80 },
        { "item": "power_supply", "prob": 70 },
        { "item": "amplifier", "prob": 90 },
        { "item": "steel_chunk", "count": [ 1, 4 ] },
        { "item": "spring", "prob": 80 },
        { "item": "steel_lump", "prob": 60 },
        { "item": "sheet_metal", "prob": 50 },
        { "item": "motor", "prob": 60 }
      ]
    },
    "bash": {
      "str_min": 8,
      "str_max": 45,
      "sound": "smash!",
      "sound_fail": "thunk.",
      "items": [
        { "item": "processor", "prob": 15 },
        { "item": "RAM", "prob": 30 },
        { "item": "power_supply", "prob": 50 },
        { "item": "amplifier", "prob": 70 },
        { "item": "steel_chunk", "count": [ 1, 3 ] },
        { "item": "spring", "prob": 80 },
        { "item": "steel_lump", "prob": 50 },
        { "item": "sheet_metal", "prob": 30 },
        { "item": "scrap", "count": [ 2, 5 ] },
        { "item": "motor", "prob": 30 }
      ]
    }
  },
  {
    "type": "furniture",
    "id": "f_aut_gas_console",
    "name": "automated gas console",
    "symbol": "9",
    "color": "blue",
    "move_cost_mod": -1,
    "required_str": 25,
    "flags": [ "SEALED", "ALARMED", "BLOCKSDOOR" ],
    "examine_action": "pay_gas",
    "bash": { "str_min": 7, "str_max": 30, "sound": "glass breaking!", "sound_fail": "whack!", "furn_set": "f_aut_gas_console_o" }
  },
  {
    "type": "furniture",
    "id": "f_aut_gas_console_o",
    "name": "broken automated gas console",
    "symbol": "9",
    "color": "dark_gray",
    "move_cost_mod": -1,
    "required_str": 20,
    "flags": [ "BLOCKSDOOR" ],
    "bash": {
      "str_min": 5,
      "str_max": 45,
      "sound": "metal screeching!",
      "sound_fail": "clang!",
      "items": [
        { "item": "scrap", "count": [ 2, 8 ] },
        { "item": "steel_chunk", "count": [ 0, 3 ] },
        { "item": "hose", "count": 1 },
        { "item": "cu_pipe", "count": [ 1, 4 ] },
        { "item": "scrap_copper", "count": [ 0, 2 ] }
      ]
    }
  },
  {
    "type": "furniture",
    "id": "f_smoking_rack",
    "name": "smoking rack",
    "description": "A special rack designed to smoke food for better preservation and taste.",
    "symbol": "=",
    "bgcolor": "brown",
    "move_cost_mod": 2,
    "required_str": -1,
    "flags": [ "TRANSPARENT", "SEALED", "ALLOW_FIELD_EFFECT", "CONTAINER", "NOITEM", "EASY_DECONSTRUCT" ],
    "crafting_pseudo_item": "char_smoker",
    "examine_action": "reload_furniture",
    "deconstruct": { "items": [ { "item": "rock", "count": 8 }, { "item": "stick", "count": [ 16, 16 ] } ] },
    "bash": {
      "str_min": 18,
      "str_max": 50,
      "sound": "crunch!",
      "sound_fail": "whump!",
      "items": [ { "item": "rock", "count": 8 }, { "item": "stick", "count": [ 8, 12 ] } ]
    }
  },
  {
    "type": "furniture",
    "id": "f_forge_rock",
    "name": "rock forge",
    "description": "Metalworking station made of rock, typically used in combination with an anvil.",
    "symbol": "^",
    "color": "light_red",
    "move_cost_mod": -1,
    "required_str": -1,
    "crafting_pseudo_item": "char_forge",
    "flags": [ "SEALED", "CONTAINER", "NOITEM", "EASY_DECONSTRUCT" ],
    "deconstruct": { "items": [ { "item": "rock", "count": 40 } ] },
    "examine_action": "reload_furniture",
    "bash": {
      "str_min": 18,
      "str_max": 50,
      "sound": "crash!",
      "sound_fail": "whump.",
      "items": [ { "item": "rock", "count": [ 20, 30 ] } ]
    }
  },
  {
    "type": "furniture",
    "id": "f_clay_kiln",
    "name": "clay kiln",
    "description": "A kiln designed to bake clay pottery and bricks.",
    "symbol": "^",
    "color": "light_red",
    "move_cost_mod": -1,
    "required_str": -1,
    "crafting_pseudo_item": "brick_kiln",
    "flags": [ "SEALED", "CONTAINER", "NOITEM", "EASY_DECONSTRUCT" ],
    "deconstruct": { "items": [ { "item": "rock", "count": 40 } ] },
    "examine_action": "reload_furniture",
    "bash": {
      "str_min": 18,
      "str_max": 50,
      "sound": "crunch!",
      "sound_fail": "whump.",
      "items": [ { "item": "rock", "count": [ 20, 30 ] } ]
    }
  },
  {
    "type": "furniture",
    "id": "f_ladder",
    "name": "stepladder",
    "symbol": "H",
    "color": "brown",
    "move_cost_mod": 3,
    "required_str": 6,
    "flags": [ "LADDER", "TRANSPARENT", "SEEN_FROM_ABOVE" ],
    "examine_action": "portable_structure",
    "bash": {
      "str_min": 6,
      "str_max": 40,
      "sound": "smash!",
      "sound_fail": "whump.",
      "items": [
        { "item": "2x4", "count": [ 4, 10 ] },
        { "item": "nail", "charges": [ 10, 30 ] },
        { "item": "splinter", "count": [ 5, 10 ] }
      ]
    }
  },
  {
    "type": "furniture",
    "id": "f_boulder_small",
    "name": "small boulder",
    "description": "Blocking your path.  Should be easy to move.  It can be used as a primitive anvil.",
    "symbol": "o",
    "color": "dark_gray",
    "move_cost_mod": 3,
    "required_str": 10,
    "crafting_pseudo_item": "boulder_anvil",
    "flags": [ "TRANSPARENT", "MINEABLE", "UNSTABLE", "MOUNTABLE", "TINY" ],
    "bash": {
      "str_min": 16,
      "str_max": 40,
      "sound": "smash!",
      "sound_fail": "thump.",
      "items": [ { "item": "rock", "count": [ 1, 6 ] } ]
    }
  },
  {
    "type": "furniture",
    "id": "f_boulder_medium",
    "name": "medium boulder",
    "description": "Blocking your path.  It'll be a struggle to move.  It can be used as a primitive anvil.",
    "symbol": "0",
    "color": "dark_gray",
    "move_cost_mod": 6,
    "required_str": 16,
    "crafting_pseudo_item": "boulder_anvil",
    "flags": [ "NOITEM", "TRANSPARENT", "MINEABLE", "UNSTABLE", "MOUNTABLE", "SHORT", "BASHABLE" ],
    "bash": {
      "str_min": 32,
      "str_max": 80,
      "sound": "smash!",
      "sound_fail": "thump.",
      "items": [ { "item": "rock", "count": [ 5, 11 ] } ]
    }
  },
  {
    "type": "furniture",
    "id": "f_boulder_large",
    "name": "large boulder",
    "description": "Now how are you going to move this?",
    "symbol": "O",
    "color": "dark_gray",
    "move_cost_mod": -1,
    "required_str": 32,
    "flags": [ "NOITEM", "MINEABLE", "BASHABLE" ],
    "bash": {
      "str_min": 64,
      "str_max": 160,
      "sound": "smash!",
      "sound_fail": "thump.",
      "items": [
        { "item": "rock", "count": [ 10, 22 ] },
        { "item": "material_limestone", "charges": [ 2, 5 ], "prob": 30 },
        { "item": "material_rocksalt", "count": [ 0, 1 ], "prob": 10 }
      ]
    }
  },
  {
    "type": "furniture",
    "id": "f_slab",
    "name": "stone slab",
    "symbol": "n",
    "color": "dark_gray",
    "move_cost_mod": 2,
    "required_str": 12,
    "crafting_pseudo_item": "boulder_anvil",
    "flags": [ "PLACE_ITEM", "BLOCKSDOOR", "TRANSPARENT", "ALLOW_FIELD_EFFECT", "MOUNTABLE", "SHORT" ],
    "bash": {
      "str_min": 20,
      "str_max": 40,
      "sound": "smash!",
      "sound_fail": "thump.",
      "items": [ { "item": "rock", "count": [ 2, 7 ] } ]
    }
  },
  {
    "type": "furniture",
    "id": "f_shackle",
    "name": "manacles",
    "symbol": "8",
    "color": "light_gray",
    "move_cost_mod": 1,
    "required_str": -1,
    "flags": [ "TRANSPARENT", "ALLOW_FIELD_EFFECT", "MOUNTABLE", "SHORT" ],
    "bash": {
      "str_min": 18,
      "str_max": 40,
      "sound": "smash!",
      "sound_fail": "crack.",
      "items": [ { "item": "chain", "count": [ 0, 2 ] } ]
    }
  },
  {
    "type": "furniture",
    "id": "f_grave_head",
    "name": "headstone",
    "description": "Keeps the bodies.",
    "symbol": "_",
    "color": "light_gray",
    "move_cost_mod": 0,
    "required_str": -1,
    "crafting_pseudo_item": "boulder_anvil",
    "flags": [ "MINEABLE", "TRANSPARENT", "SHORT", "NOCOLLIDE", "ALLOW_FIELD_EFFECT", "MOUNTABLE", "PLACE_ITEM" ],
    "bash": {
      "str_min": 50,
      "str_max": 150,
      "sound": "crash!",
      "sound_fail": "thump!",
      "items": [ { "item": "rock", "count": [ 2, 4 ] } ]
    }
  },
  {
    "type": "furniture",
    "id": "f_grave_stone",
    "name": "gravestone",
    "description": "Keeps the bodies.  More fancy.",
    "symbol": "^",
    "color": "light_gray",
    "move_cost_mod": 2,
    "required_str": -1,
    "crafting_pseudo_item": "boulder_anvil",
    "flags": [ "MINEABLE", "NOITEM", "TRANSPARENT", "MOUNTABLE", "ROUGH", "PLACE_ITEM" ],
    "bash": {
      "str_min": 60,
      "str_max": 160,
      "sound": "crash!",
      "sound_fail": "thump!",
      "items": [ { "item": "rock", "count": [ 8, 14 ] } ]
    }
  },
  {
    "type": "furniture",
    "id": "f_grave_stone_old",
    "name": "worn gravestone",
    "description": "A worn-out gravestone.",
    "symbol": "^",
    "color": "dark_gray",
    "move_cost_mod": 1.5,
    "required_str": -1,
    "flags": [ "MINEABLE", "NOITEM", "TRANSPARENT", "MOUNTABLE", "ROUGH", "PLACE_ITEM", "UNSTABLE" ],
    "bash": {
      "str_min": 40,
      "str_max": 120,
      "sound": "crash!",
      "sound_fail": "thump!",
      "items": [ { "item": "rock", "count": [ 5, 10 ] } ]
    }
  },
  {
    "type": "furniture",
    "id": "f_grave_monument",
    "name": "obelisk",
    "symbol": "$",
    "color": "black_white",
    "move_cost_mod": -1,
    "required_str": -1,
    "flags": [ "MINEABLE", "NOITEM" ],
    "bash": {
      "str_min": 80,
      "str_max": 180,
      "sound": "crash!",
      "sound_fail": "thunk!",
      "items": [ { "item": "rock", "count": [ 18, 30 ] } ]
    }
  },
  {
    "type": "furniture",
    "id": "f_brazier",
    "name": "brazier",
    "symbol": "#",
    "color": "red",
    "move_cost_mod": 2,
    "required_str": 8,
    "flags": [ "PLACE_ITEM", "TRANSPARENT", "FIRE_CONTAINER", "EASY_DECONSTRUCT" ],
    "deployed_item": "brazier",
    "examine_action": "deployed_furniture",
    "max_volume": 4000,
    "bash": {
      "str_min": 8,
      "str_max": 30,
      "sound": "metal screeching!",
      "sound_fail": "clang!",
      "items": [
        { "item": "scrap", "count": [ 0, 3 ] },
        { "item": "steel_chunk", "count": [ 0, 2 ] },
        { "item": "sheet_metal", "count": [ 0, 2 ] }
      ]
>>>>>>> f615e244
    }
  },
  {
    "type": "furniture",
<<<<<<< HEAD
    "id": "f_metal_butcher_rack",
    "name": "metal butchering rack",
    "description": "Metal butchering rack designed to hang a carcass in the air.  It can be deconstructed and folded for easy transportation.",
    "symbol": "^",
    "bgcolor": "light_gray",
    "move_cost_mod": 2,
    "required_str": -1,
    "deployed_item": "metal_butcher_rack",
    "examine_action": "deployed_furniture",
    "flags": [ "PLACE_ITEM", "TRANSPARENT", "MOUNTABLE", "ALLOW_FIELD_EFFECT", "BUTCHER_EQ" ],
    "deconstruct": { "items": [ { "item": "metal_butcher_rack", "count": 1 } ] },
    "bash": {
      "str_min": 18,
      "str_max": 50,
      "sound": "metal screeching!",
      "sound_fail": "clang!",
      "items": [ { "item": "scrap", "count": [ 1, 3 ] }, { "item": "pipe", "count": [ 1, 3 ] } ]
    }
  },
  {
    "type": "furniture",
    "id": "f_tourist_table",
    "name": "tourist table",
    "description": "Small metal folding table, ideal for off-road trips into the wild.",
    "symbol": "#",
    "bgcolor": "light_gray",
    "move_cost_mod": 2,
    "required_str": -1,
    "deployed_item": "tourist_table",
    "examine_action": "deployed_furniture",
    "flags": [ "TRANSPARENT", "MOUNTABLE", "SHORT", "FLAT_FURN" ],
    "deconstruct": { "items": [ { "item": "tourist_table", "count": 1 } ] },
    "bash": {
      "str_min": 16,
      "str_max": 50,
      "sound": "metal screeching!",
      "sound_fail": "clang!",
      "items": [ { "item": "scrap", "count": [ 1, 3 ] }, { "item": "pipe", "count": [ 1, 3 ] } ]
    }
=======
    "id": "f_autodoc",
    "name": "Autodoc Mk. XI",
    "symbol": "&",
    "description": "A surgical apparatus used for installation and uninstallation of bionics.  It's only as skilled as its operator.",
    "color": "light_cyan",
    "looks_like": "f_robotic_arm",
    "move_cost_mod": -1,
    "required_str": -1,
    "flags": [ "TRANSPARENT" ],
    "examine_action": "autodoc",
    "deconstruct": {
      "items": [
        { "item": "processor", "count": [ 1, 2 ] },
        { "item": "RAM", "count": [ 4, 8 ] },
        { "item": "cable", "charges": [ 4, 6 ] },
        { "item": "small_lcd_screen", "count": [ 1, 2 ] },
        { "item": "e_scrap", "count": [ 10, 16 ] },
        { "item": "circuit", "count": [ 6, 10 ] },
        { "item": "power_supply", "count": [ 2, 4 ] },
        { "item": "amplifier", "count": [ 2, 4 ] },
        { "item": "plastic_chunk", "count": [ 10, 12 ] },
        { "item": "scrap", "count": [ 6, 8 ] }
      ]
    },
    "bash": {
      "str_min": 8,
      "str_max": 150,
      "sound": "crunch!",
      "sound_fail": "whack!",
      "items": [
        { "item": "processor", "prob": 25 },
        { "item": "RAM", "count": [ 0, 2 ], "prob": 50 },
        { "item": "cable", "charges": [ 1, 2 ], "prob": 50 },
        { "item": "small_lcd_screen", "prob": 25 },
        { "item": "e_scrap", "count": [ 1, 4 ], "prob": 50 },
        { "item": "circuit", "count": [ 0, 2 ], "prob": 50 },
        { "item": "power_supply", "prob": 25 },
        { "item": "amplifier", "prob": 25 },
        { "item": "plastic_chunk", "count": [ 4, 10 ], "prob": 50 },
        { "item": "scrap", "count": [ 2, 6 ], "prob": 50 }
      ]
    }
  },
  {
    "type": "furniture",
    "id": "f_autodoc_couch",
    "name": "Autodoc operation couch",
    "symbol": "H",
    "looks_like": "f_sofa",
    "description": "A plush red sofa made less comfortable by the medical machinery directly above it.  It has a single leather strap on the right armrest.",
    "bgcolor": "red",
    "move_cost_mod": 2,
    "required_str": 10,
    "deconstruct": {
      "items": [
        { "item": "2x4", "count": 12 },
        { "item": "rag", "count": [ 30, 33 ] },
        { "item": "nail", "charges": [ 8, 10 ] },
        { "item": "cable", "charges": [ 1, 2 ], "prob": 50 }
      ]
    },
    "max_volume": 4000,
    "flags": [ "TRANSPARENT", "FLAMMABLE_ASH", "ORGANIC", "BLOCKSDOOR", "MOUNTABLE" ],
    "bash": {
      "str_min": 10,
      "str_max": 40,
      "sound": "smash!",
      "sound_fail": "whump.",
      "items": [
        { "item": "2x4", "count": [ 2, 5 ] },
        { "item": "nail", "charges": [ 3, 8 ] },
        { "item": "splinter", "count": [ 1, 2 ] },
        { "item": "rag", "count": [ 20, 30 ] }
      ]
    }
>>>>>>> f615e244
  }
]<|MERGE_RESOLUTION|>--- conflicted
+++ resolved
@@ -1,31 +1,3 @@
-<<<<<<< HEAD
-{
-    "type": "furniture",
-    "id": "f_butcher_rack",
-    "name": "butchering rack",
-    "description": "Butchering rack designed to hang a carcass in the air.",
-    "symbol": "^",
-    "bgcolor": "brown",
-    "move_cost_mod": 2,
-    "required_str": -1,
-    "flags": [
-      "PLACE_ITEM",
-      "TRANSPARENT",
-      "FLAMABLE_ASH",
-      "MOUNTABLE",
-      "ALLOW_FIELD_EFFECT",
-      "EASY_DECONSTRUCT",
-      "BUTCHER_EQ",
-      "ORGANIC"
-    ],
-    "deconstruct": { "items": [ { "item": "stick_long", "count": 6 } ] },
-    "bash": {
-      "str_min": 8,
-      "str_max": 30,
-      "sound": "crunch!",
-      "sound_fail": "whump!",
-      "items": [ { "item": "stick_long", "count": [ 1, 6 ] } ]
-=======
 [
   {
     "type": "furniture",
@@ -2890,52 +2862,10 @@
         { "item": "steel_chunk", "count": [ 0, 2 ] },
         { "item": "sheet_metal", "count": [ 0, 2 ] }
       ]
->>>>>>> f615e244
-    }
-  },
-  {
-    "type": "furniture",
-<<<<<<< HEAD
-    "id": "f_metal_butcher_rack",
-    "name": "metal butchering rack",
-    "description": "Metal butchering rack designed to hang a carcass in the air.  It can be deconstructed and folded for easy transportation.",
-    "symbol": "^",
-    "bgcolor": "light_gray",
-    "move_cost_mod": 2,
-    "required_str": -1,
-    "deployed_item": "metal_butcher_rack",
-    "examine_action": "deployed_furniture",
-    "flags": [ "PLACE_ITEM", "TRANSPARENT", "MOUNTABLE", "ALLOW_FIELD_EFFECT", "BUTCHER_EQ" ],
-    "deconstruct": { "items": [ { "item": "metal_butcher_rack", "count": 1 } ] },
-    "bash": {
-      "str_min": 18,
-      "str_max": 50,
-      "sound": "metal screeching!",
-      "sound_fail": "clang!",
-      "items": [ { "item": "scrap", "count": [ 1, 3 ] }, { "item": "pipe", "count": [ 1, 3 ] } ]
-    }
-  },
-  {
-    "type": "furniture",
-    "id": "f_tourist_table",
-    "name": "tourist table",
-    "description": "Small metal folding table, ideal for off-road trips into the wild.",
-    "symbol": "#",
-    "bgcolor": "light_gray",
-    "move_cost_mod": 2,
-    "required_str": -1,
-    "deployed_item": "tourist_table",
-    "examine_action": "deployed_furniture",
-    "flags": [ "TRANSPARENT", "MOUNTABLE", "SHORT", "FLAT_FURN" ],
-    "deconstruct": { "items": [ { "item": "tourist_table", "count": 1 } ] },
-    "bash": {
-      "str_min": 16,
-      "str_max": 50,
-      "sound": "metal screeching!",
-      "sound_fail": "clang!",
-      "items": [ { "item": "scrap", "count": [ 1, 3 ] }, { "item": "pipe", "count": [ 1, 3 ] } ]
-    }
-=======
+    }
+  },
+  {
+    "type": "furniture",
     "id": "f_autodoc",
     "name": "Autodoc Mk. XI",
     "symbol": "&",
@@ -3011,6 +2941,5 @@
         { "item": "rag", "count": [ 20, 30 ] }
       ]
     }
->>>>>>> f615e244
   }
 ]