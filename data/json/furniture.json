[
  {
    "type": "furniture",
    "id": "f_hay",
    "name": "hay",
    "description": "A bale of hay.  You could sleep on it, if desperate.",
    "symbol": "#",
    "bgcolor": "brown",
    "move_cost_mod": 3,
    "comfort": 2,
    "floor_bedding_warmth": 100,
    "required_str": 6,
    "flags": [ "TRANSPARENT", "CONTAINER", "FLAMMABLE_ASH", "ORGANIC", "MOUNTABLE", "SHORT" ],
    "bash": {
      "str_min": 1,
      "str_max": 12,
      "sound": "whish!",
      "sound_fail": "whish.",
      "items": [ { "item": "straw_pile", "count": [ 6, 10 ] }, { "item": "rope_6", "count": [ 1, 3 ] } ]
    }
  },
  {
    "type": "furniture",
    "id": "f_woodchips",
    "name": "pile of woodchips",
    "symbol": "X",
    "description": "Pile of chipped wood pieces.  You can move it with a shovel.",
    "color": "brown",
    "move_cost_mod": 6,
    "max_volume": 3000,
    "required_str": -1,
    "flags": [
      "TRANSPARENT",
      "UNSTABLE",
      "ROUGH",
      "PLACE_ITEM",
      "MOUNTABLE",
      "CONTAINER",
      "SEALED",
      "ALLOW_FIELD_EFFECT",
      "TINY",
      "RUBBLE"
    ],
    "examine_action": "rubble"
  },
  {
    "type": "furniture",
    "id": "f_rubble",
    "name": "pile of rubble",
    "symbol": "^",
    "description": "Pile of various metals, bricks, and other building materials.  You could clear it with a shovel.",
    "color": "light_gray",
    "move_cost_mod": 6,
    "max_volume": 3000,
    "required_str": -1,
    "flags": [
      "TRANSPARENT",
      "UNSTABLE",
      "ROUGH",
      "PLACE_ITEM",
      "MOUNTABLE",
      "CONTAINER",
      "SEALED",
      "ALLOW_FIELD_EFFECT",
      "TINY",
      "RUBBLE"
    ],
    "examine_action": "rubble"
  },
  {
    "type": "furniture",
    "id": "f_rubble_rock",
    "name": "pile of rocky rubble",
    "description": "Pile of rocks.  Useless.",
    "symbol": "^",
    "color": "dark_gray",
    "move_cost_mod": 6,
    "max_volume": 3000,
    "required_str": -1,
    "flags": [
      "TRANSPARENT",
      "UNSTABLE",
      "ROUGH",
      "PLACE_ITEM",
      "MOUNTABLE",
      "CONTAINER",
      "SEALED",
      "ALLOW_FIELD_EFFECT",
      "SHORT",
      "RUBBLE"
    ],
    "examine_action": "rubble"
  },
  {
    "type": "furniture",
    "id": "f_rubble_landfill",
    "name": "pile of trashy rubble",
    "description": "Trash topped with dirt and grass, it smells gross and but another mans trash...",
    "symbol": "#",
    "color": "green",
    "move_cost_mod": 8,
    "max_volume": 3000,
    "required_str": -1,
    "flags": [
      "TRANSPARENT",
      "UNSTABLE",
      "ROUGH",
      "PLACE_ITEM",
      "MOUNTABLE",
      "CONTAINER",
      "SEALED",
      "ALLOW_FIELD_EFFECT",
      "SHORT",
      "RUBBLE"
    ],
    "examine_action": "rubble"
  },
  {
    "type": "furniture",
    "id": "f_wreckage",
    "name": "metal wreckage",
    "description": "Pile of various bent and twisted metals.",
    "symbol": "#",
    "color": "cyan",
    "move_cost_mod": 6,
    "max_volume": 3000,
    "required_str": -1,
    "flags": [
      "TRANSPARENT",
      "UNSTABLE",
      "ROUGH",
      "SHARP",
      "PLACE_ITEM",
      "MOUNTABLE",
      "CONTAINER",
      "SEALED",
      "ALLOW_FIELD_EFFECT",
      "SHORT",
      "RUBBLE"
    ],
    "examine_action": "rubble"
  },
  {
    "type": "furniture",
    "id": "f_ash",
    "name": "pile of ash",
    "symbol": "#",
    "description": "Some ash, from wood or possibly bodies.",
    "color": "light_gray",
    "move_cost_mod": 0,
    "required_str": -1,
    "flags": [ "TRANSPARENT", "NOCOLLIDE", "CONTAINER", "SEALED", "PLACE_ITEM", "RUBBLE" ],
    "examine_action": "rubble"
  },
  {
    "type": "furniture",
    "id": "f_barricade_road",
    "name": "road barricade",
    "symbol": "#",
    "bgcolor": "yellow",
    "description": "A road barricade.  For barricading roads.",
    "move_cost_mod": -1,
    "required_str": 5,
    "flags": [ "CLIMB_SIMPLE", "TRANSPARENT", "FLAMMABLE_ASH", "ORGANIC", "MOUNTABLE", "THIN_OBSTACLE", "CLIMBABLE", "PERMEABLE" ],
    "examine_action": "chainfence",
    "deconstruct": { "items": [ { "item": "2x4", "count": 6 }, { "item": "nail", "charges": [ 6, 8 ] } ] },
    "bash": {
      "str_min": 3,
      "str_max": 40,
      "sound": "smash!",
      "sound_fail": "whump.",
      "items": [ { "item": "2x4", "count": [ 2, 6 ] }, { "item": "nail", "charges": [ 4, 8 ] }, { "item": "splinter", "count": 1 } ]
    }
  },
  {
    "type": "furniture",
    "id": "f_sandbag_half",
    "name": "sandbag barricade",
    "symbol": "#",
    "bgcolor": "brown",
    "description": "A sandbag, typically used for blocking bullets.",
    "move_cost_mod": -1,
    "required_str": -1,
    "flags": [
      "CLIMB_SIMPLE",
      "TRANSPARENT",
      "MOUNTABLE",
      "BLOCKSDOOR",
      "SHORT",
      "EASY_DECONSTRUCT",
      "THIN_OBSTACLE",
      "CLIMBABLE",
      "PERMEABLE"
    ],
    "examine_action": "chainfence",
    "deconstruct": { "items": [ { "item": "bag_canvas", "count": 2 }, { "item": "material_sand", "charges": 20 } ] },
    "bash": {
      "str_min": 12,
      "str_max": 60,
      "sound": "rrrip!",
      "sound_fail": "whump.",
      "items": [ { "item": "bag_canvas", "count": [ 1, 2 ] }, { "item": "material_sand", "charges": [ 5, 20 ] } ]
    }
  },
  {
    "type": "furniture",
    "id": "f_sandbag_wall",
    "name": "sandbag wall",
    "symbol": "#",
    "bgcolor": "brown",
    "move_cost_mod": -1,
    "description": "A few stacked sandbags.",
    "required_str": -1,
    "flags": [ "NOITEM", "BLOCKSDOOR", "EASY_DECONSTRUCT", "MINEABLE", "BLOCK_WIND" ],
    "deconstruct": {
      "items": [ { "item": "bag_canvas", "count": 4 }, { "item": "material_sand", "charges": 40 } ],
      "furn_set": "f_sandbag_half"
    },
    "bash": {
      "str_min": 24,
      "str_max": 80,
      "sound": "rrrip!",
      "sound_fail": "whump.",
      "furn_set": "f_sandbag_half",
      "items": [ { "item": "bag_canvas", "count": [ 1, 4 ] }, { "item": "material_sand", "charges": [ 10, 40 ] } ]
    }
  },
  {
    "type": "furniture",
    "id": "f_bulletin",
    "name": "bulletin board",
    "description": "Pin some notes for other survivors to read.",
    "symbol": "6",
    "color": "blue",
    "move_cost_mod": -1,
    "required_str": -1,
    "flags": [ "FLAMMABLE", "NOITEM", "ORGANIC" ],
    "deconstruct": { "items": [ { "item": "2x4", "count": 4 }, { "item": "nail", "charges": [ 4, 8 ] } ] },
    "bash": {
      "str_min": 3,
      "str_max": 40,
      "sound": "crunch!",
      "sound_fail": "whump.",
      "items": [
        { "item": "2x4", "count": [ 0, 3 ] },
        { "item": "nail", "charges": [ 4, 6 ] },
        { "item": "splinter", "count": [ 1, 4 ] }
      ]
    }
  },
  {
    "type": "furniture",
    "id": "f_indoor_plant",
    "name": "indoor plant",
    "symbol": "^",
    "color": "green",
    "move_cost_mod": 2,
    "description": "A variety of plant, used for decoration.",
    "required_str": 5,
    "max_volume": 2000,
    "flags": [ "CONTAINER", "FLAMMABLE_ASH", "PLACE_ITEM", "ORGANIC", "TINY", "TRANSPARENT", "EASY_DECONSTRUCT" ],
    "deconstruct": {
      "items": [
        { "item": "withered" },
        { "item": "wrapper", "prob": 5 },
        { "item": "can_drink_unsealed", "prob": 5 },
        { "item": "bag_plastic", "prob": 5 },
        { "item": "cig_butt", "prob": 10, "repeat": [ 1, 10 ] },
        { "group": "flower_pots" }
      ]
    },
    "bash": {
      "str_min": 2,
      "str_max": 18,
      "sound": "smash!",
      "sound_fail": "whump.",
      "items": [
        { "item": "withered", "prob": 50 },
        { "item": "wrapper", "prob": 5 },
        { "item": "can_drink_unsealed", "prob": 5 },
        { "item": "bag_plastic", "prob": 5 },
        { "item": "cig_butt", "prob": 10, "repeat": [ 1, 10 ] },
        { "group": "flower_pots_broken" }
      ]
    }
  },
  {
    "type": "furniture",
    "id": "f_indoor_plant_y",
    "name": "yellow indoor plant",
    "description": "A variety of plant for decoration.  It's yellow.",
    "symbol": "^",
    "color": "yellow",
    "move_cost_mod": 2,
    "required_str": 5,
    "max_volume": 2000,
    "flags": [ "CONTAINER", "FLAMMABLE_ASH", "PLACE_ITEM", "ORGANIC", "TINY", "TRANSPARENT", "EASY_DECONSTRUCT" ],
    "deconstruct": {
      "items": [
        { "item": "withered" },
        { "item": "wrapper", "prob": 5 },
        { "item": "can_drink_unsealed", "prob": 5 },
        { "item": "bag_plastic", "prob": 5 },
        { "item": "cig_butt", "prob": 10, "repeat": [ 1, 10 ] },
        { "group": "flower_pots" }
      ]
    },
    "bash": {
      "str_min": 2,
      "str_max": 18,
      "sound": "smash!",
      "sound_fail": "whump.",
      "items": [
        { "item": "withered", "prob": 50 },
        { "item": "wrapper", "prob": 5 },
        { "item": "can_drink_unsealed", "prob": 5 },
        { "item": "bag_plastic", "prob": 5 },
        { "item": "cig_butt", "prob": 10, "repeat": [ 1, 10 ] },
        { "group": "flower_pots_broken" }
      ]
    }
  },
  {
    "type": "furniture",
    "id": "f_bed",
    "name": "bed",
    "symbol": "#",
    "description": "Quite comfortable to sleep in.",
    "color": "magenta",
    "move_cost_mod": 3,
    "comfort": 5,
    "floor_bedding_warmth": 1000,
    "required_str": -1,
    "deconstruct": {
      "items": [ { "item": "2x4", "count": 12 }, { "item": "blanket", "count": 2 }, { "item": "nail", "charges": [ 8, 10 ] } ]
    },
    "max_volume": 4000,
    "flags": [ "TRANSPARENT", "FLAMMABLE_ASH", "PLACE_ITEM", "ORGANIC", "MOUNTABLE" ],
    "bash": {
      "str_min": 12,
      "str_max": 40,
      "sound": "crunch!",
      "sound_fail": "whump.",
      "items": [
        { "item": "2x4", "count": [ 5, 8 ] },
        { "item": "nail", "charges": [ 6, 8 ] },
        { "item": "splinter", "count": [ 3, 6 ] },
        { "item": "rag", "count": [ 40, 55 ] }
      ]
    }
  },
  {
    "type": "furniture",
    "id": "f_toilet",
    "name": "toilet",
    "symbol": "&",
    "color": "white",
    "description": "Emergency water source, from the tank, and provider of relief.",
    "move_cost_mod": 2,
    "required_str": -1,
    "flags": [ "TRANSPARENT", "FLAMMABLE_HARD", "MOUNTABLE", "LIQUIDCONT" ],
    "examine_action": "toilet",
    "bash": {
      "str_min": 8,
      "str_max": 30,
      "sound": "porcelain breaking!",
      "sound_fail": "whunk!",
      "items": [ { "item": "cu_pipe", "prob": 50 }, { "item": "ceramic_shard", "count": [ 2, 8 ] } ]
    }
  },
  {
    "type": "furniture",
    "id": "f_makeshift_bed",
    "name": "makeshift bed",
    "symbol": "#",
    "description": "Not as comfortable as a real bed, but it will suffice.",
    "color": "magenta",
    "move_cost_mod": 3,
    "comfort": 4,
    "floor_bedding_warmth": 500,
    "required_str": 10,
    "deconstruct": {
      "items": [ { "item": "2x4", "count": 4 }, { "item": "rag", "count": [ 30, 35 ] }, { "item": "nail", "charges": [ 4, 6 ] } ]
    },
    "max_volume": 4000,
    "flags": [ "TRANSPARENT", "FLAMMABLE_ASH", "ORGANIC", "MOUNTABLE", "SHORT" ],
    "bash": {
      "str_min": 8,
      "str_max": 30,
      "sound": "crunch!",
      "sound_fail": "whump.",
      "items": [
        { "item": "2x4", "count": [ 1, 3 ] },
        { "item": "nail", "charges": [ 2, 6 ] },
        { "item": "splinter", "count": [ 1, 4 ] },
        { "item": "rag", "count": [ 20, 30 ] }
      ]
    }
  },
  {
    "type": "furniture",
    "id": "f_straw_bed",
    "name": "straw bed",
    "symbol": "#",
    "description": "Kinda itches when you lay on it.",
    "color": "magenta",
    "move_cost_mod": 3,
    "comfort": 2,
    "floor_bedding_warmth": 200,
    "required_str": -1,
    "deconstruct": { "items": [ { "item": "2x4", "count": 4 }, { "item": "straw_pile", "count": [ 7, 8 ] } ] },
    "max_volume": 4000,
    "flags": [ "TRANSPARENT", "FLAMMABLE_ASH", "ORGANIC", "MOUNTABLE", "SHORT", "EASY_DECONSTRUCT" ],
    "bash": {
      "str_min": 6,
      "str_max": 20,
      "sound": "crunch!",
      "sound_fail": "whump.",
      "items": [
        { "item": "2x4", "count": [ 2, 3 ] },
        { "item": "straw_pile", "count": [ 7, 8 ] },
        { "item": "splinter", "count": [ 1, 2 ] }
      ]
    }
  },
  {
    "type": "furniture",
    "id": "f_sink",
    "name": "sink",
    "symbol": "&",
    "description": "Emergency relief provider.  Water isn't running, so no water.",
    "color": "white",
    "move_cost_mod": 2,
    "required_str": -1,
    "flags": [ "TRANSPARENT", "FLAMMABLE_HARD", "CONTAINER", "PLACE_ITEM", "MOUNTABLE" ],
    "bash": {
      "str_min": 8,
      "str_max": 30,
      "sound": "porcelain breaking!",
      "sound_fail": "whunk!",
      "items": [
        { "item": "cu_pipe", "prob": 50 },
        { "item": "water_faucet", "prob": 50 },
        { "item": "ceramic_shard", "count": [ 2, 8 ] }
      ]
    }
  },
  {
    "type": "furniture",
    "id": "f_oven",
    "name": "oven",
    "symbol": "#",
    "description": "Used for heating and cooking food with electricity.  Doesn't look like it's working, although it still has parts.",
    "color": "dark_gray",
    "move_cost_mod": 2,
    "required_str": 10,
    "insulation": 6,
    "flags": [ "PLACE_ITEM", "TRANSPARENT", "FIRE_CONTAINER", "CONTAINER", "BLOCKSDOOR", "MOUNTABLE" ],
    "deconstruct": {
      "items": [
        { "item": "sheet_metal", "count": [ 2, 6 ] },
        { "item": "sheet_metal_small", "count": [ 0, 4 ] },
        { "item": "steel_chunk", "count": [ 2, 3 ] },
        { "item": "scrap", "count": [ 2, 6 ] },
        { "item": "element", "count": [ 1, 4 ] },
        { "item": "cable", "charges": [ 1, 3 ] },
        { "item": "pilot_light", "count": 1 }
      ]
    },
    "max_volume": 1000,
    "bash": {
      "str_min": 8,
      "str_max": 30,
      "sound": "metal screeching!",
      "sound_fail": "clang!",
      "items": [
        { "item": "sheet_metal", "count": [ 1, 4 ] },
        { "item": "sheet_metal_small", "count": [ 8, 12 ] },
        { "item": "steel_chunk", "count": [ 0, 3 ] },
        { "item": "scrap", "count": [ 0, 6 ] },
        { "item": "element", "count": [ 1, 3 ] },
        { "item": "cable", "charges": [ 1, 3 ] },
        { "item": "pilot_light", "count": 1 }
      ]
    }
  },
  {
    "type": "furniture",
    "id": "f_woodstove",
    "name": "wood stove",
    "symbol": "#",
    "bgcolor": "red",
    "description": "Wood stove for heating and cooking.  Much more effective than an open flame.",
    "move_cost_mod": 2,
    "required_str": 10,
    "max_volume": 1000,
    "flags": [ "TRANSPARENT", "CONTAINER", "FIRE_CONTAINER", "SUPPRESS_SMOKE", "PLACE_ITEM", "MOUNTABLE" ],
    "bash": {
      "str_min": 8,
      "str_max": 30,
      "sound": "metal screeching!",
      "sound_fail": "clang!",
      "items": [ { "item": "scrap", "count": [ 3, 6 ] }, { "item": "pipe", "prob": 50 } ]
    },
    "deconstruct": { "items": [ { "item": "metal_tank", "count": 1 }, { "item": "pipe", "count": 1 } ] }
  },
  {
    "type": "furniture",
    "id": "f_fireplace",
    "name": "fireplace",
    "symbol": "#",
    "description": "Ah.  The relaxation of sitting in front of a fire as the world around you crumbles.",
    "bgcolor": "white",
    "move_cost_mod": 2,
    "required_str": -1,
    "flags": [ "TRANSPARENT", "CONTAINER", "FIRE_CONTAINER", "SUPPRESS_SMOKE", "PLACE_ITEM", "MINEABLE" ],
    "bash": {
      "str_min": 30,
      "str_max": 210,
      "sound": "crash!",
      "sound_fail": "whump!",
      "items": [ { "item": "rock", "count": [ 15, 30 ] } ]
    }
  },
  {
    "type": "furniture",
    "id": "f_shower",
    "name": "shower",
    "symbol": "~",
    "description": "You would be able to clean yourself if water was running.",
    "color": "white",
    "move_cost_mod": 0,
    "required_str": -1,
    "flags": [ "TRANSPARENT", "FLAMMABLE_HARD", "CONTAINER", "PLACE_ITEM", "BLOCKSDOOR" ],
    "bash": {
      "str_min": 6,
      "str_max": 30,
      "sound": "porcelain breaking!",
      "sound_fail": "whunk!",
      "sound_vol": 16,
      "sound_fail_vol": 12,
      "items": [
        { "item": "cu_pipe", "count": [ 0, 2 ] },
        { "item": "scrap_copper", "count": [ 0, 2 ] },
        { "item": "ceramic_shard", "count": [ 2, 6 ] },
        { "item": "glass_shard", "count": [ 1, 2 ] }
      ]
    }
  },
  {
    "type": "furniture",
    "id": "f_bathtub",
    "name": "bathtub",
    "symbol": "~",
    "description": "You could lay in and take a soothing bath.  Only if water was running.",
    "color": "white",
    "move_cost_mod": 2,
    "required_str": -1,
    "flags": [ "TRANSPARENT", "FLAMMABLE_HARD", "CONTAINER", "PLACE_ITEM", "BLOCKSDOOR", "MOUNTABLE" ],
    "bash": {
      "str_min": 12,
      "str_max": 50,
      "sound": "porcelain breaking!",
      "sound_fail": "whunk!",
      "items": [
        { "item": "cu_pipe", "prob": 50 },
        { "item": "water_faucet", "prob": 50 },
        { "item": "ceramic_shard", "count": [ 6, 18 ] }
      ]
    }
  },
  {
    "type": "furniture",
    "id": "f_stool",
    "name": "stool",
    "symbol": "#",
    "looks_like": "f_chair",
    "description": "Sit down, have a drink.",
    "color": "brown",
    "move_cost_mod": 1,
    "bonus_fire_warmth_feet": 1000,
    "required_str": 3,
    "flags": [ "TRANSPARENT", "FLAMMABLE_ASH", "ORGANIC", "MOUNTABLE" ],
    "deconstruct": { "items": [ { "item": "2x4", "count": 3 }, { "item": "nail", "charges": [ 2, 6 ] } ] },
    "max_volume": 3500,
    "bash": {
      "str_min": 6,
      "str_max": 20,
      "sound": "smash!",
      "sound_fail": "whump.",
      "items": [ { "item": "2x4", "count": 1 }, { "item": "nail", "charges": [ 1, 5 ] }, { "item": "splinter", "count": 3 } ]
    }
  },
  {
    "type": "furniture",
    "id": "f_chair",
    "name": "chair",
    "symbol": "#",
    "description": "Sit down, have a drink.",
    "color": "brown",
    "move_cost_mod": 1,
    "comfort": 1,
    "floor_bedding_warmth": -1500,
    "bonus_fire_warmth_feet": 1000,
    "required_str": 4,
    "flags": [ "TRANSPARENT", "FLAMMABLE_ASH", "ORGANIC", "MOUNTABLE" ],
    "deconstruct": { "items": [ { "item": "2x4", "count": 4 }, { "item": "nail", "charges": [ 6, 8 ] } ] },
    "max_volume": 4000,
    "bash": {
      "str_min": 6,
      "str_max": 20,
      "sound": "smash!",
      "sound_fail": "whump.",
      "items": [ { "item": "2x4", "count": [ 1, 3 ] }, { "item": "nail", "charges": [ 2, 6 ] }, { "item": "splinter", "count": 1 } ]
    }
  },
  {
    "type": "furniture",
    "id": "f_armchair",
    "name": "arm chair",
    "symbol": "H",
    "description": "A more comfortable way of sitting down.",
    "color": "green",
    "move_cost_mod": 1,
    "comfort": 3,
    "floor_bedding_warmth": 500,
    "bonus_fire_warmth_feet": 1000,
    "required_str": 7,
    "deconstruct": {
      "items": [ { "item": "2x4", "count": 10 }, { "item": "rag", "count": [ 30, 33 ] }, { "item": "nail", "charges": [ 6, 8 ] } ]
    },
    "max_volume": 4000,
    "flags": [ "TRANSPARENT", "FLAMMABLE_ASH", "ORGANIC", "MOUNTABLE" ],
    "bash": {
      "str_min": 12,
      "str_max": 40,
      "sound": "smash!",
      "sound_fail": "whump.",
      "items": [
        { "item": "2x4", "count": [ 1, 3 ] },
        { "item": "nail", "charges": [ 2, 6 ] },
        { "item": "splinter", "count": 1 },
        { "item": "rag", "count": [ 20, 30 ] }
      ]
    }
  },
  {
    "type": "furniture",
    "id": "f_sofa",
    "name": "sofa",
    "symbol": "H",
    "description": "Lay down OR sit down!  Perfect!",
    "bgcolor": "red",
    "move_cost_mod": 1,
    "comfort": 4,
    "floor_bedding_warmth": 500,
    "required_str": 10,
    "deconstruct": {
      "items": [ { "item": "2x4", "count": 12 }, { "item": "rag", "count": [ 30, 33 ] }, { "item": "nail", "charges": [ 8, 10 ] } ]
    },
    "max_volume": 4000,
    "flags": [ "TRANSPARENT", "FLAMMABLE_ASH", "ORGANIC", "BLOCKSDOOR", "MOUNTABLE" ],
    "bash": {
      "str_min": 12,
      "str_max": 40,
      "sound": "smash!",
      "sound_fail": "whump.",
      "items": [
        { "item": "2x4", "count": [ 2, 5 ] },
        { "item": "nail", "charges": [ 3, 8 ] },
        { "item": "splinter", "count": [ 1, 2 ] },
        { "item": "rag", "count": [ 20, 30 ] }
      ]
    }
  },
  {
    "type": "furniture",
    "id": "f_cupboard",
    "name": "cupboard",
    "symbol": "#",
    "description": "Store your cups.",
    "color": "blue",
    "move_cost_mod": 1,
    "required_str": -1,
    "flags": [ "TRANSPARENT", "FLAMMABLE_ASH", "CONTAINER", "PLACE_ITEM", "ORGANIC", "MOUNTABLE" ],
    "deconstruct": { "items": [ { "item": "2x4", "count": 3 }, { "item": "nail", "charges": [ 6, 8 ] } ] },
    "max_volume": 4000,
    "bash": {
      "str_min": 8,
      "str_max": 30,
      "sound": "smash!",
      "sound_fail": "whump.",
      "items": [ { "item": "2x4", "count": [ 1, 3 ] }, { "item": "nail", "charges": [ 2, 6 ] }, { "item": "splinter", "count": 1 } ]
    }
  },
  {
    "type": "furniture",
    "id": "f_trashcan",
    "name": "trash can",
    "symbol": "&",
    "description": "One man's trash is another mans dinner.",
    "color": "light_cyan",
    "move_cost_mod": 1,
    "required_str": 5,
    "max_volume": 4000,
    "flags": [ "TRANSPARENT", "FLAMMABLE_ASH", "CONTAINER", "PLACE_ITEM", "MOUNTABLE", "SHORT" ],
    "bash": {
      "str_min": 8,
      "str_max": 30,
      "sound": "smash!",
      "sound_fail": "whump.",
      "items": [ { "item": "plastic_chunk", "count": [ 1, 2 ] } ]
    }
  },
  {
    "type": "furniture",
    "id": "f_recycle_bin",
    "name": "recycle bin",
    "description": "Stores items for recycling.",
    "symbol": "{",
    "color": "light_green",
    "move_cost_mod": -1,
    "required_str": 5,
    "max_volume": 4000,
    "flags": [ "TRANSPARENT", "FLAMMABLE_ASH", "CONTAINER", "PLACE_ITEM", "MOUNTABLE", "SHORT" ],
    "bash": {
      "str_min": 8,
      "str_max": 30,
      "sound": "smash!",
      "sound_fail": "whump.",
      "items": [ { "item": "plastic_chunk", "count": [ 2, 7 ] }, { "item": "pipe", "count": [ 1, 2 ] } ]
    }
  },
  {
    "type": "furniture",
    "id": "f_desk",
    "name": "desk",
    "symbol": "#",
    "description": "Sit down at it, and, if up to, work on it.",
    "color": "light_red",
    "move_cost_mod": 1,
    "required_str": 8,
    "flags": [ "TRANSPARENT", "FLAMMABLE_ASH", "CONTAINER", "PLACE_ITEM", "ORGANIC", "MOUNTABLE", "FLAT_SURF" ],
    "deconstruct": { "items": [ { "item": "2x4", "count": 4 }, { "item": "nail", "charges": [ 6, 10 ] } ] },
    "max_volume": 4000,
    "bash": {
      "str_min": 12,
      "str_max": 40,
      "sound": "smash!",
      "sound_fail": "whump.",
      "items": [ { "item": "2x4", "count": [ 1, 3 ] }, { "item": "nail", "charges": [ 2, 6 ] }, { "item": "splinter", "count": 1 } ]
    }
  },
  {
    "type": "furniture",
    "id": "f_exercise",
    "name": "exercise machine",
    "symbol": "T",
    "description": "Typically used for, well, exercising.  You're not up for it.",
    "color": "dark_gray",
    "move_cost_mod": 1,
    "required_str": 8,
    "flags": [ "TRANSPARENT", "MINEABLE" ],
    "deconstruct": {
      "items": [
        { "item": "pipe", "count": 1 },
        { "item": "steel_chunk", "count": 1 },
        { "item": "scrap", "count": [ 2, 6 ] },
        { "item": "lead", "charges": [ 1000, 2000 ] }
      ]
    },
    "bash": {
      "str_min": 18,
      "str_max": 60,
      "sound": "metal screeching!",
      "sound_fail": "clang!",
      "items": [
        { "item": "scrap", "count": [ 2, 6 ] },
        { "item": "steel_chunk", "prob": 50 },
        { "item": "pipe", "count": 1 },
        { "item": "lead", "charges": [ 1000, 2000 ] }
      ]
    }
  },
  {
    "type": "furniture",
    "id": "f_ball_mach",
    "name": "ball machine",
    "description": "Remember when baseball was a thing?",
    "symbol": "T",
    "color": "dark_gray",
    "move_cost_mod": 1,
    "required_str": -1,
    "flags": [ "TRANSPARENT", "MINEABLE" ],
    "bash": {
      "str_min": 18,
      "str_max": 60,
      "sound": "metal screeching!",
      "sound_fail": "clang!",
      "items": [ { "item": "scrap", "count": [ 2, 6 ] }, { "item": "steel_chunk", "prob": 50 }, { "item": "pipe", "count": 1 } ]
    }
  },
  {
    "type": "furniture",
    "id": "f_bench",
    "name": "bench",
    "symbol": "#",
    "description": "Hobo bed.  Use at your own risk.",
    "color": "brown",
    "move_cost_mod": 1,
    "comfort": 1,
    "floor_bedding_warmth": -1500,
    "bonus_fire_warmth_feet": 1000,
    "required_str": 8,
    "flags": [ "TRANSPARENT", "FLAMMABLE_ASH", "ORGANIC", "MOUNTABLE", "SHORT" ],
    "max_volume": 4000,
    "deconstruct": { "items": [ { "item": "2x4", "count": 4 }, { "item": "nail", "charges": [ 6, 10 ] } ] },
    "bash": {
      "str_min": 12,
      "str_max": 40,
      "sound": "smash!",
      "sound_fail": "whump.",
      "items": [ { "item": "2x4", "count": [ 1, 3 ] }, { "item": "nail", "charges": [ 2, 6 ] }, { "item": "splinter", "count": 1 } ]
    }
  },
  {
    "type": "furniture",
    "id": "f_lane",
    "name": "lane guard",
    "description": "Used to be used for keeping traffic.",
    "symbol": "#",
    "color": "brown",
    "move_cost_mod": 1,
    "required_str": -1,
    "flags": [ "TRANSPARENT", "FLAMMABLE_ASH", "ORGANIC", "MOUNTABLE", "SHORT" ],
    "bash": {
      "str_min": 6,
      "str_max": 30,
      "sound": "smash!",
      "sound_fail": "whump.",
      "items": [ { "item": "2x4", "count": [ 1, 3 ] }, { "item": "nail", "charges": [ 2, 6 ] }, { "item": "splinter", "count": 1 } ]
    }
  },
  {
    "type": "furniture",
    "id": "f_table",
    "name": "table",
    "description": "Sit down when you eat!",
    "symbol": "#",
    "color": "red",
    "move_cost_mod": 2,
    "required_str": 8,
    "max_volume": 4000,
    "flags": [ "TRANSPARENT", "FLAMMABLE", "ORGANIC", "MOUNTABLE", "SHORT", "FLAT_SURF" ],
    "deconstruct": { "items": [ { "item": "2x4", "count": 6 }, { "item": "nail", "charges": [ 6, 8 ] } ] },
    "bash": {
      "str_min": 12,
      "str_max": 50,
      "sound": "smash!",
      "sound_fail": "whump.",
      "items": [ { "item": "2x4", "count": [ 2, 6 ] }, { "item": "nail", "charges": [ 4, 8 ] }, { "item": "splinter", "count": 1 } ]
    }
  },
  {
    "type": "furniture",
    "id": "f_rack_coat",
    "name": "coat rack",
    "description": "A hooked rack for hanging jackets and hats.",
    "symbol": "Y",
    "color": "brown",
    "move_cost_mod": -1,
    "required_str": 4,
    "flags": [ "TRANSPARENT", "FLAMMABLE", "PLACE_ITEM", "BLOCKSDOOR", "MOUNTABLE" ],
    "deconstruct": { "items": [ { "item": "nail", "charges": [ 2, 6 ] }, { "item": "2x4", "count": 2 } ] },
    "max_volume": 1000,
    "bash": {
      "str_min": 6,
      "str_max": 30,
      "sound": "smash!",
      "sound_fail": "whump.",
      "items": [ { "item": "splinter", "count": [ 3, 8 ] }, { "item": "nail", "charges": [ 1, 3 ] }, { "item": "2x4", "count": 1 } ]
    }
  },
  {
    "type": "furniture",
    "id": "f_sign",
    "name": "sign",
    "symbol": "P",
    "description": "Read it.  Warnings ahead.",
    "color": "brown",
    "examine_action": "sign",
    "move_cost_mod": 1,
    "required_str": -1,
    "flags": [ "TRANSPARENT", "FLAMMABLE_ASH", "ORGANIC", "MOUNTABLE" ],
    "deconstruct": { "items": [ { "item": "2x4", "count": 3 }, { "item": "nail", "charges": [ 2, 5 ] } ] },
    "bash": {
      "str_min": 6,
      "str_max": 40,
      "sound": "smash!",
      "sound_fail": "whump.",
      "items": [ { "item": "2x4", "count": [ 1, 2 ] }, { "item": "nail", "charges": [ 2, 4 ] }, { "item": "splinter", "count": 2 } ]
    }
  },
  {
    "type": "furniture",
    "id": "f_mailbox",
    "name": "mailbox",
    "symbol": "P",
    "description": "A metal box attached to the top of a wooden post.  You've got mail.",
    "color": "light_gray",
    "move_cost_mod": 1,
    "required_str": -1,
    "flags": [ "TRANSPARENT", "FLAMMABLE_HARD", "CONTAINER", "PLACE_ITEM", "MOUNTABLE" ],
    "deconstruct": {
      "items": [ { "item": "2x4", "count": 2 }, { "item": "nail", "charges": [ 2, 5 ] }, { "item": "sheet_metal", "count": 1 } ]
    },
    "max_volume": 300,
    "bash": {
      "str_min": 12,
      "str_max": 50,
      "sound": "smash!",
      "sound_fail": "whump.",
      "items": [
        { "item": "2x4", "count": 1 },
        { "item": "nail", "charges": [ 1, 5 ] },
        { "item": "splinter", "count": 2 },
        { "item": "sheet_metal_small", "count": [ 6, 10 ] },
        { "item": "scrap", "count": [ 4, 10 ] }
      ]
    }
  },
  {
    "type": "furniture",
    "id": "f_pool_table",
    "name": "pool table",
    "symbol": "#",
    "description": "A good-looking pool table.  You wish you learned how to play.",
    "color": "green",
    "move_cost_mod": 2,
    "required_str": -1,
    "max_volume": 4000,
    "flags": [ "TRANSPARENT", "FLAMMABLE", "ORGANIC", "MOUNTABLE", "SHORT", "FLAT_SURF" ],
    "deconstruct": { "items": [ { "item": "2x4", "count": 4 }, { "item": "rag", "count": 4 }, { "item": "nail", "charges": [ 6, 10 ] } ] },
    "bash": {
      "str_min": 12,
      "str_max": 50,
      "sound": "smash!",
      "sound_fail": "whump.",
      "items": [
        { "item": "2x4", "count": [ 2, 6 ] },
        { "item": "nail", "charges": [ 4, 12 ] },
        { "item": "splinter", "count": 1 },
        { "item": "rag", "count": [ 0, 2 ] }
      ]
    }
  },
  {
    "type": "furniture",
    "id": "f_counter",
    "name": "counter",
    "description": "Affixed to the wall or found in kitchens or stores.",
    "symbol": "#",
    "color": "blue",
    "move_cost_mod": 2,
    "required_str": 10,
    "flags": [ "TRANSPARENT", "FLAMMABLE", "ORGANIC", "MOUNTABLE", "SHORT", "FLAT_SURF" ],
    "deconstruct": { "items": [ { "item": "2x4", "count": 6 }, { "item": "nail", "charges": [ 6, 8 ] } ] },
    "max_volume": 4000,
    "bash": {
      "str_min": 12,
      "str_max": 40,
      "sound": "smash!",
      "sound_fail": "whump.",
      "items": [ { "item": "2x4", "count": [ 2, 6 ] }, { "item": "nail", "charges": [ 4, 8 ] }, { "item": "splinter", "count": 1 } ]
    }
  },
  {
    "type": "furniture",
    "id": "f_fridge",
    "name": "refrigerator",
    "symbol": "{",
    "description": "Freeze your food with the amazing science of electricity!  Oh wait, none is flowing.",
    "color": "light_cyan",
    "move_cost_mod": -1,
    "required_str": 10,
    "insulation": 3,
    "flags": [ "CONTAINER", "PLACE_ITEM", "BLOCKSDOOR", "MINEABLE" ],
    "deconstruct": {
      "items": [
        { "item": "sheet_metal", "count": [ 2, 6 ] },
        { "item": "sheet_metal_small", "count": [ 0, 4 ] },
        { "item": "steel_chunk", "count": [ 2, 3 ] },
        { "item": "scrap", "count": [ 2, 8 ] },
        { "item": "cable", "charges": [ 1, 3 ] },
        { "item": "hose", "count": 1 },
        { "item": "cu_pipe", "count": [ 2, 5 ] },
        { "item": "refrigerant_tank", "count": 1 },
        { "item": "motor_tiny", "count": 1 }
      ]
    },
    "max_volume": 4000,
    "bash": {
      "str_min": 18,
      "str_max": 50,
      "sound": "metal screeching!",
      "sound_fail": "clang!",
      "items": [
        { "item": "sheet_metal", "count": [ 1, 4 ] },
        { "item": "sheet_metal_small", "count": [ 8, 12 ] },
        { "item": "steel_chunk", "count": [ 0, 3 ] },
        { "item": "scrap", "count": [ 2, 8 ] },
        { "item": "cable", "charges": [ 1, 2 ] },
        { "item": "hose", "count": 1 },
        { "item": "cu_pipe", "count": [ 2, 4 ] },
        { "item": "scrap_copper", "count": [ 1, 2 ] },
        { "item": "motor_tiny", "prob": 25 }
      ]
    }
  },
  {
    "type": "furniture",
    "id": "f_glass_fridge",
    "name": "glass door fridge",
    "symbol": "{",
    "color": "light_cyan",
    "description": "Wow!  See INTO your fridge before you open it!",
    "move_cost_mod": -1,
    "required_str": 10,
    "insulation": 2,
    "flags": [ "PLACE_ITEM", "BLOCKSDOOR" ],
    "deconstruct": {
      "items": [
        { "item": "sheet_metal", "count": [ 2, 5 ] },
        { "item": "sheet_metal_small", "count": [ 0, 3 ] },
        { "item": "steel_chunk", "count": [ 2, 3 ] },
        { "item": "scrap", "count": [ 2, 6 ] },
        { "item": "cable", "charges": [ 1, 3 ] },
        { "item": "hose", "count": 1 },
        { "item": "glass_sheet", "count": 1 },
        { "item": "cu_pipe", "count": [ 3, 6 ] },
        { "item": "refrigerant_tank", "count": 1 },
        { "item": "motor_tiny", "count": 1 }
      ]
    },
    "max_volume": 5000,
    "bash": {
      "str_min": 12,
      "str_max": 50,
      "sound": "metal screeching!",
      "sound_fail": "clang!",
      "items": [
        { "item": "sheet_metal", "count": [ 1, 3 ] },
        { "item": "sheet_metal_small", "count": [ 6, 9 ] },
        { "item": "steel_chunk", "count": [ 0, 3 ] },
        { "item": "scrap", "count": [ 2, 8 ] },
        { "item": "cable", "charges": [ 1, 3 ] },
        { "item": "hose", "count": 1 },
        { "item": "cu_pipe", "count": [ 1, 4 ] },
        { "item": "scrap_copper", "count": [ 0, 2 ] },
        { "item": "glass_shard", "count": [ 3, 6 ] },
        { "item": "motor_tiny", "prob": 25 }
      ]
    }
  },
  {
    "type": "furniture",
    "id": "f_dresser",
    "name": "dresser",
    "symbol": "{",
    "description": "Dress yourself for the prom, or other occasions.",
    "color": "brown",
    "move_cost_mod": -1,
    "required_str": 8,
    "flags": [ "TRANSPARENT", "CONTAINER", "FLAMMABLE", "PLACE_ITEM", "ORGANIC", "BLOCKSDOOR", "MOUNTABLE" ],
    "deconstruct": { "items": [ { "item": "2x4", "count": 6 }, { "item": "nail", "charges": [ 6, 8 ] } ] },
    "max_volume": 8000,
    "bash": {
      "str_min": 12,
      "str_max": 40,
      "sound": "smash!",
      "sound_fail": "whump.",
      "items": [ { "item": "2x4", "count": [ 2, 6 ] }, { "item": "nail", "charges": [ 4, 8 ] }, { "item": "splinter", "count": 1 } ]
    }
  },
  {
    "type": "furniture",
    "id": "f_locker",
    "name": "locker",
    "symbol": "{",
    "description": "Usually used for storing equipment or items.",
    "color": "light_gray",
    "move_cost_mod": -1,
    "required_str": 9,
    "flags": [ "CONTAINER", "PLACE_ITEM", "BLOCKSDOOR" ],
    "deconstruct": {
      "items": [
        { "item": "sheet_metal", "count": [ 1, 2 ] },
        { "item": "sheet_metal_small", "count": [ 0, 4 ] },
        { "item": "lock", "count": [ 0, 1 ] },
        { "item": "pipe", "count": [ 4, 8 ] }
      ]
    },
    "max_volume": 8000,
    "bash": {
      "str_min": 12,
      "str_max": 40,
      "sound": "metal screeching!",
      "sound_fail": "clang!",
      "items": [
        { "item": "scrap", "count": [ 2, 8 ] },
        { "item": "steel_chunk", "count": [ 2, 4 ] },
        { "item": "sheet_metal_small", "count": [ 6, 10 ] },
        { "item": "pipe", "count": 1 }
      ]
    }
  },
  {
    "type": "furniture",
    "id": "f_rack",
    "name": "display rack",
    "description": "Display your items.",
    "symbol": "{",
    "color": "light_gray",
    "move_cost_mod": -1,
    "required_str": 8,
    "flags": [ "TRANSPARENT", "FLAMMABLE_HARD", "PLACE_ITEM", "BLOCKSDOOR", "MOUNTABLE" ],
    "deconstruct": {
      "items": [
        { "item": "pipe", "count": [ 6, 12 ] },
        { "item": "sheet_metal", "count": [ 1, 2 ] },
        { "item": "sheet_metal_small", "count": [ 0, 4 ] }
      ]
    },
    "max_volume": 7000,
    "bash": {
      "str_min": 6,
      "str_max": 30,
      "sound": "metal screeching!",
      "sound_fail": "clang!",
      "items": [
        { "item": "scrap", "count": [ 2, 8 ] },
        { "item": "steel_chunk", "count": [ 2, 4 ] },
        { "item": "sheet_metal_small", "count": [ 6, 10 ] },
        { "item": "pipe", "count": 1 }
      ]
    }
  },
  {
    "type": "furniture",
    "id": "f_bookcase",
    "name": "book case",
    "symbol": "{",
    "description": "Stores books.  Y'know, Those things.  Who reads books anymore?",
    "color": "brown",
    "move_cost_mod": -1,
    "required_str": 9,
    "flags": [ "FLAMMABLE", "PLACE_ITEM", "ORGANIC", "BLOCKSDOOR" ],
    "deconstruct": { "items": [ { "item": "2x4", "count": 12 }, { "item": "nail", "charges": [ 12, 16 ] } ] },
    "max_volume": 8000,
    "bash": {
      "str_min": 6,
      "str_max": 40,
      "sound": "smash!",
      "sound_fail": "whump.",
      "items": [ { "item": "2x4", "count": [ 2, 6 ] }, { "item": "nail", "charges": [ 4, 12 ] }, { "item": "splinter", "count": 1 } ]
    }
  },
  {
    "type": "furniture",
    "id": "f_washer",
    "name": "washing machine",
    "description": "You could wash your dirty clothes if electricity was running.",
    "symbol": "{",
    "bgcolor": "white",
    "move_cost_mod": -1,
    "required_str": 12,
    "max_volume": 1200,
    "flags": [ "CONTAINER", "PLACE_ITEM", "BLOCKSDOOR", "FLAT_SURF", "MINEABLE" ],
    "deconstruct": {
      "items": [
        { "item": "pipe", "count": 1 },
        { "item": "scrap", "count": [ 2, 6 ] },
        { "item": "steel_chunk", "count": [ 1, 3 ] },
        { "item": "sheet_metal_small", "count": [ 0, 4 ] },
        { "item": "sheet_metal", "count": [ 2, 6 ] },
        { "item": "cable", "charges": [ 1, 15 ] },
        { "item": "hose", "count": [ 1, 2 ] },
        { "item": "motor_small", "count": 1 },
        { "item": "cu_pipe", "count": [ 2, 5 ] }
      ]
    },
    "bash": {
      "str_min": 18,
      "str_max": 50,
      "sound": "metal screeching!",
      "sound_fail": "clang!",
      "items": [
        { "item": "scrap", "count": [ 2, 7 ] },
        { "item": "steel_chunk", "count": [ 0, 3 ] },
        { "item": "sheet_metal_small", "count": [ 8, 12 ] },
        { "item": "sheet_metal", "count": [ 1, 4 ] },
        { "item": "cable", "charges": [ 1, 15 ] },
        { "item": "hose", "count": [ 0, 2 ] },
        { "item": "cu_pipe", "count": [ 1, 4 ] },
        { "item": "scrap_copper", "count": [ 0, 2 ] }
      ]
    }
  },
  {
    "type": "furniture",
    "id": "f_dryer",
    "name": "dryer",
    "description": "Dry your clothes!",
    "symbol": "{",
    "bgcolor": "white",
    "move_cost_mod": -1,
    "required_str": 12,
    "max_volume": 1500,
    "flags": [ "CONTAINER", "PLACE_ITEM", "BLOCKSDOOR", "FLAT_SURF", "MINEABLE" ],
    "deconstruct": {
      "items": [
        { "item": "scrap", "count": [ 2, 6 ] },
        { "item": "steel_chunk", "count": [ 1, 3 ] },
        { "item": "sheet_metal_small", "count": [ 0, 4 ] },
        { "item": "sheet_metal", "count": [ 2, 6 ] },
        { "item": "element", "count": [ 2, 3 ] },
        { "item": "cable", "charges": [ 1, 15 ] },
        { "item": "motor_small", "charges": 1 },
        { "item": "cu_pipe", "count": [ 1, 3 ] }
      ]
    },
    "bash": {
      "str_min": 18,
      "str_max": 50,
      "sound": "metal screeching!",
      "sound_fail": "clang!",
      "items": [
        { "item": "scrap", "count": [ 0, 6 ] },
        { "item": "steel_chunk", "count": [ 0, 3 ] },
        { "item": "sheet_metal_small", "count": [ 8, 12 ] },
        { "item": "sheet_metal", "count": [ 1, 4 ] },
        { "item": "element", "count": [ 1, 3 ] },
        { "item": "cable", "charges": [ 1, 15 ] }
      ]
    }
  },
  {
    "type": "furniture",
    "id": "f_bigmirror",
    "name": "standing mirror",
    "symbol": "{",
    "description": "Lookin' good- is that blood?",
    "color": "white",
    "move_cost_mod": 2,
    "required_str": 5,
    "flags": [ "NOITEM", "BLOCKSDOOR" ],
    "bash": {
      "str_min": 5,
      "str_max": 16,
      "sound": "glass breaking",
      "sound_fail": "whack!",
      "sound_vol": 16,
      "furn_set": "f_bigmirror_b",
      "items": [ { "item": "glass_shard", "count": [ 3, 6 ] } ]
    }
  },
  {
    "type": "furniture",
    "id": "f_bigmirror_b",
    "name": "broken standing mirror",
    "description": "You could look at yourself, if the mirror wasn't covered in cracks and fractures.",
    "symbol": "{",
    "color": "light_gray",
    "move_cost_mod": 2,
    "required_str": 5,
    "flags": [ "NOITEM", "BLOCKSDOOR" ],
    "bash": {
      "str_min": 8,
      "str_max": 30,
      "sound": "metal screeching!",
      "sound_fail": "clang!",
      "items": [ { "item": "scrap", "count": [ 2, 4 ] } ]
    }
  },
  {
    "type": "furniture",
    "id": "f_vending_c",
    "name": "vending machine",
    "symbol": "{",
    "description": "Buy stuff with a cash card.",
    "color": "light_cyan",
    "move_cost_mod": -1,
    "required_str": 12,
    "flags": [ "SEALED", "PLACE_ITEM", "ALARMED", "CONTAINER", "BLOCKSDOOR", "MINEABLE" ],
    "examine_action": "vending",
    "bash": {
      "str_min": 20,
      "str_max": 40,
      "sound": "glass breaking!",
      "sound_fail": "whack!",
      "sound_vol": 16,
      "sound_fail_vol": 12,
      "furn_set": "f_vending_o",
      "items": [ { "item": "glass_shard", "count": [ 3, 6 ] } ]
    }
  },
  {
    "type": "furniture",
    "id": "f_vending_o",
    "name": "broken vending machine",
    "description": "Ponder if you could buy stuff, as it's broken.",
    "symbol": "{",
    "color": "dark_gray",
    "move_cost_mod": -1,
    "required_str": 12,
    "flags": [ "PLACE_ITEM", "CONTAINER", "BLOCKSDOOR", "MINEABLE" ],
    "bash": {
      "str_min": 30,
      "str_max": 50,
      "sound": "metal screeching!",
      "sound_fail": "clang!",
      "items": [
        { "item": "scrap", "count": [ 2, 8 ] },
        { "item": "steel_chunk", "count": [ 0, 3 ] },
        { "item": "hose", "count": 1 },
        { "item": "cu_pipe", "count": [ 1, 4 ] },
        { "item": "scrap_copper", "count": [ 0, 2 ] }
      ]
    }
  },
  {
    "type": "furniture",
    "id": "f_dumpster",
    "name": "dumpster",
    "description": "Stores your trash.",
    "symbol": "{",
    "color": "green",
    "move_cost_mod": 3,
    "required_str": 16,
    "flags": [ "CONTAINER", "PLACE_ITEM", "BLOCKSDOOR", "HIDE_PLACE", "NO_SIGHT" ],
    "bash": {
      "str_min": 8,
      "str_max": 45,
      "sound": "metal screeching!",
      "sound_fail": "clang!",
      "items": [
        { "item": "scrap", "count": [ 2, 8 ] },
        { "item": "steel_chunk", "count": [ 1, 3 ] },
        { "item": "pipe", "count": [ 1, 2 ] }
      ]
    }
  },
  {
    "type": "furniture",
    "id": "f_dive_block",
    "name": "diving block",
    "description": "Jump!  Jump!  Dive!",
    "symbol": "O",
    "color": "light_gray",
    "move_cost_mod": -1,
    "required_str": 16,
    "flags": [ "TRANSPARENT", "MOUNTABLE" ],
    "bash": {
      "str_min": 8,
      "str_max": 40,
      "sound": "metal screeching!",
      "sound_fail": "clang!",
      "items": [ { "item": "plastic_chunk", "count": [ 2, 4 ] }, { "item": "pipe", "count": [ 0, 2 ] } ]
    }
  },
  {
    "type": "furniture",
    "id": "f_coffin_c",
    "name": "coffin",
    "description": "Holds the bodies of the countless you kill.",
    "symbol": "0",
    "bgcolor": "brown",
    "move_cost_mod": -1,
    "required_str": 14,
    "flags": [
      "TRANSPARENT",
      "CONTAINER",
      "SEALED",
      "ALLOW_FIELD_EFFECT",
      "FLAMMABLE",
      "PLACE_ITEM",
      "ORGANIC",
      "MOUNTABLE",
      "SHORT",
      "FLAT_SURF"
    ],
    "deconstruct": {
      "items": [ { "item": "2x4", "count": 12 }, { "item": "nail", "charges": [ 12, 24 ] }, { "item": "rag", "count": [ 15, 20 ] } ]
    },
    "max_volume": 4000,
    "bash": {
      "str_min": 12,
      "str_max": 40,
      "sound": "smash!",
      "sound_fail": "wham!",
      "items": [
        { "item": "2x4", "count": [ 1, 5 ] },
        { "item": "splinter", "count": [ 2, 6 ] },
        { "item": "nail", "charges": [ 2, 10 ] },
        { "item": "rag", "count": [ 8, 12 ] }
      ]
    }
  },
  {
    "type": "furniture",
    "id": "f_coffin_o",
    "name": "open coffin",
    "description": "Look at the bodies of the countless you've killed.",
    "symbol": "O",
    "bgcolor": "brown",
    "move_cost_mod": -1,
    "required_str": 12,
    "flags": [ "TRANSPARENT", "CONTAINER", "FLAMMABLE", "PLACE_ITEM", "ORGANIC", "MOUNTABLE", "SHORT" ],
    "deconstruct": {
      "items": [ { "item": "2x4", "count": 12 }, { "item": "nail", "charges": [ 12, 24 ] }, { "item": "rag", "count": [ 15, 20 ] } ]
    },
    "max_volume": 4000,
    "bash": {
      "str_min": 12,
      "str_max": 40,
      "sound": "smash!",
      "sound_fail": "wham!",
      "items": [
        { "item": "2x4", "count": [ 1, 5 ] },
        { "item": "splinter", "count": [ 2, 6 ] },
        { "item": "nail", "charges": [ 2, 10 ] },
        { "item": "rag", "count": [ 8, 12 ] }
      ]
    }
  },
  {
    "type": "furniture",
    "id": "f_crate_c",
    "name": "crate",
    "description": "What's inside?  Find out!",
    "symbol": "X",
    "bgcolor": "brown",
    "move_cost_mod": -1,
    "required_str": 12,
    "flags": [
      "TRANSPARENT",
      "CONTAINER",
      "SEALED",
      "ALLOW_FIELD_EFFECT",
      "FLAMMABLE",
      "PLACE_ITEM",
      "ORGANIC",
      "MOUNTABLE",
      "SHORT"
    ],
    "examine_action": "crate",
    "deconstruct": { "items": [ { "item": "2x4", "count": 4 }, { "item": "nail", "charges": [ 6, 10 ] } ] },
    "max_volume": 4000,
    "bash": {
      "str_min": 12,
      "str_max": 40,
      "sound": "smash!",
      "sound_fail": "wham!",
      "items": [ { "item": "2x4", "count": [ 1, 5 ] }, { "item": "nail", "charges": [ 2, 10 ] } ]
    }
  },
  {
    "type": "furniture",
    "id": "f_crate_o",
    "name": "open crate",
    "description": "What's inside?  Look in it!",
    "symbol": "O",
    "bgcolor": "brown",
    "move_cost_mod": -1,
    "required_str": 10,
    "flags": [ "TRANSPARENT", "CONTAINER", "FLAMMABLE", "PLACE_ITEM", "ORGANIC", "MOUNTABLE", "SHORT" ],
    "deconstruct": { "items": [ { "item": "2x4", "count": 4 }, { "item": "nail", "charges": [ 6, 10 ] } ] },
    "max_volume": 4000,
    "bash": {
      "str_min": 12,
      "str_max": 40,
      "sound": "smash!",
      "sound_fail": "wham!",
      "items": [ { "item": "2x4", "count": [ 1, 5 ] }, { "item": "nail", "charges": [ 2, 10 ] } ]
    }
  },
  {
    "type": "furniture",
    "id": "f_canvas_wall",
    "name": "canvas wall",
    "symbol": "#",
    "color": "blue",
    "move_cost_mod": -1,
    "required_str": -1,
    "flags": [ "FLAMMABLE_HARD", "NOITEM", "BLOCK_WIND" ],
    "bash": {
      "str_min": 1,
      "str_max": 8,
      "sound": "rrrrip!",
      "sound_fail": "slap!",
      "sound_vol": 8,
      "tent_centers": [ "f_groundsheet", "f_fema_groundsheet", "f_skin_groundsheet" ]
    }
  },
  {
    "type": "furniture",
    "id": "f_large_canvas_wall",
    "name": "canvas wall",
    "symbol": "#",
    "color": "blue",
    "move_cost_mod": -1,
    "required_str": -1,
    "flags": [ "FLAMMABLE_HARD", "NOITEM", "BLOCK_WIND" ],
    "bash": {
      "str_min": 1,
      "str_max": 8,
      "sound": "rrrrip!",
      "sound_fail": "slap!",
      "sound_vol": 8,
      "collapse_radius": 2,
      "tent_centers": [ "f_center_groundsheet" ]
    }
  },
  {
    "type": "furniture",
    "id": "f_canvas_door",
    "name": "canvas flap",
    "symbol": "+",
    "color": "blue",
    "move_cost_mod": -1,
    "required_str": -1,
    "flags": [ "FLAMMABLE_HARD", "NOITEM", "DOOR", "BLOCK_WIND" ],
    "open": "f_canvas_door_o",
    "bash": {
      "str_min": 1,
      "str_max": 8,
      "sound": "rrrrip!",
      "sound_fail": "slap!",
      "sound_vol": 8,
      "tent_centers": [ "f_groundsheet", "f_fema_groundsheet", "f_skin_groundsheet" ]
    }
  },
  {
    "type": "furniture",
    "id": "f_canvas_door_o",
    "name": "open canvas flap",
    "symbol": ".",
    "color": "blue",
    "move_cost_mod": 0,
    "required_str": -1,
    "flags": [ "TRANSPARENT" ],
    "close": "f_canvas_door",
    "bash": {
      "str_min": 1,
      "str_max": 8,
      "sound": "rrrrip!",
      "sound_fail": "slap!",
      "sound_vol": 8,
      "tent_centers": [ "f_groundsheet", "f_fema_groundsheet", "f_skin_groundsheet", "f_center_groundsheet" ]
    }
  },
  {
    "type": "furniture",
    "id": "f_large_canvas_door",
    "name": "canvas flap",
    "symbol": "+",
    "color": "blue",
    "move_cost_mod": -1,
    "required_str": -1,
    "flags": [ "FLAMMABLE_HARD", "NOITEM", "DOOR", "BLOCK_WIND" ],
    "open": "f_large_canvas_door_o",
    "bash": {
      "str_min": 1,
      "str_max": 8,
      "sound": "rrrrip!",
      "sound_fail": "slap!",
      "sound_vol": 8,
      "collapse_radius": 2,
      "tent_centers": [ "f_center_groundsheet" ]
    }
  },
  {
    "type": "furniture",
    "id": "f_large_canvas_door_o",
    "name": "open canvas flap",
    "symbol": ".",
    "color": "blue",
    "move_cost_mod": 0,
    "required_str": -1,
    "flags": [ "TRANSPARENT" ],
    "close": "f_large_canvas_door",
    "bash": {
      "str_min": 1,
      "str_max": 8,
      "sound": "rrrrip!",
      "sound_fail": "slap!",
      "sound_vol": 8,
      "collapse_radius": 2,
      "tent_centers": [ "f_center_groundsheet" ]
    }
  },
  {
    "type": "furniture",
    "id": "f_groundsheet",
    "name": "groundsheet",
    "symbol": ";",
    "color": "green",
    "move_cost_mod": 0,
    "required_str": -1,
    "flags": [ "TRANSPARENT", "INDOORS", "NOCOLLIDE" ],
    "examine_action": "portable_structure",
    "deployed_item": "tent_kit",
    "bash": {
      "str_min": 1,
      "str_max": 8,
      "sound": "rrrrip!",
      "sound_fail": "slap!",
      "sound_vol": 8,
      "items": [ { "item": "broketent" } ],
      "tent_centers": [ "f_groundsheet", "f_fema_groundsheet", "f_skin_groundsheet" ]
    }
  },
  {
    "type": "furniture",
    "id": "f_large_groundsheet",
    "name": "groundsheet",
    "symbol": ";",
    "color": "green",
    "move_cost_mod": 0,
    "required_str": -1,
    "flags": [ "TRANSPARENT", "INDOORS", "NOCOLLIDE" ],
    "bash": {
      "str_min": 1,
      "str_max": 8,
      "sound": "rrrrip!",
      "sound_fail": "slap!",
      "sound_vol": 8,
      "collapse_radius": 2,
      "tent_centers": [ "f_center_groundsheet" ]
    }
  },
  {
    "type": "furniture",
    "id": "f_center_groundsheet",
    "name": "groundsheet",
    "symbol": ";",
    "color": "green",
    "move_cost_mod": 0,
    "required_str": -1,
    "flags": [ "TRANSPARENT", "INDOORS", "NOCOLLIDE" ],
    "examine_action": "portable_structure",
    "deployed_item": "large_tent_kit",
    "bash": {
      "str_min": 1,
      "str_max": 8,
      "sound": "rrrrip!",
      "sound_fail": "slap!",
      "sound_vol": 8,
      "collapse_radius": 2,
      "items": [ { "item": "largebroketent" } ],
      "tent_centers": [ "f_center_groundsheet" ]
    }
  },
  {
    "type": "furniture",
    "id": "f_fema_groundsheet",
    "name": "groundsheet",
    "symbol": ";",
    "color": "green",
    "move_cost_mod": 0,
    "required_str": -1,
    "flags": [ "TRANSPARENT", "INDOORS", "ORGANIC", "NOCOLLIDE" ],
    "bash": {
      "str_min": 1,
      "str_max": 8,
      "sound": "rrrrip!",
      "sound_fail": "slap!",
      "sound_vol": 8,
      "tent_centers": [ "f_groundsheet", "f_fema_groundsheet", "f_skin_groundsheet" ]
    }
  },
  {
    "type": "furniture",
    "id": "f_skin_wall",
    "name": "animalskin wall",
    "symbol": "#",
    "description": "Wall made out of animal skin.  Either an amazing or horrifying sight.",
    "color": "brown",
    "move_cost_mod": -1,
    "required_str": -1,
    "flags": [ "FLAMMABLE_HARD", "NOITEM", "BLOCK_WIND" ],
    "bash": {
      "str_min": 1,
      "str_max": 8,
      "sound": "rrrrip!",
      "sound_fail": "slap!",
      "sound_vol": 8,
      "tent_centers": [ "f_groundsheet", "f_fema_groundsheet", "f_skin_groundsheet" ]
    }
  },
  {
    "type": "furniture",
    "id": "f_skin_door",
    "name": "animalskin flap",
    "symbol": "+",
    "color": "white",
    "move_cost_mod": -1,
    "required_str": -1,
    "flags": [ "FLAMMABLE_HARD", "NOITEM", "BLOCK_WIND" ],
    "open": "f_skin_door_o",
    "bash": {
      "str_min": 1,
      "str_max": 8,
      "sound": "rrrrip!",
      "sound_fail": "slap!",
      "sound_vol": 8,
      "tent_centers": [ "f_groundsheet", "f_fema_groundsheet", "f_skin_groundsheet" ]
    }
  },
  {
    "type": "furniture",
    "id": "f_skin_door_o",
    "name": "open animalskin flap",
    "symbol": ".",
    "color": "white",
    "move_cost_mod": 0,
    "required_str": -1,
    "flags": [ "TRANSPARENT" ],
    "close": "f_skin_door",
    "bash": {
      "str_min": 1,
      "str_max": 8,
      "sound": "rrrrip!",
      "sound_fail": "slap!",
      "sound_vol": 8,
      "tent_centers": [ "f_groundsheet", "f_fema_groundsheet", "f_skin_groundsheet" ]
    }
  },
  {
    "type": "furniture",
    "id": "f_skin_groundsheet",
    "name": "animalskin floor",
    "symbol": ";",
    "color": "brown",
    "move_cost_mod": 0,
    "required_str": -1,
    "flags": [ "TRANSPARENT", "INDOORS", "NOCOLLIDE" ],
    "examine_action": "portable_structure",
    "deployed_item": "shelter_kit",
    "bash": {
      "str_min": 1,
      "str_max": 8,
      "sound": "rrrrip!",
      "sound_fail": "slap!",
      "sound_vol": 8,
      "items": [ { "item": "damaged_shelter_kit" } ],
      "tent_centers": [ "f_groundsheet", "f_fema_groundsheet", "f_skin_groundsheet" ]
    }
  },
  {
    "type": "furniture",
    "id": "f_mutpoppy",
    "name": "mutated poppy flower",
    "description": "These strange flowers have appeared in the wake of the Cataclysm, and their buds can be used for medicinal purposes, like the seeds of the mundane poppy they're named after.  The dirt around them gently churns as their roots writhe beneath the soil, and it's surrounded by an overwhelming floral smell that makes you feel sleepy.",
    "symbol": "f",
    "color": "light_red",
    "move_cost_mod": 0,
    "required_str": -1,
    "flags": [ "TRANSPARENT", "TINY", "FLAMMABLE_ASH", "NOCOLLIDE" ],
    "examine_action": "flower_poppy",
    "bash": { "str_min": 2, "str_max": 6, "sound": "crunch.", "sound_fail": "whish." }
  },
  {
    "type": "furniture",
    "id": "f_flower_fungal",
    "name": "fungal flower",
    "description": "This flower has been overgrown by grey, sinewy tendrils of fungus, and the color has leached from its petals and stem.  It gently sways of its own volition.",
    "symbol": "f",
    "color": "dark_gray",
    "move_cost_mod": 1,
    "required_str": -1,
    "flags": [ "TRANSPARENT", "FLOWER", "FUNGUS", "TINY", "FLAMMABLE_ASH", "NOCOLLIDE" ],
    "examine_action": "fungus",
    "bash": { "str_min": 2, "str_max": 6, "sound": "poof.", "sound_fail": "poof." }
  },
  {
    "type": "furniture",
    "id": "f_fungal_mass",
    "name": "fungal mass",
    "description": "Thick ropes of mycal matter have covered the ground here completely.  It's soft to the touch, but you sink into it, making moving across it difficult.",
    "symbol": "O",
    "bgcolor": "dark_gray",
    "move_cost_mod": -10,
    "required_str": -1,
    "flags": [ "CONTAINER", "SEALED", "ALLOW_FIELD_EFFECT", "FLAMMABLE_ASH", "FUNGUS", "MOUNTABLE", "SHORT" ],
    "bash": { "str_min": 6, "str_max": 30, "sound": "poof.", "sound_fail": "poof." }
  },
  {
    "type": "furniture",
    "id": "f_fungal_clump",
    "name": "fungal clump",
    "description": "Alien mold and stems mingle tightly here, creating a sort of fungal bush.",
    "symbol": "#",
    "bgcolor": "light_gray",
    "move_cost_mod": 3,
    "required_str": -1,
    "flags": [ "TRANSPARENT", "CONTAINER", "SEALED", "ALLOW_FIELD_EFFECT", "FLAMMABLE_ASH", "FUNGUS", "MOUNTABLE", "SHORT" ],
    "bash": { "str_min": 6, "str_max": 20, "sound": "poof.", "sound_fail": "poof." }
  },
  {
    "type": "furniture",
    "id": "f_safe_c",
    "name": "safe",
    "description": "Holds items.  Securely.",
    "symbol": "X",
    "color": "light_gray",
    "move_cost_mod": -1,
    "required_str": 14,
    "max_volume": 1000,
    "flags": [ "TRANSPARENT", "CONTAINER", "SEALED", "PLACE_ITEM", "MOUNTABLE", "MINEABLE" ],
    "open": "f_safe_o",
    "examine_action": "open_safe",
    "bash": {
      "str_min": 40,
      "str_max": 200,
      "sound": "screeching metal!",
      "sound_fail": "whump!",
      "items": [ { "item": "steel_chunk", "count": [ 1, 5 ] }, { "item": "scrap", "count": [ 1, 5 ] } ]
    }
  },
  {
    "type": "furniture",
    "id": "f_safe_l",
    "name": "safe",
    "symbol": "X",
    "description": "What needs protection like this?",
    "color": "light_gray",
    "move_cost_mod": -1,
    "required_str": 14,
    "max_volume": 1000,
    "flags": [ "TRANSPARENT", "CONTAINER", "SEALED", "PLACE_ITEM", "MOUNTABLE", "MINEABLE" ],
    "examine_action": "safe",
    "bash": {
      "str_min": 40,
      "str_max": 200,
      "sound": "screeching metal!",
      "sound_fail": "whump!",
      "items": [ { "item": "steel_chunk", "count": [ 1, 5 ] }, { "item": "scrap", "count": [ 1, 5 ] } ]
    }
  },
  {
    "type": "furniture",
    "id": "f_gunsafe_ml",
    "name": "gun safe",
    "description": "Oooooohhhh.  Shiny.",
    "symbol": "X",
    "color": "light_gray",
    "move_cost_mod": -1,
    "required_str": 14,
    "max_volume": 1000,
    "flags": [ "TRANSPARENT", "CONTAINER", "SEALED", "PLACE_ITEM", "MOUNTABLE", "MINEABLE" ],
    "examine_action": "gunsafe_ml",
    "bash": {
      "str_min": 40,
      "str_max": 200,
      "sound": "screeching metal!",
      "sound_fail": "whump!",
      "items": [ { "item": "steel_chunk", "count": [ 1, 5 ] }, { "item": "scrap", "count": [ 1, 5 ] } ]
    }
  },
  {
    "type": "furniture",
    "id": "f_gunsafe_mj",
    "name": "jammed gun safe",
    "description": "Does it have guns in it?  You won't find out.  It's jammed.",
    "symbol": "X",
    "color": "light_gray",
    "move_cost_mod": -1,
    "required_str": 14,
    "max_volume": 1000,
    "flags": [ "TRANSPARENT", "CONTAINER", "SEALED", "PLACE_ITEM", "MOUNTABLE", "MINEABLE" ],
    "bash": {
      "str_min": 40,
      "str_max": 200,
      "sound": "screeching metal!",
      "sound_fail": "whump!",
      "items": [ { "item": "steel_chunk", "count": [ 1, 5 ] }, { "item": "scrap", "count": [ 1, 5 ] } ]
    }
  },
  {
    "type": "furniture",
    "id": "f_gun_safe_el",
    "name": "electronic gun safe",
    "description": "Can you hack it open to get the firearms?",
    "symbol": "X",
    "color": "light_gray",
    "move_cost_mod": -1,
    "required_str": 14,
    "max_volume": 1000,
    "flags": [ "TRANSPARENT", "CONTAINER", "SEALED", "PLACE_ITEM", "MOUNTABLE", "MINEABLE" ],
    "examine_action": "gunsafe_el",
    "bash": {
      "str_min": 40,
      "str_max": 200,
      "sound": "screeching metal!",
      "sound_fail": "whump!",
      "items": [ { "item": "steel_chunk", "count": [ 1, 5 ] }, { "item": "scrap", "count": [ 1, 5 ] } ]
    }
  },
  {
    "type": "furniture",
    "id": "f_safe_o",
    "name": "open safe",
    "description": "Grab the firearms!",
    "symbol": "O",
    "color": "light_gray",
    "move_cost_mod": -1,
    "required_str": 14,
    "max_volume": 1000,
    "flags": [ "TRANSPARENT", "CONTAINER", "PLACE_ITEM", "MOUNTABLE", "MINEABLE" ],
    "close": "f_safe_c",
    "bash": {
      "str_min": 40,
      "str_max": 200,
      "sound": "screeching metal!",
      "sound_fail": "whump!",
      "items": [ { "item": "steel_chunk", "count": [ 1, 5 ] }, { "item": "scrap", "count": [ 1, 5 ] } ]
    }
  },
  {
    "type": "furniture",
    "id": "f_plant_seed",
    "name": "seed",
    "symbol": "^",
    "color": "brown",
    "move_cost_mod": 0,
    "required_str": -1,
    "flags": [ "PLANT", "SEALED", "TRANSPARENT", "CONTAINER", "NOITEM", "TINY", "DONT_REMOVE_ROTTEN" ],
    "examine_action": "aggie_plant"
  },
  {
    "type": "furniture",
    "id": "f_plant_seedling",
    "name": "seedling",
    "symbol": "^",
    "color": "green",
    "move_cost_mod": 0,
    "required_str": -1,
    "flags": [ "PLANT", "SEALED", "TRANSPARENT", "CONTAINER", "NOITEM", "TINY", "DONT_REMOVE_ROTTEN" ],
    "examine_action": "aggie_plant",
    "bash": { "str_min": 2, "str_max": 6, "sound": "crunch.", "sound_fail": "whish." }
  },
  {
    "type": "furniture",
    "id": "f_plant_mature",
    "name": "mature plant",
    "symbol": "#",
    "color": "green",
    "move_cost_mod": 0,
    "required_str": -1,
    "flags": [ "PLANT", "SEALED", "TRANSPARENT", "CONTAINER", "NOITEM", "TINY", "DONT_REMOVE_ROTTEN" ],
    "examine_action": "aggie_plant",
    "bash": { "str_min": 3, "str_max": 8, "sound": "crunch.", "sound_fail": "whish." }
  },
  {
    "type": "furniture",
    "id": "f_plant_harvest",
    "name": "harvestable plant",
    "symbol": "#",
    "color": "light_green",
    "move_cost_mod": 0,
    "required_str": -1,
    "flags": [ "PLANT", "SEALED", "TRANSPARENT", "CONTAINER", "NOITEM", "TINY", "DONT_REMOVE_ROTTEN" ],
    "examine_action": "aggie_plant",
    "bash": { "str_min": 4, "str_max": 10, "sound": "crunch.", "sound_fail": "whish." }
  },
  {
    "type": "furniture",
    "id": "f_fvat_empty",
    "name": "fermenting vat",
    "description": "A sealable vat for fermenting vinegar and various alcoholic brews.",
    "symbol": "O",
    "color": "brown",
    "move_cost_mod": -1,
    "required_str": -1,
    "flags": [ "NOITEM", "SEALED", "TRANSPARENT", "FLAMMABLE", "CONTAINER", "DONT_REMOVE_ROTTEN" ],
    "examine_action": "fvat_empty",
    "deconstruct": {
      "items": [
        { "item": "2x4", "count": 14 },
        { "item": "nail", "charges": [ 6, 12 ] },
        { "item": "water_faucet", "count": 1 },
        { "item": "sheet_metal_small", "count": [ 4, 10 ] },
        { "item": "scrap", "count": [ 5, 10 ] }
      ]
    },
    "bash": {
      "str_min": 3,
      "str_max": 45,
      "sound": "smash!",
      "sound_fail": "whump.",
      "items": [
        { "item": "2x4", "count": [ 4, 8 ] },
        { "item": "nail", "charges": [ 4, 8 ] },
        { "item": "water_faucet", "prob": 50 },
        { "item": "sheet_metal_small", "count": [ 2, 6 ] },
        { "item": "scrap", "count": [ 5, 10 ] },
        { "item": "splinter", "count": 1 }
      ]
    }
  },
  {
    "type": "furniture",
    "id": "f_fvat_full",
    "name": "filled fermenting vat",
    "description": "A sealable vat for fermenting vinegar and various alcoholic brews.",
    "symbol": "O",
    "color": "brown_cyan",
    "move_cost_mod": -1,
    "required_str": -1,
    "flags": [ "NOITEM", "SEALED", "TRANSPARENT", "FLAMMABLE", "CONTAINER", "DONT_REMOVE_ROTTEN" ],
    "examine_action": "fvat_full",
    "deconstruct": {
      "items": [
        { "item": "2x4", "count": 14 },
        { "item": "nail", "charges": [ 6, 12 ] },
        { "item": "water_faucet", "count": 1 },
        { "item": "sheet_metal_small", "count": [ 4, 10 ] },
        { "item": "scrap", "count": [ 5, 10 ] }
      ]
    },
    "bash": {
      "str_min": 12,
      "str_max": 50,
      "sound": "smash!",
      "sound_fail": "whump.",
      "items": [
        { "item": "2x4", "count": [ 4, 8 ] },
        { "item": "nail", "charges": [ 4, 8 ] },
        { "item": "water_faucet", "prob": 50 },
        { "item": "sheet_metal_small", "count": [ 2, 6 ] },
        { "item": "scrap", "count": [ 5, 10 ] },
        { "item": "splinter", "count": 1 }
      ]
    }
  },
  {
    "type": "furniture",
    "id": "f_wood_keg",
    "name": "wooden keg",
    "description": "A keg made mostly of wood.  Holds liquids, preferably beer.",
    "symbol": "H",
    "color": "brown",
    "move_cost_mod": -1,
    "required_str": -1,
    "flags": [ "NOITEM", "SEALED", "ALLOW_FIELD_EFFECT", "TRANSPARENT", "FLAMMABLE", "CONTAINER", "LIQUIDCONT" ],
    "examine_action": "keg",
    "deconstruct": {
      "items": [
        { "item": "2x4", "count": 18 },
        { "item": "nail", "charges": [ 7, 14 ] },
        { "item": "water_faucet", "count": 1 },
        { "item": "sheet_metal_small", "count": [ 12, 20 ] },
        { "item": "scrap", "count": [ 5, 10 ] }
      ]
    },
    "bash": {
      "str_min": 12,
      "str_max": 50,
      "sound": "smash!",
      "sound_fail": "whump.",
      "items": [
        { "item": "2x4", "count": [ 6, 12 ] },
        { "item": "nail", "charges": [ 4, 8 ] },
        { "item": "water_faucet", "prob": 50 },
        { "item": "sheet_metal_small", "count": [ 6, 12 ] },
        { "item": "scrap", "count": [ 10, 20 ] },
        { "item": "splinter", "count": 1 }
      ]
    }
  },
  {
    "type": "furniture",
    "id": "f_statue",
    "name": "statue",
    "description": "A carved statue made of stone..",
    "symbol": "S",
    "color": "dark_gray",
    "move_cost_mod": -1,
    "required_str": 10,
    "flags": [ "PLACE_ITEM", "BLOCKSDOOR", "MINEABLE" ],
    "bash": {
      "str_min": 16,
      "str_max": 40,
      "sound": "smash!",
      "sound_fail": "thump.",
      "items": [ { "item": "rock", "count": [ 1, 6 ] } ]
    }
  },
  {
    "type": "furniture",
    "id": "f_mannequin",
    "name": "mannequin",
    "description": "Put clothes on it and wish you looked as good.",
    "symbol": "@",
    "color": "brown",
    "move_cost_mod": 2,
    "required_str": 5,
    "flags": [ "PLACE_ITEM", "TRANSPARENT", "FLAMMABLE" ],
    "bash": {
      "str_min": 6,
      "str_max": 40,
      "sound": "smash!",
      "sound_fail": "whump.",
      "items": [ { "item": "splinter", "count": [ 9, 12 ] } ]
    }
  },
  {
    "type": "furniture",
    "id": "f_birdbath",
    "name": "birdbath",
    "description": "A decorative cement birdbath and pedestal.",
    "symbol": "o",
    "color": "light_gray",
    "move_cost_mod": -1,
    "required_str": 10,
    "flags": [ "PLACE_ITEM", "BLOCKSDOOR", "MINEABLE", "LIQUIDCONT" ],
    "bash": {
      "str_min": 16,
      "str_max": 40,
      "sound": "smash!",
      "sound_fail": "thump.",
      "items": [ { "item": "rock", "count": [ 1, 6 ] }, { "item": "rebar", "count": [ 1, 2 ] } ]
    }
  },
  {
    "type": "furniture",
    "id": "f_rotary_clothesline",
    "name": "rotary clothes dryer line",
    "description": "A umbrella shaped clothes line mounted on a pole.",
    "symbol": "X",
    "color": "white",
    "move_cost_mod": -2,
    "required_str": 10,
    "flags": [ "TRANSPARENT", "BLOCKSDOOR", "BASHABLE", "PLACE_ITEM" ],
    "deconstruct": {
      "items": [ { "item": "pipe", "count": 6 }, { "item": "steel_chunk", "count": [ 2, 6 ] }, { "item": "wire", "count": 10 } ]
    },
    "bash": {
      "str_min": 6,
      "str_max": 10,
      "sound": "smash!",
      "sound_fail": "clang!.",
      "items": [ { "item": "pipe", "count": [ 1, 6 ] }, { "item": "wire", "count": [ 1, 2 ] }, { "item": "scrap", "count": [ 1, 6 ] } ]
    }
  },
  {
    "type": "furniture",
    "id": "f_cellphone_booster",
    "name": "cell phone signal booster",
    "description": "A cell phone signal booster, it may be useful for parts now.",
    "symbol": ":",
    "color": "white",
    "move_cost_mod": -2,
    "required_str": 10,
    "flags": [ "TRANSPARENT", "PLACE_ITEM", "BASHABLE", "DECONSTRUCT" ],
    "bash": {
      "str_min": 6,
      "str_max": 10,
      "sound": "whack!",
      "sound_fail": "womp!.",
      "items": [
        { "item": "e_scrap", "count": [ 1, 6 ] },
        { "item": "plastic_chunk", "count": [ 1, 2 ] },
        { "item": "scrap", "count": [ 1, 6 ] },
        { "item": "antenna", "count": [ 1, 2 ] }
      ]
    },
    "deconstruct": {
      "items": [
        { "item": "scrap", "count": [ 4, 6 ] },
        { "item": "plastic_chunk", "count": [ 1, 2 ] },
        { "item": "circuit", "count": 1 },
        { "item": "cable", "charges": [ 10, 15 ] },
        { "item": "power_supply", "prob": 50 },
        { "item": "antenna", "count": 2 },
        { "item": "amplifier", "count": 1 }
      ]
    }
  },
  {
    "type": "furniture",
    "id": "f_small_satelitte_dish",
    "name": "satelitte dish",
    "description": "A small satelitte dish for home entertainment.",
    "symbol": "(",
    "color": "light_gray",
    "move_cost_mod": -2,
    "required_str": 10,
    "flags": [ "TRANSPARENT", "BASHABLE", "NOITEM" ],
    "bash": {
      "items": [
        { "item": "scrap", "count": [ 4, 6 ] },
        { "item": "plastic_chunk", "count": [ 4, 12 ] },
        { "item": "cable", "charges": [ 10, 15 ] },
        { "item": "power_supply", "prob": 50 }
      ]
    }
  },
  {
    "type": "furniture",
    "id": "f_chimney",
    "name": "chimney crown",
    "description": "The top of a chimney, it looks sooty.",
    "symbol": "#",
    "color": "red",
    "move_cost_mod": 2,
    "required_str": 30,
    "flags": [ "BASHABLE", "MINEABLE" ],
    "deconstruct": { "items": [ { "item": "sheet_metal", "count": 2 }, { "item": "brick", "count": 30 } ] },
    "bash": {
      "str_min": 15,
      "str_max": 25,
      "sound": "whack!",
      "sound_fail": "whump!",
      "items": [ { "item": "brick", "count": [ 5, 30 ] }, { "item": "scrap", "count": [ 3, 6 ] } ]
    }
  },
  {
    "type": "furniture",
    "id": "f_TV_antenna",
    "name": "TV antenna",
    "description": "The television antenna improves reception for televisions.",
    "symbol": "#",
    "color": "light_gray",
    "move_cost_mod": 2,
    "required_str": 8,
    "flags": [ "TRANSPARENT", "BASHABLE" ],
    "deconstruct": { "items": [ { "item": "pipe", "count": 6 }, { "item": "steel_chunk", "count": 2 }, { "item": "cable", "count": 10 } ] },
    "bash": {
      "str_min": 6,
      "str_max": 10,
      "sound": "clang!",
      "sound_fail": "clang!",
      "items": [
        { "item": "pipe", "count": [ 1, 6 ] },
        { "item": "scrap", "count": [ 2, 6 ] },
        { "item": "cable", "count": [ 2, 6 ] }
      ]
    }
  },
  {
    "type": "furniture",
    "id": "f_vent_pipe",
    "name": "vent pipe",
    "description": "The plumbing vent pipe removes gas and odors from the building.",
    "symbol": "|",
    "color": "dark_gray",
    "move_cost_mod": 2,
    "required_str": 20,
    "flags": [ "TRANSPARENT", "BASHABLE" ],
    "deconstruct": { "items": [ { "item": "pipe", "count": 2 }, { "item": "steel_chunk", "count": 2 } ] },
    "bash": {
      "str_min": 10,
      "str_max": 15,
      "sound": "whack!",
      "sound_fail": "whump!",
      "items": [ { "item": "pipe", "count": [ 1, 2 ] }, { "item": "scrap", "count": [ 1, 3 ] } ]
    }
  },
  {
    "type": "furniture",
    "id": "f_roof_turbine_vent",
    "name": "roof turbine vent",
    "description": "The turbine uses wind power to suck hot and humid air out of the attic.",
    "symbol": "&",
    "color": "light_gray",
    "move_cost_mod": 2,
    "required_str": 20,
    "flags": [ "TRANSPARENT", "BASHABLE" ],
    "deconstruct": { "items": [ { "item": "sheet_metal_small", "count": 6 }, { "item": "steel_chunk", "count": 2 } ] },
    "bash": {
      "str_min": 8,
      "str_max": 12,
      "sound": "whack!",
      "sound_fail": "clang!",
      "items": [ { "item": "sheet_metal_small", "count": [ 1, 5 ] }, { "item": "scrap", "count": [ 3, 6 ] } ]
    }
  },
  {
    "type": "furniture",
    "id": "f_solar_unit",
    "name": "mounted solar panel",
    "description": "a mounted solar panel.",
    "symbol": "#",
    "color": "yellow",
    "move_cost_mod": 2,
    "required_str": 20,
    "flags": [ "TRANSPARENT", "BASHABLE" ],
    "deconstruct": {
      "items": [
        { "item": "scrap", "count": [ 4, 6 ] },
        { "item": "plastic_chunk", "count": [ 1, 2 ] },
        { "item": "steel_chunk", "count": 3 },
        { "item": "pipe", "count": 4 },
        { "item": "2x4", "count": 4 },
        { "item": "solar_panel", "count": 1 }
      ]
    },
    "bash": {
      "str_min": 10,
      "str_max": 20,
      "sound": "whack!",
      "sound_fail": "clang!",
      "items": [
        { "item": "solar_cell", "count": [ 1, 5 ] },
        { "item": "scrap", "count": [ 3, 6 ] },
        { "item": "amplifier", "prob": 50 },
        { "item": "cable", "charges": [ 10, 15 ] },
        { "item": "power_supply", "prob": 50 },
        { "item": "scrap", "count": [ 4, 6 ] },
        { "item": "plastic_chunk", "count": [ 1, 2 ] },
        { "item": "steel_chunk", "count": 3 }
      ]
    }
  },
  {
    "type": "furniture",
    "id": "f_target",
    "name": "target",
    "description": "A metal shooting target in the rough shape of a human.",
    "symbol": "@",
    "color": "black",
    "move_cost_mod": 2,
    "required_str": 5,
    "flags": [ "PLACE_ITEM", "TRANSPARENT" ],
    "bash": {
      "str_min": 6,
      "str_max": 40,
      "sound": "smash!",
      "sound_fail": "whump.",
      "items": [ { "item": "sheet_metal_small", "count": [ 3, 7 ] }, { "item": "pipe", "count": [ 1, 3 ] } ]
    }
  },
  {
    "type": "furniture",
    "id": "f_bluebell",
    "name": "bluebell",
    "symbol": "f",
    "color": "blue",
    "move_cost_mod": 0,
    "required_str": -1,
    "flags": [ "TRANSPARENT", "TINY", "FLAMMABLE_ASH", "NOCOLLIDE" ],
    "examine_action": "flower_bluebell",
    "bash": { "str_min": 2, "str_max": 6, "sound": "crunch.", "sound_fail": "whish." }
  },
  {
    "type": "furniture",
    "id": "f_dahlia",
    "name": "dahlia",
    "symbol": "f",
    "color": "magenta",
    "move_cost_mod": 0,
    "required_str": -1,
    "flags": [ "TRANSPARENT", "TINY", "FLAMMABLE_ASH", "NOCOLLIDE" ],
    "examine_action": "flower_dahlia",
    "bash": { "str_min": 2, "str_max": 6, "sound": "crunch.", "sound_fail": "whish." }
  },
  {
    "type": "furniture",
    "id": "f_datura",
    "name": "datura",
    "symbol": "*",
    "color": "light_green",
    "move_cost_mod": 1,
    "required_str": -1,
    "flags": [ "TRANSPARENT", "TINY", "FLAMMABLE_ASH", "NOCOLLIDE" ],
    "examine_action": "harvest_furn_nectar",
    "harvest_by_season": [ { "seasons": [ "spring", "summer", "autumn" ], "entries": [ { "drop": "datura_seed", "base_num": [ 2, 6 ] } ] } ],
    "bash": { "str_min": 2, "str_max": 6, "sound": "crunch.", "sound_fail": "whish." }
  },
  {
    "type": "furniture",
    "id": "f_flower_marloss",
    "name": "marloss flower",
    "description": "This flower is like the other flowers taken by the mushrooms, but its bulb is colored a brilliant cyan color, and it emits an aroma both overwhelming and... delicious?",
    "symbol": "f",
    "color": "cyan",
    "move_cost_mod": 1,
    "required_str": -1,
    "flags": [ "TRANSPARENT", "FLAMMABLE_ASH", "FUNGUS", "TINY", "NOCOLLIDE" ],
    "examine_action": "flower_marloss",
    "bash": { "str_min": 2, "str_max": 6, "sound": "poof.", "sound_fail": "poof." }
  },
  {
    "type": "furniture",
    "id": "f_dandelion",
    "name": "dandelion",
    "symbol": "f",
    "color": "yellow",
    "move_cost_mod": 0,
    "required_str": -1,
    "flags": [ "TRANSPARENT", "TINY", "FLAMMABLE_ASH", "NOCOLLIDE" ],
    "examine_action": "harvest_furn_nectar",
    "harvest_by_season": [ { "seasons": [ "spring", "summer", "autumn" ], "entries": [ { "drop": "raw_dandelion", "base_num": [ 1, 4 ] } ] } ],
    "bash": { "str_min": 2, "str_max": 6, "sound": "crunch.", "sound_fail": "whish." }
  },
  {
    "type": "furniture",
    "id": "f_chamomile",
    "name": "chamomile",
    "symbol": "f",
    "color": "white",
    "move_cost_mod": 0,
    "required_str": -1,
    "flags": [ "TRANSPARENT", "TINY", "FLAMMABLE_ASH", "NOCOLLIDE" ],
    "bash": { "str_min": 2, "str_max": 6, "sound": "crunch.", "sound_fail": "whish." }
  },
  {
    "type": "furniture",
    "id": "f_flower_tulip",
    "name": "tulip",
    "symbol": "f",
    "looks_like": "f_mutpoppy",
    "color": "magenta",
    "move_cost_mod": 0,
    "required_str": -1,
    "flags": [ "TRANSPARENT", "TINY", "FLAMMABLE_ASH", "NOCOLLIDE" ],
    "examine_action": "flower_tulip",
    "bash": { "str_min": 2, "str_max": 6, "sound": "crunch.", "sound_fail": "whish." }
  },
  {
    "type": "furniture",
    "id": "f_flower_spurge",
    "name": "spurge flower",
    "symbol": "f",
    "looks_like": "f_dandelion",
    "color": "light_green",
    "move_cost_mod": 0,
    "required_str": -1,
    "flags": [ "TRANSPARENT", "TINY", "FLAMMABLE_ASH", "NOCOLLIDE" ],
    "examine_action": "flower_spurge",
    "bash": { "str_min": 2, "str_max": 6, "sound": "crunch.", "sound_fail": "whish." }
  },
  {
    "type": "furniture",
    "id": "f_cattails",
    "name": "cattails",
    "symbol": "i",
    "color": "brown",
    "move_cost_mod": 1,
    "required_str": -1,
    "flags": [ "TRANSPARENT", "TINY", "FLAMMABLE_ASH", "NOCOLLIDE" ],
    "examine_action": "harvest_furn",
    "harvest_by_season": [
      { "seasons": [ "winter" ], "entries": [ { "drop": "cattail_rhizome" } ] },
      {
        "seasons": [ "spring", "summer", "autumn" ],
        "entries": [ { "drop": "cattail_rhizome" }, { "drop": "cattail_stalk", "base_num": [ 1, 4 ] } ]
      }
    ],
    "bash": { "str_min": 2, "str_max": 6, "sound": "crunch.", "sound_fail": "whish." }
  },
  {
    "type": "furniture",
    "id": "f_black_eyed_susan",
    "name": "black eyed susan",
    "looks_like": "f_dandelion",
    "symbol": "f",
    "color": "yellow",
    "move_cost_mod": 0,
    "required_str": -1,
    "flags": [ "TRANSPARENT", "TINY", "FLAMMABLE_ASH", "NOCOLLIDE" ],
    "examine_action": "harvest_furn_nectar",
    "//": "Add flower and bud spawns once useful.",
    "bash": { "str_min": 2, "str_max": 6, "sound": "crunch.", "sound_fail": "whish." }
  },
  {
    "type": "furniture",
    "id": "f_lily",
    "name": "lily",
    "looks_like": "f_flower_tulip",
    "symbol": "f",
    "color": "magenta",
    "move_cost_mod": 0,
    "required_str": -1,
    "flags": [ "TRANSPARENT", "TINY", "FLAMMABLE_ASH", "NOCOLLIDE" ],
    "examine_action": "harvest_furn_nectar",
    "//": "Add flower and bud spawns once useful.",
    "bash": { "str_min": 2, "str_max": 6, "sound": "crunch.", "sound_fail": "whish." }
  },
  {
    "type": "furniture",
    "id": "f_lotus",
    "name": "lotus",
    "looks_like": "f_lily",
    "symbol": "f",
    "color": "yellow",
    "move_cost_mod": 0,
    "required_str": -1,
    "flags": [ "TRANSPARENT", "TINY", "FLAMMABLE_ASH" ],
    "examine_action": "harvest_furn_nectar",
    "//": "Add flower and bud spawns once useful.",
    "bash": { "str_min": 2, "str_max": 6, "sound": "crunch.", "sound_fail": "whish." }
  },
  {
    "type": "furniture",
    "id": "f_sunflower",
    "name": "sunflower",
    "looks_like": "f_dandelion",
    "symbol": "f",
    "color": "yellow",
    "move_cost_mod": 0,
    "required_str": -1,
    "flags": [ "TRANSPARENT", "TINY", "FLAMMABLE_ASH", "NOCOLLIDE" ],
    "examine_action": "harvest_furn_nectar",
    "harvest_by_season": [ { "seasons": [ "summer" ], "entries": [ { "drop": "sunflower" } ] } ],
    "bash": { "str_min": 2, "str_max": 6, "sound": "crunch.", "sound_fail": "whish." }
  },
  {
    "type": "furniture",
    "id": "f_lilypad",
    "name": "lilypad",
    "symbol": "f",
    "color": "green",
    "move_cost_mod": 0,
    "required_str": -1,
    "flags": [ "TRANSPARENT", "TINY", "FLAMMABLE_ASH", "NOCOLLIDE" ],
    "bash": { "str_min": 2, "str_max": 6, "sound": "crunch.", "sound_fail": "whish." }
  },
  {
    "type": "furniture",
    "id": "f_forge",
    "name": "forge",
    "description": "Metalworking station typically used in combination with an anvil.",
    "symbol": "^",
    "color": "light_red",
    "move_cost_mod": -1,
    "required_str": -1,
    "crafting_pseudo_item": "char_forge",
    "flags": [ "TRANSPARENT", "SEALED", "CONTAINER", "NOITEM", "EASY_DECONSTRUCT" ],
    "deconstruct": { "items": [ { "item": "char_forge", "count": 1 } ] },
    "examine_action": "reload_furniture",
    "bash": {
      "str_min": 4,
      "str_max": 8,
      "sound": "crunch!",
      "sound_fail": "whump.",
      "items": [ { "item": "char_forge", "count": 1 } ]
    }
  },
  {
    "type": "furniture",
    "id": "f_anvil",
    "name": "anvil",
    "description": "Used in metalworking.",
    "symbol": "^",
    "color": "light_red",
    "move_cost_mod": -1,
    "required_str": 16,
    "crafting_pseudo_item": "anvil",
    "deconstruct": { "items": [ { "item": "anvil", "count": 1 } ] },
    "flags": [ "TRANSPARENT", "NOITEM", "EASY_DECONSTRUCT" ],
    "bash": { "str_min": 4, "str_max": 8, "sound": "crunch!", "sound_fail": "whump.", "items": [ { "item": "anvil", "count": 1 } ] }
  },
  {
    "type": "furniture",
    "id": "f_still",
    "name": "still",
    "description": "An essential component for brewing and chemistry that allows for refining liquid mixtures.",
    "symbol": "^",
    "color": "light_red",
    "move_cost_mod": -1,
    "required_str": -1,
    "crafting_pseudo_item": "still",
    "deconstruct": { "items": [ { "item": "still", "count": 1 } ] },
    "flags": [ "TRANSPARENT", "NOITEM", "EASY_DECONSTRUCT" ],
    "bash": { "str_min": 4, "str_max": 8, "sound": "crunch!", "sound_fail": "whump.", "items": [ { "item": "still", "count": 1 } ] }
  },
  {
    "type": "furniture",
    "id": "f_egg_sackbw",
    "name": "spider egg sack",
    "symbol": "O",
    "color": "white",
    "move_cost_mod": 3,
    "required_str": 6,
    "flags": [ "TRANSPARENT", "FLAMMABLE_ASH", "ORGANIC", "MOUNTABLE", "TINY" ],
    "examine_action": "egg_sackbw",
    "bash": { "str_min": 8, "str_max": 16, "sound": "splat!", "sound_fail": "whump.", "furn_set": "f_egg_sacke" }
  },
  {
    "type": "furniture",
    "id": "f_egg_sackcs",
    "name": "spider egg sack",
    "symbol": "O",
    "color": "white",
    "move_cost_mod": 3,
    "required_str": 6,
    "flags": [ "TRANSPARENT", "FLAMMABLE_ASH", "ORGANIC", "MOUNTABLE", "TINY" ],
    "examine_action": "egg_sackcs",
    "bash": { "str_min": 8, "str_max": 16, "sound": "splat!", "sound_fail": "whump.", "furn_set": "f_egg_sacke" }
  },
  {
    "type": "furniture",
    "id": "f_egg_sackws",
    "name": "spider egg sack",
    "symbol": "O",
    "color": "yellow",
    "move_cost_mod": 3,
    "required_str": 6,
    "flags": [ "TRANSPARENT", "FLAMMABLE_ASH", "ORGANIC", "MOUNTABLE", "TINY" ],
    "examine_action": "egg_sackws",
    "bash": { "str_min": 4, "str_max": 8, "sound": "splat!", "sound_fail": "whump.", "furn_set": "f_egg_sacke" }
  },
  {
    "type": "furniture",
    "id": "f_egg_sacke",
    "name": "ruptured egg sack",
    "symbol": "X",
    "color": "white",
    "move_cost_mod": 3,
    "required_str": 6,
    "flags": [ "TRANSPARENT", "CONTAINER", "FLAMMABLE_ASH", "ORGANIC", "MOUNTABLE", "TINY" ],
    "bash": { "str_min": 2, "str_max": 6, "sound": "splat!", "sound_fail": "whump." }
  },
  {
    "type": "furniture",
    "id": "f_vending_reinforced",
    "name": "reinforced vending machine",
    "description": "A bit tougher to crack open than regular vending machines.",
    "symbol": "{",
    "color": "light_red",
    "move_cost_mod": -1,
    "required_str": 30,
    "flags": [ "SEALED", "PLACE_ITEM", "ALARMED", "CONTAINER", "BLOCKSDOOR", "FLAMMABLE_HARD", "MINEABLE" ],
    "examine_action": "vending",
    "bash": {
      "str_min": 150,
      "str_max": 520,
      "sound": "glass breaking!",
      "sound_fail": "whack!",
      "furn_set": "f_vending_o",
      "items": [
        { "item": "glass_shard", "count": [ 1, 3 ] },
        { "item": "sheet_metal", "count": [ 0, 2 ] },
        { "item": "steel_chunk", "count": [ 1, 5 ] }
      ]
    }
  },
  {
    "type": "furniture",
    "id": "f_arcade_machine",
    "name": "arcade machine",
    "description": "Play stupid games, win stupid prizes.",
    "symbol": "6",
    "color": "red",
    "move_cost_mod": -1,
    "required_str": 12,
    "flags": [ "BLOCKSDOOR", "TRANSPARENT" ],
    "deconstruct": {
      "items": [
        { "item": "television", "count": 1 },
        { "item": "plastic_chunk", "count": [ 3, 6 ] },
        { "item": "circuit", "count": [ 4, 6 ] },
        { "item": "2x4", "count": 8 },
        { "item": "nail", "charges": [ 10, 16 ] },
        { "item": "cable", "charges": [ 14, 20 ] },
        { "item": "power_supply", "count": [ 1, 2 ] },
        { "item": "RAM", "count": [ 2, 4 ] }
      ]
    },
    "bash": {
      "str_min": 6,
      "str_max": 35,
      "sound": "smash!",
      "sound_fail": "whump!",
      "items": [
        { "item": "splinter", "count": [ 0, 6 ] },
        { "item": "television", "prob": 50 },
        { "item": "2x4", "count": [ 2, 6 ] },
        { "item": "nail", "charges": [ 4, 10 ] },
        { "item": "cable", "charges": [ 4, 10 ] },
        { "item": "circuit", "count": [ 0, 4 ] },
        { "item": "power_supply", "prob": 50 },
        { "item": "RAM", "count": [ 0, 2 ] }
      ]
    }
  },
  {
    "type": "furniture",
    "id": "f_pinball_machine",
    "name": "pinball machine",
    "description": "Most underrated game of the 20th century.  Press buttons so it doesn't go in the hole.",
    "symbol": "7",
    "color": "red",
    "move_cost_mod": -1,
    "required_str": 8,
    "flags": [ "BLOCKSDOOR", "TRANSPARENT" ],
    "deconstruct": {
      "items": [
        { "item": "scrap", "count": [ 4, 6 ] },
        { "item": "plastic_chunk", "count": [ 3, 5 ] },
        { "item": "circuit", "count": 1 },
        { "item": "2x4", "count": 4 },
        { "item": "nail", "charges": [ 10, 12 ] },
        { "item": "cable", "charges": [ 10, 15 ] },
        { "item": "power_supply", "prob": 50 },
        { "item": "RAM", "count": 1 },
        { "item": "pipe", "count": 2 },
        { "item": "glass_sheet", "count": 1 },
        { "item": "bearing", "charges": [ 10, 16 ] }
      ]
    },
    "bash": {
      "str_min": 8,
      "str_max": 40,
      "sound": "smash!",
      "sound_fail": "whump!",
      "items": [
        { "item": "splinter", "count": [ 0, 4 ] },
        { "item": "scrap", "count": [ 0, 4 ] },
        { "item": "2x4", "count": [ 1, 2 ] },
        { "item": "nail", "charges": [ 4, 8 ] },
        { "item": "cable", "charges": [ 4, 10 ] },
        { "item": "circuit", "prob": 50 },
        { "item": "power_supply", "prob": 50 },
        { "item": "RAM", "prob": 50 },
        { "item": "pipe", "count": [ 0, 2 ] },
        { "item": "glass_shard", "count": [ 4, 8 ] },
        { "item": "plastic_chunk", "count": [ 1, 3 ] },
        { "item": "bearing", "charges": [ 0, 16 ] }
      ]
    }
  },
  {
    "type": "furniture",
    "id": "f_ergometer",
    "name": "ergometer",
    "symbol": "5",
    "color": "dark_gray",
    "move_cost_mod": 2,
    "required_str": 8,
    "flags": [ "BLOCKSDOOR", "TRANSPARENT", "MOUNTABLE" ],
    "deconstruct": {
      "items": [
        { "item": "foot_crank", "count": [ 1, 1 ] },
        { "item": "plastic_chunk", "count": [ 8, 10 ] },
        { "item": "scrap", "count": [ 2, 4 ] },
        { "item": "chain", "count": 1 },
        { "item": "pipe", "count": [ 4, 5 ] },
        { "item": "saddle", "count": [ 1, 1 ] },
        { "item": "wheel_small", "count": [ 1, 1 ] },
        { "item": "small_lcd_screen", "count": 1 },
        { "item": "processor", "count": 1 },
        { "item": "RAM", "count": 1 },
        { "item": "nail", "charges": [ 6, 8 ] }
      ]
    },
    "bash": {
      "str_min": 6,
      "str_max": 25,
      "sound": "smash!",
      "sound_fail": "thump!",
      "items": [
        { "item": "foot_crank", "prob": 50 },
        { "item": "plastic_chunk", "count": [ 4, 6 ] },
        { "item": "scrap", "count": [ 0, 2 ] },
        { "item": "chain", "prob": 50 },
        { "item": "pipe", "count": [ 0, 4 ] },
        { "item": "saddle", "prob": 50 },
        { "item": "wheel_small", "prob": 50 },
        { "item": "small_lcd_screen", "prob": 50 },
        { "item": "processor", "prob": 50 },
        { "item": "RAM", "prob": 50 },
        { "item": "nail", "charges": [ 2, 6 ] }
      ]
    }
  },
  {
    "type": "furniture",
    "id": "f_treadmill",
    "name": "treadmill",
    "description": "Used for training leg muscles.  It'll be hard without power.",
    "symbol": "L",
    "color": "dark_gray",
    "move_cost_mod": 1,
    "required_str": 12,
    "flags": [ "BLOCKSDOOR", "TRANSPARENT", "MOUNTABLE" ],
    "deconstruct": {
      "items": [
        { "item": "plastic_chunk", "count": [ 10, 14 ] },
        { "item": "scrap", "count": [ 2, 5 ] },
        { "item": "pipe", "count": [ 4, 3 ] },
        { "item": "small_lcd_screen", "count": 1 },
        { "item": "RAM", "count": 1 },
        { "item": "nail", "charges": [ 6, 8 ] }
      ]
    },
    "bash": {
      "str_min": 12,
      "str_max": 40,
      "sound": "smash!",
      "sound_fail": "thump!",
      "items": [
        { "item": "plastic_chunk", "count": [ 4, 10 ] },
        { "item": "scrap", "count": [ 0, 3 ] },
        { "item": "pipe", "count": [ 0, 4 ] },
        { "item": "small_lcd_screen", "prob": 50 },
        { "item": "RAM", "count": [ 0, 1 ] },
        { "item": "nail", "charges": [ 2, 6 ] }
      ]
    }
  },
  {
    "type": "furniture",
    "id": "f_displaycase",
    "name": "display case",
    "description": "Display your stuff.  Securely.",
    "symbol": "#",
    "color": "light_cyan",
    "move_cost_mod": 2,
    "required_str": 9,
    "flags": [ "TRANSPARENT", "SEALED", "PLACE_ITEM" ],
    "bash": {
      "str_min": 6,
      "str_max": 20,
      "sound": "glass breaking",
      "sound_fail": "whack!",
      "sound_vol": 16,
      "sound_fail_vol": 12,
      "furn_set": "f_displaycase_b",
      "items": [ { "item": "glass_shard", "count": [ 3, 6 ] } ]
    }
  },
  {
    "type": "furniture",
    "id": "f_displaycase_b",
    "name": "broken display case",
    "description": "Display your stuff.  It'll get stolen.",
    "symbol": "#",
    "color": "light_gray",
    "move_cost_mod": 2,
    "required_str": 9,
    "flags": [ "TRANSPARENT", "PLACE_ITEM" ],
    "bash": {
      "str_min": 8,
      "str_max": 30,
      "sound": "crunch!",
      "sound_fail": "whump.",
      "items": [ { "item": "2x4", "count": [ 3, 6 ] }, { "item": "splinter", "count": [ 2, 4 ] } ]
    }
  },
  {
    "type": "furniture",
    "id": "f_standing_tank",
    "name": "standing tank",
    "description": "A large freestanding metal tank, useful for holding liquids.",
    "symbol": "O",
    "color": "light_gray",
    "move_cost_mod": -1,
    "required_str": -1,
    "flags": [ "BASHABLE", "CONTAINER", "DECONSTRUCT", "LIQUIDCONT", "NOITEM", "SEALED", "TRANSPARENT" ],
    "deconstruct": { "items": [ { "item": "metal_tank", "count": 4 }, { "item": "water_faucet", "count": 1 } ] },
    "examine_action": "keg",
    "bash": {
      "str_min": 10,
      "str_max": 20,
      "sound": "metal screeching!",
      "sound_fail": "clang!",
      "items": [ { "item": "scrap", "count": [ 8, 32 ] }, { "item": "water_faucet", "prob": 50 } ]
    }
  },
  {
    "type": "furniture",
    "id": "f_floor_canvas",
    "name": "heavy punching bag",
    "description": "Punch Punch!  Exercise those arms!",
    "symbol": "0",
    "color": "dark_gray",
    "move_cost_mod": -1,
    "required_str": 10,
    "flags": [ "BASHABLE", "BLOCKSDOOR", "PLACE_ITEM", "ORGANIC" ],
    "bash": {
      "str_min": 15,
      "str_max": 20,
      "sound": "whack!",
      "sound_fail": "whud.",
      "items": [
        { "item": "chain", "count": [ 1, 3 ] },
        { "item": "leather", "count": [ 4, 12 ] },
        { "item": "rag", "count": [ 4, 18 ] }
      ]
    }
  },
  {
    "type": "furniture",
    "id": "f_canvas_floor",
    "name": "canvas floor",
    "symbol": "#",
    "color": "white",
    "move_cost_mod": 0,
    "required_str": -1,
    "flags": [ "TRANSPARENT", "FLAMMABLE", "PLACE_ITEM" ]
  },
  {
    "type": "furniture",
    "id": "f_kiln_empty",
    "name": "charcoal kiln",
    "description": "A rock kiln designed to burn wood and organic material into charcoal in absence of oxygen.",
    "symbol": "U",
    "color": "brown",
    "move_cost_mod": -1,
    "required_str": -1,
    "examine_action": "kiln_empty",
    "max_volume": 500,
    "crafting_pseudo_item": "char_kiln",
    "flags": [ "CONTAINER", "FIRE_CONTAINER", "PLACE_ITEM", "EASY_DECONSTRUCT", "MINEABLE" ],
    "deconstruct": { "items": [ { "item": "rock", "count": [ 30, 30 ] } ] },
    "bash": {
      "str_min": 25,
      "str_max": 180,
      "sound": "crash!",
      "sound_fail": "whump!",
      "items": [ { "item": "rock", "count": [ 15, 30 ] } ]
    }
  },
  {
    "type": "furniture",
    "id": "f_kiln_full",
    "name": "filled charcoal kiln",
    "description": "A rock kiln designed to burn wood and organic material into charcoal in absence of oxygen.",
    "symbol": "U",
    "color": "brown_red",
    "move_cost_mod": -1,
    "required_str": -1,
    "examine_action": "kiln_full",
    "flags": [ "NOITEM", "SEALED", "CONTAINER", "FIRE_CONTAINER", "SUPPRESS_SMOKE", "PLACE_ITEM", "EASY_DECONSTRUCT", "MINEABLE" ],
    "deconstruct": { "items": [ { "item": "rock", "count": [ 30, 30 ] } ] },
    "bash": {
      "str_min": 25,
      "str_max": 180,
      "sound": "crash!",
      "sound_fail": "whump!",
      "items": [ { "item": "rock", "count": [ 15, 30 ] } ]
    }
  },
  {
    "type": "furniture",
    "id": "f_kiln_metal_empty",
    "name": "metal charcoal kiln",
    "description": "A metal kiln designed to burn wood and organic material into charcoal in absence of oxygen.",
    "symbol": "U",
    "color": "blue",
    "move_cost_mod": -1,
    "required_str": -1,
    "examine_action": "kiln_empty",
    "max_volume": 500,
    "crafting_pseudo_item": "char_kiln",
    "flags": [ "CONTAINER", "FIRE_CONTAINER", "PLACE_ITEM" ],
    "deconstruct": { "items": [ { "item": "metal_tank", "count": [ 1, 4 ] }, { "item": "pipe", "count": [ 2, 4 ] } ] },
    "bash": {
      "str_min": 12,
      "str_max": 40,
      "sound": "metal screeching!",
      "sound_fail": "clang!",
      "items": [
        { "item": "scrap", "count": [ 2, 4 ] },
        { "item": "steel_chunk", "count": [ 0, 3 ] },
        { "item": "pipe", "count": [ 0, 4 ] }
      ]
    }
  },
  {
    "type": "furniture",
    "id": "f_kiln_metal_full",
    "name": "filled metal charcoal kiln",
    "description": "A metal kiln designed to burn wood and organic material into charcoal in absence of oxygen.",
    "symbol": "U",
    "color": "blue_red",
    "move_cost_mod": -1,
    "required_str": -1,
    "examine_action": "kiln_full",
    "flags": [ "NOITEM", "SEALED", "CONTAINER", "FIRE_CONTAINER", "SUPPRESS_SMOKE", "PLACE_ITEM" ],
    "deconstruct": { "items": [ { "item": "metal_tank", "count": [ 1, 4 ] }, { "item": "pipe", "count": [ 2, 4 ] } ] },
    "bash": {
      "str_min": 12,
      "str_max": 40,
      "sound": "metal screeching!",
      "sound_fail": "clang!",
      "items": [
        { "item": "scrap", "count": [ 2, 4 ] },
        { "item": "steel_chunk", "count": [ 0, 3 ] },
        { "item": "pipe", "count": [ 0, 4 ] }
      ]
    }
  },
  {
    "type": "furniture",
    "id": "f_robotic_arm",
    "name": "robotic arm",
    "symbol": "&",
    "bgcolor": "yellow",
    "move_cost_mod": 3,
    "required_str": 18,
    "flags": [ "TRANSPARENT", "MOUNTABLE" ],
    "deconstruct": {
      "items": [
        { "item": "processor", "prob": 75 },
        { "item": "RAM", "prob": 80 },
        { "item": "power_supply", "prob": 70 },
        { "item": "amplifier", "prob": 90 },
        { "item": "steel_chunk", "count": [ 1, 4 ] },
        { "item": "spring", "prob": 80 },
        { "item": "steel_lump", "prob": 60 },
        { "item": "sheet_metal", "prob": 50 },
        { "item": "motor", "prob": 60 }
      ]
    },
    "bash": {
      "str_min": 8,
      "str_max": 45,
      "sound": "smash!",
      "sound_fail": "thunk.",
      "items": [
        { "item": "processor", "prob": 15 },
        { "item": "RAM", "prob": 30 },
        { "item": "power_supply", "prob": 50 },
        { "item": "amplifier", "prob": 70 },
        { "item": "steel_chunk", "count": [ 1, 3 ] },
        { "item": "spring", "prob": 80 },
        { "item": "steel_lump", "prob": 50 },
        { "item": "sheet_metal", "prob": 30 },
        { "item": "scrap", "count": [ 2, 5 ] },
        { "item": "motor", "prob": 30 }
      ]
    }
  },
  {
    "type": "furniture",
    "id": "f_aut_gas_console",
    "name": "automated gas console",
    "symbol": "9",
    "color": "blue",
    "move_cost_mod": -1,
    "required_str": 25,
    "flags": [ "SEALED", "ALARMED", "BLOCKSDOOR" ],
    "examine_action": "pay_gas",
    "bash": { "str_min": 7, "str_max": 30, "sound": "glass breaking!", "sound_fail": "whack!", "furn_set": "f_aut_gas_console_o" }
  },
  {
    "type": "furniture",
    "id": "f_aut_gas_console_o",
    "name": "broken automated gas console",
    "symbol": "9",
    "color": "dark_gray",
    "move_cost_mod": -1,
    "required_str": 20,
    "flags": [ "BLOCKSDOOR" ],
    "bash": {
      "str_min": 5,
      "str_max": 45,
      "sound": "metal screeching!",
      "sound_fail": "clang!",
      "items": [
        { "item": "scrap", "count": [ 2, 8 ] },
        { "item": "steel_chunk", "count": [ 0, 3 ] },
        { "item": "hose", "count": 1 },
        { "item": "cu_pipe", "count": [ 1, 4 ] },
        { "item": "scrap_copper", "count": [ 0, 2 ] }
      ]
    }
  },
  {
    "type": "furniture",
    "id": "f_smoking_rack",
    "name": "smoking rack",
    "description": "A special rack designed to smoke food for better preservation and taste.",
    "symbol": "=",
    "bgcolor": "brown",
    "move_cost_mod": 2,
    "required_str": -1,
    "flags": [ "TRANSPARENT", "SEALED", "ALLOW_FIELD_EFFECT", "CONTAINER", "NOITEM", "EASY_DECONSTRUCT", "MINEABLE" ],
    "crafting_pseudo_item": "char_smoker",
    "examine_action": "smoker_options",
    "deconstruct": { "items": [ { "item": "rock", "count": 8 }, { "item": "stick", "count": [ 16, 16 ] } ] },
    "bash": {
      "str_min": 18,
      "str_max": 50,
      "sound": "crunch!",
      "sound_fail": "whump!",
      "items": [ { "item": "rock", "count": 8 }, { "item": "stick", "count": [ 8, 12 ] } ]
    }
  },
  {
    "type": "furniture",
    "id": "f_smoking_rack_active",
    "name": "active smoking rack",
    "description": "A special rack designed to smoke food for better preservation and taste.  It is lit and smoking.",
    "symbol": "=",
    "bgcolor": "brown",
    "move_cost_mod": 2,
    "required_str": -1,
    "flags": [ "TRANSPARENT", "SEALED", "ALLOW_FIELD_EFFECT", "CONTAINER", "NOITEM", "EASY_DECONSTRUCT", "MINEABLE" ],
    "crafting_pseudo_item": "char_smoker",
    "examine_action": "smoker_options",
    "bash": {
      "str_min": 18,
      "str_max": 50,
      "sound": "crunch!",
      "sound_fail": "whump!",
      "items": [ { "item": "rock", "count": 8 }, { "item": "stick", "count": [ 8, 12 ] } ]
    }
  },
  {
    "type": "furniture",
    "id": "f_forge_rock",
    "name": "rock forge",
    "description": "Metalworking station made of rock, typically used in combination with an anvil.",
    "symbol": "^",
    "color": "light_red",
    "move_cost_mod": -1,
    "required_str": -1,
    "crafting_pseudo_item": "char_forge",
    "flags": [ "SEALED", "CONTAINER", "NOITEM", "EASY_DECONSTRUCT", "MINEABLE" ],
    "deconstruct": { "items": [ { "item": "rock", "count": 40 } ] },
    "examine_action": "reload_furniture",
    "bash": {
      "str_min": 18,
      "str_max": 50,
      "sound": "crash!",
      "sound_fail": "whump.",
      "items": [ { "item": "rock", "count": [ 20, 30 ] } ]
    }
  },
  {
    "type": "furniture",
    "id": "f_clay_kiln",
    "name": "clay kiln",
    "description": "A kiln designed to bake clay pottery and bricks.",
    "symbol": "^",
    "color": "light_red",
    "move_cost_mod": -1,
    "required_str": -1,
    "crafting_pseudo_item": "brick_kiln",
    "flags": [ "SEALED", "CONTAINER", "NOITEM", "EASY_DECONSTRUCT", "MINEABLE" ],
    "deconstruct": { "items": [ { "item": "rock", "count": 40 } ] },
    "examine_action": "reload_furniture",
    "bash": {
      "str_min": 18,
      "str_max": 50,
      "sound": "crunch!",
      "sound_fail": "whump.",
      "items": [ { "item": "rock", "count": [ 20, 30 ] } ]
    }
  },
  {
    "type": "furniture",
    "id": "f_ladder",
    "name": "stepladder",
    "symbol": "H",
    "color": "brown",
    "move_cost_mod": 3,
    "required_str": 6,
    "flags": [ "LADDER", "TRANSPARENT", "SEEN_FROM_ABOVE" ],
    "examine_action": "deployed_furniture",
    "deployed_item": "stepladder",
    "bash": {
      "str_min": 6,
      "str_max": 40,
      "sound": "smash!",
      "sound_fail": "whump.",
      "items": [
        { "item": "2x4", "count": [ 4, 10 ] },
        { "item": "nail", "charges": [ 10, 30 ] },
        { "item": "splinter", "count": [ 5, 10 ] }
      ]
    }
  },
  {
    "type": "furniture",
    "id": "f_boulder_small",
    "name": "small boulder",
    "description": "Blocking your path.  Should be easy to move.  It can be used as a primitive anvil.",
    "symbol": "o",
    "color": "dark_gray",
    "move_cost_mod": 3,
    "required_str": 10,
    "crafting_pseudo_item": "boulder_anvil",
    "flags": [ "TRANSPARENT", "MINEABLE", "UNSTABLE", "MOUNTABLE", "TINY" ],
    "bash": {
      "str_min": 16,
      "str_max": 40,
      "sound": "smash!",
      "sound_fail": "thump.",
      "items": [ { "item": "rock", "count": [ 1, 6 ] } ]
    }
  },
  {
    "type": "furniture",
    "id": "f_boulder_medium",
    "name": "medium boulder",
    "description": "Blocking your path.  It'll be a struggle to move.  It can be used as a primitive anvil.",
    "symbol": "0",
    "color": "dark_gray",
    "move_cost_mod": 6,
    "required_str": 16,
    "crafting_pseudo_item": "boulder_anvil",
    "flags": [ "NOITEM", "TRANSPARENT", "MINEABLE", "UNSTABLE", "MOUNTABLE", "SHORT", "BASHABLE" ],
    "bash": {
      "str_min": 32,
      "str_max": 80,
      "sound": "smash!",
      "sound_fail": "thump.",
      "items": [ { "item": "rock", "count": [ 5, 11 ] } ]
    }
  },
  {
    "type": "furniture",
    "id": "f_boulder_large",
    "name": "large boulder",
    "description": "Now how are you going to move this?",
    "symbol": "O",
    "color": "dark_gray",
    "move_cost_mod": -1,
    "required_str": 32,
    "flags": [ "NOITEM", "MINEABLE", "BASHABLE", "BLOCK_WIND" ],
    "bash": {
      "str_min": 64,
      "str_max": 160,
      "sound": "smash!",
      "sound_fail": "thump.",
      "items": [
        { "item": "rock", "count": [ 10, 22 ] },
        { "item": "material_limestone", "charges": [ 2, 5 ], "prob": 30 },
        { "item": "material_rocksalt", "count": [ 0, 1 ], "prob": 10 }
      ]
    }
  },
  {
    "type": "furniture",
    "id": "f_slab",
    "name": "stone slab",
    "symbol": "n",
    "color": "dark_gray",
    "move_cost_mod": 2,
    "required_str": 12,
    "crafting_pseudo_item": "boulder_anvil",
    "flags": [ "PLACE_ITEM", "BLOCKSDOOR", "TRANSPARENT", "ALLOW_FIELD_EFFECT", "MOUNTABLE", "SHORT", "MINEABLE" ],
    "bash": {
      "str_min": 20,
      "str_max": 40,
      "sound": "smash!",
      "sound_fail": "thump.",
      "items": [ { "item": "rock", "count": [ 2, 7 ] } ]
    }
  },
  {
    "type": "furniture",
    "id": "f_shackle",
    "name": "manacles",
    "symbol": "8",
    "color": "light_gray",
    "move_cost_mod": 1,
    "required_str": -1,
    "flags": [ "TRANSPARENT", "ALLOW_FIELD_EFFECT", "MOUNTABLE", "SHORT" ],
    "bash": {
      "str_min": 18,
      "str_max": 40,
      "sound": "smash!",
      "sound_fail": "crack.",
      "items": [ { "item": "chain", "count": [ 0, 2 ] } ]
    }
  },
  {
    "type": "furniture",
    "id": "f_grave_head",
    "name": "headstone",
    "description": "Keeps the bodies.",
    "symbol": "_",
    "color": "light_gray",
    "move_cost_mod": 0,
    "required_str": -1,
    "crafting_pseudo_item": "boulder_anvil",
    "flags": [ "MINEABLE", "TRANSPARENT", "SHORT", "NOCOLLIDE", "ALLOW_FIELD_EFFECT", "MOUNTABLE", "PLACE_ITEM" ],
    "bash": {
      "str_min": 50,
      "str_max": 150,
      "sound": "crash!",
      "sound_fail": "thump!",
      "items": [ { "item": "rock", "count": [ 2, 4 ] } ]
    }
  },
  {
    "type": "furniture",
    "id": "f_grave_stone",
    "name": "gravestone",
    "description": "Keeps the bodies.  More fancy.",
    "symbol": "^",
    "color": "light_gray",
    "move_cost_mod": 2,
    "required_str": -1,
    "crafting_pseudo_item": "boulder_anvil",
    "flags": [ "MINEABLE", "NOITEM", "TRANSPARENT", "MOUNTABLE", "ROUGH", "PLACE_ITEM" ],
    "bash": {
      "str_min": 60,
      "str_max": 160,
      "sound": "crash!",
      "sound_fail": "thump!",
      "items": [ { "item": "rock", "count": [ 8, 14 ] } ]
    }
  },
  {
    "type": "furniture",
    "id": "f_grave_stone_old",
    "name": "worn gravestone",
    "description": "A worn-out gravestone.",
    "symbol": "^",
    "color": "dark_gray",
    "move_cost_mod": 1.5,
    "required_str": -1,
    "flags": [ "MINEABLE", "NOITEM", "TRANSPARENT", "MOUNTABLE", "ROUGH", "PLACE_ITEM", "UNSTABLE" ],
    "bash": {
      "str_min": 40,
      "str_max": 120,
      "sound": "crash!",
      "sound_fail": "thump!",
      "items": [ { "item": "rock", "count": [ 5, 10 ] } ]
    }
  },
  {
    "type": "furniture",
    "id": "f_grave_monument",
    "name": "obelisk",
    "symbol": "$",
    "color": "black_white",
    "move_cost_mod": -1,
    "required_str": -1,
    "flags": [ "MINEABLE", "NOITEM" ],
    "bash": {
      "str_min": 80,
      "str_max": 180,
      "sound": "crash!",
      "sound_fail": "thunk!",
      "items": [ { "item": "rock", "count": [ 18, 30 ] } ]
    }
  },
  {
    "type": "furniture",
    "id": "f_brazier",
    "name": "brazier",
    "symbol": "#",
    "color": "red",
    "move_cost_mod": 2,
    "required_str": 8,
    "flags": [ "PLACE_ITEM", "TRANSPARENT", "FIRE_CONTAINER", "EASY_DECONSTRUCT" ],
    "deployed_item": "brazier",
    "examine_action": "deployed_furniture",
    "max_volume": 4000,
    "bash": {
      "str_min": 8,
      "str_max": 30,
      "sound": "metal screeching!",
      "sound_fail": "clang!",
      "items": [
        { "item": "scrap", "count": [ 5, 15 ] },
        { "item": "steel_chunk", "count": [ 2, 6 ] },
        { "item": "sheet_metal_small", "count": [ 2, 6 ] }
      ]
    }
  },
  {
    "type": "furniture",
    "id": "f_autodoc",
    "name": "Autodoc Mk. XI",
    "symbol": "&",
    "description": "A surgical apparatus used for installation and uninstallation of bionics.  It's only as skilled as its operator.",
    "color": "light_cyan",
    "looks_like": "f_robotic_arm",
    "move_cost_mod": -1,
    "required_str": -1,
    "flags": [ "TRANSPARENT" ],
    "examine_action": "autodoc",
    "deconstruct": {
      "items": [
        { "item": "processor", "count": [ 1, 2 ] },
        { "item": "RAM", "count": [ 4, 8 ] },
        { "item": "cable", "charges": [ 4, 6 ] },
        { "item": "small_lcd_screen", "count": [ 1, 2 ] },
        { "item": "e_scrap", "count": [ 10, 16 ] },
        { "item": "circuit", "count": [ 6, 10 ] },
        { "item": "power_supply", "count": [ 2, 4 ] },
        { "item": "amplifier", "count": [ 2, 4 ] },
        { "item": "plastic_chunk", "count": [ 10, 12 ] },
        { "item": "scrap", "count": [ 6, 8 ] }
      ]
    },
    "bash": {
      "str_min": 8,
      "str_max": 150,
      "sound": "crunch!",
      "sound_fail": "whack!",
      "items": [
        { "item": "processor", "prob": 25 },
        { "item": "RAM", "count": [ 0, 2 ], "prob": 50 },
        { "item": "cable", "charges": [ 1, 2 ], "prob": 50 },
        { "item": "small_lcd_screen", "prob": 25 },
        { "item": "e_scrap", "count": [ 1, 4 ], "prob": 50 },
        { "item": "circuit", "count": [ 0, 2 ], "prob": 50 },
        { "item": "power_supply", "prob": 25 },
        { "item": "amplifier", "prob": 25 },
        { "item": "plastic_chunk", "count": [ 4, 10 ], "prob": 50 },
        { "item": "scrap", "count": [ 2, 6 ], "prob": 50 }
      ]
    }
  },
  {
    "type": "furniture",
    "id": "f_autodoc_couch",
    "name": "Autodoc operation couch",
    "symbol": "H",
    "looks_like": "f_sofa",
    "description": "A plush red sofa made less comfortable by the medical machinery directly above it.  It has a single leather strap on the right armrest.",
    "bgcolor": "red",
    "move_cost_mod": 2,
    "comfort": 4,
    "floor_bedding_warmth": 500,
    "required_str": 10,
    "deconstruct": {
      "items": [
        { "item": "2x4", "count": 12 },
        { "item": "rag", "count": [ 30, 33 ] },
        { "item": "nail", "charges": [ 8, 10 ] },
        { "item": "cable", "charges": [ 1, 2 ], "prob": 50 }
      ]
    },
    "max_volume": 4000,
    "flags": [ "TRANSPARENT", "FLAMMABLE_ASH", "ORGANIC", "BLOCKSDOOR", "MOUNTABLE" ],
    "bash": {
      "str_min": 10,
      "str_max": 40,
      "sound": "smash!",
      "sound_fail": "whump.",
      "items": [
        { "item": "2x4", "count": [ 2, 5 ] },
        { "item": "nail", "charges": [ 3, 8 ] },
        { "item": "splinter", "count": [ 1, 2 ] },
        { "item": "rag", "count": [ 20, 30 ] }
      ]
    }
  },
  {
    "type": "furniture",
    "id": "f_camp_chair",
    "name": "camp chair",
    "symbol": "#",
    "looks_like": "f_chair",
    "description": "Sit down, have a drink. It can folded for easy transportation.",
    "color": "brown",
    "move_cost_mod": 1,
    "floor_bedding_warmth": -1000,
    "bonus_fire_warmth_feet": 1000,
    "required_str": 3,
    "deployed_item": "camp_chair",
    "examine_action": "deployed_furniture",
    "flags": [ "TRANSPARENT", "FLAMMABLE_ASH", "ORGANIC", "MOUNTABLE" ],
    "max_volume": 3500,
    "deconstruct": { "items": [ { "item": "camp_chair", "count": 1 } ] }
  },
  {
    "type": "furniture",
    "id": "f_butcher_rack",
    "name": "butchering rack",
    "description": "Butchering rack designed to hang a carcass in the air.",
    "symbol": "^",
    "bgcolor": "brown",
    "move_cost_mod": 2,
    "required_str": -1,
    "flags": [
      "PLACE_ITEM",
      "TRANSPARENT",
      "FLAMABLE_ASH",
      "MOUNTABLE",
      "ALLOW_FIELD_EFFECT",
      "EASY_DECONSTRUCT",
      "BUTCHER_EQ",
      "ORGANIC"
    ],
    "deconstruct": { "items": [ { "item": "stick_long", "count": 6 } ] },
    "bash": {
      "str_min": 8,
      "str_max": 30,
      "sound": "crunch!",
      "sound_fail": "whump!",
      "items": [ { "item": "stick_long", "count": [ 1, 6 ] } ]
    }
  },
  {
    "type": "furniture",
    "id": "f_metal_butcher_rack",
    "name": "metal butchering rack",
    "description": "Metal butchering rack designed to hang a carcass in the air.  It can be deconstructed and folded for easy transportation.",
    "symbol": "^",
    "bgcolor": "light_gray",
    "move_cost_mod": 2,
    "required_str": -1,
    "deployed_item": "metal_butcher_rack",
    "examine_action": "deployed_furniture",
    "flags": [ "PLACE_ITEM", "TRANSPARENT", "MOUNTABLE", "ALLOW_FIELD_EFFECT", "BUTCHER_EQ" ],
    "deconstruct": { "items": [ { "item": "metal_butcher_rack", "count": 1 } ] },
    "bash": {
      "str_min": 18,
      "str_max": 50,
      "sound": "metal screeching!",
      "sound_fail": "clang!",
      "items": [ { "item": "scrap", "count": [ 1, 3 ] }, { "item": "pipe", "count": [ 1, 3 ] } ]
    }
  },
  {
    "type": "furniture",
    "id": "f_tourist_table",
    "name": "tourist table",
    "description": "Small metal folding table, ideal for off-road trips into the wild.",
    "symbol": "#",
    "bgcolor": "light_gray",
    "move_cost_mod": 2,
    "required_str": -1,
    "deployed_item": "tourist_table",
    "examine_action": "deployed_furniture",
    "flags": [ "TRANSPARENT", "MOUNTABLE", "SHORT", "FLAT_SURF" ],
    "deconstruct": { "items": [ { "item": "tourist_table", "count": 1 } ] },
    "bash": {
      "str_min": 16,
      "str_max": 50,
      "sound": "metal screeching!",
      "sound_fail": "clang!",
      "items": [
        { "item": "scrap", "count": [ 4, 8 ] },
        { "item": "pipe", "count": [ 1, 3 ] },
        { "item": "sheet_metal_small", "count": [ 4, 8 ] }
      ]
    }
  },
  {
    "type": "furniture",
    "id": "f_leather_tarp",
    "name": "leather tarp",
    "description": "A large sheet of sewn leather that can be used instead of a picnic blanket, but it's more valuable as a butchery appliance as it does not soak in blood.",
    "symbol": "D",
    "bgcolor": "brown",
    "move_cost_mod": 0,
    "required_str": 3,
    "deployed_item": "leather_tarp",
    "examine_action": "deployed_furniture",
    "flags": [ "TRANSPARENT", "SHORT", "FLAT_SURF" ],
    "deconstruct": { "items": [ { "item": "leather_tarp", "count": 1 } ] },
    "bash": {
      "str_min": 5,
      "str_max": 10,
      "sound": "smash!",
      "sound_fail": "whump.",
      "items": [ { "item": "leather_tarp", "count": [ 1, 1 ] } ]
    }
  },
  {
    "type": "furniture",
    "id": "f_fiber_mat",
    "name": "fiber mat",
    "description": "A large mat woven from fibrous material that can be used instead of a picnic blanket, but it's more valuable as a butchery appliance.  Too thin to be a comfortable sleeping place.",
    "symbol": "Q",
    "bgcolor": "yellow",
    "move_cost_mod": 0,
    "required_str": 3,
    "deployed_item": "fiber_mat",
    "examine_action": "deployed_furniture",
    "flags": [ "TRANSPARENT", "SHORT", "FLAT_SURF" ],
    "deconstruct": { "items": [ { "item": "fiber_mat", "count": 1 } ] },
    "bash": {
      "str_min": 5,
      "str_max": 10,
      "sound": "smash!",
      "sound_fail": "whump.",
      "items": [ { "item": "fiber_mat", "count": [ 1, 1 ] } ]
    }
  },
  {
    "type": "furniture",
    "id": "f_pillow_fort",
    "name": "pillow fort",
    "symbol": "^",
    "description": "A comfy place to hide from the world.",
    "color": "white",
    "move_cost_mod": 3,
    "comfort": 4,
    "floor_bedding_warmth": 1000,
    "required_str": -1,
    "deconstruct": { "items": [ { "item": "pillow", "count": 19 }, { "item": "blanket", "count": 3 } ] },
    "max_volume": 4000,
    "flags": [
      "TRANSPARENT",
      "FLAMMABLE_ASH",
      "PLACE_ITEM",
      "ORGANIC",
      "REDUCE_SCENT",
      "EASY_DECONSTRUCT",
      "BASHABLE",
      "HIDE_PLACE",
      "NO_SIGHT"
    ],
    "bash": {
      "str_min": 1,
      "str_max": 1,
      "sound": "paf!",
      "sound_fail": "poof.",
      "ter_set": "t_floor",
      "items": [ { "item": "pillow", "count": 19 }, { "item": "blanket", "count": 3 } ]
    }
  },
  {
    "type": "furniture",
<<<<<<< HEAD
    "id": "f_beaded_door",
    "name": "beaded curtain",
    "symbol": "+",
    "color": "pink",
    "looks_like": "f_canvas_door",
    "move_cost_mod": 6,
    "required_str": -1,
    "flags": [ "NOITEM", "DOOR", "PERMEABLE", "FLAMMABLE_ASH", "MOUNTABLE" ],
    "open": "f_beaded_door_o",
    "deconstruct": {
      "items": [ { "item": "stick_long", "count": 1 }, { "item": "string_36", "count": 20 }, { "item": "wooden_bead", "count": 2000 } ]
    },
    "bash": {
      "str_min": 1,
      "str_max": 1,
      "sound": "clickity clack...clack...clack",
      "sound_fail": "clickity clack...clack",
      "sound_vol": 15,
      "items": [
        { "item": "string_36", "count": [ 3, 15 ] },
        { "item": "stick_long", "count": 1 },
        { "item": "wooden_bead", "count": [ 200, 500 ] }
=======
    "id": "f_filing_cabinet",
    "name": "filing cabinet",
    "looks_like": "f_rack",
    "description": "A set of drawers in a sturdy metal cabinet, used to hold files.  It can be locked to protect important information.  If you're lucky, there are often keys nearby.",
    "symbol": "}",
    "color": "dark_gray",
    "move_cost_mod": 2,
    "required_str": 7,
    "flags": [ "PLACE_ITEM", "TRANSPARENT", "CONTAINER", "BLOCKSDOOR", "MOUNTABLE" ],
    "deconstruct": {
      "items": [
        { "item": "sheet_metal", "count": [ 2, 6 ] },
        { "item": "scrap", "count": [ 2, 6 ] },
        { "item": "lock", "count": [ 0, 1 ] }
      ]
    },
    "max_volume": 4000,
    "bash": {
      "str_min": 8,
      "str_max": 30,
      "sound": "metal screeching!",
      "sound_fail": "clang!",
      "items": [ { "item": "scrap", "count": [ 0, 6 ] }, { "item": "sheet_metal", "count": [ 0, 4 ] } ]
    }
  },
  {
    "type": "furniture",
    "id": "f_wardrobe",
    "name": "wardrobe",
    "looks_like": "f_dresser",
    "description": "A tall piece of furniture - basically a freestanding closet.",
    "symbol": "{",
    "color": "i_brown",
    "move_cost_mod": -1,
    "required_str": 9,
    "flags": [ "CONTAINER", "FLAMMABLE", "PLACE_ITEM", "ORGANIC", "BLOCKSDOOR", "MOUNTABLE" ],
    "deconstruct": { "items": [ { "item": "2x4", "count": 12 }, { "item": "nail", "charges": [ 8, 12 ] } ] },
    "max_volume": 8000,
    "bash": {
      "str_min": 12,
      "str_max": 40,
      "sound": "smash!",
      "sound_fail": "whump.",
      "items": [ { "item": "2x4", "count": [ 4, 8 ] }, { "item": "nail", "charges": [ 6, 12 ] }, { "item": "splinter", "count": 1 } ]
    }
  },
  {
    "type": "furniture",
    "id": "f_piano",
    "name": "piano",
    "description": "The ol' ebony and ivory.",
    "symbol": "P",
    "color": "i_black",
    "move_cost_mod": 6,
    "required_str": 8,
    "//": "While heavy, most large pianos have casters for relatively easy movement.",
    "flags": [ "FLAMMABLE", "ORGANIC", "BLOCKSDOOR" ],
    "deconstruct": {
      "items": [
        { "item": "2x4", "count": 12 },
        { "item": "nail", "charges": [ 8, 12 ] },
        { "item": "wire", "count": [ 2, 10 ] },
        { "item": "string_36", "count": [ 2, 10 ] },
        { "item": "wheel_caster", "count": [ 0, 1 ] },
        { "item": "steel_chunk", "count": [ 0, 3 ] },
        { "item": "plastic_chunk", "count": [ 1, 10 ] }
      ]
    },
    "bash": {
      "str_min": 12,
      "str_max": 40,
      "sound": "a suffering piano!",
      "sound_fail": "kerchang.",
      "items": [
        { "item": "2x4", "count": [ 4, 8 ] },
        { "item": "wire", "count": [ 0, 3 ] },
        { "item": "nail", "charges": [ 6, 12 ] },
        { "item": "splinter", "count": 1 },
        { "item": "plastic_chunk", "count": [ 1, 5 ] }
      ]
    }
  },
  {
    "type": "furniture",
    "id": "f_home_furnace",
    "name": "furnace",
    "looks_like": "t_sewage_pipe",
    "description": "A gas-powered forced-air central heating unit, with an internal fan to push the air through a building's air ducts and keep it warm.",
    "symbol": "0",
    "bgcolor": "white",
    "move_cost_mod": -1,
    "required_str": -1,
    "max_volume": 4000,
    "flags": [ "CONTAINER", "PLACE_ITEM", "BLOCKSDOOR" ],
    "deconstruct": {
      "items": [
        { "item": "pipe", "count": 1 },
        { "item": "scrap", "count": [ 2, 6 ] },
        { "item": "steel_chunk", "count": [ 1, 3 ] },
        { "item": "sheet_metal", "count": [ 2, 6 ] },
        { "item": "cable", "charges": [ 1, 15 ] },
        { "item": "cu_pipe", "count": [ 2, 5 ] },
        { "item": "thermometer", "count": 1 },
        { "item": "motor_small", "count": 1 }
      ]
    },
    "bash": {
      "str_min": 18,
      "str_max": 50,
      "sound": "metal screeching!",
      "sound_fail": "clang!",
      "items": [
        { "item": "scrap", "count": [ 2, 7 ] },
        { "item": "steel_chunk", "count": [ 0, 3 ] },
        { "item": "sheet_metal", "count": [ 2, 6 ] },
        { "item": "cable", "charges": [ 1, 15 ] },
        { "item": "hose", "count": [ 0, 2 ] },
        { "item": "cu_pipe", "count": [ 1, 4 ] },
        { "item": "scrap_copper", "count": [ 0, 2 ] }
      ]
    }
  },
  {
    "type": "furniture",
    "id": "f_air_conditioner",
    "name": "cooling unit",
    "looks_like": "t_machinery_light",
    "description": "A big, blocky metal device for refrigerating large areas.",
    "symbol": "{",
    "bgcolor": "white",
    "move_cost_mod": -1,
    "required_str": -1,
    "max_volume": 4000,
    "deconstruct": {
      "items": [
        { "item": "pipe", "count": 1 },
        { "item": "scrap", "count": [ 2, 6 ] },
        { "item": "steel_chunk", "count": [ 1, 3 ] },
        { "item": "sheet_metal", "count": [ 2, 6 ] },
        { "item": "cable", "charges": [ 1, 15 ] },
        { "item": "cu_pipe", "count": [ 2, 5 ] },
        { "item": "hose", "count": [ 0, 2 ] },
        { "item": "thermometer", "count": 1 },
        { "item": "refrigerant_tank", "count": 1 },
        { "item": "motor_small", "count": 1 }
      ]
    },
    "bash": {
      "str_min": 18,
      "str_max": 50,
      "sound": "metal screeching!",
      "sound_fail": "clang!",
      "items": [
        { "item": "scrap", "count": [ 2, 7 ] },
        { "item": "steel_chunk", "count": [ 0, 3 ] },
        { "item": "sheet_metal", "count": [ 2, 6 ] },
        { "item": "cable", "charges": [ 1, 15 ] },
        { "item": "hose", "count": [ 0, 2 ] },
        { "item": "cu_pipe", "count": [ 1, 4 ] },
        { "item": "scrap_copper", "count": [ 0, 2 ] }
      ]
    }
  },
  {
    "type": "furniture",
    "id": "f_water_heater",
    "name": "water heater",
    "looks_like": "f_standing_tank",
    "description": "An insulated metal tank that holds water, kept to a temperature by a small gas flame.",
    "symbol": "0",
    "bgcolor": "white",
    "move_cost_mod": -1,
    "required_str": -1,
    "max_volume": 4000,
    "flags": [ "CONTAINER", "PLACE_ITEM", "LIQUIDCONT" ],
    "deconstruct": {
      "items": [
        { "item": "pipe", "count": 1 },
        { "item": "scrap", "count": [ 2, 6 ] },
        { "item": "steel_chunk", "count": [ 1, 3 ] },
        { "item": "sheet_metal", "count": [ 2, 6 ] },
        { "item": "cable", "charges": [ 1, 15 ] },
        { "item": "cu_pipe", "count": [ 2, 5 ] },
        { "item": "hose", "count": [ 0, 2 ] },
        { "item": "pilot_light", "count": 1 },
        { "item": "thermometer", "count": 1 },
        { "item": "water_faucet", "count": 1 },
        { "item": "metal_tank", "count": 1 }
      ]
    },
    "bash": {
      "str_min": 18,
      "str_max": 50,
      "sound": "metal screeching!",
      "sound_fail": "clang!",
      "items": [
        { "item": "scrap", "count": [ 2, 7 ] },
        { "item": "steel_chunk", "count": [ 0, 3 ] },
        { "item": "sheet_metal", "count": [ 2, 6 ] },
        { "item": "cable", "charges": [ 1, 15 ] },
        { "item": "hose", "count": [ 0, 2 ] },
        { "item": "cu_pipe", "count": [ 1, 4 ] },
        { "item": "scrap_copper", "count": [ 0, 2 ] },
        { "item": "water_faucet", "count": [ 0, 1 ] }
      ]
    }
  },
  {
    "type": "furniture",
    "id": "f_arc_furnace",
    "name": "electric arc furnace",
    "looks_like": "t_machinery_heavy",
    "description": "Not the kind of furnace you'd heat your house with, this is a device for heating things to extreme temperatures as part of industrial fabrication processes.",
    "symbol": "0",
    "color": "white_red",
    "move_cost_mod": -1,
    "required_str": -1,
    "flags": [ "CONTAINER", "FIRE_CONTAINER", "PLACE_ITEM" ],
    "bash": {
      "str_min": 40,
      "str_max": 150,
      "sound_fail": "clang!",
      "items": [
        { "item": "cable", "charges": [ 0, 4 ] },
        { "item": "scrap", "count": [ 8, 12 ] },
        { "item": "steel_chunk", "count": [ 2, 4 ] },
        { "item": "steel_plate", "count": [ 1, 2 ] }
      ]
    },
    "deconstruct": {
      "items": [
        { "item": "cable", "charges": [ 4, 8 ] },
        { "item": "steel_chunk", "count": [ 4, 6 ] },
        { "item": "steel_plate", "count": [ 2, 4 ] },
        { "item": "sheet_metal", "count": [ 4, 6 ] },
        { "item": "element", "count": [ 10, 25 ] },
        { "item": "scrap", "count": [ 12, 16 ] }
      ]
    }
  },
  {
    "type": "furniture",
    "id": "f_drill_press",
    "name": "drill press",
    "looks_like": "t_machinery_light",
    "description": "A powerful drill mounted on a slide that lets it drop precisely down.  Useful in all kinds of projects from industrial fabrication to home woodworking.",
    "symbol": "7",
    "color": "yellow_red",
    "move_cost_mod": -1,
    "required_str": 10,
    "flags": [ "BLOCKSDOOR" ],
    "bash": {
      "str_min": 40,
      "str_max": 150,
      "sound_fail": "clang!",
      "items": [
        { "item": "cable", "charges": [ 0, 4 ] },
        { "item": "scrap", "count": [ 8, 12 ] },
        { "item": "steel_chunk", "count": [ 2, 4 ] },
        { "item": "plastic_chunk", "count": [ 4, 10 ] },
        { "item": "steel_plate", "count": [ 2, 4 ] }
      ]
    },
    "deconstruct": {
      "items": [
        { "item": "cable", "charges": [ 4, 8 ] },
        { "item": "steel_chunk", "count": [ 4, 6 ] },
        { "item": "steel_lump", "count": [ 1, 2 ] },
        { "item": "scrap", "count": [ 12, 16 ] },
        { "item": "steel_plate", "count": [ 2, 4 ] },
        { "item": "spike", "count": 1 },
        { "item": "plastic_chunk", "count": [ 4, 14 ] },
        { "item": "motor_small", "count": 1 }
      ]
    }
  },
  {
    "type": "furniture",
    "id": "f_tablesaw",
    "name": "tablesaw",
    "looks_like": "t_machinery_light",
    "description": "A rotating saw blade set into a large flat table, for making straight measured cuts.  One of the key tools in a carpenter's arsenal.",
    "symbol": "7",
    "color": "yellow_red",
    "move_cost_mod": 8,
    "required_str": 10,
    "flags": [ "BLOCKSDOOR", "TRANSPARENT", "MOUNTABLE" ],
    "//": "some day this should be something you can activate to take down and get an item version of.  That day is not today.",
    "bash": {
      "str_min": 40,
      "str_max": 150,
      "sound_fail": "clang!",
      "items": [
        { "item": "cable", "charges": [ 0, 4 ] },
        { "item": "scrap", "count": [ 8, 12 ] },
        { "item": "steel_chunk", "count": [ 2, 4 ] },
        { "item": "plastic_chunk", "count": [ 4, 10 ] },
        { "item": "steel_plate", "count": [ 2, 4 ] }
      ]
    },
    "deconstruct": {
      "items": [
        { "item": "cable", "charges": [ 4, 8 ] },
        { "item": "steel_chunk", "count": [ 4, 6 ] },
        { "item": "steel_lump", "count": [ 1, 2 ] },
        { "item": "scrap", "count": [ 12, 16 ] },
        { "item": "steel_plate", "count": [ 2, 4 ] },
        { "item": "circsaw_blade", "count": [ 1, 2 ] },
        { "item": "plastic_chunk", "count": [ 4, 14 ] },
        { "item": "motor_small", "count": 1 }
      ]
    }
  },
  {
    "type": "furniture",
    "id": "f_mitresaw",
    "name": "mitre saw",
    "looks_like": "t_machinery_light",
    "description": "A circular saw blade on an arm that can slide and rotate in several directions, this is a staple tool for nearly any carpentry.",
    "symbol": "7",
    "color": "yellow_cyan",
    "move_cost_mod": -1,
    "required_str": 10,
    "flags": [ "BLOCKSDOOR", "TRANSPARENT" ],
    "//": "some day this should be something you can activate to take down and get an item version of.  That day is not today.",
    "bash": {
      "str_min": 40,
      "str_max": 150,
      "sound_fail": "clang!",
      "items": [
        { "item": "cable", "charges": [ 0, 4 ] },
        { "item": "scrap", "count": [ 8, 12 ] },
        { "item": "steel_chunk", "count": [ 2, 4 ] },
        { "item": "plastic_chunk", "count": [ 4, 10 ] },
        { "item": "steel_plate", "count": [ 2, 4 ] }
      ]
    },
    "deconstruct": {
      "items": [
        { "item": "cable", "charges": [ 4, 8 ] },
        { "item": "pipe", "count": [ 4, 6 ] },
        { "item": "steel_lump", "count": [ 1, 2 ] },
        { "item": "scrap", "count": [ 12, 16 ] },
        { "item": "steel_plate", "count": [ 2, 4 ] },
        { "item": "circsaw_blade", "count": [ 1, 2 ] },
        { "item": "plastic_chunk", "count": [ 4, 14 ] },
        { "item": "motor_small", "count": 1 }
      ]
    }
  },
  {
    "type": "furniture",
    "id": "f_bandsaw",
    "name": "bandsaw",
    "looks_like": "t_machinery_light",
    "description": "A ribbonlike sawblade runs in a single direction in this tool, allowing precise cuts at almost any angle.",
    "symbol": "7",
    "color": "yellow_cyan",
    "move_cost_mod": -1,
    "required_str": 10,
    "flags": [ "BLOCKSDOOR" ],
    "bash": {
      "str_min": 40,
      "str_max": 150,
      "sound_fail": "clang!",
      "items": [
        { "item": "cable", "charges": [ 0, 4 ] },
        { "item": "scrap", "count": [ 8, 12 ] },
        { "item": "steel_chunk", "count": [ 2, 4 ] },
        { "item": "plastic_chunk", "count": [ 4, 10 ] },
        { "item": "steel_plate", "count": [ 2, 4 ] }
      ]
    },
    "deconstruct": {
      "items": [
        { "item": "cable", "charges": [ 4, 8 ] },
        { "item": "steel_chunk", "count": [ 4, 6 ] },
        { "item": "steel_lump", "count": [ 1, 2 ] },
        { "item": "scrap", "count": [ 12, 16 ] },
        { "item": "steel_plate", "count": [ 2, 4 ] },
        { "item": "wire", "count": [ 1, 2 ] },
        { "item": "plastic_chunk", "count": [ 4, 14 ] },
        { "item": "motor_small", "count": 1 }
      ]
    }
  },
  {
    "type": "furniture",
    "id": "f_router",
    "name": "router table",
    "looks_like": "t_machinery_light",
    "description": "This table has an inset router, a rotating motor with an exchangeable blade head for cutting specific profiles and grooves and stuff.",
    "symbol": "7",
    "color": "yellow_green",
    "move_cost_mod": 8,
    "required_str": 14,
    "flags": [ "BLOCKSDOOR", "TRANSPARENT", "MOUNTABLE" ],
    "bash": {
      "str_min": 40,
      "str_max": 150,
      "sound_fail": "clang!",
      "items": [
        { "item": "cable", "charges": [ 0, 4 ] },
        { "item": "scrap", "count": [ 8, 12 ] },
        { "item": "steel_chunk", "count": [ 2, 4 ] },
        { "item": "plastic_chunk", "count": [ 4, 10 ] },
        { "item": "steel_plate", "count": [ 2, 4 ] }
      ]
    },
    "deconstruct": {
      "items": [
        { "item": "cable", "charges": [ 4, 8 ] },
        { "item": "steel_chunk", "count": [ 4, 6 ] },
        { "item": "steel_lump", "count": [ 1, 2 ] },
        { "item": "scrap", "count": [ 12, 16 ] },
        { "item": "steel_plate", "count": [ 2, 4 ] },
        { "item": "spike", "count": [ 2, 3 ] },
        { "item": "plastic_chunk", "count": [ 4, 14 ] },
        { "item": "motor_small", "count": 1 }
      ]
    }
  },
  {
    "type": "furniture",
    "id": "f_planer",
    "name": "planer",
    "looks_like": "t_machinery_light",
    "description": "A hefty tool that will take in a board and cut it smooth and flat to a specific width.  Particularly great if working with raw lumber stock, but also good just for shaving wood down to size.",
    "symbol": "7",
    "color": "yellow_white",
    "move_cost_mod": -1,
    "required_str": 12,
    "flags": [ "BLOCKSDOOR" ],
    "bash": {
      "str_min": 40,
      "str_max": 150,
      "sound_fail": "clang!",
      "items": [
        { "item": "cable", "charges": [ 0, 4 ] },
        { "item": "scrap", "count": [ 8, 12 ] },
        { "item": "steel_chunk", "count": [ 2, 4 ] },
        { "item": "plastic_chunk", "count": [ 4, 10 ] },
        { "item": "steel_plate", "count": [ 2, 4 ] }
      ]
    },
    "deconstruct": {
      "items": [
        { "item": "cable", "charges": [ 4, 8 ] },
        { "item": "steel_chunk", "count": [ 4, 6 ] },
        { "item": "steel_lump", "count": [ 1, 2 ] },
        { "item": "scrap", "count": [ 12, 16 ] },
        { "item": "steel_plate", "count": [ 2, 4 ] },
        { "item": "blade", "count": [ 2, 3 ] },
        { "item": "plastic_chunk", "count": [ 4, 14 ] },
        { "item": "motor_small", "count": 1 }
      ]
    }
  },
  {
    "type": "furniture",
    "id": "f_jointer",
    "name": "jointer",
    "looks_like": "t_machinery_light",
    "description": "A table-shaped tool with a rotating blade that will cut down, smooth out, and square off a board to make it very smooth and nice indeed.",
    "symbol": "7",
    "color": "yellow_magenta",
    "move_cost_mod": 8,
    "required_str": 14,
    "flags": [ "BLOCKSDOOR", "TRANSPARENT", "MOUNTABLE" ],
    "bash": {
      "str_min": 40,
      "str_max": 150,
      "sound_fail": "clang!",
      "items": [
        { "item": "cable", "charges": [ 0, 4 ] },
        { "item": "scrap", "count": [ 8, 12 ] },
        { "item": "steel_chunk", "count": [ 2, 4 ] },
        { "item": "plastic_chunk", "count": [ 4, 10 ] },
        { "item": "steel_plate", "count": [ 2, 4 ] }
      ]
    },
    "deconstruct": {
      "items": [
        { "item": "cable", "charges": [ 4, 8 ] },
        { "item": "steel_chunk", "count": [ 4, 6 ] },
        { "item": "steel_lump", "count": [ 1, 2 ] },
        { "item": "scrap", "count": [ 12, 16 ] },
        { "item": "steel_plate", "count": [ 2, 4 ] },
        { "item": "blade", "count": [ 2, 3 ] },
        { "item": "plastic_chunk", "count": [ 4, 14 ] },
        { "item": "motor_small", "count": 1 }
      ]
    }
  },
  {
    "type": "furniture",
    "id": "f_hydraulic_press",
    "name": "hydraulic press",
    "looks_like": "t_machinery_light",
    "description": "If you really want to squash something a lot, this would be exactly the right industrial tool for you.  If, you know, it had power.",
    "symbol": "9",
    "color": "black_red",
    "move_cost_mod": -1,
    "required_str": 16,
    "flags": [ "BLOCKSDOOR" ],
    "bash": {
      "str_min": 40,
      "str_max": 150,
      "sound_fail": "clang!",
      "items": [
        { "item": "cable", "charges": [ 0, 4 ] },
        { "item": "scrap", "count": [ 8, 12 ] },
        { "item": "steel_chunk", "count": [ 2, 4 ] },
        { "item": "steel_lump", "count": [ 1, 2 ] },
        { "item": "steel_plate", "count": [ 1, 2 ] }
      ]
    },
    "deconstruct": {
      "items": [
        { "item": "cable", "charges": [ 4, 8 ] },
        { "item": "steel_chunk", "count": [ 4, 6 ] },
        { "item": "steel_lump", "count": [ 2, 4 ] },
        { "item": "scrap", "count": [ 12, 16 ] },
        { "item": "steel_plate", "count": [ 2, 4 ] },
        { "item": "pipe", "count": [ 2, 4 ] },
        { "item": "chain", "count": [ 0, 1 ] },
        { "item": "motor_small", "count": 1 }
      ]
    }
  },
  {
    "type": "furniture",
    "id": "f_heavy_lathe",
    "name": "power lathe",
    "looks_like": "t_machinery_light",
    "description": "An industrial-grade lathe, for turning chunks of metal and other hard things into round chunks of metal and other hard things.",
    "symbol": "4",
    "color": "cyan_red",
    "move_cost_mod": -1,
    "required_str": 16,
    "flags": [ "BLOCKSDOOR" ],
    "bash": {
      "str_min": 40,
      "str_max": 150,
      "sound_fail": "clang!",
      "items": [
        { "item": "cable", "charges": [ 0, 4 ] },
        { "item": "scrap", "count": [ 12, 20 ] },
        { "item": "steel_chunk", "count": [ 2, 4 ] },
        { "item": "steel_lump", "count": [ 1, 2 ] }
      ]
    },
    "deconstruct": {
      "items": [
        { "item": "cable", "charges": [ 4, 8 ] },
        { "item": "steel_chunk", "count": [ 4, 6 ] },
        { "item": "steel_lump", "count": [ 2, 4 ] },
        { "item": "scrap", "count": [ 12, 16 ] },
        { "item": "pipe", "count": [ 0, 4 ] },
        { "item": "motor_small", "count": 1 }
      ]
    }
  },
  {
    "type": "furniture",
    "id": "f_robotic_assembler",
    "name": "robotic assembler",
    "looks_like": "f_robotic_arm",
    "description": "A durable and versatile robotic arm with a tool fitted to the end, for working on an assembly line.",
    "symbol": "3",
    "color": "magenta_cyan",
    "move_cost_mod": -1,
    "required_str": -1,
    "bash": {
      "str_min": 40,
      "str_max": 150,
      "sound_fail": "clang!",
      "items": [
        { "item": "processor", "count": [ 1, 2 ] },
        { "item": "RAM", "count": [ 4, 8 ] },
        { "item": "cable", "charges": [ 4, 6 ] },
        { "item": "small_lcd_screen", "count": [ 1, 2 ] },
        { "item": "e_scrap", "count": [ 5, 8 ] },
        { "item": "circuit", "count": [ 3, 5 ] },
        { "item": "power_supply", "count": [ 1, 2 ] },
        { "item": "amplifier", "count": [ 1, 2 ] },
        { "item": "plastic_chunk", "count": [ 10, 12 ] },
        { "item": "scrap", "count": [ 6, 8 ] }
      ]
    },
    "deconstruct": {
      "items": [
        { "item": "processor", "count": [ 2, 4 ] },
        { "item": "RAM", "count": [ 8, 16 ] },
        { "item": "cable", "charges": [ 8, 12 ] },
        { "item": "small_lcd_screen", "count": [ 2, 4 ] },
        { "item": "e_scrap", "count": [ 10, 16 ] },
        { "item": "circuit", "count": [ 6, 10 ] },
        { "item": "power_supply", "count": [ 2, 4 ] },
        { "item": "amplifier", "count": [ 2, 4 ] },
        { "item": "plastic_chunk", "count": [ 10, 12 ] },
        { "item": "scrap", "count": [ 6, 8 ] },
        { "item": "motor_small", "count": [ 0, 1 ] }
      ]
    }
  },
  {
    "type": "furniture",
    "id": "f_chemical_mixer",
    "description": "When chemicals need to be mixed in large quantities at just the right combinations and temperatures, this is the tool for the job.",
    "name": "chemical mixer",
    "symbol": "0",
    "color": "red_green",
    "move_cost_mod": -1,
    "required_str": 16,
    "bash": {
      "str_min": 40,
      "str_max": 150,
      "sound_fail": "clang!",
      "items": [
        { "item": "cable", "charges": [ 0, 4 ] },
        { "item": "scrap", "count": [ 8, 12 ] },
        { "item": "steel_chunk", "count": [ 2, 4 ] },
        { "item": "metal_tank_little", "count": [ 0, 2 ] },
        { "item": "jerrycan", "count": [ 0, 2 ] },
        { "item": "metal_tank", "count": [ 0, 2 ] }
      ]
    },
    "deconstruct": {
      "items": [
        { "item": "cable", "charges": [ 4, 8 ] },
        { "item": "steel_chunk", "count": [ 4, 6 ] },
        { "item": "scrap", "count": [ 12, 16 ] },
        { "item": "metal_tank_little", "count": [ 2, 4 ] },
        { "item": "jerrycan", "count": [ 2, 4 ] },
        { "item": "metal_tank", "count": [ 2, 4 ] },
        { "item": "motor_small", "count": 1 }
      ]
    }
  },
  {
    "type": "furniture",
    "id": "f_utility_shelf",
    "name": "utility shelf",
    "symbol": "{",
    "looks_like": "f_rack",
    "description": "A simple heavy-duty plastic and metal shelving unit.",
    "color": "light_gray",
    "move_cost_mod": -1,
    "required_str": 6,
    "flags": [ "PLACE_ITEM", "BLOCKSDOOR", "EASY_DECONSTRUCT" ],
    "deconstruct": {
      "items": [
        { "item": "sheet_metal_small", "count": [ 4, 6 ] },
        { "item": "plastic_chunk", "count": [ 2, 12 ] },
        { "item": "pipe", "count": [ 4, 8 ] }
      ]
    },
    "max_volume": 8000,
    "bash": {
      "str_min": 16,
      "str_max": 40,
      "sound": "metal screeching!",
      "sound_fail": "clang!",
      "items": [
        { "item": "scrap", "count": [ 4, 8 ] },
        { "item": "plastic_chunk", "count": [ 1, 6 ] },
        { "item": "sheet_metal_small", "count": [ 1, 4 ] },
        { "item": "pipe", "count": 1 }
      ]
    }
  },
  {
    "type": "furniture",
    "id": "f_glass_cabinet",
    "name": "glass-fronted cabinet",
    "symbol": "[",
    "looks_like": "f_locker",
    "description": "A tall storage cabinet with a clear glass window.",
    "color": "light_gray",
    "move_cost_mod": -1,
    "required_str": 8,
    "flags": [ "PLACE_ITEM", "TRANSPARENT", "BLOCKSDOOR" ],
    "deconstruct": {
      "items": [
        { "item": "2x4", "count": [ 2, 6 ] },
        { "item": "nail", "count": [ 4, 16 ] },
        { "item": "glass_sheet", "count": [ 1, 2 ] },
        { "item": "sheet_metal_small", "count": [ 0, 4 ] },
        { "item": "pipe", "count": [ 0, 4 ] }
      ]
    },
    "max_volume": 8000,
    "bash": {
      "str_min": 12,
      "str_max": 40,
      "sound": "glass breaking!",
      "sound_fail": "crunch!",
      "items": [
        { "item": "2x4", "count": [ 1, 4 ] },
        { "item": "splinter", "count": [ 1, 4 ] },
        { "item": "nail", "count": [ 4, 8 ] },
        { "item": "glass_shard", "count": [ 2, 12 ] },
        { "item": "scrap", "count": [ 0, 2 ] }
      ]
    }
  },
  {
    "type": "furniture",
    "id": "f_floor_lamp",
    "name": "floor lamp",
    "symbol": "T",
    "looks_like": "f_rack_coat",
    "description": "A tall standing lamp, meant to plug into a wall and light up a room.",
    "color": "light_gray",
    "move_cost_mod": 2,
    "required_str": 1,
    "flags": [ "BLOCKSDOOR", "PLACE_ITEM", "EASY_DECONSTRUCT" ],
    "deconstruct": {
      "items": [
        { "item": "cable", "count": [ 1, 2 ] },
        { "item": "amplifier", "count": [ 1, 4 ] },
        { "item": "light_bulb", "count": [ 1, 4 ] },
        { "item": "steel_lump", "count": 1 },
        { "item": "pipe", "count": 1 }
      ]
    },
    "bash": {
      "str_min": 12,
      "str_max": 40,
      "sound": "metal screeching!",
      "sound_fail": "bonk!",
      "items": [
        { "item": "scrap", "count": [ 1, 2 ] },
        { "item": "cable", "count": [ 0, 1 ] },
        { "item": "e_scrap", "count": [ 0, 1 ] },
        { "item": "glass_shard", "count": [ 0, 1 ] },
        { "item": "pipe", "count": [ 0, 1 ] }
      ]
    }
  },
  {
    "type": "furniture",
    "id": "f_lab_bench",
    "name": "lab workbench",
    "description": "A metal storage cabinet topped by a durable resin countertop resistant to most chemical spills and burns.  It has wired in electrical and gas fittings.",
    "symbol": "0",
    "bgcolor": "white",
    "move_cost_mod": 2,
    "required_str": -1,
    "flags": [ "TRANSPARENT", "PLACE_ITEM", "MOUNTABLE" ],
    "deconstruct": {
      "items": [
        { "item": "pipe", "count": [ 6, 12 ] },
        { "item": "cu_pipe", "count": [ 1, 4 ] },
        { "item": "cable", "count": [ 1, 4 ] },
        { "item": "plastic_chunk", "count": [ 50, 75 ] },
        { "item": "sheet_metal", "count": [ 1, 2 ] },
        { "item": "sheet_metal_small", "count": [ 0, 4 ] }
      ]
    },
    "max_volume": 7000,
    "bash": {
      "str_min": 35,
      "str_max": 80,
      "sound": "metal screeching!",
      "sound_fail": "clang!",
      "items": [
        { "item": "scrap", "count": [ 2, 8 ] },
        { "item": "steel_chunk", "count": [ 2, 4 ] },
        { "item": "sheet_metal_small", "count": [ 6, 10 ] },
        { "item": "plastic_chunk", "count": [ 30, 50 ] },
        { "item": "pipe", "count": 1 },
        { "item": "cable", "count": [ 1, 3 ] },
        { "item": "cu_pipe", "count": 1 }
      ]
    }
  },
  {
    "type": "furniture",
    "id": "f_fume_hood",
    "description": "A metal hood overtop of a lab workspace, with durable glass shutters.  A fan in the hood draws fumes and smoke from dangerous chemicals up into a ventilation duct.",
    "name": "fume hood",
    "symbol": "^",
    "color": "black_yellow",
    "move_cost_mod": -1,
    "required_str": -1,
    "flags": [ "CONTAINER", "PLACE_ITEM", "FIRE_CONTAINER", "SUPPRESS_SMOKE" ],
    "deconstruct": {
      "items": [
        { "item": "cable", "charges": [ 4, 8 ] },
        { "item": "pipe", "count": [ 6, 12 ] },
        { "item": "sheet_metal_small", "count": [ 0, 4 ] },
        { "item": "plastic_chunk", "count": [ 50, 75 ] },
        { "item": "power_supply", "count": 1 },
        { "item": "amplifier", "count": [ 1, 2 ] },
        { "item": "steel_chunk", "count": [ 1, 3 ] },
        { "item": "scrap", "count": [ 12, 16 ] },
        { "item": "sheet_metal", "count": [ 2, 6 ] },
        { "item": "hose", "count": [ 0, 2 ] },
        { "item": "cu_pipe", "count": [ 1, 4 ] },
        { "item": "reinforced_glass_pane", "count": 2 },
        { "item": "motor_small", "count": 1 }
      ]
    },
    "bash": {
      "str_min": 25,
      "str_max": 60,
      "sound": "metal screeching!",
      "sound_fail": "clang!",
      "items": [
        { "item": "scrap", "count": [ 4, 12 ] },
        { "item": "steel_chunk", "count": [ 4, 8 ] },
        { "item": "sheet_metal_small", "count": [ 8, 12 ] },
        { "item": "sheet_metal", "count": [ 1, 4 ] },
        { "item": "element", "count": [ 1, 3 ] },
        { "item": "plastic_chunk", "count": [ 30, 50 ] },
        { "item": "pipe", "count": 1 },
        { "item": "glass_shard", "count": [ 3, 12 ] },
        { "item": "cable", "charges": [ 1, 2 ] }
      ]
    }
  },
  {
    "type": "furniture",
    "id": "f_shaker",
    "name": "shaker incubator",
    "description": "A tool for keeping broth nicely mixed, at just the right temperature to grow bacteria.  This is great for microbiology, but terrible for preserving food.",
    "symbol": "]",
    "color": "white_yellow",
    "move_cost_mod": 3,
    "required_str": 10,
    "max_volume": 4000,
    "flags": [ "CONTAINER", "PLACE_ITEM", "BLOCKSDOOR", "FLAT_SURF" ],
    "deconstruct": {
      "items": [
        { "item": "scrap", "count": [ 2, 6 ] },
        { "item": "steel_chunk", "count": [ 1, 3 ] },
        { "item": "sheet_metal_small", "count": [ 0, 4 ] },
        { "item": "sheet_metal", "count": [ 2, 6 ] },
        { "item": "element", "count": [ 2, 3 ] },
        { "item": "cable", "charges": [ 1, 15 ] },
        { "item": "motor_small", "charges": 1 },
        { "item": "cu_pipe", "count": [ 1, 3 ] }
      ]
    },
    "bash": {
      "str_min": 25,
      "str_max": 60,
      "sound": "metal screeching!",
      "sound_fail": "clang!",
      "items": [
        { "item": "scrap", "count": [ 0, 6 ] },
        { "item": "steel_chunk", "count": [ 0, 3 ] },
        { "item": "sheet_metal_small", "count": [ 8, 12 ] },
        { "item": "sheet_metal", "count": [ 1, 4 ] },
        { "item": "element", "count": [ 1, 3 ] },
        { "item": "cable", "charges": [ 1, 15 ] }
      ]
    }
  },
  {
    "type": "furniture",
    "id": "f_autoclave",
    "name": "autoclave",
    "description": "This thing is basically an extremely high tech laundry machine or dishwasher.  It steams things at temperatures that will kill almost anything.",
    "symbol": "0",
    "color": "light_blue_white",
    "move_cost_mod": 3,
    "required_str": 16,
    "max_volume": 4000,
    "insulation": 2,
    "flags": [ "CONTAINER", "PLACE_ITEM", "BLOCKSDOOR", "FLAT_SURF" ],
    "deconstruct": {
      "items": [
        { "item": "pipe", "count": 1 },
        { "item": "scrap", "count": [ 2, 6 ] },
        { "item": "steel_chunk", "count": [ 1, 3 ] },
        { "item": "sheet_metal_small", "count": [ 0, 4 ] },
        { "item": "sheet_metal", "count": [ 2, 6 ] },
        { "item": "cable", "charges": [ 1, 15 ] },
        { "item": "hose", "count": [ 1, 2 ] },
        { "item": "motor_small", "count": 1 },
        { "item": "cu_pipe", "count": [ 2, 5 ] }
      ]
    },
    "bash": {
      "str_min": 40,
      "str_max": 80,
      "sound": "metal screeching!",
      "sound_fail": "clang!",
      "items": [
        { "item": "scrap", "count": [ 2, 7 ] },
        { "item": "steel_chunk", "count": [ 0, 3 ] },
        { "item": "sheet_metal_small", "count": [ 8, 12 ] },
        { "item": "sheet_metal", "count": [ 1, 4 ] },
        { "item": "cable", "charges": [ 1, 15 ] },
        { "item": "hose", "count": [ 0, 2 ] },
        { "item": "cu_pipe", "count": [ 1, 4 ] },
        { "item": "scrap_copper", "count": [ 0, 2 ] }
      ]
    }
  },
  {
    "type": "furniture",
    "id": "f_sample_freezer",
    "name": "sample freezer",
    "description": "When cold just isn't cold enough, you have this extreme deep freeze.  This will store stuff at -80 degrees celsius.  Don't lick the metal on the inside.",
    "symbol": "[",
    "bgcolor": "white",
    "move_cost_mod": 2,
    "required_str": 18,
    "max_volume": 7000,
    "insulation": 6,
    "flags": [ "CONTAINER", "PLACE_ITEM", "BLOCKSDOOR" ],
    "deconstruct": {
      "items": [
        { "item": "sheet_metal", "count": [ 2, 6 ] },
        { "item": "sheet_metal_small", "count": [ 0, 4 ] },
        { "item": "steel_chunk", "count": [ 2, 3 ] },
        { "item": "scrap", "count": [ 2, 8 ] },
        { "item": "cable", "charges": [ 1, 3 ] },
        { "item": "hose", "count": 1 },
        { "item": "cu_pipe", "count": [ 2, 5 ] },
        { "item": "refrigerant_tank", "count": 1 },
        { "item": "motor_tiny", "count": 1 }
      ]
    },
    "bash": {
      "str_min": 50,
      "str_max": 80,
      "sound": "metal screeching!",
      "sound_fail": "clang!",
      "items": [
        { "item": "sheet_metal", "count": [ 1, 4 ] },
        { "item": "sheet_metal_small", "count": [ 8, 12 ] },
        { "item": "steel_chunk", "count": [ 0, 3 ] },
        { "item": "scrap", "count": [ 2, 8 ] },
        { "item": "cable", "charges": [ 1, 2 ] },
        { "item": "hose", "count": 1 },
        { "item": "cu_pipe", "count": [ 2, 4 ] },
        { "item": "scrap_copper", "count": [ 1, 2 ] },
        { "item": "motor_tiny", "prob": 25 }
      ]
    }
  },
  {
    "type": "furniture",
    "id": "f_eyewash",
    "name": "emergency wash station",
    "description": "This pole has a lot of weird nozzles and attachments.  If there were running water, you could use those attachments to wash harmful chemicals out of your eyes, or to take a pleasant cold shower in a public place.",
    "symbol": "u",
    "color": "green",
    "move_cost_mod": 1,
    "required_str": -1,
    "flags": [ "PLACE_ITEM", "TRANSPARENT" ],
    "deconstruct": {
      "items": [
        { "item": "sheet_metal_small", "count": [ 0, 4 ] },
        { "item": "hose", "count": 1 },
        { "item": "cu_pipe", "count": [ 2, 5 ] },
        { "item": "pipe", "count": [ 0, 1 ] }
      ]
    },
    "bash": {
      "str_min": 12,
      "str_max": 50,
      "sound": "metal screeching!",
      "sound_fail": "clang!",
      "items": [
        { "item": "sheet_metal_small", "count": [ 0, 2 ] },
        { "item": "hose", "count": 1 },
        { "item": "cu_pipe", "count": [ 0, 3 ] },
        { "item": "scrap_copper", "count": [ 1, 2 ] }
      ]
    }
  },
  {
    "type": "furniture",
    "id": "f_IV_pole",
    "name": "IV pole",
    "description": "This is basically just a stick on wheels with some hooks at the top.",
    "symbol": "I",
    "bgcolor": "white",
    "move_cost_mod": 0,
    "required_str": 1,
    "flags": [ "PLACE_ITEM", "TRANSPARENT" ],
    "deconstruct": {
      "items": [ { "item": "steel_lump", "count": 1 }, { "item": "wheel_caster", "count": 1 }, { "item": "pipe", "count": 1 } ]
    },
    "bash": {
      "str_min": 14,
      "str_max": 50,
      "sound": "metal screeching!",
      "sound_fail": "clang!",
      "items": [
        { "item": "scrap", "count": [ 0, 2 ] },
        { "item": "steel_chunk", "count": [ 0, 2 ] },
        { "item": "pipe", "count": [ 0, 1 ] }
      ]
    }
  },
  {
    "type": "furniture",
    "id": "f_HPLC",
    "name": "high performance liquid chromatographer",
    "description": "This high-tech tool would, with electricity and an experienced user, be a very useful way to separate chemicals in a liquid or aqueous phase based on their affinity to a solid state medium in a tube.  In other words, it's a fancy way to separate things.",
    "symbol": ":",
    "color": "red_white",
    "move_cost_mod": -1,
    "required_str": 12,
    "flags": [ "TRANSPARENT" ],
    "deconstruct": {
      "items": [
        { "item": "glass_tube_small", "count": [ 6, 12 ] },
        { "item": "scrap", "count": [ 2, 6 ] },
        { "item": "steel_chunk", "count": [ 1, 3 ] },
        { "item": "sheet_metal_small", "count": [ 0, 4 ] },
        { "item": "sheet_metal", "count": [ 2, 4 ] },
        { "item": "spectrophotometer", "count": 1 },
        { "item": "cable", "charges": [ 1, 15 ] },
        { "item": "hose", "count": [ 3, 6 ] },
        { "item": "bottle_glass", "count": [ 2, 3 ] },
        { "item": "motor_tiny", "count": 2 },
        { "item": "solder_wire", "count": [ 1, 15 ] }
      ]
    },
    "bash": {
      "str_min": 18,
      "str_max": 50,
      "sound": "metal screeching!",
      "sound_fail": "clang!",
      "items": [
        { "item": "scrap", "count": [ 2, 7 ] },
        { "item": "steel_chunk", "count": [ 0, 3 ] },
        { "item": "sheet_metal_small", "count": [ 8, 12 ] },
        { "item": "sheet_metal", "count": [ 1, 2 ] },
        { "item": "glass_shard", "count": [ 5, 10 ] },
        { "item": "cable", "charges": [ 1, 15 ] },
        { "item": "hose", "count": [ 0, 1 ] },
        { "item": "e_scrap", "count": [ 5, 10 ] },
        { "item": "plastic_chunk", "count": [ 0, 2 ] }
      ]
    }
  },
  {
    "type": "furniture",
    "id": "f_GC",
    "name": "gas chromatographer",
    "description": "This high-tech tool would, with electricity and an experienced user, be a very useful way to separate chemicals in a gaseous phase based on their affinity to a solid state medium in a tube.  In other words, it's a fancy way to separate things.",
    "symbol": ":",
    "color": "blue_white",
    "move_cost_mod": -1,
    "required_str": 18,
    "flags": [ "BLOCKSDOOR" ],
    "deconstruct": {
      "items": [
        { "item": "glass_tube_small", "count": [ 6, 12 ] },
        { "item": "scrap", "count": [ 2, 6 ] },
        { "item": "steel_chunk", "count": [ 1, 3 ] },
        { "item": "sheet_metal_small", "count": [ 0, 4 ] },
        { "item": "sheet_metal", "count": [ 2, 4 ] },
        { "item": "spectrophotometer", "count": 1 },
        { "item": "cable", "charges": [ 1, 15 ] },
        { "item": "hose", "count": [ 3, 6 ] },
        { "item": "bottle_glass", "count": [ 2, 3 ] },
        { "item": "motor_tiny", "count": 2 },
        { "item": "solder_wire", "count": [ 1, 15 ] }
      ]
    },
    "bash": {
      "str_min": 22,
      "str_max": 70,
      "sound": "metal screeching!",
      "sound_fail": "clang!",
      "items": [
        { "item": "scrap", "count": [ 2, 7 ] },
        { "item": "steel_chunk", "count": [ 0, 3 ] },
        { "item": "sheet_metal_small", "count": [ 8, 12 ] },
        { "item": "sheet_metal", "count": [ 1, 2 ] },
        { "item": "glass_shard", "count": [ 5, 10 ] },
        { "item": "cable", "charges": [ 1, 15 ] },
        { "item": "hose", "count": [ 0, 1 ] },
        { "item": "e_scrap", "count": [ 5, 10 ] },
        { "item": "plastic_chunk", "count": [ 0, 2 ] }
      ]
    }
  },
  {
    "type": "furniture",
    "id": "f_MS",
    "name": "mass spectrometer",
    "description": "Inside this thing is a carefully balanced set of electric field generators that can precisely separate ionized particles based on their charge-to-mass ratio, firing them into a detector that measures the exact mass of the particle hitting it.  On the outside, it looks like a very boring white box.",
    "symbol": "-",
    "bgcolor": "white",
    "move_cost_mod": -1,
    "required_str": -1,
    "max_volume": 4000,
    "flags": [ "TRANSPARENT" ],
    "deconstruct": {
      "items": [
        { "item": "scrap", "count": [ 2, 6 ] },
        { "item": "steel_chunk", "count": [ 1, 3 ] },
        { "item": "plastic_chunk", "count": [ 1, 3 ] },
        { "item": "sheet_metal_small", "count": [ 0, 4 ] },
        { "item": "sheet_metal", "count": [ 2, 4 ] },
        { "item": "pipe", "count": [ 1, 4 ] },
        { "item": "cable", "charges": [ 1, 15 ] },
        { "item": "solder_wire", "count": [ 1, 15 ] }
      ]
    },
    "bash": {
      "str_min": 24,
      "str_max": 70,
      "sound": "metal screeching!",
      "sound_fail": "clang!",
      "items": [
        { "item": "scrap", "count": [ 2, 7 ] },
        { "item": "steel_chunk", "count": [ 0, 3 ] },
        { "item": "sheet_metal_small", "count": [ 8, 12 ] },
        { "item": "sheet_metal", "count": [ 1, 2 ] },
        { "item": "pipe", "count": [ 1, 2 ] },
        { "item": "cable", "charges": [ 1, 15 ] },
        { "item": "e_scrap", "count": [ 5, 10 ] },
        { "item": "plastic_chunk", "count": [ 0, 2 ] }
      ]
    }
  },
  {
    "type": "furniture",
    "id": "f_NMR",
    "name": "nuclear magnetic resonance spectrometer",
    "description": "This is a giant electromagnet in a kind of sci-fi looking housing.  Somehow it can be used to wiggle molecular bonds or something, and from there, look at the deepest inner workings of chemical structures!  Magnets: how do they work?",
    "symbol": "M",
    "color": "white_cyan",
    "move_cost_mod": -1,
    "required_str": -1,
    "max_volume": 4000,
    "deconstruct": {
      "items": [
        { "item": "scrap", "count": [ 2, 6 ] },
        { "item": "steel_chunk", "count": [ 1, 3 ] },
        { "item": "plastic_chunk", "count": [ 1, 3 ] },
        { "item": "sheet_metal_small", "count": [ 0, 4 ] },
        { "item": "sheet_metal", "count": [ 2, 4 ] },
        { "item": "pipe", "count": [ 1, 4 ] },
        { "item": "cable", "charges": [ 1, 15 ] },
        { "item": "solder_wire", "count": [ 1, 15 ] }
      ]
    },
    "bash": {
      "str_min": 38,
      "str_max": 70,
      "sound": "metal screeching!",
      "sound_fail": "clang!",
      "items": [
        { "item": "scrap", "count": [ 2, 7 ] },
        { "item": "steel_chunk", "count": [ 0, 3 ] },
        { "item": "sheet_metal_small", "count": [ 8, 12 ] },
        { "item": "sheet_metal", "count": [ 1, 2 ] },
        { "item": "pipe", "count": [ 1, 2 ] },
        { "item": "cable", "charges": [ 1, 15 ] },
        { "item": "e_scrap", "count": [ 5, 10 ] },
        { "item": "plastic_chunk", "count": [ 0, 2 ] }
      ]
    }
  },
  {
    "type": "furniture",
    "id": "f_electron_microscope",
    "name": "electron microscope",
    "description": "An enormous tool for using electron reflections off a surface to see what very tiny things look like.  Amazing for taking gross pictures of bugs.",
    "symbol": "I",
    "bgcolor": "white",
    "move_cost_mod": -1,
    "required_str": -1,
    "deconstruct": {
      "items": [
        { "item": "scrap", "count": [ 2, 6 ] },
        { "item": "steel_chunk", "count": [ 1, 3 ] },
        { "item": "plastic_chunk", "count": [ 1, 3 ] },
        { "item": "sheet_metal_small", "count": [ 0, 4 ] },
        { "item": "sheet_metal", "count": [ 2, 4 ] },
        { "item": "pipe", "count": [ 1, 4 ] },
        { "item": "cable", "charges": [ 1, 15 ] },
        { "item": "solder_wire", "count": [ 1, 15 ] }
      ]
    },
    "bash": {
      "str_min": 35,
      "str_max": 70,
      "sound": "metal screeching!",
      "sound_fail": "clang!",
      "items": [
        { "item": "scrap", "count": [ 2, 7 ] },
        { "item": "steel_chunk", "count": [ 0, 3 ] },
        { "item": "sheet_metal_small", "count": [ 8, 12 ] },
        { "item": "sheet_metal", "count": [ 1, 2 ] },
        { "item": "pipe", "count": [ 1, 2 ] },
        { "item": "cable", "charges": [ 1, 15 ] },
        { "item": "e_scrap", "count": [ 5, 10 ] },
        { "item": "plastic_chunk", "count": [ 0, 2 ] }
      ]
    }
  },
  {
    "type": "furniture",
    "id": "f_CTscan",
    "name": "CT scanner",
    "description": "This giant donut can take hundreds of x-rays in rapid sequence, making a really cool looking picture of all your innards that have varying degrees of radio-opacity.",
    "symbol": "o",
    "bgcolor": "white",
    "move_cost_mod": 7,
    "required_str": -1,
    "flags": [ "PLACE_ITEM", "CONTAINER" ],
    "deconstruct": {
      "items": [
        { "item": "scrap", "count": [ 2, 6 ] },
        { "item": "steel_chunk", "count": [ 1, 3 ] },
        { "item": "plastic_chunk", "count": [ 1, 3 ] },
        { "item": "sheet_metal_small", "count": [ 0, 4 ] },
        { "item": "sheet_metal", "count": [ 2, 4 ] },
        { "item": "pipe", "count": [ 1, 4 ] },
        { "item": "cable", "charges": [ 1, 15 ] },
        { "item": "solder_wire", "count": [ 1, 15 ] }
      ]
    },
    "bash": {
      "str_min": 40,
      "str_max": 80,
      "sound": "metal screeching!",
      "sound_fail": "clang!",
      "items": [
        { "item": "scrap", "count": [ 2, 7 ] },
        { "item": "steel_chunk", "count": [ 0, 3 ] },
        { "item": "sheet_metal_small", "count": [ 8, 12 ] },
        { "item": "sheet_metal", "count": [ 1, 2 ] },
        { "item": "pipe", "count": [ 1, 2 ] },
        { "item": "cable", "charges": [ 1, 15 ] },
        { "item": "e_scrap", "count": [ 5, 10 ] },
        { "item": "plastic_chunk", "count": [ 0, 2 ] }
      ]
    }
  },
  {
    "type": "furniture",
    "id": "f_MRI",
    "name": "MRI machine",
    "description": "This thing is really an NMR that you stick a person into, but people weren't excited about getting into a tiny hole in a loud machine called a 'nuclear magnetic resonance imager', so they changed it.",
    "symbol": "o",
    "bgcolor": "cyan",
    "move_cost_mod": 8,
    "required_str": -1,
    "flags": [ "PLACE_ITEM", "CONTAINER" ],
    "deconstruct": {
      "items": [
        { "item": "scrap", "count": [ 2, 6 ] },
        { "item": "steel_chunk", "count": [ 1, 3 ] },
        { "item": "plastic_chunk", "count": [ 1, 3 ] },
        { "item": "sheet_metal_small", "count": [ 0, 4 ] },
        { "item": "sheet_metal", "count": [ 2, 4 ] },
        { "item": "pipe", "count": [ 1, 4 ] },
        { "item": "cable", "charges": [ 1, 15 ] },
        { "item": "solder_wire", "count": [ 1, 15 ] }
      ]
    },
    "bash": {
      "str_min": 40,
      "str_max": 80,
      "sound": "metal screeching!",
      "sound_fail": "clang!",
      "items": [
        { "item": "scrap", "count": [ 2, 7 ] },
        { "item": "steel_chunk", "count": [ 0, 3 ] },
        { "item": "sheet_metal_small", "count": [ 8, 12 ] },
        { "item": "sheet_metal", "count": [ 1, 2 ] },
        { "item": "pipe", "count": [ 1, 2 ] },
        { "item": "cable", "charges": [ 1, 15 ] },
        { "item": "e_scrap", "count": [ 5, 10 ] },
        { "item": "plastic_chunk", "count": [ 0, 2 ] }
      ]
    }
  },
  {
    "type": "furniture",
    "id": "f_scan_bed",
    "name": "scanner bed",
    "description": "This is a narrow, uncomfortable bed for putting someone into an imaging machine or other small hole.",
    "symbol": "I",
    "bgcolor": "white",
    "move_cost_mod": 4,
    "required_str": 6,
    "flags": [ "PLACE_ITEM", "TRANSPARENT" ],
    "deconstruct": {
      "items": [
        { "item": "scrap", "count": [ 2, 6 ] },
        { "item": "steel_chunk", "count": [ 1, 3 ] },
        { "item": "plastic_chunk", "count": [ 10, 15 ] },
        { "item": "sheet_metal_small", "count": [ 0, 4 ] },
        { "item": "sheet_metal", "count": [ 2, 3 ] }
      ]
    },
    "bash": {
      "str_min": 18,
      "str_max": 50,
      "sound": "metal screeching!",
      "sound_fail": "clang!",
      "items": [
        { "item": "scrap", "count": [ 2, 7 ] },
        { "item": "steel_chunk", "count": [ 0, 3 ] },
        { "item": "sheet_metal_small", "count": [ 8, 12 ] },
        { "item": "sheet_metal", "count": [ 1, 2 ] },
        { "item": "plastic_chunk", "count": [ 5, 10 ] }
      ]
    }
  },
  {
    "type": "furniture",
    "id": "f_anesthetic",
    "name": "anesthetic machine",
    "description": "Keeping a person at just the right level of asleep to do surgery is hard.  This machine helps an anesthesiologist keep the right mix of drugs and air to keep a patient asleep.",
    "symbol": "n",
    "color": "white_red",
    "move_cost_mod": -1,
    "required_str": 6,
    "flags": [ "BLOCKS_DOOR" ],
    "deconstruct": {
      "items": [
        { "item": "glass_tube_small", "count": [ 6, 12 ] },
        { "item": "scrap", "count": [ 2, 6 ] },
        { "item": "steel_chunk", "count": [ 1, 3 ] },
        { "item": "sheet_metal_small", "count": [ 0, 4 ] },
        { "item": "sheet_metal", "count": [ 2, 4 ] },
        { "item": "cable", "charges": [ 1, 15 ] },
        { "item": "hose", "count": [ 3, 6 ] },
        { "item": "oxygen_tank", "count": [ 1, 2 ] },
        { "item": "bottle_glass", "count": [ 2, 3 ] },
        { "item": "motor_tiny", "count": 2 },
        { "item": "solder_wire", "count": [ 1, 15 ] }
      ]
    },
    "bash": {
      "str_min": 18,
      "str_max": 50,
      "sound": "metal screeching!",
      "sound_fail": "clang!",
      "items": [
        { "item": "scrap", "count": [ 2, 7 ] },
        { "item": "steel_chunk", "count": [ 0, 3 ] },
        { "item": "sheet_metal_small", "count": [ 8, 12 ] },
        { "item": "sheet_metal", "count": [ 1, 2 ] },
        { "item": "glass_shard", "count": [ 5, 10 ] },
        { "item": "metal_tank_little", "count": [ 0, 1 ] },
        { "item": "cable", "charges": [ 1, 15 ] },
        { "item": "hose", "count": [ 0, 1 ] },
        { "item": "e_scrap", "count": [ 5, 10 ] },
        { "item": "plastic_chunk", "count": [ 0, 2 ] }
      ]
    }
  },
  {
    "type": "furniture",
    "id": "f_dialysis",
    "name": "dialysis machine",
    "description": "If your kidneys don't work, this is a large and inconvenient machine that can do the job instead!  It's super useful in the apocalypse, especially with how it requires power, tons of supplies, and a trained operator.",
    "symbol": "8",
    "bgcolor": "white",
    "move_cost_mod": -1,
    "required_str": 5,
    "flags": [ "BLOCKS_DOOR" ],
    "deconstruct": {
      "items": [
        { "item": "scrap", "count": [ 2, 6 ] },
        { "item": "steel_chunk", "count": [ 1, 3 ] },
        { "item": "sheet_metal_small", "count": [ 0, 4 ] },
        { "item": "sheet_metal", "count": [ 2, 4 ] },
        { "item": "cable", "charges": [ 1, 15 ] },
        { "item": "hose", "count": [ 3, 6 ] },
        { "item": "metal_tank_little", "count": [ 0, 1 ] },
        { "item": "bottle_glass", "count": [ 2, 3 ] },
        { "item": "motor_tiny", "count": 2 },
        { "item": "solder_wire", "count": [ 1, 15 ] }
      ]
    },
    "bash": {
      "str_min": 18,
      "str_max": 50,
      "sound": "metal screeching!",
      "sound_fail": "clang!",
      "items": [
        { "item": "scrap", "count": [ 2, 7 ] },
        { "item": "steel_chunk", "count": [ 0, 3 ] },
        { "item": "sheet_metal_small", "count": [ 8, 12 ] },
        { "item": "sheet_metal", "count": [ 1, 2 ] },
        { "item": "metal_tank_little", "count": [ 0, 1 ] },
        { "item": "cable", "charges": [ 1, 15 ] },
        { "item": "hose", "count": [ 0, 1 ] },
        { "item": "e_scrap", "count": [ 5, 10 ] },
        { "item": "plastic_chunk", "count": [ 0, 2 ] }
      ]
    }
  },
  {
    "type": "furniture",
    "id": "f_ventilator",
    "name": "medical ventilator",
    "description": "When they talk about the 'breathing machine' that you don't want to wind up stuck on, this is what they mean.  It just looks like a couple boxes on a trolley.",
    "symbol": "F",
    "color": "blue",
    "move_cost_mod": -1,
    "required_str": 4,
    "flags": [ "BLOCKS_DOOR" ],
    "deconstruct": {
      "items": [
        { "item": "scrap", "count": [ 2, 6 ] },
        { "item": "steel_chunk", "count": [ 1, 3 ] },
        { "item": "sheet_metal_small", "count": [ 0, 4 ] },
        { "item": "sheet_metal", "count": [ 2, 4 ] },
        { "item": "cable", "charges": [ 1, 15 ] },
        { "item": "hose", "count": [ 3, 6 ] },
        { "item": "oxygen_tank", "count": [ 1, 2 ] },
        { "item": "motor_tiny", "count": 2 },
        { "item": "solder_wire", "count": [ 1, 15 ] }
      ]
    },
    "bash": {
      "str_min": 18,
      "str_max": 50,
      "sound": "metal screeching!",
      "sound_fail": "clang!",
      "items": [
        { "item": "scrap", "count": [ 2, 7 ] },
        { "item": "steel_chunk", "count": [ 0, 3 ] },
        { "item": "sheet_metal_small", "count": [ 8, 12 ] },
        { "item": "sheet_metal", "count": [ 1, 2 ] },
        { "item": "glass_shard", "count": [ 5, 10 ] },
        { "item": "metal_tank_little", "count": [ 0, 1 ] },
        { "item": "cable", "charges": [ 1, 15 ] },
        { "item": "hose", "count": [ 0, 1 ] },
        { "item": "e_scrap", "count": [ 5, 10 ] },
        { "item": "plastic_chunk", "count": [ 0, 2 ] }
      ]
    }
  },
  {
    "type": "furniture",
    "id": "f_curtain",
    "name": "privacy curtain",
    "description": "No peeking!",
    "symbol": "|",
    "bgcolor": "white",
    "move_cost_mod": 2,
    "required_str": -1,
    "open": "f_curtain_open",
    "flags": [ "PLACE_ITEM" ],
    "deconstruct": {
      "items": [
        { "item": "pipe", "count": [ 1, 2 ] },
        { "item": "sheet", "count": [ 1, 2 ] },
        { "item": "scrap", "count": [ 2, 7 ] }
      ]
    },
    "bash": {
      "str_min": 2,
      "str_max": 20,
      "sound": "swish!",
      "sound_fail": "clattering metal!",
      "items": [
        { "item": "pipe", "count": [ 1, 2 ] },
        { "item": "sheet", "count": [ 1, 2 ] },
        { "item": "scrap", "count": [ 2, 7 ] }
>>>>>>> 5b6a0554
      ]
    }
  },
  {
    "type": "furniture",
<<<<<<< HEAD
    "id": "f_beaded_door_o",
    "name": "open beaded curtain",
    "symbol": ".",
    "color": "pink",
    "looks_like": "f_canvas_door_o",
    "move_cost_mod": 0,
    "required_str": -1,
    "flags": [ "TRANSPARENT", "FLAMMABLE_ASH", "FLAT" ],
    "close": "f_beaded_door",
    "deconstruct": {
      "items": [ { "item": "stick_long", "count": 1 }, { "item": "string_36", "count": 20 }, { "item": "wooden_bead", "count": 2000 } ]
    },
    "bash": {
      "str_min": 1,
      "str_max": 1,
      "sound": "clickity clack...clack...clack!",
      "sound_fail": "clickity clack...clack",
      "sound_vol": 15,
      "items": [
        { "item": "string_36", "count": [ 3, 15 ] },
        { "item": "stick_long", "count": 1 },
        { "item": "wooden_bead", "count": [ 200, 500 ] }
=======
    "id": "f_curtain_open",
    "name": "open privacy curtain",
    "description": "Stop peeking!",
    "symbol": "N",
    "bgcolor": "white",
    "move_cost_mod": 0,
    "required_str": -1,
    "close": "f_curtain",
    "flags": [ "PLACE_ITEM", "TRANSPARENT" ],
    "deconstruct": {
      "items": [
        { "item": "pipe", "count": [ 1, 2 ] },
        { "item": "sheet", "count": [ 1, 2 ] },
        { "item": "scrap", "count": [ 2, 7 ] }
      ]
    },
    "bash": {
      "str_min": 2,
      "str_max": 20,
      "sound": "swish!",
      "sound_fail": "clattering metal!",
      "items": [
        { "item": "pipe", "count": [ 1, 2 ] },
        { "item": "sheet", "count": [ 1, 2 ] },
        { "item": "scrap", "count": [ 2, 7 ] }
      ]
    }
  },
  {
    "type": "furniture",
    "id": "f_shredder",
    "name": "document shredder",
    "description": "It's not all about hiding government secrets, sometimes you just want to stop identity theft.",
    "symbol": "H",
    "bgcolor": "white",
    "move_cost_mod": 5,
    "required_str": 6,
    "flags": [ "TRANSPARENT", "CONTAINER", "PLACE_ITEM", "BLOCKSDOOR" ],
    "deconstruct": {
      "items": [
        { "item": "scrap", "count": [ 2, 6 ] },
        { "item": "steel_chunk", "count": [ 1, 3 ] },
        { "item": "steel_lump", "count": [ 1, 3 ] },
        { "item": "plastic_chunk", "count": [ 1, 3 ] },
        { "item": "sheet_metal_small", "count": [ 0, 4 ] },
        { "item": "sheet_metal", "count": [ 2, 4 ] },
        { "item": "pipe", "count": [ 1, 4 ] },
        { "item": "cable", "charges": [ 1, 15 ] },
        { "item": "motor", "count": 1 },
        { "item": "solder_wire", "count": [ 1, 15 ] }
      ]
    },
    "bash": {
      "str_min": 18,
      "str_max": 50,
      "sound": "metal screeching!",
      "sound_fail": "clang!",
      "items": [
        { "item": "scrap", "count": [ 2, 7 ] },
        { "item": "steel_chunk", "count": [ 0, 3 ] },
        { "item": "sheet_metal_small", "count": [ 8, 12 ] },
        { "item": "sheet_metal", "count": [ 1, 2 ] },
        { "item": "pipe", "count": [ 1, 2 ] },
        { "item": "cable", "charges": [ 1, 15 ] },
        { "item": "e_scrap", "count": [ 5, 10 ] },
        { "item": "plastic_chunk", "count": [ 0, 2 ] }
      ]
    }
  },
  {
    "type": "furniture",
    "id": "f_air_filter",
    "name": "central air filter",
    "description": "Cleans out dust mites, smoke particles, and more!",
    "symbol": "#",
    "bgcolor": "white",
    "move_cost_mod": -1,
    "required_str": -1,
    "deconstruct": {
      "items": [
        { "item": "scrap", "count": [ 2, 6 ] },
        { "item": "steel_chunk", "count": [ 1, 3 ] },
        { "item": "sheet_metal_small", "count": [ 0, 4 ] },
        { "item": "sheet_metal", "count": [ 2, 4 ] },
        { "item": "cable", "charges": [ 1, 15 ] },
        { "item": "hose", "count": [ 3, 6 ] },
        { "item": "motor_small", "count": 1 },
        { "item": "solder_wire", "count": [ 1, 15 ] }
      ]
    },
    "bash": {
      "str_min": 12,
      "str_max": 50,
      "sound": "metal screeching!",
      "sound_fail": "clang!",
      "items": [
        { "item": "scrap", "count": [ 2, 7 ] },
        { "item": "steel_chunk", "count": [ 0, 3 ] },
        { "item": "sheet_metal_small", "count": [ 8, 12 ] },
        { "item": "sheet_metal", "count": [ 1, 2 ] },
        { "item": "cable", "charges": [ 1, 15 ] },
        { "item": "hose", "count": [ 0, 1 ] },
        { "item": "e_scrap", "count": [ 5, 10 ] },
        { "item": "plastic_chunk", "count": [ 0, 2 ] }
      ]
    }
  },
  {
    "type": "furniture",
    "id": "f_water_purifier",
    "name": "water purifier",
    "description": "This removes ions dissolved in the water, making it pretty clean, if you care about that kind of thing.",
    "symbol": "W",
    "bgcolor": "blue",
    "move_cost_mod": -1,
    "required_str": -1,
    "deconstruct": {
      "items": [
        { "item": "scrap", "count": [ 2, 6 ] },
        { "item": "steel_chunk", "count": [ 1, 3 ] },
        { "item": "sheet_metal_small", "count": [ 0, 4 ] },
        { "item": "sheet_metal", "count": [ 2, 4 ] },
        { "item": "cable", "charges": [ 1, 15 ] },
        { "item": "hose", "count": [ 3, 6 ] },
        { "item": "motor_small", "count": 1 },
        { "item": "solder_wire", "count": [ 1, 15 ] },
        { "item": "cu_pipe", "count": [ 2, 5 ] }
      ]
    },
    "bash": {
      "str_min": 15,
      "str_max": 50,
      "sound": "metal screeching!",
      "sound_fail": "clang!",
      "items": [
        { "item": "scrap", "count": [ 2, 7 ] },
        { "item": "steel_chunk", "count": [ 0, 3 ] },
        { "item": "sheet_metal_small", "count": [ 8, 12 ] },
        { "item": "sheet_metal", "count": [ 1, 2 ] },
        { "item": "cable", "charges": [ 1, 15 ] },
        { "item": "hose", "count": [ 0, 1 ] },
        { "item": "e_scrap", "count": [ 5, 10 ] },
        { "item": "plastic_chunk", "count": [ 0, 2 ] },
        { "item": "cu_pipe", "count": [ 1, 3 ] }
      ]
    }
  },
  {
    "type": "furniture",
    "id": "f_server",
    "name": "server stack",
    "description": "This is a big pile of computers.  They're all turned off.",
    "symbol": ":",
    "color": "blue_white",
    "move_cost_mod": -1,
    "required_str": 8,
    "flags": [ "BLOCKSDOOR" ],
    "deconstruct": {
      "items": [
        { "item": "sheet_metal_small", "count": [ 4, 6 ] },
        { "item": "plastic_chunk", "count": [ 2, 12 ] },
        { "item": "pipe", "count": [ 4, 8 ] },
        { "item": "laptop", "count": [ 2, 4 ] },
        { "item": "cable", "count": [ 5, 10 ] }
      ]
    },
    "bash": {
      "str_min": 16,
      "str_max": 40,
      "sound": "metal screeching!",
      "sound_fail": "clang!",
      "items": [
        { "item": "scrap", "count": [ 4, 8 ] },
        { "item": "plastic_chunk", "count": [ 1, 6 ] },
        { "item": "sheet_metal_small", "count": [ 1, 4 ] },
        { "item": "pipe", "count": 1 },
        { "item": "e_scrap", "count": [ 20, 50 ] },
        { "item": "cable", "count": [ 2, 8 ] }
      ]
    }
  },
  {
    "type": "furniture",
    "id": "f_air_compressor",
    "name": "air compressor",
    "description": "This durable tank is topped with a motor that will cram as much air into the tank as possible.",
    "symbol": "8",
    "color": "black_yellow",
    "move_cost_mod": -1,
    "required_str": 12,
    "flags": [ "BLOCKSDOOR" ],
    "deconstruct": {
      "items": [
        { "item": "scrap", "count": [ 2, 6 ] },
        { "item": "steel_chunk", "count": [ 1, 3 ] },
        { "item": "sheet_metal_small", "count": [ 0, 4 ] },
        { "item": "cable", "charges": [ 1, 15 ] },
        { "item": "hose", "count": [ 3, 6 ] },
        { "item": "motor", "count": 1 },
        { "item": "metal_tank", "count": 1 },
        { "item": "plastic_chunk", "count": [ 4, 6 ] },
        { "item": "solder_wire", "count": [ 1, 15 ] }
      ]
    },
    "bash": {
      "str_min": 18,
      "str_max": 50,
      "sound": "metal screeching!",
      "sound_fail": "clang!",
      "items": [
        { "item": "scrap", "count": [ 2, 7 ] },
        { "item": "steel_chunk", "count": [ 0, 3 ] },
        { "item": "sheet_metal_small", "count": [ 8, 12 ] },
        { "item": "sheet_metal", "count": [ 1, 2 ] },
        { "item": "cable", "charges": [ 1, 15 ] },
        { "item": "hose", "count": [ 0, 1 ] },
        { "item": "e_scrap", "count": [ 5, 10 ] },
        { "item": "plastic_chunk", "count": [ 0, 2 ] }
      ]
    }
  },
  {
    "type": "furniture",
    "id": "f_satellite",
    "name": "large satellite dish",
    "looks_like": "t_radio_tower",
    "description": "Somewhere up there, there are still satellites, orbiting and doing their thing, sending signals down to an Earth that is no longer listening.",
    "symbol": ")",
    "color": "white_green",
    "move_cost_mod": -1,
    "required_str": -1,
    "deconstruct": {
      "items": [
        { "item": "pipe", "count": [ 6, 12 ] },
        { "item": "rebar", "count": [ 6, 12 ] },
        { "item": "scrap", "count": [ 2, 6 ] },
        { "item": "steel_chunk", "count": [ 1, 3 ] },
        { "item": "steel_lump", "count": [ 4, 6 ] },
        { "item": "sheet_metal_small", "count": [ 0, 4 ] },
        { "item": "sheet_metal", "count": [ 8, 10 ] },
        { "item": "cable", "charges": [ 1, 15 ] },
        { "item": "motor", "count": 1 }
      ]
    },
    "bash": {
      "str_min": 18,
      "str_max": 50,
      "sound": "metal screeching!",
      "sound_fail": "clang!",
      "items": [
        { "item": "pipe", "count": [ 1, 10 ] },
        { "item": "rebar", "count": [ 1, 10 ] },
        { "item": "scrap", "count": [ 6, 16 ] },
        { "item": "steel_chunk", "count": [ 1, 4 ] },
        { "item": "steel_lump", "count": [ 0, 6 ] },
        { "item": "sheet_metal_small", "count": [ 8, 12 ] },
        { "item": "sheet_metal", "count": [ 1, 2 ] },
        { "item": "cable", "charges": [ 1, 15 ] },
        { "item": "scrap_copper", "count": [ 0, 2 ] }
      ]
    }
  },
  {
    "type": "furniture",
    "id": "f_dishwasher",
    "name": "dishwasher",
    "description": "This metal box used to spray hot water and soap at dirty dishes to make them clean and to save people an unpleasant chore.  Now, with the power off and it sitting for a while, it is starting to smell a bit off.",
    "symbol": "{",
    "bgcolor": "white",
    "looks_like": "f_oven",
    "move_cost_mod": -1,
    "required_str": 13,
    "max_volume": 800,
    "flags": [ "CONTAINER", "PLACE_ITEM", "BLOCKSDOOR", "FLAT_SURF", "MINEABLE" ],
    "deconstruct": {
      "items": [
        { "item": "pipe", "count": 1 },
        { "item": "scrap", "count": [ 2, 6 ] },
        { "item": "steel_chunk", "count": [ 1, 3 ] },
        { "item": "sheet_metal_small", "count": [ 0, 4 ] },
        { "item": "sheet_metal", "count": [ 2, 4 ] },
        { "item": "blanket", "count": 1 },
        { "item": "cable", "charges": [ 1, 15 ] },
        { "item": "hose", "count": [ 1, 2 ] },
        { "item": "motor_small", "count": 1 },
        { "item": "cu_pipe", "count": [ 2, 5 ] }
      ]
    },
    "bash": {
      "str_min": 18,
      "str_max": 50,
      "sound": "metal screeching!",
      "sound_fail": "clang!",
      "items": [
        { "item": "scrap", "count": [ 2, 7 ] },
        { "item": "steel_chunk", "count": [ 0, 3 ] },
        { "item": "sheet_metal_small", "count": [ 8, 12 ] },
        { "item": "sheet_metal", "count": [ 1, 2 ] },
        { "item": "rag", "count": [ 5, 10 ] },
        { "item": "cable", "charges": [ 1, 15 ] },
        { "item": "hose", "count": [ 0, 1 ] },
        { "item": "cu_pipe", "count": [ 1, 4 ] },
        { "item": "scrap_copper", "count": [ 0, 2 ] }
>>>>>>> 5b6a0554
      ]
    }
  }
]<|MERGE_RESOLUTION|>--- conflicted
+++ resolved
@@ -3618,7 +3618,6 @@
   },
   {
     "type": "furniture",
-<<<<<<< HEAD
     "id": "f_beaded_door",
     "name": "beaded curtain",
     "symbol": "+",
@@ -3641,7 +3640,34 @@
         { "item": "string_36", "count": [ 3, 15 ] },
         { "item": "stick_long", "count": 1 },
         { "item": "wooden_bead", "count": [ 200, 500 ] }
-=======
+  },
+  {
+    "type": "furniture",
+    "id": "f_beaded_door_o",
+    "name": "open beaded curtain",
+    "symbol": ".",
+    "color": "pink",
+    "looks_like": "f_canvas_door_o",
+    "move_cost_mod": 0,
+    "required_str": -1,
+    "flags": [ "TRANSPARENT", "FLAMMABLE_ASH", "FLAT" ],
+    "close": "f_beaded_door",
+    "deconstruct": {
+      "items": [ { "item": "stick_long", "count": 1 }, { "item": "string_36", "count": 20 }, { "item": "wooden_bead", "count": 2000 } ]
+    },
+    "bash": {
+      "str_min": 1,
+      "str_max": 1,
+      "sound": "clickity clack...clack...clack!",
+      "sound_fail": "clickity clack...clack",
+      "sound_vol": 15,
+      "items": [
+        { "item": "string_36", "count": [ 3, 15 ] },
+        { "item": "stick_long", "count": 1 },
+        { "item": "wooden_bead", "count": [ 200, 500 ] }
+  },
+  {
+    "type": "furniture",
     "id": "f_filing_cabinet",
     "name": "filing cabinet",
     "looks_like": "f_rack",
@@ -5113,36 +5139,11 @@
         { "item": "pipe", "count": [ 1, 2 ] },
         { "item": "sheet", "count": [ 1, 2 ] },
         { "item": "scrap", "count": [ 2, 7 ] }
->>>>>>> 5b6a0554
-      ]
-    }
-  },
-  {
-    "type": "furniture",
-<<<<<<< HEAD
-    "id": "f_beaded_door_o",
-    "name": "open beaded curtain",
-    "symbol": ".",
-    "color": "pink",
-    "looks_like": "f_canvas_door_o",
-    "move_cost_mod": 0,
-    "required_str": -1,
-    "flags": [ "TRANSPARENT", "FLAMMABLE_ASH", "FLAT" ],
-    "close": "f_beaded_door",
-    "deconstruct": {
-      "items": [ { "item": "stick_long", "count": 1 }, { "item": "string_36", "count": 20 }, { "item": "wooden_bead", "count": 2000 } ]
-    },
-    "bash": {
-      "str_min": 1,
-      "str_max": 1,
-      "sound": "clickity clack...clack...clack!",
-      "sound_fail": "clickity clack...clack",
-      "sound_vol": 15,
-      "items": [
-        { "item": "string_36", "count": [ 3, 15 ] },
-        { "item": "stick_long", "count": 1 },
-        { "item": "wooden_bead", "count": [ 200, 500 ] }
-=======
+      ]
+    }
+  },
+  {
+    "type": "furniture",
     "id": "f_curtain_open",
     "name": "open privacy curtain",
     "description": "Stop peeking!",
@@ -5446,7 +5447,6 @@
         { "item": "hose", "count": [ 0, 1 ] },
         { "item": "cu_pipe", "count": [ 1, 4 ] },
         { "item": "scrap_copper", "count": [ 0, 2 ] }
->>>>>>> 5b6a0554
       ]
     }
   }
