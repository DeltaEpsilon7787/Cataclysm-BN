[
    {
        "type" : "construction",
        "description" : "Deconstruct Furniture",
        "category" : "FURN",
        "difficulty" : 0,
        "time" : 20,
        "qualities": [
		    [
                { "id": "HAMMER", "level": 2 }
            ],
		    [
                { "id": "SCREW", "level": 1 }
            ]
		],
        "pre_special" : "check_deconstruct",
        "post_special" : "done_deconstruct"
    },{
        "type" : "construction",
        "description" : "Dig Pit", "//": "Step 1: shallow pit",
        "category" : "DIG",
        "difficulty" : 0,
        "time" : 10,
        "qualities": [ [ { "id": "DIG", "level": 1 } ] ],
        "pre_flags" : "DIGGABLE",
        "post_terrain" : "t_pit_shallow"
    },{
        "type" : "construction",
        "description" : "Dig Pit", "//": "Step 2: deep pit",
        "category" : "DIG",
        "difficulty" : 0,
        "time" : 10,
        "qualities": [ [ { "id": "DIG", "level": 2 } ] ],
        "pre_terrain" : "t_pit_shallow",
        "post_terrain" : "t_pit"
    },{
        "type" : "construction",
        "description" : "Spike Pit",
        "category" : "DIG",
        "difficulty" : 0,
        "time" : 5,
        "components" : [
            [ [ "spear_wood", 4 ], [ "pointy_stick", 4] ]
        ],
        "pre_terrain" : "t_pit",
        "post_terrain" : "t_pit_spiked"
    },{
        "type" : "construction",
        "description" : "Fill Pit", "//": "fill in a pit",
        "category" : "DIG",
        "difficulty" : 0,
        "time" : 5,
        "qualities": [ [ { "id": "DIG", "level": 2 } ] ],
        "pre_terrain" : "t_pit",
        "post_terrain" : "t_pit_shallow"
    },{
        "type" : "construction",
        "description" : "Fill Pit", "//": "fill in the spiked pit",
        "category" : "DIG",
        "difficulty" : 0,
        "time" : 5,
        "qualities": [ [ { "id": "DIG", "level": 2 } ] ],
        "pre_terrain" : "t_pit_spiked",
        "post_terrain" : "t_pit_shallow"
    },{
        "type" : "construction",
        "description" : "Fill Pit", "//": "fill in the shallow pit",
        "category" : "DIG",
        "difficulty" : 0,
        "time" : 5,
        "qualities": [ [ { "id": "DIG", "level": 2 } ] ],
        "pre_terrain" : "t_pit_shallow",
        "post_terrain" : "t_dirt"
    },{
        "type" : "construction",
        "description" : "Till Soil",
        "category" : "FARM_WOOD",
        "difficulty" : 0,
        "time" : 10,
        "qualities": [ [ { "id": "DIG", "level": 1 } ] ],
        "pre_flags" : "DIGGABLE",
        "post_terrain" : "t_dirtmound"
    },{
        "type" : "construction",
        "description" : "Tamp Ground",
        "category" : "FARM_WOOD",
        "difficulty" : 0,
        "time" : 5,
        "qualities": [ [ { "id": "DIG", "level": 1 } ] ],
        "pre_terrain": "t_dirtmound",
        "post_terrain" : "t_dirt"
    },{
        "type" : "construction",
        "description" : "Chop Down Tree",
        "category" : "FARM_WOOD",
        "difficulty" : 0,
        "time" : 10,
        "qualities": [ [ { "id": "AXE", "level": 2 } ] ],
        "pre_flags" : "TREE",
        "post_terrain" : "t_dirt",
        "post_special" : "done_tree"
    },{
        "type" : "construction",
        "description" : "Chop Tree Trunk Into Logs",
        "category" : "FARM_WOOD",
        "difficulty" : 1,
        "time" : 20,
        "qualities": [ [ { "id": "AXE", "level": 2 } ] ],
        "pre_terrain" : "t_trunk",
        "post_terrain" : "t_dirt",
        "post_special" : "done_trunk_log"
    },{
        "type" : "construction",
        "description" : "Chop Tree Trunk Into Planks",
        "category" : "FARM_WOOD",
        "difficulty" : 2,
        "time" : 23,
        "qualities": [ [
            { "id": "AXE", "level": 2 }, { "id": "SAW_W", "level": 2 }
        ] ],
        "pre_terrain" : "t_trunk",
        "post_terrain" : "t_dirt",
        "post_special" : "done_trunk_plank"
    },{
        "type" : "construction",
        "description" : "Build Improvised Shelter",
        "category" : "CONSTRUCT",
        "difficulty" : 2,
        "time" : 120,
        "qualities": [ [
            { "id": "CUT", "level": 1 },
            { "id": "HAMMER", "level": 1 }
        ] ],
        "components" : [
            [ [ "stick", 12 ], [ "2x4", 6 ] ],
            [ [ "pine_bough", 24 ] ]
        ],
        "pre_terrain" : "t_pit_shallow",
        "post_terrain" : "t_improvised_shelter"
    },{
        "type" : "construction",
        "description" : "Build Door", "//": "Step 1: door frame",
        "category" : "CONSTRUCT",
        "difficulty" : 2,
        "time" : 15,
        "qualities": [ [
            { "id": "HAMMER", "level": 2 }
        ] ],
        "components" : [
            [ [ "2x4", 12 ] ],
            [ [ "nail", 24 ] ]
        ],
        "pre_special" : "check_empty",
        "post_terrain" : "t_door_frame"
    },{
        "type" : "construction",
        "description" : "Build Door", "//": "Step 2: door",
        "category" : "CONSTRUCT",
        "difficulty" : 3,
        "time" : 15,
        "qualities": [ [
            { "id": "HAMMER", "level": 2 }
        ] ],
        "components" : [
            [ [ "2x4", 4 ] ],
            [ [ "nail", 12 ] ]
        ],
        "pre_terrain" : "t_door_frame",
        "post_terrain" : "t_door_c"
    },{
        "type" : "construction",
        "description" : "Repair Wood Door", "//": "Repair the regular door",
        "category" : "REPAIR",
        "difficulty" : 1,
        "time" : 10,
        "qualities": [ [
            { "id": "HAMMER", "level": 2 }
        ] ],
        "components" : [
            [ [ "2x4", 3 ] ],
            [ [ "nail", 12 ] ]
        ],
        "pre_terrain" : "t_door_b",
        "post_terrain" : "t_door_c"
    },{
        "type" : "construction",
        "description" : "Repair Wood Door", "//": "Repair the reinforced door",
        "category" : "REPAIR",
        "difficulty" : 2,
        "time" : 15,
        "qualities": [ [
            { "id": "HAMMER", "level": 2 }
        ] ],
        "components" : [
            [ [ "2x4", 6 ] ],
            [ [ "nail", 24 ] ]
        ],
        "pre_terrain" : "t_rdoor_b",
        "post_terrain" : "t_rdoor_c"
    },{
        "type" : "construction",
        "description" : "Board Up Wood Door", "//": "regular door",
        "category" : "REINFORCE",
        "difficulty" : 0,
        "time" : 8,
        "qualities": [ [
            { "id": "HAMMER", "level": 2 }
        ] ],
        "components" : [
            [ [ "2x4", 4 ] ],
            [ [ "nail", 8 ] ]
        ],
        "pre_flags" : "BARRICADABLE_DOOR",
        "post_terrain" : "t_door_boarded"
    },{
        "type" : "construction",
        "description" : "Board Up Wood Door", "//": "boarded damaged door",
        "category" : "REINFORCE",
        "difficulty" : 0,
        "time" : 10,
        "qualities": [ [
            { "id": "HAMMER", "level": 2 }
        ] ],
        "components" : [
            [ [ "2x4", 4 ] ],
            [ [ "nail", 8 ] ]
        ],
        "pre_flags" : "BARRICADABLE_DOOR_DAMAGED",
        "post_terrain" : "t_door_boarded_damaged"
    },{
        "type" : "construction",
        "description" : "Board Up Wood Door", "//": "the reinforced doors",
        "category" : "REINFORCE",
        "difficulty" : 0,
        "time" : 8,
        "qualities": [ [
            { "id": "HAMMER", "level": 2 }
        ] ],
        "components" : [
            [ [ "2x4", 4 ] ],
            [ [ "nail", 8 ] ]
        ],
        "pre_flags" : "BARRICADABLE_DOOR_REINFORCED",
        "post_terrain" : "t_rdoor_boarded"
    },{
        "type" : "construction",
        "description" : "Board Up Wood Door", "//": "damaged reinforced doors",
        "category" : "REINFORCE",
        "difficulty" : 0,
        "time" : 10,
        "qualities": [ [
            { "id": "HAMMER", "level": 2 }
        ] ],
        "components" : [
            [ [ "2x4", 4 ] ],
            [ [ "nail", 8 ] ]
        ],
        "pre_flags" : "BARRICADABLE_DOOR_REINFORCED_DAMAGED",
        "post_terrain" : "t_rdoor_boarded_damaged"
    },{
        "type" : "construction",
        "description" : "Reinforce Wood Door",
        "category" : "REINFORCE",
        "difficulty" : 5,
        "time" : 30,
        "qualities": [ [
            { "id": "HAMMER", "level": 2 }
        ] ],
        "components" : [
            [ [ "2x4", 12 ] ],
            [ [ "nail", 48 ] ]
        ],
        "pre_flags" : "BARRICADABLE_DOOR",
        "post_terrain" : "t_rdoor_c"
    },{
        "type" : "construction",
        "description" : "Build Metal Door", "//": "step 1: door frame",
        "category" : "CONSTRUCT",
        "difficulty" : 8,
        "time" : 15,
        "qualities": [
		    [
            { "id": "HAMMER", "level": 2 }
            ],
		    [
            { "id": "SAW_M", "level": 1 }
            ]
			],
        "components" : [
            [ [ "spike", 8 ] ],
            [ [ "steel_chunk", 4 ], [ "scrap", 12 ] ]
        ],
        "pre_special" : "check_empty",
        "post_terrain" : "t_mdoor_frame"
    },{
        "type" : "construction",
        "description" : "Build Metal Door", "//": "Step 2: metal door",
        "category" : "CONSTRUCT",
        "difficulty" : 8,
        "time" : 15,
        "qualities": [
		    [
            { "id": "HAMMER", "level": 2 }
            ],
		    [
            { "id": "SAW_M", "level": 1 }
            ],
		    [
            { "id": "WRENCH", "level": 1 }
            ]
			],
        "components" : [
            [ [ "steel_lump", 4 ], [ "steel_chunk", 12 ], [ "scrap", 36 ] ],
            [ [ "steel_plate", 2 ], [ "sheet_metal", 8 ] ]
        ],
        "pre_terrain" : "t_mdoor_frame",
        "post_terrain" : "t_door_metal_c"
    },{
        "type" : "construction",
        "description" : "Build Window", "//": "Step 1: window frame",
        "category" : "CONSTRUCT",
        "difficulty" : 4,
        "time" : 10,
        "qualities": [ [
            { "id": "HAMMER", "level": 2 }
        ] ],
        "components" : [
            [ [ "2x4", 15 ], [ "log", 2 ] ],
            [ [ "nail", 30 ] ]
        ],
        "pre_special" : "check_empty",
        "post_terrain" : "t_window_empty"
    },{
        "type" : "construction",
        "description" : "Build Window", "//": "Step 2: window, no curtains",
        "category" : "CONSTRUCT",
        "difficulty" : 5,
        "time" : 5,
        "components" : [
            [ [ "glass_sheet", 1 ] ]
        ],
        "pre_terrain" : "t_window_empty",
        "post_terrain" : "t_window"
    },{
        "type" : "construction",
        "description" : "Build Window", "//": "Step 3: window with curtains",
        "category" : "CONSTRUCT",
        "difficulty" : 2,
        "time" : 5,
        "qualities": [ [
            { "id": "SAW_W", "level": 1 }
        ] ],
        "components" : [
            [ [ "nail", 4 ] ],
            [ [ "sheet", 2 ] ],
            [ [ "stick", 1 ] ],
            [ [ "string_36", 1 ] ]
        ],
        "pre_terrain" : "t_window",
        "post_terrain" : "t_window_domestic"
    },{
        "type" : "construction",
        "description" : "Clean Broken Window",
        "category" : "REPAIR",
        "difficulty" : 0,
        "time" : 5,
        "pre_terrain" : "t_window_frame",
        "post_terrain" : "t_window_empty"
    },{
        "type" : "construction",
        "description" : "Tape Up window", "//": "Need a recipe for each type of window tapable due to how code works",
        "category" : "REINFORCE",
        "difficulty" : 0,
        "time" : 2,
        "components" : [
            [ [ "duct_tape", 50 ] ]
        ],
        "pre_terrain" : "t_window",
        "post_terrain" : "t_window_taped"
    },{
        "type" : "construction",
        "description" : "Tape Up window", "//": "Need a recipe for each type of window tapable due to how code works",
        "category" : "REINFORCE",
        "difficulty" : 0,
        "time" : 2,
        "components" : [
            [ [ "duct_tape", 50 ] ]
        ],
        "pre_terrain" : "t_window_domestic",
        "post_terrain" : "t_window_domestic_taped"
    },{
        "type" : "construction",
        "description" : "Tape Up window", "//": "Need a recipe for each type of window tapable due to how code works",
        "category" : "REINFORCE",
        "difficulty" : 0,
        "time" : 2,
        "components" : [
            [ [ "duct_tape", 50 ] ]
        ],
        "pre_terrain" : "t_window_alarm",
        "post_terrain" : "t_window_alarm_taped"
    },{
        "type" : "construction",
        "description" : "Board Up Window", "//": "Board up normal window",
        "category" : "REINFORCE",
        "difficulty" : 0,
        "time" : 5,
        "qualities": [ [
            { "id": "HAMMER", "level": 2 }
        ] ],
        "components" : [
            [ [ "2x4", 4 ] ],
            [ [ "nail", 8 ] ]
        ],
        "pre_flags" : "BARRICADABLE_WINDOW",
        "post_terrain" : "t_window_boarded"
    },{
        "type" : "construction",
        "description" : "Board Up Window", "//": "Board up empty window",
        "category" : "REINFORCE",
        "difficulty" : 0,
        "time" : 5,
        "qualities": [ [
            { "id": "HAMMER", "level": 2 }
        ] ],
        "components" : [
            [ [ "2x4", 4 ] ],
            [ [ "nail", 8 ] ]
        ],
        "pre_terrain" : "t_window_empty",
        "post_terrain" : "t_window_boarded_noglass"
    },{
        "type" : "construction",
        "description" : "Board Up Window", "//": "Board up window frame only",
        "category" : "REINFORCE",
        "difficulty" : 0,
        "time" : 10,
        "qualities": [ [
            { "id": "HAMMER", "level": 2 }
        ] ],
        "components" : [
            [ [ "2x4", 4 ] ],
            [ [ "nail", 8 ] ]
        ],
        "pre_terrain" : "t_window_frame",
        "post_terrain" : "t_window_boarded_noglass"
    },{
        "type" : "construction",
        "description" : "Reinforce Boarded Window", "//": "For regular windows",
        "category" : "REINFORCE",
        "difficulty" : 4,
        "time" : 10,
        "qualities": [ [
            { "id": "HAMMER", "level": 2 }
        ] ],
        "components" : [
            [ [ "2x4", 8 ] ],
            [ [ "nail", 16 ] ]
        ],
        "pre_terrain" : "t_window_boarded",
        "post_terrain" : "t_window_reinforced"
    },{
        "type" : "construction",
        "description" : "Reinforce Boarded Window", "//": "For windows with no glass that were barricaded",
        "category" : "REINFORCE",
        "difficulty" : 4,
        "time" : 10,
        "qualities": [ [
            { "id": "HAMMER", "level": 2 }
        ] ],
        "components" : [
            [ [ "2x4", 8 ] ],
            [ [ "nail", 16 ] ]
        ],
        "pre_terrain" : "t_window_boarded_noglass",
        "post_terrain" : "t_window_reinforced_noglass"
    },{
        "type" : "construction",
        "description" : "Armor Reinforced Window", "//": "Armo up regular reinforced window",
        "category" : "REINFORCE",
        "difficulty" : 7,
        "time" : 30,
        "qualities": [ [
            { "id": "HAMMER", "level": 2 }
        ] ],
        "components" : [
            [ [ "spike", 4 ] ],
            [ [ "steel_plate", 1 ], [ "sheet_metal", 4 ] ]
        ],
        "pre_terrain" : "t_window_reinforced",
        "post_terrain" : "t_window_enhanced"
    },{
        "type" : "construction",
        "description" : "Armor Reinforced Window", "//": "When underlying window has no glass",
        "category" : "REINFORCE",
        "difficulty" : 7,
        "time" : 30,
        "qualities": [ [
            { "id": "HAMMER", "level": 2 }
        ] ],
        "components" : [
            [ [ "spike", 4 ] ],
            [ [ "steel_plate", 1 ], [ "sheet_metal", 4 ] ]
        ],
        "pre_terrain" : "t_window_reinforced_noglass",
        "post_terrain" : "t_window_enhanced_noglass"
    },{

        "type" : "construction",
<<<<<<< HEAD
        "description" : "Build Wooden Wall",
=======
        "description" : "Build Wood Wall", "//": "Step 1: half of a wall where a window used to be",
>>>>>>> 38502d2d
        "category" : "CONSTRUCT",
        "difficulty" : 2,
        "time" : 10,
        "qualities": [ [
            { "id": "HAMMER", "level": 2 }
        ] ],
        "components" : [
            [ [ "2x4", 10 ] ],
            [ [ "nail", 20 ] ]
        ],
        "pre_terrain" : "t_window_empty",
        "post_terrain" : "t_wall_half"
    },{
        "type" : "construction",
<<<<<<< HEAD
        "description" : "Build Wooden Wall",
=======
        "description" : "Build Wood Wall", "//": "Step 1: half of a wall in an empty space",
>>>>>>> 38502d2d
        "category" : "CONSTRUCT",
        "difficulty" : 2,
        "time" : 10,
        "qualities": [ [
            { "id": "HAMMER", "level": 2 }
        ] ],
        "components" : [
            [ [ "2x4", 10 ] ],
            [ [ "nail", 20 ] ]
        ],
        "pre_special" : "check_empty",
        "post_terrain" : "t_wall_half"
    },{
        "type" : "construction",
<<<<<<< HEAD
        "description" : "Build Wooden Wall",
=======
        "description" : "Build Wood Wall", "//": "Step 2: complete the half made wall",
>>>>>>> 38502d2d
        "category" : "CONSTRUCT",
        "difficulty" : 2,
        "time" : 10,
        "qualities": [ [
            { "id": "HAMMER", "level": 2 }
        ] ],
        "components" : [
            [ [ "2x4", 10 ] ],
            [ [ "nail", 20 ] ]
        ],
        "pre_terrain" : "t_wall_half",
        "post_terrain" : "t_wall_wood"
    },{
        "type" : "construction",
        "description" : "Repair Wood Wall", "//": "fix a chip",
        "category" : "REPAIR",
        "difficulty" : 1,
        "time" : 10,
        "qualities": [ [
            { "id": "HAMMER", "level": 2 }
        ] ],
        "components" : [
            [ [ "2x4", 4 ] ],
            [ [ "nail", 16 ] ]
        ],
        "pre_terrain" : "t_wall_wood_chipped",
        "post_terrain" : "t_wall_wood"
    },{
        "type" : "construction",
        "description" : "Repair Wood Wall", "//": "fix the broken to chipped",
        "category" : "REPAIR",
        "difficulty" : 1,
        "time" : 10,
        "qualities": [ [
            { "id": "HAMMER", "level": 2 }
        ] ],
        "components" : [
            [ [ "2x4", 8 ] ],
            [ [ "nail", 32 ] ]
        ],
        "pre_terrain" : "t_wall_wood_broken",
        "post_terrain" : "t_wall_wood_chipped"
    },{
        "type" : "construction",
        "description" : "Build Log Wall", "//": "Step 1: half of a log wall",
        "category" : "CONSTRUCT",
        "difficulty" : 3,
        "time" : 20,
        "qualities": [ [ { "id": "DIG", "level": 2 } ] ],
        "components" : [
            [ [ "log", 2 ] ],
            [ [ "stick", 3 ], [ "2x4", 6 ] ]
        ],
        "pre_terrain" : "t_pit_shallow",
        "post_terrain" : "t_wall_log_half"
    },{
        "type" : "construction",
        "description" : "Build Log Wall", "//": "Step 2: Finish the log wall",
        "category" : "CONSTRUCT",
        "difficulty" : 3,
        "time" : 20,
        "qualities": [ [ { "id": "DIG", "level": 2 } ] ],
        "components" : [
            [ [ "log", 2 ] ],
            [ [ "stick", 3 ], [ "2x4", 6 ] ]
        ],
        "pre_terrain" : "t_wall_log_half",
        "post_terrain" : "t_wall_log"
    },{
        "type" : "construction",
        "description" : "Repair Log Wall", "//": "Fix the chipped back to normal",
        "category" : "REPAIR",
        "difficulty" : 2,
        "time" : 10,
        "qualities": [ [
            { "id": "HAMMER", "level": 2 }
        ] ],
        "components" : [
            [ [ "2x4", 4 ] ],
            [ [ "nail", 16 ] ]
        ],
        "pre_terrain" : "t_wall_log_chipped",
        "post_terrain" : "t_wall_log"
    },{
        "type" : "construction",
        "description" : "Repair Log Wall", "//": "fix broken back to chipped",
        "category" : "REPAIR",
        "difficulty" : 2,
        "time" : 10,
        "qualities": [ [
            { "id": "HAMMER", "level": 2 }
        ] ],
        "components" : [
            [ [ "log", 1 ] ],
            [ [ "2x4", 2 ] ],
            [ [ "nail", 24 ] ]
        ],
        "pre_terrain" : "t_wall_log_broken",
        "post_terrain" : "t_wall_log_chipped"
    },{
        "type" : "construction",
        "description" : "Build Palisade Wall",
        "category" : "CONSTRUCT",
        "difficulty" : 4,
        "time" : 20,
        "qualities": [ [ { "id": "DIG", "level": 2 } ] ],
        "components" : [
            [ [ "log", 3 ] ],
            [ [ "wire", 6 ], [ "wire_barbed", 4 ], [ "rope_6", 2 ], [ "chain", 1 ] ]
        ],
        "pre_terrain" : "t_pit",
        "post_terrain" : "t_palisade"
    },{
        "type" : "construction",
        "description" : "Build Stone Wall", "//": "Step 1: half the wall",
        "category" : "CONSTRUCT",
        "difficulty" : 6,
        "time" : 90,
        "qualities": [ [
            { "id": "HAMMER", "level": 2 },
            { "id": "DIG", "level": 2 }
        ] ],
        "components" : [
            [ [ "rock", 12 ] ]
        ],
        "pre_special" : "check_empty",
        "post_terrain" : "t_rock_wall_half"
    },{
        "type" : "construction",
        "description" : "Build Stone Wall", "//": "Step 2: the full wall",
        "category" : "CONSTRUCT",
        "difficulty" : 6,
        "time" : 90,
        "qualities": [ [
            { "id": "HAMMER", "level": 2 },
            { "id": "DIG", "level": 2 }
        ] ],
        "components" : [
            [ [ "rock", 12 ] ]
        ],
        "pre_terrain" : "t_rock_wall_half",
        "post_terrain" : "t_rock_wall"
    },{
        "type" : "construction",
        "description" : "Build Roof",
        "category" : "CONSTRUCT",
        "difficulty" : 3,
        "time" : 40,
        "qualities": [ [
            { "id": "HAMMER", "level": 2 }
        ] ],
        "components" : [
            [ [ "2x4", 8 ] ],
            [ [ "nail", 40 ] ]
        ],
        "pre_special" : "check_support",
        "post_terrain" : "t_floor"
    },{
        "type" : "construction",
        "description" : "Build Log & Sod Roof",
        "category" : "CONSTRUCT",
        "difficulty" : 4,
        "time" : 40,
        "qualities": [ [ { "id": "DIG", "level": 2 } ], [ { "id": "HAMMER", "level": 2 } ] ],
        "components" : [
            [ [ "log", 2 ] ],
            [ [ "stick", 4 ], [ "2x4", 8 ] ]
        ],
        "pre_special" : "check_support",
        "post_terrain" : "t_floor"
    },{
        "type" : "construction",
        "description" : "Build Rope & Pulley System",
        "category" : "CONSTRUCT",
        "difficulty" : 6,
        "time" : 5,
        "components" : [
            [ [ "rope_30", 1 ] ],
            [ [ "stick", 8 ], [ "2x4", 8 ] ]
        ],
        "pre_special" : "check_empty",
        "post_terrain" : "t_palisade_pulley"
    },{
        "type" : "construction",
        "description" : "Build Palisade Gate",
        "category" : "CONSTRUCT",
        "difficulty" : 4,
        "time" : 20,
        "qualities": [ [ { "id": "DIG", "level": 2 } ] ],
        "components" : [
            [ [ "log", 2 ] ],
            [ [ "2x4", 3 ] ],
            [ [ "rope_6", 2 ] ]
        ],
        "pre_terrain" : "t_pit",
        "post_terrain" : "t_palisade_gate"
    },{
        "type" : "construction",
        "description" : "Build Fence Posts",
        "category" : "CONSTRUCT",
        "difficulty" : 0,
        "time" : 5,
        "qualities": [
		    [
            { "id": "HAMMER", "level": 2 }
            ],
		    [
            { "id": "DIG", "level": 2 }
            ]
			],
        "components" : [
            [ [ "pointy_stick", 2 ], [ "spear_wood", 2 ] ]
        ],
        "pre_flags" : "DIGGABLE",
        "post_terrain" : "t_fence_post"
    },{
        "type" : "construction",
        "description" : "Build Fence",
        "category" : "CONSTRUCT",
        "difficulty" : 1,
        "time" : 5,
        "qualities": [ [
            { "id": "HAMMER", "level": 2 }
        ] ],
        "components" : [
            [ [ "2x4", 5 ] ],
            [ [ "nail", 8 ] ]
        ],
        "pre_terrain" : "t_fence_post",
        "post_terrain" : "t_fence_h"
    },{
        "type" : "construction",
        "description" : "Realign Fence", "//": "horizontal to vertical",
        "category" : "OTHER",
        "difficulty" : 0,
        "time" : 1,
        "pre_terrain" : "t_fence_h",
        "post_terrain" : "t_fence_v"
    },{
        "type" : "construction",
<<<<<<< HEAD
        "description" : "Build Fence Gate",
        "category" : "CONSTRUCT",
        "difficulty" : 2,
        "time" : 15,
        "qualities": [ 
		    [
            { "id": "HAMMER", "level": 2 }
            ],
		    [
            { "id": "DIG", "level": 2 }
            ]
			],
        "components" : [
            [ [ "pointy_stick", 2 ], [ "spear_wood", 2 ] ],
            [ [ "2x4", 5 ] ],
            [ [ "nail", 12 ] ]
        ],
        "pre_flags" : "DIGGABLE",
        "post_terrain" : "t_fence_h"
    },{
        "type" : "construction",
        "description" : "Realign Fence",
=======
        "description" : "Realign Fence", "//": "vertical to horizontal",
>>>>>>> 38502d2d
        "category" : "OTHER",
        "difficulty" : 0,
        "time" : 1,
        "pre_terrain" : "t_fence_v",
        "post_terrain" : "t_fence_h"
    },{
        "type" : "construction",
        "description" : "Build Wire Fence", "//": "Step 1: fence posts",
        "category" : "CONSTRUCT",
        "difficulty" : 3,
        "time" : 20,
        "qualities": [ [
            { "id": "HAMMER", "level": 2 }
        ] ],
        "components" : [
            [ [ "pipe", 6 ] ],
            [ [ "scrap", 8 ] ]
        ],
        "pre_flags" : "DIGGABLE",
        "post_terrain" : "t_chainfence_posts"
    },{
        "type" : "construction",
        "description" : "Build Wire Fence", "//": "Step 2: chainlink, vertical, use realign to get horizontal",
        "category" : "CONSTRUCT",
        "difficulty" : 3,
        "time" : 20,
        "components" : [
            [ [ "wire", 20 ] ]
        ],
        "pre_terrain" : "t_chainfence_posts",
        "post_terrain" : "t_chainfence_v"
    },{
        "type" : "construction",
        "description" : "Realign Fence",
        "category" : "OTHER",
        "difficulty" : 0,
        "time" : 1,
        "pre_terrain" : "t_chainfence_h",
        "post_terrain" : "t_chainfence_v"
    },{
        "type" : "construction",
        "description" : "Realign Fence",
        "category" : "OTHER",
        "difficulty" : 0,
        "time" : 1,
        "pre_terrain" : "t_chainfence_v",
        "post_terrain" : "t_chainfence_h"
    },{
        "type" : "construction",
        "description" : "Build Wire Gate",
        "category" : "CONSTRUCT",
        "difficulty" : 3,
        "time" : 10,
        "components" : [
            [ [ "wire", 20 ] ],
            [ [ "steel_chunk", 3 ], [ "scrap", 12 ] ],
            [ [ "pipe", 20 ] ]
        ],
        "pre_special" : "check_support",
        "post_terrain" : "t_chaingate_c"
    },{
        "type" : "construction",
        "description" : "Build Roof",
        "category" : "CONSTRUCT",
        "difficulty" : 3,
        "time" : 40,
        "qualities": [ [
            { "id": "HAMMER", "level": 2 }
        ] ],
        "components" : [
            [ [ "2x4", 8 ] ],
            [ [ "nail", 40 ] ]
        ],
        "pre_special" : "check_support",
        "post_terrain" : "t_floor"
    },{
        "type" : "construction",
        "description" : "Build Log & Sod Roof",
        "category" : "CONSTRUCT",
        "difficulty" : 3,
        "time" : 40,
        "qualities": [ [ { "id": "DIG", "level": 2 } ], [ { "id": "HAMMER", "level": 2 } ] ],
        "components" : [
            [ [ "log", 2 ] ],
            [ [ "stick", 4 ], [ "2x4", 8 ] ]
        ],
        "pre_special" : "check_support",
        "post_terrain" : "t_floor"
    },{
        "type" : "construction",
        "description" : "Tape up window",
        "category" : "REINFORCE",
        "difficulty" : 0,
        "time" : 2,
        "components" : [
            [ [ "duct_tape", 50 ] ]
        ],
        "pre_terrain" : "t_window",
        "post_terrain" : "t_window_taped"
    },{
        "type" : "construction",
        "description" : "Tape up window",
        "category" : "REINFORCE",
        "difficulty" : 0,
        "time" : 2,
        "components" : [
            [ [ "duct_tape", 50 ] ]
        ],
        "pre_terrain" : "t_window_domestic",
        "post_terrain" : "t_window_domestic_taped"
    },{
        "type" : "construction",
        "description" : "Tape up window",
        "category" : "REINFORCE",
        "difficulty" : 0,
        "time" : 2,
        "components" : [
            [ [ "duct_tape", 50 ] ]
        ],
        "pre_terrain" : "t_window_alarm",
        "post_terrain" : "t_window_alarm_taped"
    },{
        "type" : "construction",
        "description" : "Seal Crate",
        "category" : "FURN",
        "difficulty" : 0,
        "time" : 10,
        "//": "You can re-use the lid and most of the nails",
        "components" : [
        [ ["nail", 6] ]
        ],
        "qualities": [ [ { "id": "HAMMER", "level": 1 } ] ],
        "pre_terrain" : "f_crate_o",
        "post_terrain" : "f_crate_c"
    },{
        "type" : "construction",
        "description" : "Build Crate",
        "category" : "FURN",
        "difficulty" : 1,
        "time" : 20,
        "qualities": [
		    [
            { "id": "HAMMER", "level": 2 }
            ]

			],
        "components" : [
            [ [ "2x4", 8 ] ],
            [ [ "nail", 24 ] ]
        ],
        "pre_special" : "check_empty",
        "post_terrain" : "f_crate_o"
    },{
        "type" : "construction",
        "description" : "Build Bulletin board",
        "category" : "FURN",
        "difficulty" : 0,
        "time" : 10,
        "qualities": [
		    [
            { "id": "HAMMER", "level": 2 }
            ],
		    [
            { "id": "SAW_W", "level": 1 }
            ]
			],
        "components" : [
            [ [ "2x4", 4 ] ],
            [ [ "nail", 8 ] ]
        ],
        "pre_special" : "check_empty",
        "post_terrain" : "f_bulletin"
    },{
        "type" : "construction",
        "description" : "Build Dresser",
        "category" : "FURN",
        "difficulty" : 2,
        "time" : 20,
        "qualities": [
		    [
            { "id": "HAMMER", "level": 2 }
            ],
		    [
            { "id": "SAW_W", "level": 1 }
            ]
			],
        "components" : [
            [ [ "2x4", 6 ] ],
            [ [ "nail", 8 ] ]
        ],
        "pre_special" : "check_empty",
        "post_terrain" : "f_dresser"
    },{
        "type" : "construction",
        "description" : "Build Bookcase",
        "category" : "FURN",
        "difficulty" : 1,
        "time" : 20,
        "qualities": [
		    [
            { "id": "HAMMER", "level": 2 }
            ],
		    [
            { "id": "SAW_W", "level": 1 }
            ]
			],
        "components" : [
            [ [ "2x4", 12 ] ],
            [ [ "nail", 16 ] ]
        ],
        "pre_special" : "check_empty",
        "post_terrain" : "f_bookcase"
    },{
        "type" : "construction",
        "description" : "Build Locker",
        "category" : "FURN",
        "difficulty" : 4,
        "time" : 20,
        "qualities": [
		    [
            { "id": "HAMMER", "level": 2 }
            ],
		    [
            { "id": "WRENCH", "level": 1 }
            ]
			],
        "components" : [
            [ [ "sheet_metal", 2 ] ],
            [ [ "pipe", 8 ] ]
        ],
        "pre_special" : "check_empty",
        "post_terrain" : "f_locker"
    },{
        "type" : "construction",
        "description" : "Build Metal Rack",
        "category" : "FURN",
        "difficulty" : 2,
        "time" : 20,
        "qualities": [
		    [
            { "id": "HAMMER", "level": 2 }
            ],
		    [
            { "id": "WRENCH", "level": 1 }
            ]
			],
        "components" : [
            [ [ "pipe", 12 ] ]
        ],
        "pre_special" : "check_empty",
        "post_terrain" : "f_rack"
    },{
        "type" : "construction",
        "description" : "Build Cupboard",
        "category" : "FURN",
        "difficulty" : 4,
        "time" : 20,
        "qualities": [ [
            { "id": "HAMMER", "level": 2 }
        ] ],
        "components" : [
            [ [ "2x4", 3 ] ],
            [ [ "nail", 8 ] ]
        ],
        "pre_special" : "check_empty",
        "post_terrain" : "f_cupboard"
    },{
        "type" : "construction",
        "description" : "Build Counter",
        "category" : "FURN",
        "difficulty" : 3,
        "time" : 20,
        "qualities": [ [
            { "id": "HAMMER", "level": 2 }
        ] ],
        "components" : [
            [ [ "2x4", 6 ] ],
            [ [ "nail", 8 ] ]
        ],
        "pre_special" : "check_empty",
        "post_terrain" : "f_counter"
    },{
        "type" : "construction",
        "description" : "Build Table",
        "category" : "FURN",
        "difficulty" : 2,
        "time" : 20,
        "qualities": [ [
            { "id": "HAMMER", "level": 2 }
        ] ],
        "components" : [
            [ [ "2x4", 6 ] ],
            [ [ "nail", 8 ] ]
        ],
        "pre_special" : "check_empty",
        "post_terrain" : "f_table"
    },{
        "type" : "construction",
        "description" : "Build Chair",
        "category" : "FURN",
        "difficulty" : 2,
        "time" : 20,
        "qualities": [ [
            { "id": "HAMMER", "level": 2 }
        ] ],
        "components" : [
            [ [ "2x4", 4 ] ],
            [ [ "nail", 8 ] ]
        ],
        "pre_special" : "check_empty",
        "post_terrain" : "f_chair"
    },{
        "type" : "construction",
        "description" : "Build Makeshift Bed",
        "category" : "FURN",
        "difficulty" : 3,
        "time" : 20,
        "qualities": [ [
            { "id": "HAMMER", "level": 2 }
        ] ],
        "components" : [
            [ [ "2x4", 4 ] ],
            [ [ "nail", 6 ] ],
            [ [ "blanket", 1 ], [ "sheet", 1 ] ]
        ],
        "pre_special" : "check_empty",
        "post_terrain" : "f_makeshift_bed"
    },{
        "type" : "construction",
        "description" : "Build Bed",
        "category" : "FURN",
        "difficulty" : 3,
        "time" : 20,
        "qualities": [
		    [
            { "id": "HAMMER", "level": 2 }
            ],
		    [
            { "id": "SAW_W", "level": 1 }
            ]
			],
        "components" : [
            [ [ "2x4", 12 ] ],
            [ [ "nail", 10 ] ],
            [ [ "sheet", 10 ] ],
            [ [ "blanket", 1 ] ]
        ],
        "pre_special" : "check_empty",
        "post_terrain" : "f_bed"
    },{
        "type" : "construction",
        "description" : "Build Armchair",
        "category" : "FURN",
        "difficulty" : 3,
        "time" : 20,
        "qualities": [
		    [
            { "id": "HAMMER", "level": 2 }
            ],
		    [
            { "id": "SAW_W", "level": 1 }
            ]
			],
        "components" : [
            [ [ "2x4", 10 ] ],
            [ [ "nail", 8 ] ],
            [ [ "blanket", 1 ] ]
        ],
        "pre_special" : "check_empty",
        "post_terrain" : "f_armchair"
    },{
        "type" : "construction",
        "description" : "Build Sofa",
        "category" : "FURN",
        "difficulty" : 6,
        "time" : 20,
        "qualities": [
		    [
            { "id": "HAMMER", "level": 2 }
            ],
		    [
            { "id": "SAW_W", "level": 1 }
            ]
			],
        "components" : [
            [ [ "2x4", 10 ] ],
            [ [ "nail", 8 ] ],
            [ [ "blanket", 1 ] ]
        ],
        "pre_special" : "check_empty",
        "post_terrain" : "f_sofa"
    },{
        "type" : "construction",
        "description" : "Build Sign",
        "category" : "CONSTRUCT",
        "difficulty" : 0,
        "time" : 10,
        "qualities": [ [
            { "id": "HAMMER", "level": 2 }
        ] ],
        "components" : [
            [ [ "2x4", 3 ] ],
            [ [ "nail", 6 ] ]
        ],
        "pre_special" : "check_empty",
        "post_terrain" : "f_sign"
    },{
        "type" : "construction",
        "description" : "Build Stone Fireplace",
        "category" : "FURN",
        "difficulty" : 2,
        "time" : 40,
        "qualities": [
		    [
            { "id": "HAMMER", "level": 2 }
            ],
		    [
            { "id": "DIG", "level": 2 }
            ]
			],
        "components" : [
            [ [ "rock", 40 ] ]
        ],
        "pre_special" : "check_empty",
        "post_terrain" : "f_fireplace"
    },{
        "type" : "construction",
        "description" : "Build Wood Stove",
        "category" : "FURN",
        "difficulty" : 5,
        "time" : 10,
        "qualities": [ [
            { "id": "SAW_M", "level": 1 }
        ] ],
        "components" : [
            [ [ "metal_tank", 1 ] ],
            [ [ "pipe", 1 ] ]
        ],
        "pre_special" : "check_empty",
        "post_terrain" : "f_woodstove"
    },{
        "type" : "construction",
        "description" : "Build Fermenting Vat",
        "category" : "FURN",
        "difficulty" : 2,
        "time" : 20,
        "qualities": [
		    [
            { "id": "HAMMER", "level": 2 }
            ],
		    [
            { "id": "SAW_W", "level": 1 }
            ]
			],
        "components" : [
            [ [ "2x4", 14 ] ],
            [ [ "nail", 12 ] ],
            [ [ "scrap", 6 ], [ "sheet_metal", 2 ] ],
            [ [ "water_faucet", 1 ] ]
        ],
        "pre_special" : "check_empty",
        "post_terrain" : "f_fvat_empty"
    },{
        "type" : "construction",
        "description" : "Build Wooden Keg",
        "category" : "FURN",
        "difficulty" : 3,
        "time" : 20,
        "qualities": [
		    [
            { "id": "HAMMER", "level": 2 }
            ],
		    [
            { "id": "SAW_W", "level": 1 }
            ]
			],
        "components" : [
            [ [ "2x4", 18 ] ],
            [ [ "nail", 14 ] ],
            [ [ "scrap", 8 ], [ "sheet_metal", 3 ] ],
            [ [ "water_faucet", 1 ] ]
        ],
        "pre_special" : "check_empty",
        "post_terrain" : "f_wood_keg"
    },{
        "type" : "construction",
        "description" : "Place Anvil",
        "category" : "FURN",
        "difficulty" : 0,
        "time" : 1,
        "components" : [
            [ [ "anvil", 1 ] ]
        ],
        "pre_special" : "check_empty",
        "post_terrain" : "f_anvil"
    },{
        "type" : "construction",
        "description" : "Build Water Well",
        "category" : "CONSTRUCT",
        "difficulty" : 9,
        "time" : 480,
        "qualities": [
		    [
            { "id": "HAMMER", "level": 2 }
            ],
		    [
            { "id": "DIG", "level": 2 }
            ]
			],
        "components" : [
            [ [ "rock", 40 ] ],
            [ [ "2x4", 4 ] ],
            [ [ "nail", 8 ] ]
        ],
        "pre_terrain" : "t_pit",
        "post_terrain" : "t_covered_well"
    },{
        "type" : "construction",
        "description" : "Build Water Well",
        "category" : "CONSTRUCT",
        "difficulty" : 5,
        "time" : 120,
        "qualities": [
		    [
            { "id": "HAMMER", "level": 2 }
            ],
		    [
            { "id": "WRENCH", "level": 1 }
            ]
			],
        "components" : [
            [ [ "well_pump", 1 ] ],
            [ [ "pipe", 6 ] ]
        ],
        "pre_terrain" : "t_covered_well",
        "post_terrain" : "t_water_pump"
    },{
        "type" : "construction",
        "description" : "Paint Wall Red", "//": "For horizontal walls",
        "category" : "DECORATE",
        "difficulty" : 0,
        "time" : 40,
        "tools" : [
            [ "paint_brush"]
          ],
        "components" : [
            [ [ "r_paint", 25 ] ]
          ],
        "pre_terrain" : "t_wall_h",
        "post_terrain" : "t_wall_h_r"
    },{
        "type" : "construction",
        "description" : "Paint Wall Red", "//": "For vert walls",
        "category" : "DECORATE",
        "difficulty" : 0,
        "time" : 40,
        "tools" : [
            [ "paint_brush"]
          ],
        "components" : [
            [ [ "r_paint", 25 ] ]
          ],
        "pre_terrain" : "t_wall_v",
        "post_terrain" : "t_wall_v_r"
    },{
        "type" : "construction",
        "description" : "Paint Wall Blue", "//": "For horizontal walls",
        "category" : "DECORATE",
        "difficulty" : 0,
        "time" : 40,
        "tools" : [
            [ "paint_brush"]
          ],
        "components" : [
            [ [ "b_paint", 25 ] ]
          ],
        "pre_terrain" : "t_wall_h",
        "post_terrain" : "t_wall_h_b"
    },{
        "type" : "construction",
        "description" : "Paint Wall Blue", "//": "For vert walls",
        "category" : "DECORATE",
        "difficulty" : 0,
        "time" : 40,
        "tools" : [
            [ "paint_brush"]
          ],
        "components" : [
            [ [ "b_paint", 25 ] ]
          ],
        "pre_terrain" : "t_wall_v",
        "post_terrain" : "t_wall_v_b"
    },{
        "type" : "construction",
        "description" : "Paint Wall white", "//": "For horizontal walls",
        "category" : "DECORATE",
        "difficulty" : 0,
        "time" : 40,
        "tools" : [
            [ "paint_brush"]
          ],
        "components" : [
            [ [ "w_paint", 25 ] ]
          ],
        "pre_terrain" : "t_wall_h",
        "post_terrain" : "t_wall_h_w"
    },{
        "type" : "construction",
        "description" : "Paint Wall white", "//": "For vertical walls",
        "category" : "DECORATE",
        "difficulty" : 0,
        "time" : 40,
          "tools" : [
            [ "paint_brush"]
          ],
        "components" : [
            [ [ "w_paint", 25 ] ]
          ],
        "pre_terrain" : "t_wall_v",
        "post_terrain" : "t_wall_v_w"
    },{
        "type" : "construction",
        "description" : "Paint Wall Green", "//": "For horizontal walls",
        "category" : "DECORATE",
        "difficulty" : 0,
        "time" : 40,
        "tools" : [
            [ "paint_brush"]
          ],
        "components" : [
            [ [ "g_paint", 25 ] ]
          ],
        "pre_terrain" : "t_wall_h",
        "post_terrain" : "t_wall_h_g"
    },{
        "type" : "construction",
        "description" : "Paint Wall Green", "//": "For vertical walls",
        "category" : "DECORATE",
        "difficulty" : 0,
        "time" : 40,
        "tools" : [
            [ "paint_brush"]
          ],
        "components" : [
            [ [ "g_paint", 25 ] ]
          ],
        "pre_terrain" : "t_wall_v",
        "post_terrain" : "t_wall_v_g"
    },{
        "type" : "construction",
        "description" : "Paint Wall Purple", "//": "For horizontal walls",
        "category" : "DECORATE",
        "difficulty" : 0,
        "time" : 40,
        "tools" : [
            [ "paint_brush"]
          ],
        "components" : [
            [ [ "p_paint", 25 ] ]
          ],
        "pre_terrain" : "t_wall_h",
        "post_terrain" : "t_wall_h_p"
    },{
        "type" : "construction",
        "description" : "Paint Wall Purple", "//": "For vertical walls",
        "category" : "DECORATE",
        "difficulty" : 0,
        "time" : 40,
        "tools" : [
            [ "paint_brush"]
          ],
        "components" : [
            [ [ "p_paint", 25 ] ]
          ],
        "pre_terrain" : "t_wall_v",
        "post_terrain" : "t_wall_v_p"
    },{
        "type" : "construction",
        "description" : "Paint Wall Yellow", "//": "For horizontal walls",
        "category" : "DECORATE",
        "difficulty" : 0,
        "time" : 40,
        "tools" : [
            [ "paint_brush"]
          ],
        "components" : [
            [ [ "y_paint", 25 ] ]
          ],
        "pre_terrain" : "t_wall_h",
        "post_terrain" : "t_wall_h_y"
    },{
        "type" : "construction",
        "description" : "Paint Wall Yellow", "//": "For vertical walls",
        "category" : "DECORATE",
        "difficulty" : 0,
        "time" : 40,
        "tools" : [
            [ "paint_brush"]
          ],
        "components" : [
            [ [ "y_paint", 25 ] ]
          ],
        "pre_terrain" : "t_wall_v",
        "post_terrain" : "t_wall_v_y"
    },{
        "type" : "construction",
        "description" : "Take Paint Off Wall", "//": "For vertical walls",
        "category" : "DECORATE",
        "difficulty" : 0,
        "time" : 80,
        "tools" : [
            [ "chipper"]
          ],
        "pre_flags" : "CHIPV",
        "post_terrain" : "t_wall_v"
    },{
        "type" : "construction",
        "description" : "Take Paint Off Wall", "//": "For horizontal walls",
        "category" : "DECORATE",
        "difficulty" : 0,
        "time" : 80,
        "tools" : [
            [ "chipper"]
          ],
        "pre_flags" : "CHIPH",
        "post_terrain" : "t_wall_h"
    },{
        "type" : "construction",
        "description" : "Remove Carpet",
        "category" : "DECORATE",
        "difficulty" : 0,
        "time" : 30,
        "qualities": [ [
            { "id": "HAMMER", "level": 2 }
        ] ],
        "pre_flags" : "RUG",
        "post_terrain" : "t_floor"
    },{
        "type" : "construction",
        "description" : "Carpet Floor Red",
        "category" : "DECORATE",
        "difficulty" : 1,
        "time" : 30,
        "qualities": [ [
            { "id": "HAMMER", "level": 2 }
        ] ],
        "components" : [
            [ [ "nail", 5 ] ],
            [ [ "r_carpet", 1 ] ]
          ],
        "pre_terrain" : "t_floor",
        "post_terrain" : "t_carpet_red"
    },{
        "type" : "construction",
        "description" : "Carpet Floor Purple",
        "category" : "DECORATE",
        "difficulty" : 1,
        "time" : 30,
        "qualities": [ [
            { "id": "HAMMER", "level": 2 }
        ] ],
        "components" : [
            [ [ "nail", 5 ] ],
            [ [ "p_carpet", 1 ] ]
          ],
        "pre_terrain" : "t_floor",
        "post_terrain" : "t_carpet_purple"
    },{
        "type" : "construction",
        "description" : "Carpet Floor Yellow",
        "category" : "DECORATE",
        "difficulty" : 1,
        "time" : 30,
        "qualities": [ [
            { "id": "HAMMER", "level": 2 }
        ] ],
        "components" : [
            [ [ "nail", 5 ] ],
            [ [ "y_carpet", 1 ] ]
          ],
        "pre_terrain" : "t_floor",
        "post_terrain" : "t_carpet_yellow"
    },{
        "type" : "construction",
        "description" : "Carpet Floor Green",
        "category" : "DECORATE",
        "difficulty" : 1,
        "time" : 30,
        "qualities": [ [
            { "id": "HAMMER", "level": 2 }
        ] ],
        "components" : [
            [ [ "nail", 5 ] ],
            [ [ "g_carpet", 1 ] ]
          ],
        "pre_terrain" : "t_floor",
        "post_terrain" : "t_carpet_green"
    },{
        "type" : "construction",
        "description" : "Dig Downstair",
        "category" : "DIG",
        "difficulty" : 5,
        "time" : 420,
        "qualities": [ [ { "id": "AXE", "level": 2 } ],
		               [ { "id": "HAMMER", "level": 2 } ],
		               [ { "id": "DIG", "level": 3 } ]
					   ],
        "tools" : [
            [ "pickaxe" ]
        ],
        "components" : [
            [ [ "2x4", 8 ] , [ "log", 8 ] ],
            [ [ "rope_30", 1 ] ]
        ],
        "pre_flags" : "DIGGABLE",
        "post_special" : "done_dig_stair"
    },{
        "type" : "construction",
        "description" : "Mine Downstair",
        "category" : "DIG",
        "difficulty" : 6,
        "time" : 480,
        "qualities": [ [ { "id": "AXE", "level": 2 } ],
		               [ { "id": "HAMMER", "level": 2 } ],
		               [ { "id": "DIG", "level": 3 } ]
					   ],
        "tools" : [
            [ "jackhammer", "jacqueshammer" ],
            [ "crowbar", "halligan"]
        ],
        "components" : [
            [ [ "2x4", 12 ] , [ "log", 12 ] ],
            [ [ "rope_30", 1 ] ],
            [ [ "gasoline", 30 ]]
        ],
        "pre_special" : "check_down_OK",
        "pre_terrain" : "t_rock_floor",
        "post_special" : "done_mine_downstair"
    },{
        "type" : "construction",
        "description" : "Mine Upstair",
        "category" : "DIG",
        "difficulty" : 6,
        "time" : 480,
        "qualities": [ [ { "id": "AXE", "level": 2 } ],
		               [ { "id": "HAMMER", "level": 2 } ],
		               [ { "id": "DIG", "level": 3 } ]
					   ],
        "tools" : [
            [ "jackhammer", "jacqueshammer" ],
            [ "crowbar", "halligan"],
            [ "miner_hat", "hat_hard", "firehelmet", "helmet_ball",
            "helmet_army", "helmet_lobster", "helmet_riot"]
        ],
        "note" : "Helmets are essential because you're digging up and things may fall on you.",
        "components" : [
            [ [ "2x4", 12 ] , [ "log", 12 ] ],
            [ [ "rope_30", 1 ] ],
            [ [ "gasoline", 30 ]]
        ],
        "pre_special" : "check_up_OK",
        "pre_terrain" : "t_rock",
        "post_special" : "done_mine_upstair"
    },{
        "type" : "construction",
        "description" : "Start Vehicle Construction", "//": "Rest of vehicle construction done in the vehicle construction menu", 
        "category" : "OTHER",
        "difficulty" : 0,
        "time" : 10,
        "components" : [
            [
                [ "frame", 1 ],
                [ "hdframe", 1 ],
                [ "frame_wood", 1 ],
                [ "xlframe", 1 ]
            ]
        ],
        "pre_special" : "check_empty",
<<<<<<< HEAD
        "post_terrain" : "f_anvil"
    },{
        "type" : "construction",
        "description" : "Place forge",
        "category" : "FURN",
        "difficulty" : 0,
        "time" : 1,
        "components" : [
            [ [ "forge", 1 ] ]
        ],
        "pre_special" : "check_empty",
        "post_terrain" : "f_forge"
    },{
        "type" : "construction",
        "description" : "Place still",
        "category" : "FURN",
        "difficulty" : 0,
        "time" : 1,
        "components" : [
            [ [ "still", 1 ] ]
        ],
        "pre_special" : "check_empty",
        "post_terrain" : "f_still"
=======
        "post_special" : "done_vehicle"
>>>>>>> 38502d2d
    }
]<|MERGE_RESOLUTION|>--- conflicted
+++ resolved
@@ -507,11 +507,7 @@
     },{
 
         "type" : "construction",
-<<<<<<< HEAD
-        "description" : "Build Wooden Wall",
-=======
         "description" : "Build Wood Wall", "//": "Step 1: half of a wall where a window used to be",
->>>>>>> 38502d2d
         "category" : "CONSTRUCT",
         "difficulty" : 2,
         "time" : 10,
@@ -526,11 +522,7 @@
         "post_terrain" : "t_wall_half"
     },{
         "type" : "construction",
-<<<<<<< HEAD
-        "description" : "Build Wooden Wall",
-=======
         "description" : "Build Wood Wall", "//": "Step 1: half of a wall in an empty space",
->>>>>>> 38502d2d
         "category" : "CONSTRUCT",
         "difficulty" : 2,
         "time" : 10,
@@ -545,11 +537,7 @@
         "post_terrain" : "t_wall_half"
     },{
         "type" : "construction",
-<<<<<<< HEAD
-        "description" : "Build Wooden Wall",
-=======
         "description" : "Build Wood Wall", "//": "Step 2: complete the half made wall",
->>>>>>> 38502d2d
         "category" : "CONSTRUCT",
         "difficulty" : 2,
         "time" : 10,
@@ -790,7 +778,6 @@
         "post_terrain" : "t_fence_v"
     },{
         "type" : "construction",
-<<<<<<< HEAD
         "description" : "Build Fence Gate",
         "category" : "CONSTRUCT",
         "difficulty" : 2,
@@ -812,10 +799,7 @@
         "post_terrain" : "t_fence_h"
     },{
         "type" : "construction",
-        "description" : "Realign Fence",
-=======
         "description" : "Realign Fence", "//": "vertical to horizontal",
->>>>>>> 38502d2d
         "category" : "OTHER",
         "difficulty" : 0,
         "time" : 1,
@@ -1311,6 +1295,28 @@
         ],
         "pre_special" : "check_empty",
         "post_terrain" : "f_anvil"
+    },{
+        "type" : "construction",
+        "description" : "Place forge",
+        "category" : "FURN",
+        "difficulty" : 0,
+        "time" : 1,
+        "components" : [
+            [ [ "forge", 1 ] ]
+        ],
+        "pre_special" : "check_empty",
+        "post_terrain" : "f_forge"
+    },{
+        "type" : "construction",
+        "description" : "Place still",
+        "category" : "FURN",
+        "difficulty" : 0,
+        "time" : 1,
+        "components" : [
+            [ [ "still", 1 ] ]
+        ],
+        "pre_special" : "check_empty",
+        "post_terrain" : "f_still"
     },{
         "type" : "construction",
         "description" : "Build Water Well",
@@ -1694,32 +1700,6 @@
             ]
         ],
         "pre_special" : "check_empty",
-<<<<<<< HEAD
-        "post_terrain" : "f_anvil"
-    },{
-        "type" : "construction",
-        "description" : "Place forge",
-        "category" : "FURN",
-        "difficulty" : 0,
-        "time" : 1,
-        "components" : [
-            [ [ "forge", 1 ] ]
-        ],
-        "pre_special" : "check_empty",
-        "post_terrain" : "f_forge"
-    },{
-        "type" : "construction",
-        "description" : "Place still",
-        "category" : "FURN",
-        "difficulty" : 0,
-        "time" : 1,
-        "components" : [
-            [ [ "still", 1 ] ]
-        ],
-        "pre_special" : "check_empty",
-        "post_terrain" : "f_still"
-=======
         "post_special" : "done_vehicle"
->>>>>>> 38502d2d
     }
 ]