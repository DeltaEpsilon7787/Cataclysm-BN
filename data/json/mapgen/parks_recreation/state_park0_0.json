--- conflicted
+++ resolved
@@ -53,18 +53,8 @@
         "t": "t_tree_deadpine",
         "|": "t_chainfence_h"
       },
-<<<<<<< HEAD
-      "furniture": {
-        "&": "f_trashcan",
-        "B": "f_bench",
-        "b": "f_bluebell",
-        "f": "f_dandelion"
-      },
+      "furniture": { "&": "f_trashcan", "B": "f_bench", "b": "f_bluebell", "f": "f_dandelion" },
       "place_item": [
-=======
-      "furniture": { "&": "f_trashcan", "B": "f_bench", "b": "f_bluebell", "f": "f_dandelion" },
-      "add": [
->>>>>>> 151b1e34
         { "item": "rock", "x": 4, "y": 4 },
         { "item": "log", "x": 18, "y": 5 },
         { "item": "log", "x": 4, "y": 11 },
