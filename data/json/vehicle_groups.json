--- conflicted
+++ resolved
@@ -1,274 +1,10 @@
 [
-<<<<<<< HEAD
-    {
-        "type" : "vehicle_group",
-        "id" : "city_vehicles",
-        "vehicles" : [
-            ["car", 2000],
-            ["car_anmlcmpt", 250],
-            ["electric_car", 500],
-            ["car_sports", 300],
-            ["car_sports_atomic", 15],
-            ["car_sports_electric", 60],
-            ["suv", 800],
-            ["suv_electric", 200],
-            ["car_mini", 800],
-            ["beetle", 500],
-            ["bubble_car", 20],
-            ["bicycle", 400],
-            ["bicycle_electric", 100],
-            ["motorcycle", 200],
-            ["superbike", 50],
-            ["motorcycle_sidecart", 100],
-            ["scooter", 200],
-            ["scooter_electric", 300],
-            ["policecar", 250],
-            ["policecar_k9", 3],
-            ["policesuv", 250],
-            ["policesuv_k9", 5],
-            ["police_k9tpt", 1],
-            ["truck_swat", 200],
-            ["ambulance", 900],
-            ["fire_truck", 300],
-            ["fire_engine", 200],
-            ["flatbed_truck", 800],
-            ["pickup", 800],
-            ["road_roller", 200],
-            ["autosweeper", 200],
-            ["hippie_van", 1000],
-            ["cube_van_cheap", 400],
-            ["cube_van", 300],
-            ["security_van", 500],
-            ["schoolbus", 600],
-            ["rv", 500],
-            ["lux_rv", 100],
-            ["meth_lab", 200],
-            ["armored_car", 200],
-            ["apc", 100],
-            ["apc-gl", 50],
-            ["humvee", 150],
-            ["humvee_gl", 50],
-            ["icecream_truck", 50],
-            ["wienermobile", 5],
-            ["tatra_truck", 100]
-        ]
-    },{
-        "type" : "vehicle_group",
-        "id" : "city_pileup",
-        "vehicles" : [
-            ["car", 7000],
-            ["car_anmlcmpt", 600],
-            ["electric_car", 1000],
-            ["car_sports", 500],
-            ["suv", 1000],
-            ["suv_electric", 300],
-            ["car_mini", 1000],
-            ["beetle", 500],
-            ["pickup", 2000],
-            ["flatbed_truck", 1000],
-            ["cube_van", 500],
-            ["cube_van_cheap", 500],
-            ["hippie_van", 500]
-        ]
-    },{
-        "type" : "vehicle_group",
-        "id" : "police_pileup",
-        "vehicles" : [
-            ["policecar", 400],
-            ["policesuv", 400],
-            ["policecar_k9", 2],
-            ["policesuv_k9", 3],
-            ["police_k9tpt", 1]
-        ]
-    },{
-        "type" : "vehicle_group",
-        "id" : "highway",
-        "vehicles" : [
-            ["car", 3000],
-            ["car_anmlcmpt", 250],
-            ["electric_car", 500],
-            ["car_sports", 1000],
-            ["car_sports_electric", 300],
-            ["pickup", 600],
-            ["flatbed_truck", 500],
-            ["semi_truck", 600],
-            ["humvee", 600],
-            ["humvee_gl", 150],
-            ["military_cargo_truck", 300],
-            ["policecar", 400],
-            ["policecar_k9", 2],
-            ["policesuv", 400],
-            ["policesuv_k9", 3],
-            ["police_k9tpt", 1],
-            ["car_fbi", 300],
-            ["truck_swat", 200],
-            ["hippie_van", 1000],
-            ["rara_x", 800],
-            ["apc", 300],
-            ["apc-gl", 100],
-            ["aapc-mg", 100],
-            ["aapc-gl", 50],
-            ["schoolbus", 400],
-            ["rv", 800],
-            ["lux_rv", 100],
-            ["meth_lab", 300],
-            ["armored_car", 300],
-            ["superbike", 50],
-            ["wienermobile", 5],
-            ["tatra_truck", 300]
-        ]
-    },{
-        "type" : "vehicle_group",
-        "id" : "suburban_home",
-        "vehicles" : [
-            ["car", 1000],
-            ["car_anmlcmpt", 150],
-            ["car_mini", 500],
-            ["electric_car", 500],
-            ["beetle", 300],
-            ["car_sports", 100],
-            ["car_sports_electric", 50],
-            ["superbike", 50],
-            ["motorcycle", 200],
-            ["motorcycle_sidecart", 100],
-            ["scooter", 100],
-            ["scooter_electric", 100],
-            ["suv", 500],
-            ["suv_electric", 200],
-            ["pickup", 300],
-            ["portable_generator", 50]
-        ]
-    },{
-        "type" : "vehicle_group",
-        "id" : "dirtlot",
-        "vehicles" : [
-            ["quad_bike", 100],
-            ["pickup", 300]
-        ]
-    },{
-        "type" : "vehicle_group",
-        "id" : "parkinglot",
-        "vehicles" : [
-            ["military_cargo_truck", 100],
-            ["humvee", 100],
-            ["humvee_gl", 50],
-            ["apc", 100],
-            ["apc-gl", 50],
-            ["aapc-mg", 50],
-            ["aapc-gl", 25],
-            ["bubble_car", 50],
-            ["rv", 200],
-            ["schoolbus", 200],
-            ["fire_truck", 200],
-            ["policecar", 100],
-            ["policecar_k9", 1],
-            ["policesuv", 100],
-            ["policesuv_k9", 1],
-            ["car_sports_electric", 100],
-            ["quad_bike", 100],
-            ["truck_trailer", 500],
-            ["semi_truck", 500],
-            ["cube_van", 1000],
-            ["flatbed_truck", 1000],
-            ["car_mini", 750],
-            ["beetle", 750],
-            ["car", 1000],
-            ["car_anmlcmpt", 100],
-            ["electric_car", 750],
-            ["hippie_van", 750],
-            ["golf_cart", 300],
-            ["scooter", 300],
-            ["bicycle", 500],
-            ["rara_x", 300],
-            ["unicycle", 100],
-            ["bicycle_electric", 200],
-            ["motorcycle", 500],
-            ["superbike", 50],
-            ["motorcycle_sidecart", 300],
-            ["shopping_cart", 1000],
-            ["icecream_truck", 50],
-            ["wienermobile", 5],
-            ["portable_generator", 50]
-        ]
-    },{
-        "id": "garage",
-        "type": "vehicle_group",
-        "vehicles": [
-            [ "car", 10 ],
-            [ "car_chassis", 20 ],
-            [ "engine_crane", 40 ],
-            [ "motorcycle", 10 ],
-            [ "motorcycle_chassis", 20 ],
-            [ "portable_generator", 20 ],
-            [ "quad_bike", 10 ],
-            [ "quad_bike_chassis", 20 ],
-            [ "superbike", 5 ],
-            [ "welding_cart", 20 ]
-        ]
-    },{
-        "type" : "vehicle_group",
-        "id" : "military_vehicles",
-        "vehicles" : [
-            ["military_cargo_truck", 1000],
-            ["humvee", 500],
-            ["humvee_gl", 250],
-            ["apc", 500],
-            ["apc-gl", 250],
-            ["aapc-mg", 250],
-            ["apc-gl", 125]
-        ]
-    },{
-        "type":"vehicle_group",
-        "id":"farm_vehicles",
-        "vehicles":[
-            ["tractor_plow", 1000],
-            ["tractor_seed", 1000],
-            ["tractor_reaper", 1000],
-            ["autotractor", 1000],
-            ["excavator", 500]
-        ]
-    },
-    {
-        "id": "industrial_vehicles",
-        "type": "vehicle_group",
-        "//": "Industrial and construction vehicles found at public works depot and similar locations",
-        "vehicles": [
-            [ "autosweeper", 20 ],
-            [ "excavator", 120 ],
-            [ "flatbed_truck", 40 ],
-            [ "pickup", 20 ],
-            [ "road_roller", 80 ],
-            [ "tatra_truck", 20 ],
-            [ "trencher", 40 ]
-        ]
-    },
-    {
-        "id": "warehouse_vehicles",
-        "type": "vehicle_group",
-        "//": "Lifting and hauling vehicles for warehouses, loading bays, and similar locations",
-        "vehicles": [
-            [ "engine_crane", 50 ],
-            [ "handjack", 150 ],
-            [ "wheelbarrow", 100 ],
-            [ "forklift", 100 ]
-        ]
-    },
-    {
-        "id": "school_vehicles",
-        "type": "vehicle_group",
-        "//": "School bus or fire truck found near school locations",
-        "vehicles": [
-            [ "schoolbus", 50 ],
-            [ "fire_truck", 70 ]
-        ]
-    },
-    {
-=======
   {
     "type": "vehicle_group",
     "id": "city_vehicles",
     "vehicles": [
       [ "car", 2000 ],
+      [ "car_anmlcmpt", 250 ],
       [ "electric_car", 500 ],
       [ "car_sports", 300 ],
       [ "car_sports_atomic", 15 ],
@@ -285,7 +21,11 @@
       [ "motorcycle_sidecart", 100 ],
       [ "scooter", 200 ],
       [ "scooter_electric", 300 ],
-      [ "policecar", 500 ],
+      [ "policecar", 250 ],
+      [ "policecar_k9", 3 ],
+      [ "policesuv", 250 ],
+      [ "policesuv_k9", 5 ],
+      [ "police_k9tpt", 1 ],
       [ "truck_swat", 200 ],
       [ "ambulance", 900 ],
       [ "fire_truck", 300 ],
@@ -317,6 +57,7 @@
     "id": "city_pileup",
     "vehicles": [
       [ "car", 7000 ],
+      [ "car_anmlcmpt", 600 ],
       [ "electric_car", 1000 ],
       [ "car_sports", 500 ],
       [ "suv", 1000 ],
@@ -332,9 +73,21 @@
   },
   {
     "type": "vehicle_group",
+    "id": "police_pileup",
+    "vehicles": [
+        [ "policecar", 400 ],
+        [ "policesuv", 400 ],
+        [ "policecar_k9", 2 ],
+        [ "policesuv_k9", 3 ],
+        [ "police_k9tpt", 1 ]
+    ]
+  },
+  {
+    "type": "vehicle_group",
     "id": "highway",
     "vehicles": [
       [ "car", 3000 ],
+      [ "car_anmlcmpt", 250 ],
       [ "electric_car", 500 ],
       [ "car_sports", 1000 ],
       [ "car_sports_electric", 300 ],
@@ -344,7 +97,11 @@
       [ "humvee", 600 ],
       [ "humvee_gl", 150 ],
       [ "military_cargo_truck", 300 ],
-      [ "policecar", 800 ],
+      [ "policecar", 400 ],
+      [ "policecar_k9", 2 ],
+      [ "policesuv", 400 ],
+      [ "policesuv_k9", 3 ],
+      [ "police_k9tpt", 1 ],
       [ "car_fbi", 300 ],
       [ "truck_swat", 200 ],
       [ "hippie_van", 1000 ],
@@ -368,6 +125,7 @@
     "id": "suburban_home",
     "vehicles": [
       [ "car", 1000 ],
+      [ "car_anmlcmpt", 150 ],
       [ "car_mini", 500 ],
       [ "electric_car", 500 ],
       [ "beetle", 300 ],
@@ -404,7 +162,10 @@
       [ "rv", 200 ],
       [ "schoolbus", 200 ],
       [ "fire_truck", 200 ],
-      [ "policecar", 200 ],
+      [ "policecar", 100 ],
+      [ "policecar_k9", 1 ],
+      [ "policesuv", 100 ],
+      [ "policesuv_k9", 1 ],
       [ "car_sports_electric", 100 ],
       [ "quad_bike", 100 ],
       [ "truck_trailer", 500 ],
@@ -414,6 +175,7 @@
       [ "car_mini", 750 ],
       [ "beetle", 750 ],
       [ "car", 1000 ],
+      [ "car_anmlcmpt", 100 ],
       [ "electric_car", 750 ],
       [ "hippie_van", 750 ],
       [ "golf_cart", 300 ],
@@ -498,7 +260,6 @@
     "vehicles": [ [ "schoolbus", 50 ], [ "fire_truck", 70 ] ]
   },
   {
->>>>>>> a9347e69
     "id": "bandit_vehicles",
     "type": "vehicle_group",
     "//": "Vehicles used by Hell's Raiders for scouting and assaults",
@@ -597,15 +358,15 @@
     "type": "vehicle_group",
     "id": "crashed_helicopters",
     "vehicles": [
-	  [ "helicopter_wreck_1a", 100 ],
-	  [ "helicopter_wreck_1b", 400 ],
-	  [ "helicopter_wreck_1c", 200 ],
-	  [ "helicopter_wreck_2a", 100 ],
-	  [ "helicopter_wreck_2b", 400 ],
-	  [ "helicopter_wreck_2c", 200 ],
-	  [ "helicopter_wreck_3a", 100 ],
-	  [ "helicopter_wreck_3b", 400 ],
-	  [ "helicopter_wreck_3c", 200 ]
-	]
+        [ "helicopter_wreck_1a", 100 ],
+        [ "helicopter_wreck_1b", 400 ],
+        [ "helicopter_wreck_1c", 200 ],
+        [ "helicopter_wreck_2a", 100 ],
+        [ "helicopter_wreck_2b", 400 ],
+        [ "helicopter_wreck_2c", 200 ],
+        [ "helicopter_wreck_3a", 100 ],
+        [ "helicopter_wreck_3b", 400 ],
+        [ "helicopter_wreck_3c", 200 ]
+      ]
   }
 ]