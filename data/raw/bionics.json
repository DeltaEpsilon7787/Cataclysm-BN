--- conflicted
+++ resolved
@@ -105,9 +105,7 @@
     "description":    "Your eyes have a thin membrane that closes over your eyes while underwater, negating any vision penalties."
 },
 {
-<<<<<<< HEAD
-    "type"       :    "bionic",
-=======
+    "type"       :    "bionic",
     "id"         :    "bio_sunglasses",
     "name"       :    "Transition lenses",
     "cost"       :    0,
@@ -115,7 +113,7 @@
     "description":    "Your eyes have quick-reacting transition lenses installed over them, negating any glare penalties and partially protecting you from bright flashes."
 },
 {
->>>>>>> 4641d49d
+    "type"       :    "bionic",
     "id"         :    "bio_targeting",
     "name"       :    "Targeting System",
     "description":    "Your eyes are equipped with range finders, and their movement is synced with that of your arms, to a degree.  Shots you fire will be much more accurate, particularly at long range."
@@ -131,12 +129,8 @@
     "type"       :    "bionic",
     "id"         :    "bio_purifier",
     "name"       :    "Air Filtration System",
-<<<<<<< HEAD
-    "cost"       :    1,
-=======
     "cost"       :    0,
     "time"       :    0,
->>>>>>> 4641d49d
     "description":    "Implanted in your trachea is an advanced filtration system.  If toxins find their way into your windpipe, the filter will attempt to remove them."
 },
 {
