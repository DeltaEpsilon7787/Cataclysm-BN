--- conflicted
+++ resolved
@@ -197,7 +197,6 @@
 
 void player::mutate_towards(game *g, std::string mut)
 {
-<<<<<<< HEAD
     if (has_child_flag(g, mut)) {
         remove_child_flag(g, mut);
         return;
@@ -255,6 +254,7 @@
     toggle_mutation(mut);
     if (replacing != "") {
         g->add_msg(_("Your %1$s mutation turns into %2$s!"), traits[replacing].name.c_str(), traits[mut].name.c_str());
+        g->u.add_memorial_log(_("'%s' mutation turned into '%s'"), traits[replacing].name.c_str(), traits[mut].name.c_str());
         toggle_mutation(replacing);
         mutation_loss_effect(g, *this, replacing);
         mutation_effect(g, *this, mut);
@@ -262,91 +262,11 @@
     } else if (canceltrait != "") {
         // If this new mutation cancels a base trait, remove it and add the mutation at the same time
         g->add_msg(_("Your innate %1$s trait turns into %2$s!"), traits[canceltrait].name.c_str(), traits[mut].name.c_str());
+        g->u.add_memorial_log(_("'%s' trait turned into '%s'"), traits[canceltrait].name.c_str(), traits[mut].name.c_str());
         toggle_mutation(canceltrait);
         mutation_loss_effect(g, *this, canceltrait);
         mutation_effect(g, *this, mut);
     } else {
-=======
- if (has_child_flag(g, mut)) {
-  remove_child_flag(g, mut);
-  return;
- }
- bool has_prereqs = false;
- pl_flag canceltrait = PF_NULL;
- std::vector<pl_flag> prereq = g->mutation_data[mut].prereqs;
- std::vector<pl_flag> cancel = g->mutation_data[mut].cancels;
-
- for (int i = 0; i < cancel.size(); i++) {
-  if (!has_trait( cancel[i] )) {
-   cancel.erase(cancel.begin() + i);
-   i--;
-  } else {
-  //If we have the trait, but it's a base trait, don't allow it to be removed normally
-   if (has_base_trait( cancel[i] )) {
-    canceltrait = cancel[i];
-    cancel.erase(cancel.begin() + i);
-    i--;
-   }
-  }
-  
- }
-
- if (!cancel.empty()) {
-  pl_flag removed = cancel[ rng(0, cancel.size() - 1) ];
-  remove_mutation(g, removed);
-  return;
- }
-
- for (int i = 0; !has_prereqs && i < prereq.size(); i++) {
-  if (has_trait(prereq[i]))
-   has_prereqs = true;
- }
- if (!has_prereqs && !prereq.empty()) {
-  pl_flag devel = prereq[ rng(0, prereq.size() - 1) ];
-  mutate_towards(g, devel);
-  return;
- }
-
-// Check if one of the prereqs that we have TURNS INTO this one
- pl_flag replacing = PF_NULL;
- prereq = g->mutation_data[mut].prereqs; // Reset it
- for (int i = 0; i < prereq.size(); i++) {
-  if (has_trait(prereq[i])) {
-   pl_flag pre = prereq[i];
-   for (int j = 0; replacing == PF_NULL &&
-                   j < g->mutation_data[pre].replacements.size(); j++) {
-    if (g->mutation_data[pre].replacements[j] == mut)
-     replacing = pre;
-   }
-  }
- }
-
- toggle_mutation(mut);
- if (replacing != PF_NULL)
-    {
-        g->add_msg(_("Your %1$s mutation turns into %2$s!"), traits[replacing].name.c_str(),
-                   traits[mut].name.c_str());
-        g->u.add_memorial_log(_("'%s' mutation turned into '%s'"), traits[replacing].name.c_str(),
-                   traits[mut].name.c_str());
-        toggle_mutation(replacing);
-        mutation_loss_effect(g, *this, replacing);
-        mutation_effect(g, *this, mut);
-    }
-  else
- // If this new mutation cancels a base trait, remove it and add the mutation at the same time
-   if (canceltrait != PF_NULL)
-    {
-        g->add_msg(_("Your innate %1$s trait turns into %2$s!"), traits[canceltrait].name.c_str(),
-                   traits[mut].name.c_str());
-        g->u.add_memorial_log(_("'%s' trait turned into '%s'"), traits[canceltrait].name.c_str(),
-                   traits[mut].name.c_str());
-	toggle_mutation(canceltrait);
-	mutation_loss_effect(g, *this, canceltrait);
-	mutation_effect(g, *this, mut);
-	}
-  else
-    {
->>>>>>> 8500b3a8
         g->add_msg(_("You gain a mutation called %s!"), traits[mut].name.c_str());
         g->u.add_memorial_log(_("Gained the mutation '%s'."), traits[mut].name.c_str());
         mutation_effect(g, *this, mut);
