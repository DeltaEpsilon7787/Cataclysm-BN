#ifndef _OMDATA_H_
#define _OMDATA_H_

#include <string>
#include <vector>
#include <bitset>
#include "mtype.h"
#include "itype.h"
#include "output.h"
#include "mongroup.h"
#include "mapdata.h"

#define OMAPX 180
#define OMAPY 180

class overmap;

struct oter_t {
 std::string name;
 long sym;	// This is a long, so we can support curses linedrawing
 nc_color color;
 unsigned char see_cost; // Affects how far the player can see in the overmap
 const map_extras& embellishments;
 bool known_down;
 bool known_up;
};

const map_extras no_extras(0);
const map_extras road_extras(
// %%% HEL MIL SCI STA DRG SUP PRT MIN WLF CGR PUD CRT FUM 1WY ART
    50, 40, 50,120,200, 30, 10,  5, 80, 20, 20, 200, 10,  8,  2,  3);
const map_extras field_extras(
    60, 40, 15, 40, 80, 10, 10,  3, 50, 30, 40, 300, 10,  8,  1,  3);
const map_extras subway_extras(
// %%% HEL MIL SCI STA DRG SUP PRT MIN WLF CGR PUD CRT FUM 1WY ART
    75,  0,  5, 12,  5,  5,  0,  7,  0,  0, 0, 120,  0, 20,  1,  3);
const map_extras build_extras(
    90,  0,  5, 12,  0, 10,  0,  5,  5,  0, 0, 0, 60,  8,  1,  3);

enum oter_id {
 ot_null = 0,
 ot_crater,
// Wild terrain
 ot_field, ot_dirtlot, ot_forest, ot_forest_thick, ot_forest_water, ot_hive, ot_spider_pit,
  ot_fungal_bloom,
// Roads
 ot_hiway_ns, ot_hiway_ew,
 ot_road_null,
 ot_road_ns, ot_road_ew,
 ot_road_ne, ot_road_es, ot_road_sw, ot_road_wn,
 ot_road_nes, ot_road_new, ot_road_nsw, ot_road_esw, ot_road_nesw,
 ot_road_nesw_manhole,
 ot_bridge_ns, ot_bridge_ew,
 ot_river_center,
 ot_river_c_not_ne, ot_river_c_not_nw, ot_river_c_not_se, ot_river_c_not_sw,
 ot_river_north, ot_river_east, ot_river_south, ot_river_west,
 ot_river_ne, ot_river_se, ot_river_sw, ot_river_nw,
// City buildings
 ot_house_north, ot_house_east, ot_house_south, ot_house_west,
 ot_house_base_north, ot_house_base_east, ot_house_base_south,
  ot_house_base_west,
 ot_s_lot, ot_park,
 ot_s_gas_north, ot_s_gas_east, ot_s_gas_south, ot_s_gas_west,
 ot_s_pharm_north, ot_s_pharm_east, ot_s_pharm_south, ot_s_pharm_west,
 ot_s_grocery_north, ot_s_grocery_east, ot_s_grocery_south, ot_s_grocery_west,
 ot_s_hardware_north, ot_s_hardware_east, ot_s_hardware_south,
  ot_s_hardware_west,
 ot_s_electronics_north, ot_s_electronics_east, ot_s_electronics_south,
  ot_s_electronics_west,
 ot_s_sports_north, ot_s_sports_east, ot_s_sports_south, ot_s_sports_west,
 ot_s_liquor_north, ot_s_liquor_east, ot_s_liquor_south, ot_s_liquor_west,
 ot_s_gun_north, ot_s_gun_east, ot_s_gun_south, ot_s_gun_west,
 ot_s_clothes_north, ot_s_clothes_east, ot_s_clothes_south, ot_s_clothes_west,
 ot_s_library_north, ot_s_library_east, ot_s_library_south, ot_s_library_west,
 ot_s_restaurant_north, ot_s_restaurant_east, ot_s_restaurant_south,
  ot_s_restaurant_west,
 ot_sub_station_north, ot_sub_station_east, ot_sub_station_south,
  ot_sub_station_west,
 ot_s_garage_north, ot_s_garage_east, ot_s_garage_south, ot_s_garage_west, ot_cabin, ot_farm, ot_farm_field,
 ot_police_north, ot_police_east, ot_police_south, ot_police_west,
 ot_bank_north, ot_bank_east, ot_bank_south, ot_bank_west,
 ot_bar_north, ot_bar_east, ot_bar_south, ot_bar_west,
 ot_pawn_north, ot_pawn_east, ot_pawn_south, ot_pawn_west,
 ot_mil_surplus_north, ot_mil_surplus_east, ot_mil_surplus_south,
  ot_mil_surplus_west,
 ot_megastore_entrance, ot_megastore,
 ot_hospital_entrance, ot_hospital,
 ot_mansion_entrance, ot_mansion, ot_fema_entrance, ot_fema,
// Goodies/dungeons
 ot_shelter, ot_shelter_under, ot_lmoe, ot_lmoe_under,
 ot_lab, ot_lab_stairs, ot_lab_core, ot_lab_finale,
 ot_nuke_plant_entrance, ot_nuke_plant, // TODO
 ot_bunker, ot_outpost,
 ot_silo, ot_silo_finale,
 ot_temple, ot_temple_stairs, ot_temple_core, ot_temple_finale, // TODO
 ot_sewage_treatment, ot_sewage_treatment_hub, ot_sewage_treatment_under,
 ot_mine_entrance, ot_mine_shaft, ot_mine, ot_mine_down, ot_mine_finale,
 ot_spiral_hub, ot_spiral,
 ot_radio_tower,
 ot_toxic_dump,
 ot_cave, ot_cave_rat,
// Underground terrain
 ot_spider_pit_under,
 ot_anthill,
 ot_rock, ot_rift, ot_hellmouth,
 ot_slimepit, ot_slimepit_down,
 ot_triffid_grove, ot_triffid_roots, ot_triffid_finale,
 ot_basement,
 ot_subway_station,
 ot_subway_ns, ot_subway_ew,
 ot_subway_ne, ot_subway_es, ot_subway_sw, ot_subway_wn,
 ot_subway_nes, ot_subway_new, ot_subway_nsw, ot_subway_esw, ot_subway_nesw,
 ot_sewer_ns, ot_sewer_ew,
 ot_sewer_ne, ot_sewer_es, ot_sewer_sw, ot_sewer_wn,
 ot_sewer_nes, ot_sewer_new, ot_sewer_nsw, ot_sewer_esw, ot_sewer_nesw,
 ot_ants_ns, ot_ants_ew,
 ot_ants_ne, ot_ants_es, ot_ants_sw, ot_ants_wn,
 ot_ants_nes, ot_ants_new, ot_ants_nsw, ot_ants_esw, ot_ants_nesw,
 ot_ants_food, ot_ants_larvae, ot_ants_queen,
 ot_cavern,

 ot_tutorial,
 num_ter_types
};

// LINE_**** corresponds to the ACS_**** macros in ncurses, and are patterned
// the same way; LINE_NESW, where X indicates a line and O indicates no line
// (thus, LINE_OXXX looks like 'T'). LINE_ is defined in output.h.  The ACS_
// macros can't be used here, since ncurses hasn't been initialized yet.

// Order MUST match enum oter_id above!

const oter_t oterlist[num_ter_types] = {
{"nothing",		'%',	c_white,	0, no_extras, false, false},
{"crater",		'O',	c_red,		2, field_extras, false, false},
{"field",		'.',	c_brown,	2, field_extras, false, false},
{"dirt lot",		'O',	c_brown,	1, field_extras, false, false},
{"forest",		'F',	c_green,	3, field_extras, false, false},
{"forest",		'F',	c_green,	4, field_extras, false, false},
{"swamp",		'F',	c_cyan,		4, field_extras, false, false},
{"bee hive",		'8',	c_yellow,	3, field_extras, false, false},
{"forest",		'F',	c_green,	3, field_extras, false, false},
/* The tile above is a spider pit. */
{"fungal bloom",	'T',	c_ltgray,	2, field_extras, false, false},
{"highway",		'H',	c_dkgray,	2, road_extras, false, false},
{"highway",		'=',	c_dkgray,	2, road_extras, false, false},
{"BUG",			'%',	c_magenta,	0, no_extras, false, false},
{"road",          LINE_XOXO,	c_dkgray,	2, road_extras, false, false},
{"road",          LINE_OXOX,	c_dkgray,	2, road_extras, false, false},
{"road",          LINE_XXOO,	c_dkgray,	2, road_extras, false, false},
{"road",          LINE_OXXO,	c_dkgray,	2, road_extras, false, false},
{"road",          LINE_OOXX,	c_dkgray,	2, road_extras, false, false},
{"road",          LINE_XOOX,	c_dkgray,	2, road_extras, false, false},
{"road",          LINE_XXXO,	c_dkgray,	2, road_extras, false, false},
{"road",          LINE_XXOX,	c_dkgray,	2, road_extras, false, false},
{"road",          LINE_XOXX,	c_dkgray,	2, road_extras, false, false},
{"road",          LINE_OXXX,	c_dkgray,	2, road_extras, false, false},
{"road",          LINE_XXXX,	c_dkgray,	2, road_extras, false, false},
{"road, manhole", LINE_XXXX,	c_yellow,	2, road_extras, true, false},
{"bridge",		'|',	c_dkgray,	2, road_extras, false, false},
{"bridge",		'-',	c_dkgray,	2, road_extras, false, false},
{"river",		'R',	c_blue,		1, no_extras, false, false},
{"river bank",		'R',	c_ltblue,	1, no_extras, false, false},
{"river bank",		'R',	c_ltblue,	1, no_extras, false, false},
{"river bank",		'R',	c_ltblue,	1, no_extras, false, false},
{"river bank",		'R',	c_ltblue,	1, no_extras, false, false},
{"river bank",		'R',	c_ltblue,	1, no_extras, false, false},
{"river bank",		'R',	c_ltblue,	1, no_extras, false, false},
{"river bank",		'R',	c_ltblue,	1, no_extras, false, false},
{"river bank",		'R',	c_ltblue,	1, no_extras, false, false},
{"river bank",		'R',	c_ltblue,	1, no_extras, false, false},
{"river bank",		'R',	c_ltblue,	1, no_extras, false, false},
{"river bank",		'R',	c_ltblue,	1, no_extras, false, false},
{"river bank",		'R',	c_ltblue,	1, no_extras, false, false},
{"house",		'^',	c_ltgreen,	5, build_extras, false, false},
{"house",		'>',	c_ltgreen,	5, build_extras, false, false},
{"house",		'v',	c_ltgreen,	5, build_extras, false, false},
{"house",		'<',	c_ltgreen,	5, build_extras, false, false},
{"house",		'^',	c_ltgreen,	5, build_extras, false, false},
{"house",		'>',	c_ltgreen,	5, build_extras, false, false},
{"house",		'v',	c_ltgreen,	5, build_extras, false, false},
{"house",		'<',	c_ltgreen,	5, build_extras, false, false},
{"parking lot",		'O',	c_dkgray,	1, build_extras, false, false},
{"park",		'O',	c_green,	2, build_extras, false, false},
{"gas station",		'^',	c_ltblue,	5, build_extras, false, false},
{"gas station",		'>',	c_ltblue,	5, build_extras, false, false},
{"gas station",		'v',	c_ltblue,	5, build_extras, false, false},
{"gas station",		'<',	c_ltblue,	5, build_extras, false, false},
{"pharmacy",		'^',	c_ltred,	5, build_extras, false, false},
{"pharmacy",		'>',	c_ltred,	5, build_extras, false, false},
{"pharmacy",		'v',	c_ltred,	5, build_extras, false, false},
{"pharmacy",		'<',	c_ltred,	5, build_extras, false, false},
{"grocery store",	'^',	c_green,	5, build_extras, false, false},
{"grocery store",	'>',	c_green,	5, build_extras, false, false},
{"grocery store",	'v',	c_green,	5, build_extras, false, false},
{"grocery store",	'<',	c_green,	5, build_extras, false, false},
{"hardware store",	'^',	c_cyan,		5, build_extras, false, false},
{"hardware store",	'>',	c_cyan,		5, build_extras, false, false},
{"hardware store",	'v',	c_cyan,		5, build_extras, false, false},
{"hardware store",	'<',	c_cyan,		5, build_extras, false, false},
{"electronics store",   '^',	c_yellow,	5, build_extras, false, false},
{"electronics store",   '>',	c_yellow,	5, build_extras, false, false},
{"electronics store",   'v',	c_yellow,	5, build_extras, false, false},
{"electronics store",   '<',	c_yellow,	5, build_extras, false, false},
{"sporting goods store",'^',	c_ltcyan,	5, build_extras, false, false},
{"sporting goods store",'>',	c_ltcyan,	5, build_extras, false, false},
{"sporting goods store",'v',	c_ltcyan,	5, build_extras, false, false},
{"sporting goods store",'<',	c_ltcyan,	5, build_extras, false, false},
{"liquor store",	'^',	c_magenta,	5, build_extras, false, false},
{"liquor store",	'>',	c_magenta,	5, build_extras, false, false},
{"liquor store",	'v',	c_magenta,	5, build_extras, false, false},
{"liquor store",	'<',	c_magenta,	5, build_extras, false, false},
{"gun store",		'^',	c_red,		5, build_extras, false, false},
{"gun store",		'>',	c_red,		5, build_extras, false, false},
{"gun store",		'v',	c_red,		5, build_extras, false, false},
{"gun store",		'<',	c_red,		5, build_extras, false, false},
{"clothing store",	'^',	c_blue,		5, build_extras, false, false},
{"clothing store",	'>',	c_blue,		5, build_extras, false, false},
{"clothing store",	'v',	c_blue,		5, build_extras, false, false},
{"clothing store",	'<',	c_blue,		5, build_extras, false, false},
{"library",		'^',	c_brown,	5, build_extras, false, false},
{"library",		'>',	c_brown,	5, build_extras, false, false},
{"library",		'v',	c_brown,	5, build_extras, false, false},
{"library",		'<',	c_brown,	5, build_extras, false, false},
{"restaurant",		'^',	c_pink,		5, build_extras, false, false},
{"restaurant",		'>',	c_pink,		5, build_extras, false, false},
{"restaurant",		'v',	c_pink,		5, build_extras, false, false},
{"restaurant",		'<',	c_pink,		5, build_extras, false, false},
{"subway station",	'S',	c_yellow,	5, build_extras, true, false},
{"subway station",	'S',	c_yellow,	5, build_extras, true, false},
{"subway station",	'S',	c_yellow,	5, build_extras, true, false},
{"subway station",	'S',	c_yellow,	5, build_extras, true, false},
{"garage",              'O',    c_white,       5, build_extras, false, false},
{"garage",              'O',    c_white,       5, build_extras, false, false},
{"garage",              'O',    c_white,       5, build_extras, false, false},
{"garage",              'O',    c_white,       5, build_extras, false, false},
{"cabin",              'C',    i_green,       5, build_extras, false, false},
{"farm",              '^',    i_brown,       5, build_extras, false, false},
{"farm field",              '#',    i_brown,       5, field_extras, false, false},
{"police station",	'^',	h_yellow,	5, build_extras, false, false},
{"police station",	'>',	h_yellow,	5, build_extras, false, false},
{"police station",	'v',	h_yellow,	5, build_extras, false, false},
{"police station",	'<',	h_yellow,	5, build_extras, false, false},
{"bank",		'$',	c_ltgray,	5, no_extras, false, false},
{"bank",		'$',	c_ltgray,	5, no_extras, false, false},
{"bank",		'$',	c_ltgray,	5, no_extras, false, false},
{"bank",		'$',	c_ltgray,	5, no_extras, false, false},
{"bar",			'^',	i_magenta,		5, build_extras, false, false},
{"bar",			'>',	i_magenta,		5, build_extras, false, false},
{"bar",			'v',	i_magenta,		5, build_extras, false, false},
{"bar",			'<',	i_magenta,		5, build_extras, false, false},
{"pawn shop",		'^',	c_white,	5, build_extras, false, false},
{"pawn shop",		'>',	c_white,	5, build_extras, false, false},
{"pawn shop",		'v',	c_white,	5, build_extras, false, false},
{"pawn shop",		'<',	c_white,	5, build_extras, false, false},
{"mil. surplus",	'^',	i_ltgray,	5, build_extras, false, false},
{"mil. surplus",	'>',	i_ltgray,	5, build_extras, false, false},
{"mil. surplus",	'v',	i_ltgray,	5, build_extras, false, false},
{"mil. surplus",	'<',	i_ltgray,	5, build_extras, false, false},
{"megastore",		'+',	c_ltblue,	5, build_extras, false, false},
{"megastore",		'M',	c_blue,		5, build_extras, false, false},
{"hospital",		'H',	c_ltred,	5, build_extras, false, false},
{"hospital",		'H',	c_red,		5, build_extras, false, false},
{"mansion",		'M',	c_ltgreen,	5, build_extras, false, false},
{"mansion",		'M',	c_green,	5, build_extras, false, false},
{"fema camp",		'+',	c_blue,	5, build_extras, false, false},
{"fema camp",		'F',	i_blue,	5, build_extras, false, false},
{"evac shelter",	'+',	c_white,	2, no_extras, true, false},
{"evac shelter",	'+',	c_white,	2, no_extras, false, true},
{"LMOE shelter",	'+',	c_red,	2, no_extras, true, false},
{"LMOE shelter",	'+',	c_red,	2, no_extras, false, true},
{"science lab",		'L',	c_ltblue,	5, no_extras, false, false},
{"science lab",		'L',	c_blue,		5, no_extras, true, false},
{"science lab",		'L',	c_ltblue,	5, no_extras, false, false},
{"science lab",		'L',	c_cyan,		5, no_extras, false, false},
{"nuclear plant",	'P',	c_ltgreen,	5, no_extras, false, false},
{"nuclear plant",	'P',	c_ltgreen,	5, no_extras, false, false},
{"military bunker",	'B',	c_dkgray,	2, no_extras, true, true},
{"military outpost",	'M',	c_dkgray,	2, build_extras, false, false},
{"missile silo",	'0',	c_ltgray,	2, no_extras, false, false},
{"missile silo",	'0',	c_ltgray,	2, no_extras, false, false},
{"strange temple",	'T',	c_magenta,	5, no_extras, true, false},
{"strange temple",	'T',	c_pink,		5, no_extras, true, false},
{"strange temple",	'T',	c_pink,		5, no_extras, false, false},
{"strange temple",	'T',	c_yellow,	5, no_extras, false, false},
{"sewage treatment",	'P',	c_red,		5, no_extras, true, false},
{"sewage treatment",	'P',	c_green,	5, no_extras, false, true},
{"sewage treatment",	'P',	c_green,	5, no_extras, false, false},
{"mine entrance",	'M',	c_ltgray,	5, no_extras, true, false},
{"mine shaft",		'O',	c_dkgray,	5, no_extras, true, true},
{"mine",		'M',	c_brown,	2, no_extras, false, false},
{"mine",		'M',	c_brown,	2, no_extras, false, false},
{"mine",		'M',	c_brown,	2, no_extras, false, false},
{"spiral cavern",	'@',	c_pink,		2, no_extras, false, false},
{"spiral cavern",	'@',	c_pink,		2, no_extras, false, false},
{"radio tower",         'X',    c_ltgray,       2, no_extras, false, false},
{"toxic waste dump",	'D',	c_pink,		2, no_extras, false, false},
{"cave",		'C',	c_brown,	2, field_extras, false, false},
{"rat cave",		'C',	c_dkgray,	2, no_extras, true, false},
{"cavern",		'0',	c_ltgray,	2, no_extras, false, false},
{"anthill",		'%',	c_brown,	2, no_extras, true, false},
{"solid rock",		'%',	c_dkgray,	5, no_extras, false, false},
{"rift",		'^',	c_red,		2, no_extras, false, false},
{"hellmouth",		'^',	c_ltred,	2, no_extras, true, false},
{"slime pit",		'~',	c_ltgreen,	2, no_extras, true, false},
{"slime pit",		'~',	c_ltgreen,	2, no_extras, false, false},
{"triffid grove",	'T',	c_ltred,	5, no_extras, true, false},
{"triffid roots",	'T',	c_ltred,	5, no_extras, true, true},
{"triffid heart",	'T',	c_red,		5, no_extras, false, true},
{"basement",		'O',	c_dkgray,	5, no_extras, false, true},
{"subway station",	'S',	c_yellow,	5, subway_extras, false, true},
{"subway",        LINE_XOXO,	c_dkgray,	5, subway_extras, false, false},
{"subway",        LINE_OXOX,	c_dkgray,	5, subway_extras, false, false},
{"subway",        LINE_XXOO,	c_dkgray,	5, subway_extras, false, false},
{"subway",        LINE_OXXO,	c_dkgray,	5, subway_extras, false, false},
{"subway",        LINE_OOXX,	c_dkgray,	5, subway_extras, false, false},
{"subway",        LINE_XOOX,	c_dkgray,	5, subway_extras, false, false},
{"subway",        LINE_XXXO,	c_dkgray,	5, subway_extras, false, false},
{"subway",        LINE_XXOX,	c_dkgray,	5, subway_extras, false, false},
{"subway",        LINE_XOXX,	c_dkgray,	5, subway_extras, false, false},
{"subway",        LINE_OXXX,	c_dkgray,	5, subway_extras, false, false},
{"subway",        LINE_XXXX,	c_dkgray,	5, subway_extras, false, false},
{"sewer",         LINE_XOXO,	c_green,	5, no_extras, false, false},
{"sewer",         LINE_OXOX,	c_green,	5, no_extras, false, false},
{"sewer",         LINE_XXOO,	c_green,	5, no_extras, false, false},
{"sewer",         LINE_OXXO,	c_green,	5, no_extras, false, false},
{"sewer",         LINE_OOXX,	c_green,	5, no_extras, false, false},
{"sewer",         LINE_XOOX,	c_green,	5, no_extras, false, false},
{"sewer",         LINE_XXXO,	c_green,	5, no_extras, false, false},
{"sewer",         LINE_XXOX,	c_green,	5, no_extras, false, false},
{"sewer",         LINE_XOXX,	c_green,	5, no_extras, false, false},
{"sewer",         LINE_OXXX,	c_green,	5, no_extras, false, false},
{"sewer",         LINE_XXXX,	c_green,	5, no_extras, false, false},
{"ant tunnel",    LINE_XOXO,	c_brown,	5, no_extras, false, false},
{"ant tunnel",    LINE_OXOX,	c_brown,	5, no_extras, false, false},
{"ant tunnel",    LINE_XXOO,	c_brown,	5, no_extras, false, false},
{"ant tunnel",    LINE_OXXO,	c_brown,	5, no_extras, false, false},
{"ant tunnel",    LINE_OOXX,	c_brown,	5, no_extras, false, false},
{"ant tunnel",    LINE_XOOX,	c_brown,	5, no_extras, false, false},
{"ant tunnel",    LINE_XXXO,	c_brown,	5, no_extras, false, false},
{"ant tunnel",    LINE_XXOX,	c_brown,	5, no_extras, false, false},
{"ant tunnel",    LINE_XOXX,	c_brown,	5, no_extras, false, false},
{"ant tunnel",    LINE_OXXX,	c_brown,	5, no_extras, false, false},
{"ant tunnel",    LINE_XXXX,	c_brown,	5, no_extras, false, false},
{"ant food storage",	'O',	c_green,	5, no_extras, false, false},
{"ant larva chamber",	'O',	c_white,	5, no_extras, false, false},
{"ant queen chamber",	'O',	c_red,		5, no_extras, false, false},
{"cavern",		'0',	c_ltgray,	5, no_extras, false, false},
{"tutorial room",	'O',	c_cyan,		5, no_extras, false, false}
};

// Overmap specials--these are "special encounters," dungeons, nests, etc.
// This specifies how often and where they may be placed.

// OMSPEC_FREQ determines the length of the side of the square in which each
// overmap special will be placed.  At OMSPEC_FREQ 6, the overmap is divided
// into 900 squares; lots of space for interesting stuff!
#define OMSPEC_FREQ 15

// Flags that determine special behavior for placement
enum omspec_flag {
OMS_FLAG_NULL = 0,
OMS_FLAG_ROTATE_ROAD,	// Rotate to face road--assumes 3 following rotations
OMS_FLAG_ROTATE_RANDOM, // Rotate randomly--assumes 3 following rotations
OMS_FLAG_3X3,		// 3x3 square, e.g. bee hive
OMS_FLAG_BLOB,		// Randomly shaped blob
OMS_FLAG_3X3_SECOND,	// 3x3 square, made of the tile AFTER the main one
OMS_FLAG_BIG,		// As big as possible
OMS_FLAG_ROAD,		// Add a road_point here; connect to towns etc.
OMS_FLAG_PARKING_LOT,	// Add a road_point to the north of here
OMS_FLAG_DIRT_LOT,      // Dirt lot flag for specials
OMS_FLAG_CLASSIC, // Allow this location to spawn in classic mode
NUM_OMS_FLAGS
};

struct omspec_place
{
// Able functions - true if p is valid
 bool never      (overmap *om, tripoint p) { return false; }
 bool always     (overmap *om, tripoint p) { return true;  }
 bool water      (overmap *om, tripoint p); // Only on rivers
 bool land       (overmap *om, tripoint p); // Only on land (no rivers)
 bool forest     (overmap *om, tripoint p); // Forest
 bool wilderness (overmap *om, tripoint p); // Forest or fields
 bool by_highway (overmap *om, tripoint p); // Next to existing highways
};

struct overmap_special
{
 oter_id ter;           // Terrain placed
 int min_appearances;	// Min number in an overmap
 int max_appearances;   // Max number in an overmap
 int min_dist_from_city;// Min distance from city limits
 int max_dist_from_city;// Max distance from city limits

 std::string monsters;    // Type of monsters that appear here
 int monster_pop_min;   // Minimum monster population
 int monster_pop_max;   // Maximum monster population
 int monster_rad_min;   // Minimum monster radius
 int monster_rad_max;   // Maximum monster radius

 bool (omspec_place::*able) (overmap *om, tripoint p); // See above
 unsigned flags : NUM_OMS_FLAGS; // See above
};

enum omspec_id
{
 OMSPEC_CRATER,
 OMSPEC_HIVE,
 OMSPEC_HOUSE,
 OMSPEC_GAS,
 OMSPEC_CABIN,
 OMSPEC_LMOE,
 OMSPEC_FARM,
 OMSPEC_TEMPLE,
 OMSPEC_LAB,
 OMSPEC_FEMA,
 OMSPEC_BUNKER,
 OMSPEC_OUTPOST,
 OMSPEC_SILO,
 OMSPEC_RADIO,
 OMSPEC_MANSION,
 OMSPEC_MANSION_WILD,
 OMSPEC_MEGASTORE,
 OMSPEC_HOSPITAL,
 OMSPEC_SEWAGE,
 OMSPEC_MINE,
 OMSPEC_ANTHILL,
 OMSPEC_SPIDER,
 OMSPEC_SLIME,
 OMSPEC_FUNGUS,
 OMSPEC_TRIFFID,
 OMSPEC_LAKE,
 OMSPEC_SHELTER,
 OMSPEC_CAVE,
 OMSPEC_TOXIC_DUMP,
 NUM_OMSPECS
};

// Set min or max to -1 to ignore them

const overmap_special overmap_specials[NUM_OMSPECS] = {

// Terrain	 MIN MAX DISTANCE
{ot_crater,	   0, 10,  0, -1, "GROUP_NULL", 0, 0, 0, 0,
<<<<<<< HEAD
 &omspec_place::land, mfb(OMS_FLAG_BLOB)},
=======
 &omspec_place::land, mfb(OMS_FLAG_BLOB) | mfb(OMS_FLAG_CLASSIC)},
>>>>>>> dcbf8bea

{ot_hive, 	   0, 50, 10, -1, "GROUP_BEE", 20, 60, 2, 4,
 &omspec_place::forest, mfb(OMS_FLAG_3X3)},

{ot_house_north,   0,100,  0, -1, "GROUP_NULL", 0, 0, 0, 0,
<<<<<<< HEAD
 &omspec_place::by_highway, mfb(OMS_FLAG_ROTATE_ROAD)},

{ot_s_gas_north,   0,100,  0, -1, "GROUP_NULL", 0, 0, 0, 0,
 &omspec_place::by_highway, mfb(OMS_FLAG_ROTATE_ROAD)},

{ot_cabin,   0, 30, 20, -1, "GROUP_NULL", 0, 0, 0, 0,  // Woods cabin
 &omspec_place::forest, 0},

 {ot_lmoe,   0, 3, 20, -1, "GROUP_NULL", 0, 0, 0, 0,
 &omspec_place::land, 0},

 {ot_farm,   0, 20, 20, -1, "GROUP_NULL", 0, 0, 0, 0,
 &omspec_place::wilderness, mfb(OMS_FLAG_3X3_SECOND) |mfb(OMS_FLAG_DIRT_LOT)},
=======
 &omspec_place::by_highway, mfb(OMS_FLAG_ROTATE_ROAD) | mfb(OMS_FLAG_CLASSIC)},

{ot_s_gas_north,   0,100,  0, -1, "GROUP_NULL", 0, 0, 0, 0,
 &omspec_place::by_highway, mfb(OMS_FLAG_ROTATE_ROAD) | mfb(OMS_FLAG_CLASSIC)},

{ot_cabin,   0, 30, 20, -1, "GROUP_NULL", 0, 0, 0, 0,  // Woods cabin
 &omspec_place::forest, mfb(OMS_FLAG_CLASSIC)},

 {ot_lmoe,   0, 3, 20, -1, "GROUP_NULL", 0, 0, 0, 0,
 &omspec_place::land, mfb(OMS_FLAG_CLASSIC)},

 {ot_farm,   0, 20, 20, -1, "GROUP_NULL", 0, 0, 0, 0,
 &omspec_place::wilderness, mfb(OMS_FLAG_3X3_SECOND) |mfb(OMS_FLAG_DIRT_LOT) | mfb(OMS_FLAG_CLASSIC)},
>>>>>>> dcbf8bea

{ot_temple_stairs, 0,  3, 20, -1, "GROUP_NULL", 0, 0, 0, 0,
 &omspec_place::forest, 0},

{ot_lab_stairs,	   0, 30,  8, -1, "GROUP_NULL", 0, 0, 0, 0,
 &omspec_place::land, mfb(OMS_FLAG_ROAD)},

{ot_fema_entrance,	   0, 5,  8, -1, "GROUP_NULL", 0, 0, 0, 0,
<<<<<<< HEAD
 &omspec_place::land, mfb(OMS_FLAG_3X3_SECOND)},
=======
 &omspec_place::land, mfb(OMS_FLAG_3X3_SECOND) | mfb(OMS_FLAG_CLASSIC)},
>>>>>>> dcbf8bea

// Terrain	 MIN MAX DISTANCE
{ot_bunker,	   2, 10,  4, -1, "GROUP_NULL", 0, 0, 0, 0,
 &omspec_place::land, mfb(OMS_FLAG_ROAD)},

{ot_outpost,	   0, 10,  4, -1, "GROUP_NULL", 0, 0, 0, 0,
 &omspec_place::wilderness, 0},

{ot_silo,	   0,  1, 30, -1, "GROUP_NULL", 0, 0, 0, 0,
 &omspec_place::wilderness, mfb(OMS_FLAG_ROAD)},

{ot_radio_tower,   1,  5,  0, 20, "GROUP_NULL", 0, 0, 0, 0,
<<<<<<< HEAD
 &omspec_place::by_highway, 0},

{ot_mansion_entrance, 0, 8, 0, -1, "GROUP_NULL", 0, 0, 0, 0,
 &omspec_place::by_highway, mfb(OMS_FLAG_3X3_SECOND)},

{ot_mansion_entrance, 0, 4, 10, -1, "GROUP_NULL", 0, 0, 0, 0,
 &omspec_place::wilderness, mfb(OMS_FLAG_3X3_SECOND)},

{ot_megastore_entrance, 0, 5, 0, 10, "GROUP_NULL", 0, 0, 0, 0,
 &omspec_place::by_highway, mfb(OMS_FLAG_3X3_SECOND)},

{ot_hospital_entrance, 1, 5, 3, 15, "GROUP_NULL", 0, 0, 0, 0,
 &omspec_place::by_highway, mfb(OMS_FLAG_3X3_SECOND)},

{ot_sewage_treatment, 1,  5, 10, 20, "GROUP_NULL", 0, 0, 0, 0,
 &omspec_place::land, mfb(OMS_FLAG_PARKING_LOT)},
=======
 &omspec_place::by_highway, mfb(OMS_FLAG_CLASSIC)},

{ot_mansion_entrance, 0, 8, 0, -1, "GROUP_NULL", 0, 0, 0, 0,
 &omspec_place::by_highway, mfb(OMS_FLAG_3X3_SECOND) | mfb(OMS_FLAG_CLASSIC)},

{ot_mansion_entrance, 0, 4, 10, -1, "GROUP_NULL", 0, 0, 0, 0,
 &omspec_place::wilderness, mfb(OMS_FLAG_3X3_SECOND) | mfb(OMS_FLAG_CLASSIC)},

{ot_megastore_entrance, 0, 5, 0, 10, "GROUP_NULL", 0, 0, 0, 0,
 &omspec_place::by_highway, mfb(OMS_FLAG_3X3_SECOND) | mfb(OMS_FLAG_CLASSIC)},

{ot_hospital_entrance, 1, 5, 3, 15, "GROUP_NULL", 0, 0, 0, 0,
 &omspec_place::by_highway, mfb(OMS_FLAG_3X3_SECOND) | mfb(OMS_FLAG_CLASSIC)},

{ot_sewage_treatment, 1,  5, 10, 20, "GROUP_NULL", 0, 0, 0, 0,
 &omspec_place::land, mfb(OMS_FLAG_PARKING_LOT) | mfb(OMS_FLAG_CLASSIC)},
>>>>>>> dcbf8bea

{ot_mine_entrance,  0,  5,  15, -1, "GROUP_NULL", 0, 0, 0, 0,
 &omspec_place::wilderness, mfb(OMS_FLAG_PARKING_LOT)},

// Terrain	 MIN MAX DISTANCE
{ot_anthill,	   0, 30,  10, -1, "GROUP_ANT", 10, 30, 1000, 2000,
 &omspec_place::wilderness, 0},

{ot_spider_pit,	   0,500,  0, -1, "GROUP_NULL", 0, 0, 0, 0,
 &omspec_place::forest, 0},

{ot_slimepit,	   0,  4,  0, -1, "GROUP_GOO", 2, 10, 100, 200,
 &omspec_place::land, 0},

{ot_fungal_bloom,  0,  3,  5, -1, "GROUP_FUNGI", 600, 1200, 30, 50,
 &omspec_place::wilderness, 0},

{ot_triffid_grove, 0,  4,  0, -1, "GROUP_TRIFFID", 800, 1300, 12, 20,
 &omspec_place::forest, 0},

{ot_river_center,  0, 10, 10, -1, "GROUP_NULL", 0, 0, 0, 0,
<<<<<<< HEAD
 &omspec_place::always, mfb(OMS_FLAG_BLOB)},

// Terrain	 MIN MAX DISTANCE
{ot_shelter,       5, 10,  5, 10, "GROUP_NULL", 0, 0, 0, 0,
 &omspec_place::wilderness, mfb(OMS_FLAG_ROAD)},
=======
 &omspec_place::always, mfb(OMS_FLAG_BLOB) | mfb(OMS_FLAG_CLASSIC)},

// Terrain	 MIN MAX DISTANCE
{ot_shelter,       5, 10,  5, 10, "GROUP_NULL", 0, 0, 0, 0,
 &omspec_place::wilderness, mfb(OMS_FLAG_ROAD) | mfb(OMS_FLAG_CLASSIC)},
>>>>>>> dcbf8bea

{ot_cave,	   0, 30,  0, -1, "GROUP_NULL", 0, 0, 0, 0,
 &omspec_place::wilderness, 0},

{ot_toxic_dump,	   0,  5, 15, -1, "GROUP_NULL", 0, 0, 0, 0,
<<<<<<< HEAD
 &omspec_place::wilderness,0}
=======
 &omspec_place::wilderness, mfb(OMS_FLAG_CLASSIC)}
>>>>>>> dcbf8bea

};

// Overmap "Zones"
// Areas which have special post-generation processing attached to them

enum overmap_zone
{
 OMZONE_NULL = 0,
 OMZONE_CITY,		// Basic city; place corpses
 OMZONE_BOMBED,		// Terrain is heavily destroyed
 OMZONE_IRRADIATED,	// Lots of radioactivity TODO
 OMZONE_CORRUPTED,	// Fabric of space is weak TODO
 OMZONE_OVERGROWN,	// Lots of plants, etc. TODO
 OMZONE_FUNGAL,		// Overgrown with fungus TODO
 OMZONE_MILITARIZED,	// _Was_ occupied by the military TODO
 OMZONE_FLOODED,	// Flooded out TODO
 OMZONE_TRAPPED,	// Heavily booby-trapped TODO
 OMZONE_MUTATED,	// Home of mutation experiments - mutagen & monsters TODO
 OMZONE_FORTIFIED,	// Boarded up windows &c TODO
 OMZONE_BOTS,		// Home of the bots TODO
 OMZONE_MAX
};

#endif<|MERGE_RESOLUTION|>--- conflicted
+++ resolved
@@ -443,31 +443,12 @@
 
 // Terrain	 MIN MAX DISTANCE
 {ot_crater,	   0, 10,  0, -1, "GROUP_NULL", 0, 0, 0, 0,
-<<<<<<< HEAD
- &omspec_place::land, mfb(OMS_FLAG_BLOB)},
-=======
  &omspec_place::land, mfb(OMS_FLAG_BLOB) | mfb(OMS_FLAG_CLASSIC)},
->>>>>>> dcbf8bea
 
 {ot_hive, 	   0, 50, 10, -1, "GROUP_BEE", 20, 60, 2, 4,
  &omspec_place::forest, mfb(OMS_FLAG_3X3)},
 
 {ot_house_north,   0,100,  0, -1, "GROUP_NULL", 0, 0, 0, 0,
-<<<<<<< HEAD
- &omspec_place::by_highway, mfb(OMS_FLAG_ROTATE_ROAD)},
-
-{ot_s_gas_north,   0,100,  0, -1, "GROUP_NULL", 0, 0, 0, 0,
- &omspec_place::by_highway, mfb(OMS_FLAG_ROTATE_ROAD)},
-
-{ot_cabin,   0, 30, 20, -1, "GROUP_NULL", 0, 0, 0, 0,  // Woods cabin
- &omspec_place::forest, 0},
-
- {ot_lmoe,   0, 3, 20, -1, "GROUP_NULL", 0, 0, 0, 0,
- &omspec_place::land, 0},
-
- {ot_farm,   0, 20, 20, -1, "GROUP_NULL", 0, 0, 0, 0,
- &omspec_place::wilderness, mfb(OMS_FLAG_3X3_SECOND) |mfb(OMS_FLAG_DIRT_LOT)},
-=======
  &omspec_place::by_highway, mfb(OMS_FLAG_ROTATE_ROAD) | mfb(OMS_FLAG_CLASSIC)},
 
 {ot_s_gas_north,   0,100,  0, -1, "GROUP_NULL", 0, 0, 0, 0,
@@ -481,7 +462,6 @@
 
  {ot_farm,   0, 20, 20, -1, "GROUP_NULL", 0, 0, 0, 0,
  &omspec_place::wilderness, mfb(OMS_FLAG_3X3_SECOND) |mfb(OMS_FLAG_DIRT_LOT) | mfb(OMS_FLAG_CLASSIC)},
->>>>>>> dcbf8bea
 
 {ot_temple_stairs, 0,  3, 20, -1, "GROUP_NULL", 0, 0, 0, 0,
  &omspec_place::forest, 0},
@@ -490,11 +470,7 @@
  &omspec_place::land, mfb(OMS_FLAG_ROAD)},
 
 {ot_fema_entrance,	   0, 5,  8, -1, "GROUP_NULL", 0, 0, 0, 0,
-<<<<<<< HEAD
- &omspec_place::land, mfb(OMS_FLAG_3X3_SECOND)},
-=======
  &omspec_place::land, mfb(OMS_FLAG_3X3_SECOND) | mfb(OMS_FLAG_CLASSIC)},
->>>>>>> dcbf8bea
 
 // Terrain	 MIN MAX DISTANCE
 {ot_bunker,	   2, 10,  4, -1, "GROUP_NULL", 0, 0, 0, 0,
@@ -507,24 +483,6 @@
  &omspec_place::wilderness, mfb(OMS_FLAG_ROAD)},
 
 {ot_radio_tower,   1,  5,  0, 20, "GROUP_NULL", 0, 0, 0, 0,
-<<<<<<< HEAD
- &omspec_place::by_highway, 0},
-
-{ot_mansion_entrance, 0, 8, 0, -1, "GROUP_NULL", 0, 0, 0, 0,
- &omspec_place::by_highway, mfb(OMS_FLAG_3X3_SECOND)},
-
-{ot_mansion_entrance, 0, 4, 10, -1, "GROUP_NULL", 0, 0, 0, 0,
- &omspec_place::wilderness, mfb(OMS_FLAG_3X3_SECOND)},
-
-{ot_megastore_entrance, 0, 5, 0, 10, "GROUP_NULL", 0, 0, 0, 0,
- &omspec_place::by_highway, mfb(OMS_FLAG_3X3_SECOND)},
-
-{ot_hospital_entrance, 1, 5, 3, 15, "GROUP_NULL", 0, 0, 0, 0,
- &omspec_place::by_highway, mfb(OMS_FLAG_3X3_SECOND)},
-
-{ot_sewage_treatment, 1,  5, 10, 20, "GROUP_NULL", 0, 0, 0, 0,
- &omspec_place::land, mfb(OMS_FLAG_PARKING_LOT)},
-=======
  &omspec_place::by_highway, mfb(OMS_FLAG_CLASSIC)},
 
 {ot_mansion_entrance, 0, 8, 0, -1, "GROUP_NULL", 0, 0, 0, 0,
@@ -541,7 +499,6 @@
 
 {ot_sewage_treatment, 1,  5, 10, 20, "GROUP_NULL", 0, 0, 0, 0,
  &omspec_place::land, mfb(OMS_FLAG_PARKING_LOT) | mfb(OMS_FLAG_CLASSIC)},
->>>>>>> dcbf8bea
 
 {ot_mine_entrance,  0,  5,  15, -1, "GROUP_NULL", 0, 0, 0, 0,
  &omspec_place::wilderness, mfb(OMS_FLAG_PARKING_LOT)},
@@ -563,29 +520,17 @@
  &omspec_place::forest, 0},
 
 {ot_river_center,  0, 10, 10, -1, "GROUP_NULL", 0, 0, 0, 0,
-<<<<<<< HEAD
- &omspec_place::always, mfb(OMS_FLAG_BLOB)},
-
-// Terrain	 MIN MAX DISTANCE
-{ot_shelter,       5, 10,  5, 10, "GROUP_NULL", 0, 0, 0, 0,
- &omspec_place::wilderness, mfb(OMS_FLAG_ROAD)},
-=======
  &omspec_place::always, mfb(OMS_FLAG_BLOB) | mfb(OMS_FLAG_CLASSIC)},
 
 // Terrain	 MIN MAX DISTANCE
 {ot_shelter,       5, 10,  5, 10, "GROUP_NULL", 0, 0, 0, 0,
  &omspec_place::wilderness, mfb(OMS_FLAG_ROAD) | mfb(OMS_FLAG_CLASSIC)},
->>>>>>> dcbf8bea
 
 {ot_cave,	   0, 30,  0, -1, "GROUP_NULL", 0, 0, 0, 0,
  &omspec_place::wilderness, 0},
 
 {ot_toxic_dump,	   0,  5, 15, -1, "GROUP_NULL", 0, 0, 0, 0,
-<<<<<<< HEAD
- &omspec_place::wilderness,0}
-=======
  &omspec_place::wilderness, mfb(OMS_FLAG_CLASSIC)}
->>>>>>> dcbf8bea
 
 };
 
