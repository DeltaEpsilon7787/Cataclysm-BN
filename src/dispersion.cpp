#include "dispersion.h"

#include <cmath>
#include "rng.h"

<<<<<<< HEAD
double dispersion_sources::roll() const {
    return std::abs( normal_roll( 0.0, stddev() ) );
}

double dispersion_sources::stddev() const
{
    return sdev * multiplier;
}

double dispersion_sources::cdf( double x ) const {
    static const double sqrt2 = std::sqrt( 2.0 );
    return std::erf( x / ( stddev() * sqrt2 ) );
=======
double dispersion_sources::roll() const
{
    double this_roll = 0.0;
    for( const double &source : linear_sources ) {
        this_roll += rng_float( 0.0, source );
    }
    for( const double &source : normal_sources ) {
        this_roll += rng_normal( source );
    }
    for( const double &source : multipliers ) {
        this_roll *= source;
    }
    return this_roll;
}

double dispersion_sources::max() const
{
    double sum = 0.0;
    for( const double &source : linear_sources ) {
        sum += source;
    }
    for( const double &source : normal_sources ) {
        sum += source;
    }
    for( const double &source : multipliers ) {
        sum *= source;
    }
    return sum;
}

double dispersion_sources::avg() const
{
    return max() / 2.0;
>>>>>>> 6cd159f3
}
<|MERGE_RESOLUTION|>--- conflicted
+++ resolved
@@ -3,8 +3,8 @@
 #include <cmath>
 #include "rng.h"
 
-<<<<<<< HEAD
-double dispersion_sources::roll() const {
+double dispersion_sources::roll() const
+{
     return std::abs( normal_roll( 0.0, stddev() ) );
 }
 
@@ -13,42 +13,8 @@
     return sdev * multiplier;
 }
 
-double dispersion_sources::cdf( double x ) const {
+double dispersion_sources::cdf( double x ) const
+{
     static const double sqrt2 = std::sqrt( 2.0 );
     return std::erf( x / ( stddev() * sqrt2 ) );
-=======
-double dispersion_sources::roll() const
-{
-    double this_roll = 0.0;
-    for( const double &source : linear_sources ) {
-        this_roll += rng_float( 0.0, source );
-    }
-    for( const double &source : normal_sources ) {
-        this_roll += rng_normal( source );
-    }
-    for( const double &source : multipliers ) {
-        this_roll *= source;
-    }
-    return this_roll;
 }
-
-double dispersion_sources::max() const
-{
-    double sum = 0.0;
-    for( const double &source : linear_sources ) {
-        sum += source;
-    }
-    for( const double &source : normal_sources ) {
-        sum += source;
-    }
-    for( const double &source : multipliers ) {
-        sum *= source;
-    }
-    return sum;
-}
-
-double dispersion_sources::avg() const
-{
-    return max() / 2.0;
->>>>>>> 6cd159f3
-}
