#include "init.h"

#include <cassert>
#include <cstddef>
#include <exception>
#include <fstream>
#include <iterator>
#include <memory>
#include <sstream> // for throwing errors
#include <stdexcept>
#include <string>
#include <vector>

#include "achievement.h"
#include "activity_type.h"
#include "ammo.h"
#include "ammo_effect.h"
#include "anatomy.h"
#include "ascii_art.h"
#include "behavior.h"
#include "bionics.h"
#include "bodypart.h"
#include "cata_utility.h"
#include "clothing_mod.h"
#include "clzones.h"
#include "construction.h"
#include "construction_category.h"
#include "crafting_gui.h"
#include "creature.h"
#include "cursesdef.h"
#include "debug.h"
#include "dialogue.h"
#include "disease.h"
#include "effect.h"
#include "emit.h"
#include "event_statistics.h"
#include "faction.h"
#include "fault.h"
#include "field_type.h"
#include "filesystem.h"
#include "fstream_utils.h"
#include "flag.h"
#include "gates.h"
#include "harvest.h"
#include "item_action.h"
#include "item_category.h"
#include "item_factory.h"
#include "json.h"
#include "language.h"
#include "loading_ui.h"
#include "lru_cache.h"
#include "magic.h"
#include "magic_enchantment.h"
#include "magic_ter_furn_transform.h"
#include "map_extras.h"
#include "mapdata.h"
#include "mapgen.h"
#include "martialarts.h"
#include "material.h"
#include "mission.h"
#include "monfaction.h"
#include "mongroup.h"
#include "monstergenerator.h"
#include "morale_types.h"
#include "mutation.h"
#include "npc.h"
#include "npc_class.h"
#include "omdata.h"
#include "overlay_ordering.h"
#include "overmap.h"
#include "overmap_connection.h"
#include "overmap_location.h"
#include "profession.h"
#include "recipe_dictionary.h"
#include "recipe_groups.h"
#include "regional_settings.h"
#include "requirements.h"
#include "rotatable_symbols.h"
#include "scenario.h"
#include "scent_map.h"
#include "sdltiles.h"
#include "skill.h"
#include "skill_boost.h"
#include "sounds.h"
#include "speech.h"
#include "start_location.h"
#include "string_formatter.h"
#include "text_snippets.h"
#include "translations.h"
#include "trap.h"
#include "type_id.h"
#include "veh_type.h"
#include "vehicle_group.h"
#include "vitamin.h"
#include "worldfactory.h"

#if defined(TILES)
#  include "mod_tileset.h"
#endif

DynamicDataLoader::DynamicDataLoader()
{
    initialize();
}

DynamicDataLoader::~DynamicDataLoader() = default;

DynamicDataLoader &DynamicDataLoader::get_instance()
{
    static DynamicDataLoader theDynamicDataLoader;
    return theDynamicDataLoader;
}

void DynamicDataLoader::load_object( const JsonObject &jo, const std::string &src,
                                     const std::string &base_path,
                                     const std::string &full_path )
{
    const std::string type = jo.get_string( "type" );
    const t_type_function_map::iterator it = type_function_map.find( type );
    if( it == type_function_map.end() ) {
        jo.throw_error( "unrecognized JSON object", "type" );
    }
    it->second( jo, src, base_path, full_path );
}

struct DynamicDataLoader::cached_streams {
    lru_cache<std::string, shared_ptr_fast<std::istringstream>> cache;
};

shared_ptr_fast<std::istream> DynamicDataLoader::get_cached_stream( const std::string &path )
{
    assert( !finalized && "Cannot open data file after finalization." );
    assert( stream_cache && "Stream cache is only available during finalization" );
    shared_ptr_fast<std::istringstream> cached = stream_cache->cache.get( path, nullptr );
    // Create a new stream if the file is not opened yet, or if some code is still
    // using the previous stream (in such case, `cached` and `stream_cache` have
    // two references to the stream, hence the test for > 2).
    if( !cached ) {
        cached = make_shared_fast<std::istringstream>( read_entire_file( path ) );
    } else if( cached.use_count() > 2 ) {
        cached = make_shared_fast<std::istringstream>( cached->str() );
    }
    stream_cache->cache.insert( 8, path, cached );
    return cached;
}

void DynamicDataLoader::load_deferred( deferred_json &data )
{
    while( !data.empty() ) {
        const size_t n = data.size();
        auto it = data.begin();
        for( size_t idx = 0; idx != n; ++idx ) {
            if( !it->first.path ) {
                debugmsg( "JSON source location has null path, data may load incorrectly" );
            } else {
                try {
                    shared_ptr_fast<std::istream> stream = get_cached_stream( *it->first.path );
                    JsonIn jsin( *stream, it->first );
                    JsonObject jo = jsin.get_object();
                    load_object( jo, it->second );
                } catch( const JsonError &err ) {
                    debugmsg( "(json-error)\n%s", err.what() );
                }
            }
            ++it;
        }
        data.erase( data.begin(), it );
        if( data.size() == n ) {
            for( const auto &elem : data ) {
                if( !elem.first.path ) {
                    debugmsg( "JSON source location has null path when reporting circular dependency" );
                } else {
                    try {
                        shared_ptr_fast<std::istream> stream = get_cached_stream( *it->first.path );
                        JsonIn jsin( *stream, elem.first );
                        jsin.error( "JSON contains circular dependency, this object is discarded" );
                    } catch( const JsonError &err ) {
                        debugmsg( "(json-error)\n%s", err.what() );
                    }
                }
            }
            data.clear();
            return; // made no progress on this cycle so abort
        }
    }
}

static void load_ignored_type( const JsonObject &jo )
{
    // This does nothing!
    // This function is used for types that are to be ignored
    // (for example for testing or for unimplemented types)
    jo.allow_omitted_members();
}

void DynamicDataLoader::add( const std::string &type,
                             std::function<void( const JsonObject &, const std::string &, const std::string &, const std::string & )>
                             f )
{
    const auto pair = type_function_map.emplace( type, f );
    if( !pair.second ) {
        debugmsg( "tried to insert a second handler for type %s into the DynamicDataLoader", type.c_str() );
    }
}

void DynamicDataLoader::add( const std::string &type,
                             std::function<void( const JsonObject &, const std::string & )> f )
{
    const auto pair = type_function_map.emplace( type, [f]( const JsonObject & obj,
                      const std::string & src,
    const std::string &, const std::string & ) {
        f( obj, src );
    } );
    if( !pair.second ) {
        debugmsg( "tried to insert a second handler for type %s into the DynamicDataLoader", type.c_str() );
    }
}

void DynamicDataLoader::add( const std::string &type, std::function<void( const JsonObject & )> f )
{
    const auto pair = type_function_map.emplace( type, [f]( const JsonObject & obj, const std::string &,
    const std::string &, const std::string & ) {
        f( obj );
    } );
    if( !pair.second ) {
        debugmsg( "tried to insert a second handler for type %s into the DynamicDataLoader", type.c_str() );
    }
}

void DynamicDataLoader::initialize()
{
    // all of the applicable types that can be loaded, along with their loading functions
    // Add to this as needed with new StaticFunctionAccessors or new ClassFunctionAccessors for new applicable types
    // Static Function Access
    add( "WORLD_OPTION", &load_world_option );
    add( "EXTERNAL_OPTION", &load_external_option );
    add( "json_flag", &json_flag::load_all );
    add( "fault", &fault::load_fault );
    add( "field_type", &field_types::load );
    add( "ammo_effect", &ammo_effects::load );
    add( "emit", &emit::load_emit );
    add( "activity_type", &activity_type::load );
    add( "vitamin", &vitamin::load_vitamin );
    add( "material", &materials::load );
    add( "bionic", &load_bionic );
    add( "profession", &profession::load_profession );
    add( "profession_item_substitutions", &profession::load_item_substitutions );
    add( "skill", &Skill::load_skill );
    add( "skill_display_type", &SkillDisplayType::load );
    add( "dream", &dream::load );
    add( "mutation_category", &mutation_category_trait::load );
    add( "mutation_type", &load_mutation_type );
    add( "mutation", &mutation_branch::load_trait );
    add( "furniture", &load_furniture );
    add( "terrain", &load_terrain );
    add( "monstergroup", &MonsterGroupManager::LoadMonsterGroup );
    add( "MONSTER_BLACKLIST", &MonsterGroupManager::LoadMonsterBlacklist );
    add( "MONSTER_WHITELIST", &MonsterGroupManager::LoadMonsterWhitelist );
    add( "speech", &load_speech );
    add( "ammunition_type", &ammunition_type::load_ammunition_type );
    add( "start_location", &start_locations::load );
    add( "scenario", &scenario::load_scenario );
    add( "SCENARIO_BLACKLIST", &scen_blacklist::load_scen_blacklist );
    add( "skill_boost", &skill_boost::load_boost );
    add( "enchantment", &enchantment::load_enchantment );
    add( "hit_range", &Creature::load_hit_range );
    add( "scent_type", &scent_type::load_scent_type );
    add( "disease_type", &disease_type::load_disease_type );
    add( "ascii_art", &ascii_art::load_ascii_art );

    // json/colors.json would be listed here, but it's loaded before the others (see init_colors())
    // Non Static Function Access
    add( "snippet", []( const JsonObject & jo ) {
        SNIPPET.load_snippet( jo );
    } );
    add( "item_group", []( const JsonObject & jo ) {
        item_controller->load_item_group( jo );
    } );
    add( "trait_group", []( const JsonObject & jo ) {
        mutation_branch::load_trait_group( jo );
    } );
    add( "item_action", []( const JsonObject & jo ) {
        item_action_generator::generator().load_item_action( jo );
    } );

    add( "vehicle_part",  &vpart_info::load );
    add( "vehicle",  &vehicle_prototype::load );
    add( "vehicle_group",  &VehicleGroup::load );
    add( "vehicle_placement",  &VehiclePlacement::load );
    add( "vehicle_spawn",  &VehicleSpawn::load );

    add( "requirement", []( const JsonObject & jo ) {
        requirement_data::load_requirement( jo );
    } );
    add( "trap", &trap::load_trap );

    add( "AMMO", []( const JsonObject & jo, const std::string & src ) {
        item_controller->load_ammo( jo, src );
    } );
    add( "GUN", []( const JsonObject & jo, const std::string & src ) {
        item_controller->load_gun( jo, src );
    } );
    add( "ARMOR", []( const JsonObject & jo, const std::string & src ) {
        item_controller->load_armor( jo, src );
    } );
    add( "PET_ARMOR", []( const JsonObject & jo, const std::string & src ) {
        item_controller->load_pet_armor( jo, src );
    } );
    add( "TOOL", []( const JsonObject & jo, const std::string & src ) {
        item_controller->load_tool( jo, src );
    } );
    add( "TOOLMOD", []( const JsonObject & jo, const std::string & src ) {
        item_controller->load_toolmod( jo, src );
    } );
    add( "TOOL_ARMOR", []( const JsonObject & jo, const std::string & src ) {
        item_controller->load_tool_armor( jo, src );
    } );
    add( "BOOK", []( const JsonObject & jo, const std::string & src ) {
        item_controller->load_book( jo, src );
    } );
    add( "COMESTIBLE", []( const JsonObject & jo, const std::string & src ) {
        item_controller->load_comestible( jo, src );
    } );
    add( "CONTAINER", []( const JsonObject & jo, const std::string & src ) {
        item_controller->load_container( jo, src );
    } );
    add( "ENGINE", []( const JsonObject & jo, const std::string & src ) {
        item_controller->load_engine( jo, src );
    } );
    add( "WHEEL", []( const JsonObject & jo, const std::string & src ) {
        item_controller->load_wheel( jo, src );
    } );
    add( "FUEL", []( const JsonObject & jo, const std::string & src ) {
        item_controller->load_fuel( jo, src );
    } );
    add( "GUNMOD", []( const JsonObject & jo, const std::string & src ) {
        item_controller->load_gunmod( jo, src );
    } );
    add( "MAGAZINE", []( const JsonObject & jo, const std::string & src ) {
        item_controller->load_magazine( jo, src );
    } );
    add( "BATTERY", []( const JsonObject & jo, const std::string & src ) {
        item_controller->load_battery( jo, src );
    } );
    add( "GENERIC", []( const JsonObject & jo, const std::string & src ) {
        item_controller->load_generic( jo, src );
    } );
    add( "BIONIC_ITEM", []( const JsonObject & jo, const std::string & src ) {
        item_controller->load_bionic( jo, src );
    } );

    add( "ITEM_CATEGORY", &item_category::load_item_cat );

    add( "MIGRATION", []( const JsonObject & jo ) {
        item_controller->load_migration( jo );
    } );

    add( "charge_removal_blacklist", charge_removal_blacklist::load );

    add( "MONSTER", []( const JsonObject & jo, const std::string & src ) {
        MonsterGenerator::generator().load_monster( jo, src );
    } );
    add( "SPECIES", []( const JsonObject & jo, const std::string & src ) {
        MonsterGenerator::generator().load_species( jo, src );
    } );

    add( "LOOT_ZONE", &zone_type::load_zones );
    add( "monster_adjustment", &load_monster_adjustment );
    add( "recipe_category", &load_recipe_category );
    add( "recipe",  &recipe_dictionary::load_recipe );
    add( "uncraft", &recipe_dictionary::load_uncraft );
    add( "recipe_group",  &recipe_group::load );

    add( "tool_quality", &quality::load_static );
    add( "technique", &load_technique );
    add( "martial_art", &load_martial_art );
    add( "effect_type", &load_effect_type );
    add( "obsolete_terrain", &overmap::load_obsolete_terrains );
    add( "overmap_terrain", &overmap_terrains::load );
    add( "construction_category", &construction_categories::load );
    add( "construction", &load_construction );
    add( "mapgen", &load_mapgen );
    add( "overmap_land_use_code", &overmap_land_use_codes::load );
    add( "overmap_connection", &overmap_connections::load );
    add( "overmap_location", &overmap_locations::load );
    add( "overmap_special", &overmap_specials::load );
    add( "city_building", &city_buildings::load );
    add( "map_extra", &MapExtras::load );

    add( "region_settings", &load_region_settings );
    add( "region_overlay", &load_region_overlay );
    add( "ITEM_BLACKLIST", []( const JsonObject & jo ) {
        item_controller->load_item_blacklist( jo );
    } );
    add( "TRAIT_BLACKLIST", []( const JsonObject & jo ) {
        mutation_branch::load_trait_blacklist( jo );
    } );

    // loaded earlier.
    add( "colordef", &load_ignored_type );
    // mod information, ignored, handled by the mod manager
    add( "MOD_INFO", &load_ignored_type );

    add( "faction", &faction_template::load );
    add( "npc", &npc_template::load );
    add( "npc_class", &npc_class::load_npc_class );
    add( "talk_topic", &load_talk_topic );
    add( "behavior", &behavior::load_behavior );

    add( "MONSTER_FACTION", &monfactions::load_monster_faction );

    add( "sound_effect", &sfx::load_sound_effects );
    add( "sound_effect_preload", &sfx::load_sound_effect_preload );
    add( "playlist", &sfx::load_playlist );

    add( "gate", &gates::load );
    add( "overlay_order", &load_overlay_ordering );
    add( "mission_definition", []( const JsonObject & jo, const std::string & src ) {
        mission_type::load_mission_type( jo, src );
    } );
    add( "harvest", []( const JsonObject & jo, const std::string & src ) {
        harvest_list::load( jo, src );
    } );

    add( "monster_attack", []( const JsonObject & jo, const std::string & src ) {
        MonsterGenerator::generator().load_monster_attack( jo, src );
    } );
    add( "palette", mapgen_palette::load );
    add( "rotatable_symbol", &rotatable_symbols::load );
    add( "body_part", &body_part_type::load_bp );
    add( "anatomy", &anatomy::load_anatomy );
    add( "morale_type", &morale_type_data::load_type );
    add( "SPELL", &spell_type::load_spell );
    add( "clothing_mod", &clothing_mods::load );
    add( "ter_furn_transform", &ter_furn_transform::load_transform );
    add( "event_transformation", &event_transformation::load_transformation );
    add( "event_statistic", &event_statistic::load_statistic );
    add( "score", &score::load_score );
    add( "achievement", &achievement::load_achievement );
#if defined(TILES)
    add( "mod_tileset", &load_mod_tileset );
#else
    // No TILES - no tilesets
    add( "mod_tileset", &load_ignored_type );
#endif
}

void DynamicDataLoader::load_data_from_path( const std::string &path, const std::string &src,
        loading_ui &ui )
{
    assert( !finalized && "Can't load additional data after finalization.  Must be unloaded first." );
    // We assume that each folder is consistent in itself,
    // and all the previously loaded folders.
    // E.g. the core might provide a vpart "frame-x"
    // the first loaded mode might provide a vehicle that uses that frame
    // But not the other way round.

    // get a list of all files in the directory
    str_vec files = get_files_from_path( ".json", path, true, true );
    if( files.empty() ) {
        std::ifstream tmp( path.c_str(), std::ios::in );
        if( tmp ) {
            // path is actually a file, don't checking the extension,
            // assume we want to load this file anyway
            files.push_back( path );
        }
    }
    // iterate over each file
    for( auto &files_i : files ) {
        const std::string &file = files_i;
        // open the file as a stream
        cata_ifstream infile = std::move( cata_ifstream().mode( cata_ios_mode::binary ).open( file ) );
        // and stuff it into ram
        std::istringstream iss(
            std::string(
                ( std::istreambuf_iterator<char>( *infile ) ),
                std::istreambuf_iterator<char>()
            )
        );
        try {
            // parse it
            JsonIn jsin( iss, file );
            load_all_from_json( jsin, src, ui, path, file );
        } catch( const JsonError &err ) {
            throw std::runtime_error( err.what() );
        }
    }
}

void DynamicDataLoader::load_all_from_json( JsonIn &jsin, const std::string &src, loading_ui &,
        const std::string &base_path, const std::string &full_path )
{
    // TEMPORARY until 0.G: Remove single object support for consistency
    if( jsin.test_object() ) {
        // find type and dispatch single object
        JsonObject jo = jsin.get_object();
        load_object( jo, src, base_path, full_path );
        jo.finish();
        // if there's anything else in the file, it's an error.
        jsin.eat_whitespace();
        if( jsin.good() ) {
            jsin.error( string_format( "expected single-object file but found '%c'", jsin.peek() ) );
        }
    } else if( jsin.test_array() ) {
        jsin.start_array();
        // find type and dispatch each object until array close
        while( !jsin.end_array() ) {
            JsonObject jo = jsin.get_object();
            load_object( jo, src, base_path, full_path );
            jo.finish();
        }
    } else {
        // not an object or an array?
        jsin.error( "expected object or array" );
    }
}

void DynamicDataLoader::unload_data()
{
    finalized = false;

    achievement::reset();
    activity_type::reset();
    ammo_effects::reset();
    ammunition_type::reset();
    anatomy::reset();
    ascii_art::reset();
    behavior::reset();
    body_part_type::reset();
    charge_removal_blacklist::reset();
    clear_techniques_and_martial_arts();
    clothing_mods::reset();
    construction_categories::reset();
    Creature::reset_hit_range();
    disease_type::reset();
    dreams.clear();
    emit::reset();
    enchantment::reset();
    event_statistic::reset();
    event_transformation::reset();
    faction_template::reset();
    fault::reset();
    field_types::reset();
    gates::reset();
    harvest_list::reset();
    item_action_generator::generator().reset();
    item_controller->reset();
    json_flag::reset();
    MapExtras::reset();
    mapgen_palette::reset();
    materials::reset();
    mission_type::reset();
    monfactions::reset();
    MonsterGenerator::generator().reset();
    MonsterGroupManager::ClearMonsterGroups();
    morale_type_data::reset();
    mutation_branch::reset_all();
    mutation_category_trait::reset();
    mutations_category.clear();
    npc_class::reset_npc_classes();
    npc_template::reset();
    overmap_connections::reset();
    overmap_land_use_codes::reset();
    overmap_locations::reset();
    overmap_specials::reset();
    overmap_terrains::reset();
    overmap::reset_obsolete_terrains();
    profession::reset();
    quality::reset();
    recipe_dictionary::reset();
    recipe_group::reset();
    requirement_data::reset();
    reset_bionics();
    reset_constructions();
    reset_effect_types();
    reset_furn_ter();
    reset_mapgens();
<<<<<<< HEAD
=======
    reset_mod_tileset();
    reset_monster_adjustment();
    reset_mutation_types();
>>>>>>> 7f09115b
    reset_overlay_ordering();
    reset_recipe_categories();
    reset_region_settings();
    reset_scenarios_blacklist();
    reset_speech();
    rotatable_symbols::reset();
    scenario::reset();
    scent_type::reset();
    score::reset();
    skill_boost::reset();
    Skill::reset();
    SkillDisplayType::reset();
    SNIPPET.clear_snippets();
    spell_type::reset_all();
    start_locations::reset();
    ter_furn_transform::reset_all();
    trap::reset();
    unload_talk_topics();
    vehicle_prototype::reset();
    VehicleGroup::reset();
    VehiclePlacement::reset();
    VehicleSpawn::reset();
    vitamin::reset();
    vpart_info::reset();
    zone_type::reset_zones();
#if defined(LOCALIZE)
    l10n_data::unload_mod_catalogues();
#endif
#if defined(TILES)
    reset_mod_tileset();
#endif
}

void DynamicDataLoader::finalize_loaded_data()
{
    // Create a dummy that will not display anything
    // TODO: Make it print to stdout?
    loading_ui ui( false );
    finalize_loaded_data( ui );
}

void DynamicDataLoader::finalize_loaded_data( loading_ui &ui )
{
    assert( !finalized && "Can't finalize the data twice." );
    assert( !stream_cache && "Expected stream cache to be null before finalization" );

    on_out_of_scope reset_stream_cache( [this]() {
        stream_cache.reset();
    } );
    stream_cache = std::make_unique<cached_streams>();

    ui.new_context( _( "Finalizing" ) );

    using named_entry = std::pair<std::string, std::function<void()>>;
    const std::vector<named_entry> entries = {{
            { _( "Flags" ), &json_flag::finalize_all },
            { _( "Body parts" ), &body_part_type::finalize_all },
            { _( "Field types" ), &field_types::finalize_all },
            { _( "Ammo effects" ), &ammo_effects::finalize_all },
            { _( "Emissions" ), &emit::finalize },
            {
                _( "Items" ), []()
                {
                    item_controller->finalize();
                }
            },
            {
                _( "Crafting requirements" ), []()
                {
                    requirement_data::finalize();
                }
            },
            { _( "Vehicle parts" ), &vpart_info::finalize },
            { _( "Traps" ), &trap::finalize },
            { _( "Bionics" ), &finalize_bionics },
            { _( "Terrain" ), &set_ter_ids },
            { _( "Furniture" ), &finalize_furn },
            { _( "Overmap land use codes" ), &overmap_land_use_codes::finalize },
            { _( "Overmap terrain" ), &overmap_terrains::finalize },
            { _( "Overmap connections" ), &overmap_connections::finalize },
            { _( "Overmap specials" ), &overmap_specials::finalize },
            { _( "Overmap locations" ), &overmap_locations::finalize },
            { _( "Start locations" ), &start_locations::finalize_all },
            { _( "Vehicle prototypes" ), &vehicle_prototype::finalize },
            { _( "Mapgen weights" ), &calculate_mapgen_weights },
            {
                _( "Monster types" ), []()
                {
                    MonsterGenerator::generator().finalize_mtypes();
                }
            },
            { _( "Monster groups" ), &MonsterGroupManager::FinalizeMonsterGroups },
            { _( "Monster factions" ), &monfactions::finalize },
            { _( "Factions" ), &npc_factions::finalize },
            { _( "Constructions" ), &finalize_constructions },
            { _( "Crafting recipes" ), &recipe_dictionary::finalize },
            { _( "Recipe groups" ), &recipe_group::check },
            { _( "Martial arts" ), &finialize_martial_arts },
            { _( "NPC classes" ), &npc_class::finalize_all },
            { _( "Missions" ), &mission_type::finalize },
            { _( "Behaviors" ), &behavior::finalize },
            { _( "Harvest lists" ), &harvest_list::finalize_all },
            { _( "Anatomies" ), &anatomy::finalize_all },
            { _( "Mutations" ), &mutation_branch::finalize },
            { _( "Achievements" ), &achievement::finalize },
#if defined(LOCALIZE)
            {_( "Localization" ), &l10n_data::load_mod_catalogues },
#endif
#if defined(TILES)
            { _( "Tileset" ), &load_tileset },
#endif
        }
    };

    for( const named_entry &e : entries ) {
        ui.add_entry( e.first );
    }

    ui.show();
    for( const named_entry &e : entries ) {
        e.second();
        ui.proceed();
    }

    check_consistency( ui );
    finalized = true;
}

void DynamicDataLoader::check_consistency( loading_ui &ui )
{
    ui.new_context( _( "Verifying" ) );

    using named_entry = std::pair<std::string, std::function<void()>>;
    const std::vector<named_entry> entries = {{
            { _( "Flags" ), &json_flag::check_consistency },
            {
                _( "Crafting requirements" ), []()
                {
                    requirement_data::check_consistency();
                }
            },
            { _( "Vitamins" ), &vitamin::check_consistency },
            { _( "Field types" ), &field_types::check_consistency },
            { _( "Ammo effects" ), &ammo_effects::check_consistency },
            { _( "Emissions" ), &emit::check_consistency },
            { _( "Activities" ), &activity_type::check_consistency },
            {
                _( "Items" ), []()
                {
                    item_controller->check_definitions();
                }
            },
            { _( "Materials" ), &materials::check },
            { _( "Engine faults" ), &fault::check_consistency },
            { _( "Vehicle parts" ), &vpart_info::check },
            { _( "Mapgen definitions" ), &check_mapgen_definitions },
            {
                _( "Monster types" ), []()
                {
                    MonsterGenerator::generator().check_monster_definitions();
                }
            },
            { _( "Monster groups" ), &MonsterGroupManager::check_group_definitions },
            { _( "Furniture and terrain" ), &check_furniture_and_terrain },
            { _( "Constructions" ), &check_constructions },
            { _( "Professions" ), &profession::check_definitions },
            { _( "Scenarios" ), &scenario::check_definitions },
            { _( "Martial arts" ), &check_martialarts },
            { _( "Mutations" ), &mutation_branch::check_consistency },
            { _( "Mutation Categories" ), &mutation_category_trait::check_consistency },
            { _( "Overmap land use codes" ), &overmap_land_use_codes::check_consistency },
            { _( "Overmap connections" ), &overmap_connections::check_consistency },
            { _( "Overmap terrain" ), &overmap_terrains::check_consistency },
            { _( "Overmap locations" ), &overmap_locations::check_consistency },
            { _( "Overmap specials" ), &overmap_specials::check_consistency },
            { _( "Map extras" ), &MapExtras::check_consistency },
            { _( "Start locations" ), &start_locations::check_consistency },
            { _( "Ammunition types" ), &ammunition_type::check_consistency },
            { _( "Traps" ), &trap::check_consistency },
            { _( "Bionics" ), &check_bionics },
            { _( "Gates" ), &gates::check },
            { _( "NPC classes" ), &npc_class::check_consistency },
            { _( "Behaviors" ), &behavior::check_consistency },
            { _( "Mission types" ), &mission_type::check_consistency },
            {
                _( "Item actions" ), []()
                {
                    item_action_generator::generator().check_consistency();
                }
            },
            { _( "Harvest lists" ), &harvest_list::check_consistency },
            { _( "NPC templates" ), &npc_template::check_consistency },
            { _( "Body parts" ), &body_part_type::check_consistency },
            { _( "Anatomies" ), &anatomy::check_consistency },
            { _( "Spells" ), &spell_type::check_consistency },
            { _( "Transformations" ), &event_transformation::check_consistency },
            { _( "Statistics" ), &event_statistic::check_consistency },
            { _( "Scent types" ), &scent_type::check_scent_consistency },
            { _( "Scores" ), &score::check_consistency },
            { _( "Achievements" ), &achievement::check_consistency },
            { _( "Disease types" ), &disease_type::check_disease_consistency },
            { _( "Factions" ), &faction_template::check_consistency },
        }
    };

    for( const named_entry &e : entries ) {
        ui.add_entry( e.first );
    }

    ui.show();
    for( const named_entry &e : entries ) {
        e.second();
        ui.proceed();
    }
}<|MERGE_RESOLUTION|>--- conflicted
+++ resolved
@@ -575,12 +575,8 @@
     reset_effect_types();
     reset_furn_ter();
     reset_mapgens();
-<<<<<<< HEAD
-=======
-    reset_mod_tileset();
     reset_monster_adjustment();
     reset_mutation_types();
->>>>>>> 7f09115b
     reset_overlay_ordering();
     reset_recipe_categories();
     reset_region_settings();
