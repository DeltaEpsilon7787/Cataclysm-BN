--- conflicted
+++ resolved
@@ -489,45 +489,6 @@
                            print_temperature(
                                get_local_windchill( weatherPoint.temperature, weatherPoint.humidity,
                                                     windpower ) + g->get_temperature() ).c_str() );
-<<<<<<< HEAD
-=======
-    } else if(bio.id == "bio_claws") {
-        if (weapon.has_flag ("NO_UNWIELD")) {
-            add_msg(m_info, _("Deactivate your %s first!"),
-                    weapon.tname().c_str());
-            charge_power(bionics[bio.id].power_activate);
-            bio.powered = false;
-            return false;
-        } else if( !is_armed() ) {
-            add_msg(m_warning, _("Your claws extend, forcing you to drop your %s."),
-                    weapon.tname().c_str());
-            g->m.add_item_or_charges(pos(), weapon);
-            weapon = item("bio_claws_weapon", 0);
-            weapon.invlet = '#';
-        } else {
-            add_msg(m_neutral, _("Your claws extend!"));
-            weapon = item("bio_claws_weapon", 0);
-            weapon.invlet = '#';
-        }
-    } else if(bio.id == "bio_blade") {
-        if (weapon.has_flag ("NO_UNWIELD")) {
-            add_msg(m_info, _("Deactivate your %s first!"),
-                    weapon.tname().c_str());
-            charge_power(bionics[bio.id].power_activate);
-            bio.powered = false;
-            return false;
-        } else if( !is_armed() ) {
-            add_msg(m_warning, _("Your blade extends, forcing you to drop your %s."),
-                    weapon.tname().c_str());
-            g->m.add_item_or_charges(pos(), weapon);
-            weapon = item("bio_blade_weapon", 0);
-            weapon.invlet = '#';
-        } else {
-            add_msg(m_neutral, _("You extend your blade!"));
-            weapon = item("bio_blade_weapon", 0);
-            weapon.invlet = '#';
-        }
->>>>>>> f6906726
     } else if( bio.id == "bio_remote" ) {
         int choice = menu( true, _("Perform which function:"), _("Nothing"),
                            _("Control vehicle"), _("RC radio"), NULL );
@@ -613,19 +574,6 @@
                 style_selected = matype_id( "style_none" );
             }
         }
-<<<<<<< HEAD
-=======
-    } else if( bio.id == "bio_claws" ) {
-        if( weapon.typeId() == "bio_claws_weapon" ) {
-            add_msg( m_neutral, _( "You withdraw your claws." ) );
-            weapon = ret_null;
-        }
-    } else if( bio.id == "bio_blade" ) {
-        if( weapon.typeId() == "bio_blade_weapon" ) {
-            add_msg( m_neutral, _( "You retract your blade." ) );
-            weapon = ret_null;
-        }
->>>>>>> f6906726
     } else if( bio.id == "bio_remote" ) {
         if( g->remoteveh() != nullptr && !has_active_item( "remotevehcontrol" ) ) {
             g->setremoteveh( nullptr );
@@ -881,7 +829,6 @@
         return false;
     }
 
-<<<<<<< HEAD
     // Surgery is imminent, retract claws or blade if active
     if( skill_level == -1 ) {
         for( size_t i = 0; i < my_bionics.size(); i++ ) {
@@ -889,20 +836,6 @@
             if( bio.powered && bio.info().weapon_bionic ) {
                 deactivate_bionic( i );
             }
-=======
-    // surgery is imminent, retract claws or blade if active
-    if( has_bionic( "bio_claws" ) && skill_level == -1 ) {
-        if( weapon.typeId() == "bio_claws_weapon" ) {
-            add_msg( m_neutral, _( "You withdraw your claws." ) );
-            weapon = ret_null;
-        }
-    }
-
-    if( has_bionic( "bio_blade" ) && skill_level == -1 ) {
-        if( weapon.typeId() == "bio_blade_weapon" ) {
-            add_msg( m_neutral, _( "You retract your blade." ) );
-            weapon = ret_null;
->>>>>>> f6906726
         }
     }
 
