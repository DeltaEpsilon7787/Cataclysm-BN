#include "map.h"

#include "coordinate_conversions.h"
#include "drawing_primitives.h"
#include "lightmap.h"
#include "output.h"
#include "rng.h"
#include "game.h"
#include "line.h"
#include "options.h"
#include "item_factory.h"
#include "projectile.h"
#include "mapbuffer.h"
#include "translations.h"
#include "sounds.h"
#include "debug.h"
#include "trap.h"
#include "messages.h"
#include "mapsharing.h"
#include "iuse_actor.h"
#include "mongroup.h"
#include "npc.h"
#include "event.h"
#include "monster.h"
#include "vehicle.h"
#include "veh_type.h"
#include "artifact.h"
#include "omdata.h"
#include "submap.h"
#include "map_iterator.h"
#include "mapdata.h"
#include "mtype.h"
#include "weather.h"
#include "item_group.h"
#include "pathfinding.h"
#include "scent_map.h"

#include <cmath>
#include <stdlib.h>
#include <fstream>
#include <cstring>

const mtype_id mon_spore( "mon_spore" );
const mtype_id mon_zombie( "mon_zombie" );

const skill_id skill_driving( "driving" );
const skill_id skill_traps( "traps" );

const species_id FUNGUS( "FUNGUS" );
const species_id ZOMBIE( "ZOMBIE" );

const efftype_id effect_boomered( "boomered" );
const efftype_id effect_crushed( "crushed" );
const efftype_id effect_spores( "spores" );
const efftype_id effect_stunned( "stunned" );

extern bool is_valid_in_w_terrain(int,int);

#include "overmapbuffer.h"

#define SGN(a) (((a)<0) ? -1 : 1)
#define INBOUNDS(x, y) \
 (x >= 0 && x < SEEX * my_MAPSIZE && y >= 0 && y < SEEY * my_MAPSIZE)
#define dbg(x) DebugLog((DebugLevel)(x),D_MAP) << __FILE__ << ":" << __LINE__ << ": "

static std::list<item>  nulitems;          // Returned when &i_at() is asked for an OOB value
static field            nulfield;          // Returned when &field_at() is asked for an OOB value
static int              null_temperature;  // Because radiation does it too
static level_cache      nullcache;         // Dummy cache for z-levels outside bounds
static item             nulitem;           // Returned when item adding functions fail to add an item

// Less for performance and more so that it's visible for when ter_t gets its string_id
static std::string null_ter_t = "t_null";

// Map stack methods.
size_t map_stack::size() const
{
    return mystack->size();
}

bool map_stack::empty() const
{
    return mystack->empty();
}

std::list<item>::iterator map_stack::erase( std::list<item>::iterator it )
{
    return myorigin->i_rem(location, it);
}

void map_stack::push_back( const item &newitem )
{
    myorigin->add_item_or_charges( location, newitem );
}

void map_stack::insert_at( std::list<item>::iterator index,
                           const item &newitem )
{
    myorigin->add_item_at( location, index, newitem );
}

std::list<item>::iterator map_stack::begin()
{
    return mystack->begin();
}

std::list<item>::iterator map_stack::end()
{
    return mystack->end();
}

std::list<item>::const_iterator map_stack::begin() const
{
    return mystack->cbegin();
}

std::list<item>::const_iterator map_stack::end() const
{
    return mystack->cend();
}

std::list<item>::reverse_iterator map_stack::rbegin()
{
    return mystack->rbegin();
}

std::list<item>::reverse_iterator map_stack::rend()
{
    return mystack->rend();
}

std::list<item>::const_reverse_iterator map_stack::rbegin() const
{
    return mystack->crbegin();
}

std::list<item>::const_reverse_iterator map_stack::rend() const
{
    return mystack->crend();
}

item &map_stack::front()
{
    return mystack->front();
}

item &map_stack::operator[]( size_t index )
{
    return *(std::next(mystack->begin(), index));
}

// Map class methods.

map::map( int mapsize, bool zlev )
{
    my_MAPSIZE = mapsize;
    zlevels = zlev;
    if( zlevels ) {
        grid.resize( my_MAPSIZE * my_MAPSIZE * OVERMAP_LAYERS, nullptr );
    } else {
        grid.resize( my_MAPSIZE * my_MAPSIZE, nullptr );
    }

    for( auto &ptr : caches ) {
        ptr = std::unique_ptr<level_cache>( new level_cache() );
    }

    for( auto &ptr : pathfinding_caches ) {
        ptr = std::unique_ptr<pathfinding_cache>( new pathfinding_cache() );
    }

    dbg(D_INFO) << "map::map(): my_MAPSIZE: " << my_MAPSIZE << " zlevels enabled:" << zlevels;
    traplocs.resize( trap::count() );
}

map::~map()
{
}

static submap null_submap;

const maptile map::maptile_at( const tripoint &p ) const
{
    if( !inbounds( p ) ) {
        return maptile( &null_submap, 0, 0 );
    }

    return maptile_at_internal( p );
}

maptile map::maptile_at( const tripoint &p )
{
    if( !inbounds( p ) ) {
        return maptile( &null_submap, 0, 0 );
    }

    return maptile_at_internal( p );
}

const maptile map::maptile_at_internal( const tripoint &p ) const
{
    int lx, ly;
    submap *const sm = get_submap_at( p, lx, ly );

    return maptile( sm, lx, ly );
}

maptile map::maptile_at_internal( const tripoint &p )
{
    int lx, ly;
    submap *const sm = get_submap_at( p, lx, ly );

    return maptile( sm, lx, ly );
}

// Vehicle functions

VehicleList map::get_vehicles() {
    if( !zlevels ) {
        return get_vehicles( tripoint( 0, 0, abs_sub.z ),
                             tripoint( SEEX * my_MAPSIZE, SEEY * my_MAPSIZE, abs_sub.z ) );
    }

    return get_vehicles( tripoint( 0, 0, -OVERMAP_DEPTH ),
                         tripoint( SEEX * my_MAPSIZE, SEEY * my_MAPSIZE, OVERMAP_HEIGHT ) );
}

void map::reset_vehicle_cache( const int zlev )
{
    clear_vehicle_cache( zlev );
    // Cache all vehicles
    auto &ch = get_cache( zlev );
    ch.veh_in_active_range = false;
    for( const auto & elem : ch.vehicle_list ) {
        add_vehicle_to_cache( elem );
    }
}

void map::add_vehicle_to_cache( vehicle *veh )
{
    if( veh == nullptr ) {
        debugmsg( "Tried to add null vehicle to cache" );
        return;
    }

    auto &ch = get_cache( veh->smz );
    ch.veh_in_active_range = true;
    // Get parts
    std::vector<vehicle_part> &parts = veh->parts;
    const tripoint gpos = veh->global_pos3();
    int partid = 0;
    for( std::vector<vehicle_part>::iterator it = parts.begin(),
         end = parts.end(); it != end; ++it, ++partid ) {
        if( it->removed ) {
            continue;
        }
        const tripoint p = gpos + it->precalc[0];
        ch.veh_cached_parts.insert( std::make_pair( p,
                                    std::make_pair( veh, partid ) ) );
        if( inbounds( p.x, p.y ) ) {
            ch.veh_exists_at[p.x][p.y] = true;
        }
    }
}

void map::update_vehicle_cache( vehicle *veh, const int old_zlevel )
{
    if( veh == nullptr ) {
        debugmsg( "Tried to add null vehicle to cache" );
        return;
    }

    // Existing must be cleared
    auto &ch = get_cache( old_zlevel );
    auto it = ch.veh_cached_parts.begin();
    const auto end = ch.veh_cached_parts.end();
    while( it != end ) {
        if( it->second.first == veh ) {
            const auto &p = it->first;
            if( inbounds( p.x, p.y ) ) {
                ch.veh_exists_at[p.x][p.y] = false;
            }
            ch.veh_cached_parts.erase( it++ );
            // If something was resting on veh, drop it
            support_dirty( tripoint( p.x, p.y, old_zlevel + 1 ) );
        } else {
            ++it;
        }
    }

    add_vehicle_to_cache( veh );
}

void map::clear_vehicle_cache( const int zlev )
{
    auto &ch = get_cache( zlev );
    while( !ch.veh_cached_parts.empty() ) {
        const auto part = ch.veh_cached_parts.begin();
        const auto &p = part->first;
        if( inbounds( p ) ) {
            ch.veh_exists_at[p.x][p.y] = false;
        }
        ch.veh_cached_parts.erase( part );
    }
}

void map::clear_vehicle_list( const int zlev )
{
    auto &ch = get_cache( zlev );
    ch.vehicle_list.clear();
}

void map::update_vehicle_list( submap *const to, const int zlev )
{
    // Update vehicle data
    auto &ch = get_cache( zlev );
    for( auto & elem : to->vehicles ) {
        ch.vehicle_list.insert( elem );
    }
}

void map::destroy_vehicle (vehicle *veh)
{
    if( veh == nullptr ) {
        debugmsg("map::destroy_vehicle was passed NULL");
        return;
    }

    if( veh->smz < -OVERMAP_DEPTH && veh->smz > OVERMAP_HEIGHT ) {
        debugmsg( "destroy_vehicle got a vehicle outside allowed z-level range! name=%s, submap:%d,%d,%d",
                  veh->name.c_str(), veh->smx, veh->smy, veh->smz );
        // Try to fix by moving the vehicle here
        veh->smz = abs_sub.z;
    }

    submap * const current_submap = get_submap_at_grid(veh->smx, veh->smy, veh->smz);
    auto &ch = get_cache( veh->smz );
    for (size_t i = 0; i < current_submap->vehicles.size(); i++) {
        if (current_submap->vehicles[i] == veh) {
            const int zlev = veh->smz;
            ch.vehicle_list.erase(veh);
            reset_vehicle_cache( zlev );
            current_submap->vehicles.erase (current_submap->vehicles.begin() + i);
            if( veh->tracking_on ) {
                overmap_buffer.remove_vehicle( veh );
            }
            dirty_vehicle_list.erase(veh);
            delete veh;
            return;
        }
    }
    debugmsg( "destroy_vehicle can't find it! name=%s, submap:%d,%d,%d", veh->name.c_str(), veh->smx, veh->smy, veh->smz );
}

void map::on_vehicle_moved( const int smz ) {
    set_outside_cache_dirty( smz );
    set_transparency_cache_dirty( smz );
    set_floor_cache_dirty( smz );
    set_pathfinding_cache_dirty( smz );
}

void map::vehmove()
{
    // give vehicles movement points
    {
        VehicleList vehs = get_vehicles();
        for( auto &vehs_v : vehs ) {
            vehicle *veh = vehs_v.v;
            veh->gain_moves();
            veh->slow_leak();
        }
    }

    // 15 equals 3 >50mph vehicles, or up to 15 slow (1 square move) ones
    // But 15 is too low for V12 deathbikes, let's put 100 here
    for( int count = 0; count < 100; count++ ) {
        if( !vehproceed() ) {
            break;
        }
    }
    // Process item removal on the vehicles that were modified this turn.
    // Use a copy because part_removal_cleanup can modify the container.
    auto temp = dirty_vehicle_list;
    for( const auto &elem : temp ) {
        ( elem )->part_removal_cleanup();
    }
    dirty_vehicle_list.clear();
}

bool map::vehproceed()
{
    VehicleList vehs = get_vehicles();
    vehicle* cur_veh = nullptr;
    float max_of_turn = 0;
    tripoint pt;
    // First horizontal movement
    for( auto &vehs_v : vehs ) {
        if( vehs_v.v->of_turn > max_of_turn ) {
            cur_veh = vehs_v.v;
            max_of_turn = cur_veh->of_turn;
        }
    }

    // Then vertical-only movement
    if( cur_veh == nullptr ) {
        for( auto &vehs_v : vehs ) {
            vehicle &cveh = *vehs_v.v;
            if( cveh.falling ) {
                cur_veh = vehs_v.v;
                break;
            }
        }
    }

    if( cur_veh == nullptr ) {
        return false;
    }

    return vehact( *cur_veh );
}

bool map::vehact( vehicle &veh )
{
    const tripoint pt = veh.global_pos3();
    if( !inbounds( pt ) ) {
        dbg( D_INFO ) << "stopping out-of-map vehicle. (x,y,z)=(" << pt.x << "," << pt.y << "," << pt.z << ")";
        veh.stop();
        veh.of_turn = 0;
        veh.falling = false;
        return true;
    }

    // It needs to fall when it has no support OR was falling before
    //  so that vertical collisions happen.
    const bool should_fall = veh.falling &&
        ( veh.vertical_velocity != 0 || vehicle_falling( veh ) );
    const bool pl_ctrl = veh.player_in_control( g->u );

    // TODO: Saner diagonal movement, so that you can jump off cliffs properly
    // The ratio of vertical to horizontal movement should be vertical_velocity/velocity
    //  for as long as of_turn doesn't run out.
    if( should_fall ) {
        const float tile_height = 4; // 4 meters
        const float g = 9.8f; // 9.8 m/s^2
        // Convert from 100*mph to m/s
        const float old_vel = veh.vertical_velocity / 2.23694 / 100;
        // Formula is v_2 = sqrt( 2*d*g + v_1^2 )
        // Note: That drops the sign
        const float new_vel = -sqrt( 2 * tile_height * g +
                                     old_vel * old_vel );
        veh.vertical_velocity = new_vel * 2.23694 * 100;
    } else {
        // Not actually falling, was just marked for fall test
        veh.falling = false;
    }

    // Mph lost per tile when coasting
    int base_slowdown = veh.skidding ? 200 : 20;
    if( should_fall ) {
        // Just air resistance
        base_slowdown = 2;
    }

    // k slowdown second.
    const float k_slowdown = (0.1 + veh.k_dynamics()) / ((0.1) + veh.k_mass());
    const int slowdown = veh.drag() + (int)ceil( k_slowdown * base_slowdown );
    if( slowdown > abs( veh.velocity ) ) {
        veh.stop();
    } else if( veh.velocity < 0 ) {
        veh.velocity += slowdown;
    } else {
        veh.velocity -= slowdown;
    }

    // Low enough for bicycles to go in reverse.
    if( !should_fall && abs( veh.velocity ) < 20 ) {
        veh.stop();
    }

    if( !should_fall && abs( veh.velocity ) < 20 ) {
        veh.of_turn -= .321f;
        return true;
    }

    const float traction = vehicle_traction( veh );
    // TODO: Remove this hack, have vehicle sink a z-level
    if( traction < 0 ) {
        add_msg(m_bad, _("Your %s sank."), veh.name.c_str());
        if( pl_ctrl ) {
            veh.unboard_all();
        }
        if( g->remoteveh() == &veh ) {
            g->setremoteveh( nullptr );
        }

        on_vehicle_moved( veh.smz );
        // Destroy vehicle (sank to nowhere)
        destroy_vehicle( &veh );
        return true;
    } else if( traction < 0.001f ) {
        veh.of_turn = 0;
        if( !should_fall ) {
            veh.stop();
            // TODO: Remove this hack
            // TODO: Amphibious vehicles
            if( veh.floating.empty() ) {
                add_msg(m_info, _("Your %s can't move on this terrain."), veh.name.c_str());
            } else {
                add_msg(m_info, _("Your %s is beached."), veh.name.c_str());
            }
        }
    }
    const float turn_cost = 1000.0f / std::max<float>( 0.0001f, abs( veh.velocity ) );

    // Can't afford it this turn?
    // Low speed shouldn't prevent vehicle from falling, though
    bool falling_only = false;
    if( turn_cost >= veh.of_turn ) {
        if( !should_fall ) {
            veh.of_turn_carry = veh.of_turn;
            veh.of_turn = 0;
            return true;
        }

        falling_only = true;
    }

    // Decrease of_turn if falling+moving, but not when it's lower than move cost
    if( !falling_only ) {
        veh.of_turn -= turn_cost;
    }

    if( one_in( 10 ) ) {
        bool controlled = false;
        // It can even be a NPC, but must be at the controls
        for( int boarded : veh.boarded_parts() ) {
            if( veh.part_with_feature( boarded, VPFLAG_CONTROLS, true ) >= 0 ) {
                controlled = true;
                player *passenger = veh.get_passenger( boarded );
                if( passenger != nullptr ) {
                    passenger->practice( skill_driving, 1 );
                }
            }
        }

        // Eventually send it skidding if no control
        // But not if it's remotely controlled
        if( !controlled && !pl_ctrl ) {
            veh.skidding = true;
        }
    }

    if( veh.skidding && one_in( 4 )) {
        // Might turn uncontrollably while skidding
        veh.turn( one_in( 2 ) ? -15 : 15 );
    }

    if( should_fall ) {
        // TODO: Insert a (hard) driving test to stop this from happening
        veh.skidding = true;
    }

    // Where do we go
    tileray mdir; // The direction we're moving
    if( veh.skidding || should_fall ) {
        // If skidding, it's the move vector
        // Same for falling - no air control
        mdir = veh.move;
    } else if( veh.turn_dir != veh.face.dir() ) {
        // Driver turned vehicle, get turn_dir
        mdir.init( veh.turn_dir );
    } else {
        // Not turning, keep face.dir
        mdir = veh.face;
    }

    tripoint dp;
    if( abs( veh.velocity ) >= 20 && !falling_only ) {
        mdir.advance( veh.velocity < 0 ? -1 : 1 );
        dp.x = mdir.dx();
        dp.y = mdir.dy();
    }

    if( should_fall ) {
        dp.z = -1;
    }

    // Split the movement into horizontal and vertical for easier processing
    if( dp.x != 0 || dp.y != 0 ) {
        move_vehicle( veh, tripoint( dp.x, dp.y, 0 ), mdir );
    }

    if( dp.z != 0 ) {
        move_vehicle( veh, tripoint( 0, 0, dp.z ), mdir );
    }

    return true;
}

bool map::vehicle_falling( vehicle &veh )
{
    if( !zlevels ) {
        return false;
    }

    // TODO: Make the vehicle "slide" towards its center of weight
    //  when it's not properly supported
    const auto &pts = veh.get_points( true );
    for( const tripoint &p : pts ) {
        if( has_floor( p ) ) {
            return false;
        }

        tripoint below( p.x, p.y, p.z - 1 );
        if( p.z <= -OVERMAP_DEPTH || supports_above( below ) ) {
            return false;
        }
    }

    if( pts.empty() ) {
        // Dirty vehicle with no parts
        return false;
    }

    return true;
}

float map::vehicle_traction( const vehicle &veh ) const
{
    const tripoint pt = veh.global_pos3();
    // TODO: Remove this and allow amphibious vehicles
    if( !veh.floating.empty() ) {
        return vehicle_buoyancy( veh );
    }

    // Sink in water?
    const auto &wheel_indices = veh.wheelcache;
    int num_wheels = wheel_indices.size();
    if( num_wheels == 0 ) {
        // TODO: Assume it is digging in dirt
        // TODO: Return something that could be reused for dragging
        return 1.0f;
    }

    int submerged_wheels = 0;
    float traction_wheel_area = 0.0f;
    float total_wheel_area = 0.0f;
    for( int w = 0; w < num_wheels; w++ ) {
        const int p = wheel_indices[w];
        const tripoint pp = pt + veh.parts[p].precalc[0];

        // Not using vehicle::wheels_area so that if it changes,
        //  this section will stay correct (ie. proportion of wheel area/total area)
        const int width = veh.parts[ p ].wheel_width();
        const float wheel_area = width * veh.parts[ p ].wheel_diameter();
        total_wheel_area += wheel_area;

        const auto &tr = ter_at( pp );
        // Deep water and air
        if( tr.has_flag( TFLAG_DEEP_WATER ) ) {
            submerged_wheels++;
            // No traction from wheel in water
            continue;
        } else if( tr.has_flag( TFLAG_NO_FLOOR ) ) {
            // Ditto for air, but with no submerging
            continue;
        }

        int move_mod = move_cost_ter_furn( pp );
        if( move_mod == 0 ) {
            // Vehicle locked in wall
            // Shouldn't happen, but does
            return 0.0f;
        }

        if( !tr.has_flag( "FLAT" ) ) {
            // Wheels aren't as good as legs on rough terrain
            move_mod += 4;
        } else if( !tr.has_flag( "ROAD" ) ) {
            move_mod += 2;
        }

        traction_wheel_area += 2 * wheel_area / move_mod;
    }

    // Submerged wheels threshold is 2/3.
    if( num_wheels > 0 && submerged_wheels * 3 > num_wheels * 2 ) {
        return -1;
    }

    if( total_wheel_area <= 0.01f ) {
        debugmsg( "%s has wheel area <0.01", veh.name.c_str() );
        return 0.0f;
    }

    const float mass_penalty = ( 1.0f - traction_wheel_area / total_wheel_area ) * veh.total_mass();

    float traction = std::min( 1.0f, traction_wheel_area / mass_penalty );
    add_msg( m_debug, "%s has traction %.2f", veh.name.c_str(), traction );
    // For now make it easy until it gets properly balanced: add a low cap of 0.1
    return std::max( 0.1f, traction );
}

float map::vehicle_buoyancy( const vehicle &veh ) const
{
    const tripoint pt = veh.global_pos3();
    const auto &float_indices = veh.floating;
    const int num = float_indices.size();
    int moored = 0;
    for( int w = 0; w < num; w++ ) {
        const int p = float_indices[w];
        const tripoint pp = pt + veh.parts[p].precalc[0];

        if( !has_flag( "SWIMMABLE", pp ) ) {
            moored++;
        }
    }

    if( moored > num - 1 ) {
        return 0.0f;
    }

    // TODO: Actually implement buoyancy
    return 1.0f;
}

void map::move_vehicle( vehicle &veh, const tripoint &dp, const tileray &facing )
{
    const bool vertical = dp.z != 0;
    if( ( dp.x == 0 && dp.y == 0 && dp.z == 0 ) ||
        ( abs( dp.x ) > 1 || abs( dp.y ) > 1 || abs( dp.z ) > 1 ) ||
        ( vertical && ( dp.x != 0 || dp.y != 0 ) ) ) {
        debugmsg( "move_vehicle called with %d,%d,%d displacement vector", dp.x, dp.y, dp.z );
        return;
    }

    if( dp.z + veh.smz < -OVERMAP_DEPTH || dp.z + veh.smz > OVERMAP_HEIGHT ) {
        return;
    }

    tripoint pt = veh.global_pos3();
    veh.precalc_mounts( 1, veh.skidding ? veh.turn_dir : facing.dir(), veh.pivot_point() );

    // cancel out any movement of the vehicle due only to a change in pivot
    tripoint dp1 = dp - veh.pivot_displacement();

    int impulse = 0;

    std::vector<veh_collision> collisions;

    // Find collisions
    // Velocity of car before collision
    // Split into vertical and horizontal movement
    const int &coll_velocity = vertical ? veh.vertical_velocity : veh.velocity;
    const int velocity_before = coll_velocity;
    if( velocity_before == 0 ) {
        debugmsg( "%s tried to move %s with no velocity",
                  veh.name.c_str(), vertical ? "vertically" : "horizontally" );
        return;
    }

    bool veh_veh_coll_flag = false;
    // Try to collide multiple times
    size_t collision_attempts = 10;
    do
    {
        collisions.clear();
        veh.collision( collisions, dp1, false );

        // Vehicle collisions
        std::map<vehicle*, std::vector<veh_collision> > veh_collisions;
        for( auto &coll : collisions ) {
            if( coll.type != veh_coll_veh ) {
                continue;
            }

            veh_veh_coll_flag = true;
            // Only collide with each vehicle once
            veh_collisions[ static_cast<vehicle*>( coll.target ) ].push_back( coll );
        }

        for( auto &pair : veh_collisions ) {
            impulse += vehicle_vehicle_collision( veh, *pair.first, pair.second );
        }

        // Non-vehicle collisions
        for( const auto &coll : collisions ) {
            if( coll.type == veh_coll_veh ) {
                continue;
            }

            const point &collision_point = veh.parts[coll.part].mount;
            const int coll_dmg = coll.imp;
            impulse += coll_dmg;
            // Shock damage
            veh.damage( coll.part, coll_dmg, DT_BASH );
            veh.damage_all( coll_dmg / 2, coll_dmg, DT_BASH, collision_point );
        }
    } while( collision_attempts-- > 0 &&
             sgn(coll_velocity) == sgn(velocity_before) &&
             !collisions.empty() && !veh_veh_coll_flag );

    if( vertical && !collisions.empty() ) {
        // A big hack, should be removed when possible
        veh.vertical_velocity = 0;
    }

    const int velocity_after = coll_velocity;
    const bool can_move = velocity_after != 0 && sgn(velocity_after) == sgn(velocity_before);

    int coll_turn = 0;
    if( impulse > 0 ) {
        coll_turn = shake_vehicle( veh, velocity_before, facing.dir() );
        const int volume = std::min<int>( 100, sqrtf( impulse ) );
        // TODO: Center the sound at weighted (by impulse) average of collisions
        sounds::sound( veh.global_pos3(), volume, _("crash!"), false, "smash_success", "hit_vehicle" );
    }

    if( veh_veh_coll_flag ) {
        // Break here to let the hit vehicle move away
        return;
    }

    // If not enough wheels, mess up the ground a bit.
    if( !vertical && !veh.valid_wheel_config() ) {
        veh.velocity += veh.velocity < 0 ? 2000 : -2000;
        for( const auto &p : veh.get_points() ) {
            const ter_id &pter = ter( p );
            if( pter == t_dirt || pter == t_grass ) {
                ter_set( p, t_dirtmound );
            }
        }
    }

    // Now we're gonna handle traps we're standing on (if we're still moving).
    if( !vertical && can_move ) {
        const auto wheel_indices = veh.wheelcache; // Don't use a reference here, it causes a crash.
        for( auto &w : wheel_indices ) {
            const tripoint wheel_p = pt + veh.parts[w].precalc[0];
            if( one_in( 2 ) && displace_water( wheel_p ) ) {
                sounds::sound( wheel_p, 4, _("splash!"), false, "environment", "splash");
            }

            veh.handle_trap( wheel_p, w );
            if( !has_flag( "SEALED", wheel_p ) ) {
                // TODO: Make this value depend on the wheel
                smash_items( wheel_p, 5 );
            }
        }
    }

    const int last_turn_dec = 1;
    if( veh.last_turn < 0 ) {
        veh.last_turn += last_turn_dec;
        if( veh.last_turn > -last_turn_dec ) {
            veh.last_turn = 0;
        }
    } else if( veh.last_turn > 0 ) {
        veh.last_turn -= last_turn_dec;
        if( veh.last_turn < last_turn_dec ) {
            veh.last_turn = 0;
        }
    }

    if( can_move ) {
        // Accept new direction
        if( veh.skidding ) {
            veh.face.init( veh.turn_dir );
        } else {
            veh.face = facing;
        }

        veh.move = facing;
        if( coll_turn != 0 ) {
            veh.skidding = true;
            veh.turn( coll_turn );
        }
        veh.on_move();
        // Actually change position
        displace_vehicle( pt, dp1 );
    } else if( !vertical ) {
        veh.stop();
    }
    // If the PC is in the currently moved vehicle, adjust the
    //  view offset.
    if( g->u.controlling_vehicle && veh_at( g->u.pos() ) == &veh ) {
        g->calc_driving_offset( &veh );
        if( veh.skidding && can_move ) {
            // TODO: Make skid recovery in air hard
            veh.possibly_recover_from_skid();
        }
    }
    // Redraw scene
    // TODO: Make this not happen on unseen vehicles
    g->draw();
}

int map::shake_vehicle( vehicle &veh, const int velocity_before, const int direction )
{
    const tripoint &pt = veh.global_pos3();
    const int d_vel = abs( veh.velocity - velocity_before ) / 100;

    const std::vector<int> boarded = veh.boarded_parts();

    int coll_turn = 0;
    for( const auto &ps : boarded ) {
        player *psg = veh.get_passenger( ps );
        if( psg == nullptr ) {
            debugmsg( "throw passenger: empty passenger at part %d", ps );
            continue;
        }

        const tripoint part_pos = pt + veh.parts[ps].precalc[0];
        if( psg->pos() != part_pos ) {
            debugmsg( "throw passenger: passenger at %d,%d,%d, part at %d,%d,%d",
                psg->posx(), psg->posy(), psg->posz(), part_pos.x, part_pos.y, part_pos.z );
            veh.parts[ps].remove_flag( vehicle_part::passenger_flag );
            continue;
        }

        bool throw_from_seat = false;
        if( veh.part_with_feature( ps, VPFLAG_SEATBELT ) == -1 ) {
            ///\EFFECT_STR reduces chance of being thrown from your seat when not wearing a seatbelt
            throw_from_seat = d_vel * rng( 80, 120 ) / 100 > ( psg->str_cur * 1.5 + 5 );
        }

        // Damage passengers if d_vel is too high
        if( d_vel > 60 * rng( 50,100 ) / 100 && !throw_from_seat ) {
            const int dmg = d_vel / 4 * rng( 70,100 ) / 100;
            psg->hurtall( dmg, nullptr );
            psg->add_msg_player_or_npc( m_bad,
                _("You take %d damage by the power of the impact!"),
                _("<npcname> takes %d damage by the power of the impact!"),  dmg );
        }

        if( veh.player_in_control( *psg ) ) {
            const int lose_ctrl_roll = rng( 0, d_vel );
            ///\EFFECT_DEX reduces chance of losing control of vehicle when shaken

            ///\EFFECT_DRIVING reduces chance of losing control of vehicle when shaken
            if( lose_ctrl_roll > psg->dex_cur * 2 + psg->get_skill_level( skill_driving ) * 3 ) {
                psg->add_msg_player_or_npc( m_warning,
                    _("You lose control of the %s."),
                    _("<npcname> loses control of the %s."),
                    veh.name.c_str() );
                int turn_amount = (rng(1, 3) * sqrt((double)abs( veh.velocity ) ) / 2) / 15;
                if( turn_amount < 1 ) {
                    turn_amount = 1;
                }
                turn_amount *= 15;
                if( turn_amount > 120 ) {
                    turn_amount = 120;
                }
                coll_turn = one_in( 2 ) ? turn_amount : -turn_amount;
            }
        }

        if( throw_from_seat ) {
            psg->add_msg_player_or_npc(m_bad,
                _("You are hurled from the %s's seat by the power of the impact!"),
                _("<npcname> is hurled from the %s's seat by the power of the impact!"),
                veh.name.c_str());
            unboard_vehicle( part_pos );
            ///\EFFECT_STR reduces distance thrown from seat in a vehicle impact
            g->fling_creature(psg, direction + rng(0, 60) - 30,
                ( d_vel - psg->str_cur < 10 ) ? 10 : d_vel - psg->str_cur );
        }
    }

    return coll_turn;
}

float map::vehicle_vehicle_collision( vehicle &veh, vehicle &veh2,
                                      const std::vector<veh_collision> &collisions )
{
    if( &veh == &veh2 ) {
        debugmsg( "Vehicle %s collided with itself", veh.name.c_str() );
        return 0.0f;
    }

    // Effects of colliding with another vehicle:
    //  transfers of momentum, skidding,
    //  parts are damaged/broken on both sides,
    //  remaining times are normalized
    const veh_collision &c = collisions[0];
    add_msg(m_bad, _("The %1$s's %2$s collides with %3$s's %4$s."),
                   veh.name.c_str(),  veh.part_info(c.part).name().c_str(),
                   veh2.name.c_str(), veh2.part_info(c.target_part).name().c_str());

    const bool vertical = veh.smz != veh2.smz;

    // Used to calculate the epicenter of the collision.
    point epicenter1(0, 0);
    point epicenter2(0, 0);

    float dmg;
    // Vertical collisions will be simpler for a while (1D)
    if( !vertical ) {
        // For reference, a cargo truck weighs ~25300, a bicycle 690,
        //  and 38mph is 3800 'velocity'
        rl_vec2d velo_veh1 = veh.velo_vec();
        rl_vec2d velo_veh2 = veh2.velo_vec();
        const float m1 = veh.total_mass();
        const float m2 = veh2.total_mass();
        //Energy of vehicle1 annd vehicle2 before collision
        float E = 0.5 * m1 * velo_veh1.norm() * velo_veh1.norm() +
            0.5 * m2 * velo_veh2.norm() * velo_veh2.norm();

        // Collision_axis
        int x_cof1 = 0, y_cof1 = 0, x_cof2 = 0, y_cof2 = 0;
        veh .center_of_mass(x_cof1, y_cof1);
        veh2.center_of_mass(x_cof2, y_cof2);
        rl_vec2d collision_axis_y;

        collision_axis_y.x = ( veh.global_x() + x_cof1 ) - ( veh2.global_x() + x_cof2 );
        collision_axis_y.y = ( veh.global_y() + y_cof1 ) - ( veh2.global_y() + y_cof2 );
        collision_axis_y = collision_axis_y.normalized();
        rl_vec2d collision_axis_x = collision_axis_y.get_vertical();
        // imp? & delta? & final? reworked:
        // newvel1 =( vel1 * ( mass1 - mass2 ) + ( 2 * mass2 * vel2 ) ) / ( mass1 + mass2 )
        // as per http://en.wikipedia.org/wiki/Elastic_collision
        //velocity of veh1 before collision in the direction of collision_axis_y
        float vel1_y = collision_axis_y.dot_product(velo_veh1);
        float vel1_x = collision_axis_x.dot_product(velo_veh1);
        //velocity of veh2 before collision in the direction of collision_axis_y
        float vel2_y = collision_axis_y.dot_product(velo_veh2);
        float vel2_x = collision_axis_x.dot_product(velo_veh2);
        // e = 0 -> inelastic collision
        // e = 1 -> elastic collision
        float e = get_collision_factor(vel1_y/100 - vel2_y/100);

        // Velocity after collision
        // vel1_x_a = vel1_x, because in x-direction we have no transmission of force
        float vel1_x_a = vel1_x;
        float vel2_x_a = vel2_x;
        // Transmission of force only in direction of collision_axix_y
        // Equation: partially elastic collision
        float vel1_y_a = ( m2 * vel2_y * ( 1 + e ) + vel1_y * ( m1 - m2 * e ) ) / ( m1 + m2 );
        float vel2_y_a = ( m1 * vel1_y * ( 1 + e ) + vel2_y * ( m2 - m1 * e ) ) / ( m1 + m2 );
        // Add both components; Note: collision_axis is normalized
        rl_vec2d final1 = collision_axis_y * vel1_y_a + collision_axis_x * vel1_x_a;
        rl_vec2d final2 = collision_axis_y * vel2_y_a + collision_axis_x * vel2_x_a;

        veh.move.init( final1.x, final1.y );
        veh.velocity = final1.norm();

        veh2.move.init( final2.x, final2.y );
        veh2.velocity = final2.norm();
        //give veh2 the initiative to proceed next before veh1
        float avg_of_turn = (veh2.of_turn + veh.of_turn) / 2;
        if( avg_of_turn < .1f ) {
            avg_of_turn = .1f;
        }

        veh.of_turn = avg_of_turn * .9;
        veh2.of_turn = avg_of_turn * 1.1;

        //Energy after collision
        float E_a = 0.5 * m1 * final1.norm() * final1.norm() +
            0.5 * m2 * final2.norm() * final2.norm();
        float d_E = E - E_a;  //Lost energy at collision -> deformation energy
        dmg = std::abs( d_E / 1000 / 2000 );  //adjust to balance damage
    } else {
        const float m1 = veh.total_mass();
        // Collision is perfectly inelastic for simplicity
        // Assume veh2 is standing still
        dmg = abs(veh.vertical_velocity / 100) * m1 / 10;
        veh.vertical_velocity = 0;
    }

    float dmg_veh1 = dmg * 0.5;
    float dmg_veh2 = dmg * 0.5;

    int coll_parts_cnt = 0; //quantity of colliding parts between veh1 and veh2
    for( const auto &veh_veh_coll : collisions ) {
        if( &veh2 == (vehicle*)veh_veh_coll.target ) {
            coll_parts_cnt++;
        }
    }

    const float dmg1_part = dmg_veh1 / coll_parts_cnt;
    const float dmg2_part = dmg_veh2 / coll_parts_cnt;

    //damage colliding parts (only veh1 and veh2 parts)
    for( const auto &veh_veh_coll : collisions ) {
        if( &veh2 != (vehicle*)veh_veh_coll.target ) {
            continue;
        }

        int parm1 = veh.part_with_feature (veh_veh_coll.part, VPFLAG_ARMOR);
        if( parm1 < 0 ) {
            parm1 = veh_veh_coll.part;
        }
        int parm2 = veh2.part_with_feature (veh_veh_coll.target_part, VPFLAG_ARMOR);
        if( parm2 < 0 ) {
            parm2 = veh_veh_coll.target_part;
        }

        epicenter1 += veh.parts[parm1].mount;
        veh.damage( parm1, dmg1_part, DT_BASH );

        epicenter2 += veh2.parts[parm2].mount;
        veh2.damage( parm2, dmg2_part, DT_BASH );
    }

    epicenter1.x /= coll_parts_cnt;
    epicenter1.y /= coll_parts_cnt;
    epicenter2.x /= coll_parts_cnt;
    epicenter2.y /= coll_parts_cnt;

    if( dmg2_part > 100 ) {
        // Shake veh because of collision
        veh2.damage_all( dmg2_part / 2, dmg2_part, DT_BASH, epicenter2 );
    }

    if( dmg_veh1 > 800 ) {
        veh.skidding = true;
    }

    if( dmg_veh2 > 800 ) {
        veh2.skidding = true;
    }

    // Return the impulse of the collision
    return dmg_veh1;
}

// 3D vehicle functions

VehicleList map::get_vehicles( const tripoint &start, const tripoint &end )
{
    const int chunk_sx = std::max( 0, (start.x / SEEX) - 1 );
    const int chunk_ex = std::min( my_MAPSIZE - 1, (end.x / SEEX) + 1 );
    const int chunk_sy = std::max( 0, (start.y / SEEY) - 1 );
    const int chunk_ey = std::min( my_MAPSIZE - 1, (end.y / SEEY) + 1 );
    const int chunk_sz = start.z;
    const int chunk_ez = end.z;
    VehicleList vehs;

    for( int cx = chunk_sx; cx <= chunk_ex; ++cx ) {
        for( int cy = chunk_sy; cy <= chunk_ey; ++cy ) {
            for( int cz = chunk_sz; cz <= chunk_ez; ++cz ) {
                submap *current_submap = get_submap_at_grid( cx, cy, cz );
                for( auto &elem : current_submap->vehicles ) {
                    // Ensure the veh's z-position is correct
                    elem->smz = cz;
                    wrapped_vehicle w;
                    w.v = elem;
                    w.x = w.v->posx + cx * SEEX;
                    w.y = w.v->posy + cy * SEEY;
                    w.z = cz;
                    w.i = cx;
                    w.j = cy;
                    vehs.push_back( w );
                }
            }
        }
    }

    return vehs;
}

vehicle* map::veh_at( const tripoint &p, int &part_num )
{
    if( !get_cache( p.z ).veh_in_active_range || !inbounds( p ) ) {
        return nullptr; // Out-of-bounds - null vehicle
    }

    return veh_at_internal( p, part_num );
}

const vehicle* map::veh_at( const tripoint &p, int &part_num ) const
{
    if( !get_cache_ref( p.z ).veh_in_active_range || !inbounds( p ) ) {
        return nullptr; // Out-of-bounds - null vehicle
    }

    return veh_at_internal( p, part_num );
}

const vehicle* map::veh_at_internal( const tripoint &p, int &part_num ) const
{
    // This function is called A LOT. Move as much out of here as possible.
    const auto &ch = get_cache_ref( p.z );
    if( !ch.veh_in_active_range || !ch.veh_exists_at[p.x][p.y] ) {
        part_num = -1;
        return nullptr; // Clear cache indicates no vehicle. This should optimize a great deal.
    }

    const auto it = ch.veh_cached_parts.find( p );
    if( it != ch.veh_cached_parts.end() ) {
        part_num = it->second.second;
        return it->second.first;
    }

    debugmsg( "vehicle part cache indicated vehicle not found: %d %d %d", p.x, p.y, p.z );
    part_num = -1;
    return nullptr;
}

vehicle* map::veh_at_internal( const tripoint &p, int &part_num )
{
    return const_cast<vehicle *>( const_cast<const map*>(this)->veh_at_internal( p, part_num ) );
}

vehicle* map::veh_at( const tripoint &p )
{
    int part = 0;
    return veh_at( p, part );
}

const vehicle* map::veh_at( const tripoint &p ) const
{
    int part = 0;
    return veh_at( p, part );
}

point map::veh_part_coordinates( const tripoint &p )
{
    int part_num = 0;
    vehicle* veh = veh_at( p, part_num );

    if(veh == nullptr) {
        return point( 0,0 );
    }

    return veh->parts[part_num].mount;
}

void map::board_vehicle( const tripoint &pos, player *p )
{
    if( p == nullptr ) {
        debugmsg ("map::board_vehicle: null player");
        return;
    }

    int part = 0;
    vehicle *veh = veh_at( pos, part );
    if( veh == nullptr ) {
        if( p->grab_point.x == 0 && p->grab_point.y == 0 ) {
            debugmsg ("map::board_vehicle: vehicle not found");
        }
        return;
    }

    const int seat_part = veh->part_with_feature( part, VPFLAG_BOARDABLE );
    if( seat_part < 0 ) {
        debugmsg( "map::board_vehicle: boarding %s (not boardable)",
                  veh->parts[ part ].name().c_str() );
        return;
    }
    if( veh->parts[seat_part].has_flag( vehicle_part::passenger_flag ) ) {
        player *psg = veh->get_passenger( seat_part );
        debugmsg( "map::board_vehicle: passenger (%s) is already there",
                  psg ? psg->name.c_str() : "<null>" );
        unboard_vehicle( pos );
    }
    veh->parts[seat_part].set_flag(vehicle_part::passenger_flag);
    veh->parts[seat_part].passenger_id = p->getID();
    veh->invalidate_mass();

    p->setpos( pos );
    p->in_vehicle = true;
    if( p == &g->u ) {
        g->update_map( &g->u );
    }
}

void map::unboard_vehicle( const tripoint &p )
{
    int part = 0;
    vehicle *veh = veh_at( p, part );
    player *passenger = nullptr;
    if( !veh ) {
        debugmsg ("map::unboard_vehicle: vehicle not found");
        // Try and force unboard the player anyway.
        if( g->u.pos() == p ) {
            passenger = &(g->u);
        } else {
            int npcdex = g->npc_at( p );
            if( npcdex != -1 ) {
                passenger = g->active_npc[npcdex];
            }
        }
        if( passenger ) {
            passenger->in_vehicle = false;
            passenger->driving_recoil = 0;
            passenger->controlling_vehicle = false;
        }
        return;
    }
    const int seat_part = veh->part_with_feature( part, VPFLAG_BOARDABLE, false );
    if( seat_part < 0 ) {
        debugmsg ("map::unboard_vehicle: unboarding %s (not boardable)",
                  veh->parts[ part ].name().c_str() );
        return;
    }
    passenger = veh->get_passenger(seat_part);
    if( !passenger ) {
        debugmsg ("map::unboard_vehicle: passenger not found");
        return;
    }
    passenger->in_vehicle = false;
    passenger->driving_recoil = 0;
    passenger->controlling_vehicle = false;
    veh->parts[seat_part].remove_flag(vehicle_part::passenger_flag);
    veh->skidding = true;
    veh->invalidate_mass();
}

void map::displace_vehicle( tripoint &p, const tripoint &dp )
{
    const tripoint p2 = p + dp;
    const tripoint src = p;
    const tripoint dst = p2;

    if( !inbounds( src ) ) {
        add_msg( m_debug, "map::displace_vehicle: coords out of bounds %d,%d,%d->%d,%d,%d",
                        src.x, src.y, src.z, dst.x, dst.y, dst.z );
        return;
    }

    int src_offset_x, src_offset_y, dst_offset_x, dst_offset_y;
    submap *const src_submap = get_submap_at( src, src_offset_x, src_offset_y );
    submap *const dst_submap = get_submap_at( dst, dst_offset_x, dst_offset_y );

    // first, let's find our position in current vehicles vector
    int our_i = -1;
    for( size_t i = 0; i < src_submap->vehicles.size(); i++ ) {
        if( src_submap->vehicles[i]->posx == src_offset_x &&
            src_submap->vehicles[i]->posy == src_offset_y ) {
            our_i = i;
            break;
        }
    }
    if( our_i < 0 ) {
        vehicle *v = veh_at( p );
        for( auto & smap : grid ) {
            for (size_t i = 0; i < smap->vehicles.size(); i++) {
                if (smap->vehicles[i] == v) {
                    our_i = i;
                    const_cast<submap*&>(src_submap) = smap;
                    break;
                }
            }
        }
    }
    if( our_i < 0 ) {
        add_msg( m_debug, "displace_vehicle our_i=%d", our_i );
        return;
    }
    // move the vehicle
    vehicle *veh = src_submap->vehicles[our_i];
    // don't let it go off grid
    if( !inbounds( p2 ) ) {
        veh->stop();
        // Silent debug
        dbg(D_ERROR) << "map:displace_vehicle: Stopping vehicle, displaced dp=("
                     << dp.x << ", " << dp.y << ", " << dp.z << ")";
        return;
    }

    // Need old coords to check for remote control
    const bool remote = veh->remote_controlled( g->u );

    // record every passenger inside
    std::vector<int> psg_parts = veh->boarded_parts();
    std::vector<player *> psgs;
    for( auto &prt : psg_parts ) {
        psgs.push_back( veh->get_passenger( prt ) );
    }

    const int rec = abs( veh->velocity ) * 3 / 100;

    bool need_update = false;
    int z_change = 0;
    // Move passengers
    const tripoint old_veh_pos = veh->global_pos3();
    for( size_t i = 0; i < psg_parts.size(); i++ ) {
        player *psg = psgs[i];
        const int prt = psg_parts[i];
        const tripoint part_pos = old_veh_pos + veh->parts[prt].precalc[0];
        if( psg == nullptr ) {
            debugmsg( "Empty passenger part %d pcoord=%d,%d,%d u=%d,%d,%d?",
                prt,
                part_pos.x, part_pos.y, part_pos.z,
                g->u.posx(), g->u.posy(), g->u.posz() );
            veh->parts[prt].remove_flag(vehicle_part::passenger_flag);
            continue;
        }

        if( psg->pos() != part_pos ) {
            debugmsg( "Passenger/part position mismatch: passenger %d,%d,%d, part %d %d,%d,%d",
                g->u.posx(), g->u.posy(), g->u.posz(),
                prt,
                part_pos.x, part_pos.y, part_pos.z );
            veh->parts[prt].remove_flag(vehicle_part::passenger_flag);
            continue;
        }

        // Place passenger on the new part location
        tripoint psgp( part_pos.x + dp.x + veh->parts[prt].precalc[1].x - veh->parts[prt].precalc[0].x,
                       part_pos.y + dp.y + veh->parts[prt].precalc[1].y - veh->parts[prt].precalc[0].y,
                       psg->posz() );
        // Add recoil
        psg->driving_recoil = rec;
        if( psg == &g->u ) {
            // If passenger is you, we need to update the map
            psg->setpos( psgp );
            need_update = true;
            z_change = dp.z;
        } else {
            // Player gets z position changed by g->vertical_move()
            psgp.z += dp.z;
            psg->setpos( psgp );
        }
    }

    veh->shed_loose_parts();
    for( auto &prt : veh->parts ) {
        prt.precalc[0] = prt.precalc[1];
    }
    veh->pivot_anchor[0] = veh->pivot_anchor[1];
    veh->pivot_rotation[0] = veh->pivot_rotation[1];

    veh->posx = dst_offset_x;
    veh->posy = dst_offset_y;
    veh->smz = p2.z;
    // Invalidate vehicle's point cache
    veh->occupied_cache_turn = -1;
    if( src_submap != dst_submap ) {
        veh->set_submap_moved( int( p2.x / SEEX ), int( p2.y / SEEY ) );
        dst_submap->vehicles.push_back( veh );
        src_submap->vehicles.erase( src_submap->vehicles.begin() + our_i );
        dst_submap->is_uniform = false;
    }

    p = p2;

    update_vehicle_cache( veh, src.z );

    if( need_update ) {
        g->update_map( &g->u );
    }

    if( z_change != 0 ) {
        g->vertical_move( z_change, true );
    }

    if( remote ) {
        // Has to be after update_map or coords won't be valid
        g->setremoteveh( veh );
    }

    if( !veh->falling ) {
        veh->falling = vehicle_falling( *veh );
    }

    on_vehicle_moved( veh->smz );
}

bool map::displace_water( const tripoint &p )
{
    // Check for shallow water
    if( has_flag( "SWIMMABLE", p ) && !has_flag( TFLAG_DEEP_WATER, p ) ) {
        int dis_places = 0, sel_place = 0;
        for( int pass = 0; pass < 2; pass++ ) {
            // we do 2 passes.
            // first, count how many non-water places around
            // then choose one within count and fill it with water on second pass
            if( pass != 0 ) {
                sel_place = rng( 0, dis_places - 1 );
                dis_places = 0;
            }
            tripoint temp( p );
            int &tx = temp.x;
            int &ty = temp.y;
            for( tx = p.x - 1; tx <= p.x + 1; tx++ ) {
                for( ty = p.y -1; ty <= p.y + 1; ty++ ) {
                    if( ( tx != p.x && ty != p.y )
                            || impassable_ter_furn( temp )
                            || has_flag( TFLAG_DEEP_WATER, temp ) ) {
                        continue;
                    }
                    ter_id ter0 = ter( temp );
                    if( ter0 == t_water_sh ||
                        ter0 == t_water_dp) {
                        continue;
                    }
                    if( pass != 0 && dis_places == sel_place ) {
                        ter_set( temp, t_water_sh );
                        ter_set( temp, t_dirt );
                        return true;
                    }

                    dis_places++;
                }
            }
        }
    }
    return false;
}

// End of 3D vehicle

// 2D overloads for furniture
// To be removed once not needed
void map::set(const int x, const int y, const ter_id new_terrain, const furn_id new_furniture)
{
    furn_set(x, y, new_furniture);
    ter_set(x, y, new_terrain);
}

void map::set(const int x, const int y, const ter_str_id &new_terrain, const furn_str_id &new_furniture) {
    furn_set(x, y, new_furniture);
    ter_set(x, y, new_terrain);
}

std::string map::name(const int x, const int y)
{
    return name( tripoint( x, y, abs_sub.z ) );
}

bool map::has_furn(const int x, const int y) const
{
  return furn(x, y) != f_null;
}

furn_str_id map::get_furn(const int x, const int y) const
{
    return furn_at(x, y).id;
}

const furn_t & map::furn_at(const int x, const int y) const
{
    return furn(x,y).obj();
}

furn_id map::furn(const int x, const int y) const
{
    if( !INBOUNDS(x, y) ) {
        return f_null;
    }

    int lx, ly;
    submap * const current_submap = get_submap_at(x, y, lx, ly);

    return current_submap->get_furn(lx, ly);
}

void map::furn_set(const int x, const int y, const furn_id new_furniture)
{
    furn_set( tripoint( x, y, abs_sub.z ), new_furniture );
}

void map::furn_set(const int x, const int y, const furn_str_id new_furniture) {
    if( !new_furniture.is_valid() ) {
        return;
    }
    furn_set(x, y, new_furniture.id() );
}

std::string map::furnname(const int x, const int y) {
 return furn_at(x, y).name;
}
// End of 2D overloads for furniture

void map::set( const tripoint &p, const ter_id new_terrain, const furn_id new_furniture)
{
    furn_set( p, new_furniture );
    ter_set( p, new_terrain );
}

void map::set( const tripoint &p, const ter_str_id &new_terrain, const furn_str_id &new_furniture) {
    furn_set( p, new_furniture );
    ter_set( p, new_terrain );
}

std::string map::name( const tripoint &p )
{
    return has_furn( p ) ? furnname( p ) : tername( p );
}

std::string map::disp_name( const tripoint &p )
{
    return string_format( _("the %s"), name( p ).c_str() );
}

std::string map::obstacle_name( const tripoint &p )
{
    int part;
    const vehicle *veh = veh_at( p, part );
    if( veh ) {
        part = veh->obstacle_at_part( part );
        if( part > 0 ) {
            return veh->parts[part].info().name();
        }
    }
    return name( p );
}

bool map::has_furn( const tripoint &p ) const
{
  return furn( p ) != f_null;
}

furn_str_id map::get_furn( const tripoint &p ) const
{
    return furn_at( p ).id;
}

const furn_t & map::furn_at( const tripoint &p ) const
{
    return furn( p ).obj();
}

furn_id map::furn( const tripoint &p ) const
{
    if( !inbounds( p ) ) {
        return f_null;
    }

    int lx, ly;
    submap *const current_submap = get_submap_at( p, lx, ly );

    return current_submap->get_furn( lx, ly );
}

void map::furn_set( const tripoint &p, const furn_id new_furniture )
{
    if( !inbounds( p ) ) {
        return;
    }

    int lx, ly;
    submap *const current_submap = get_submap_at( p, lx, ly );
    const furn_id old_id = current_submap->get_furn( lx, ly );
    if( old_id == new_furniture ) {
        // Nothing changed
        return;
    }

    current_submap->set_furn( lx, ly, new_furniture );

    // Set the dirty flags
    const furn_t &old_t = old_id.obj();
    const furn_t &new_t = new_furniture.obj();

    if( old_t.transparent != new_t.transparent ) {
        set_transparency_cache_dirty( p.z );
    }

    if( old_t.has_flag( TFLAG_INDOORS ) != new_t.has_flag( TFLAG_INDOORS ) ) {
        set_outside_cache_dirty( p.z );
    }

    if( old_t.has_flag( TFLAG_NO_FLOOR ) != new_t.has_flag( TFLAG_NO_FLOOR ) ) {
        set_floor_cache_dirty( p.z );
    }

    // @todo Limit to changes that affect move cost, traps and stairs
    set_pathfinding_cache_dirty( p.z );

    // Make sure the furniture falls if it needs to
    support_dirty( p );
    tripoint above( p.x, p.y, p.z + 1 );
    // Make sure that if we supported something and no longer do so, it falls down
    support_dirty( above );
}

void map::furn_set( const tripoint &p, const furn_str_id new_furniture) {
    if( !new_furniture.is_valid() ) {
        return;
    }
    furn_set( p, new_furniture.id() );
}

bool map::can_move_furniture( const tripoint &pos, player *p ) {
    furn_t furniture_type = furn_at( pos );
    int required_str = furniture_type.move_str_req;

    // Object can not be moved (or nothing there)
    if( required_str < 0 ) {
        return false;
    }

    ///\EFFECT_STR determines what furniture the player can move
    if( p != nullptr && p->str_cur < required_str ) {
        return false;
    }

    return true;
}

std::string map::furnname( const tripoint &p ) {
    const furn_t &f = furn_at( p );
    if( f.has_flag( "PLANT" ) && !i_at( p ).empty() ) {
        const item &seed = i_at( p ).front();
        const std::string &plant = seed.get_plant_name();
        return string_format( "%s (%s)", f.name.c_str(), plant.c_str() );
    } else {
        return f.name;
    }
}

// 2D overloads for terrain
// To be removed once not needed

ter_id map::ter(const int x, const int y) const
{
    if( !INBOUNDS(x, y) ) {
        return t_null;
    }

    int lx, ly;
    submap * const current_submap = get_submap_at(x, y, lx, ly);
    return current_submap->get_ter( lx, ly );
}

ter_str_id map::get_ter(const int x, const int y) const {
    return ter_at(x, y).id;
}

std::string map::get_ter_harvestable(const int x, const int y) const {
    return ter_at(x, y).harvestable;
}

ter_id map::get_ter_transforms_into(const int x, const int y) const {
    return ter_at( x, y ).transforms_into.id();
}

int map::get_ter_harvest_season(const int x, const int y) const {
    return ter_at(x, y).harvest_season;
}

const ter_t & map::ter_at(const int x, const int y) const
{
    return ter(x,y).obj();
}

void map::ter_set(const int x, const int y, const ter_str_id &new_terrain) {
    if ( !new_terrain.is_valid() ) {
        return;
    }
    ter_set(x, y, new_terrain.id() );
}

void map::ter_set(const int x, const int y, const ter_id new_terrain) {
    ter_set( tripoint( x, y, abs_sub.z ), new_terrain );
}

std::string map::tername(const int x, const int y) const
{
 return ter_at(x, y).name;
}
// End of 2D overloads for terrain

/*
 * Get the terrain integer id. This is -not- a number guaranteed to remain
 * the same across revisions; it is a load order, and can change when mods
 * are loaded or removed. The old t_floor style constants will still work but
 * are -not- guaranteed; if a mod removes t_lava, t_lava will equal t_null;
 * New terrains added to the core game generally do not need this, it's
 * retained for high performance comparisons, save/load, and gradual transition
 * to string terrain.id
 */
ter_id map::ter( const tripoint &p ) const
{
    if( !inbounds( p ) ) {
        return t_null;
    }

    int lx, ly;
    submap *const current_submap = get_submap_at( p, lx, ly );

    return current_submap->get_ter( lx, ly );
}

/*
 * Get the terrain string id. This will remain the same across revisions,
 * unless a mod eliminates or changes it. Generally this is less efficient
 * than ter_id, but only an issue if thousands of comparisons are made.
 */
ter_str_id map::get_ter( const tripoint &p ) const {
    return ter_at( p ).id;
}

/*
 * Get the terrain harvestable string (what will get harvested from the terrain)
 */
std::string map::get_ter_harvestable( const tripoint &p ) const {
    return ter_at( p ).harvestable;
}

/*
 * Get the terrain transforms_into id (what will the terrain transforms into)
 */
ter_id map::get_ter_transforms_into( const tripoint &p ) const {
    return ter_at( p ).transforms_into.id();
}

/*
 * Get the harvest season from the terrain
 */
int map::get_ter_harvest_season( const tripoint &p ) const {
    return ter_at( p ).harvest_season;
}

/*
 * Get a reference to the actual terrain struct.
 */
const ter_t & map::ter_at( const tripoint &p ) const
{
    return ter( p ).obj();
}

/*
 * set terrain via string; this works for -any- terrain id
 */
void map::ter_set( const tripoint &p, const ter_str_id &new_terrain) {
    if( !new_terrain.is_valid() ) {
        return;
    }

    ter_set( p, new_terrain.id() );
}

void map::ter_set( const tripoint &p, const ter_id new_terrain )
{
    if( !inbounds( p ) ) {
        return;
    }

    int lx, ly;
    submap *const current_submap = get_submap_at( p, lx, ly );
    const ter_id old_id = current_submap->get_ter( lx, ly );
    if( old_id == new_terrain ) {
        // Nothing changed
        return;
    }

    current_submap->set_ter( lx, ly, new_terrain );

    // Set the dirty flags
    const ter_t &old_t = old_id.obj();
    const ter_t &new_t = new_terrain.obj();

    // Hack around ledges in traplocs or else it gets NASTY in z-level mode
    if( old_t.trap != tr_null && old_t.trap != tr_ledge ) {
        auto &traps = traplocs[old_t.trap];
        const auto iter = std::find( traps.begin(), traps.end(), p );
        if( iter != traps.end() ) {
            traps.erase( iter );
        }
    }
    if( new_t.trap != tr_null && new_t.trap != tr_ledge ) {
        traplocs[new_t.trap].push_back( p );
    }

    if( old_t.transparent != new_t.transparent ) {
        set_transparency_cache_dirty( p.z );
    }

    if( old_t.has_flag( TFLAG_INDOORS ) != new_t.has_flag( TFLAG_INDOORS ) ) {
        set_outside_cache_dirty( p.z );
    }

    if( new_t.has_flag( TFLAG_NO_FLOOR ) && !old_t.has_flag( TFLAG_NO_FLOOR ) ) {
        set_floor_cache_dirty( p.z );
        // It's a set, not a flag
        support_cache_dirty.insert( p );
    }

    // @todo Limit to changes that affect move cost, traps and stairs
    set_pathfinding_cache_dirty( p.z );

    tripoint above( p.x, p.y, p.z + 1 );
    // Make sure that if we supported something and no longer do so, it falls down
    support_dirty( above );
}

std::string map::tername( const tripoint &p ) const
{
 return ter_at( p ).name;
}

std::string map::features(const int x, const int y)
{
    return features( tripoint( x, y, abs_sub.z ) );
}

std::string map::features( const tripoint &p )
{
    // This is used in an info window that is 46 characters wide, and is expected
    // to take up one line.  So, make sure it does that.
    // FIXME: can't control length of localized text.
    // Make the caller wrap properly, if it does not already.
    std::string ret;
    if (is_bashable(p)) {
        ret += _("Smashable. ");
    }
    if (has_flag("DIGGABLE", p)) {
        ret += _("Diggable. ");
    }
    if (has_flag("ROUGH", p)) {
        ret += _("Rough. ");
    }
    if (has_flag("UNSTABLE", p)) {
        ret += _("Unstable. ");
    }
    if (has_flag("SHARP", p)) {
        ret += _("Sharp. ");
    }
    if (has_flag("FLAT", p)) {
        ret += _("Flat. ");
    }
    return ret;
}

int map::move_cost_internal(const furn_t &furniture, const ter_t &terrain, const vehicle *veh, const int vpart) const
{
    if( terrain.movecost == 0 || ( furniture.id && furniture.movecost < 0 ) ) {
        return 0;
    }

    if( veh != nullptr ) {
        if( veh->obstacle_at_part( vpart ) >= 0 ) {
            return 0;
        } else {
            const int ipart = veh->part_with_feature( vpart, VPFLAG_AISLE );
            if( ipart >= 0 ) {
                return 2;
            }

            return 8;
        }
    }

    if( furniture.id ) {
        return std::max( terrain.movecost + furniture.movecost, 0 );
    }

    return std::max( terrain.movecost, 0 );
}

// Move cost: 2D overloads

int map::move_cost(const int x, const int y, const vehicle *ignored_vehicle) const
{
    return move_cost( tripoint( x, y, abs_sub.z ), ignored_vehicle );
}

bool map::impassable( const int x, const int y ) const
{
    return !passable( x, y );
}

bool map::passable( const int x, const int y ) const
{
    return passable( tripoint( x, y, abs_sub.z ) );
}

int map::move_cost_ter_furn(const int x, const int y) const
{
    if (!INBOUNDS(x, y)) {
        return 0;
    }

    int lx, ly;
    submap * const current_submap = get_submap_at(x, y, lx, ly);

    const int tercost = current_submap->get_ter( lx, ly ).obj().movecost;
    if ( tercost == 0 ) {
        return 0;
    }

    const int furncost =  current_submap->get_furn(lx, ly).obj().movecost;
    if ( furncost < 0 ) {
        return 0;
    }

    const int cost = tercost + furncost;
    return cost > 0 ? cost : 0;
}

// Move cost: 3D

int map::move_cost( const tripoint &p, const vehicle *ignored_vehicle ) const
{
    if( !inbounds( p ) ) {
        return 0;
    }

    int part;
    const furn_t &furniture = furn_at( p );
    const ter_t &terrain = ter_at( p );
    const vehicle *veh = veh_at( p, part );
    if( veh == ignored_vehicle ) {
        veh = nullptr;
    }

    return move_cost_internal( furniture, terrain, veh, part );
}

bool map::impassable( const tripoint &p ) const
{
    return !passable( p );
}

bool map::passable( const tripoint &p ) const
{
    return move_cost( p ) != 0;
}

int map::move_cost_ter_furn( const tripoint &p ) const
{
    if( !inbounds( p ) ) {
        return 0;
    }

    int lx, ly;
    submap * const current_submap = get_submap_at( p, lx, ly );

    const int tercost = current_submap->get_ter( lx, ly ).obj().movecost;
    if ( tercost == 0 ) {
        return 0;
    }

    const int furncost = current_submap->get_furn( lx, ly ).obj().movecost;
    if ( furncost < 0 ) {
        return 0;
    }

    const int cost = tercost + furncost;
    return cost > 0 ? cost : 0;
}

bool map::impassable_ter_furn( const tripoint &p ) const
{
    return !passable_ter_furn( p );
}

bool map::passable_ter_furn( const tripoint &p ) const
{
    return move_cost_ter_furn( p ) != 0;
}

int map::combined_movecost( const tripoint &from, const tripoint &to,
                            const vehicle *ignored_vehicle,
                            const int modifier, const bool flying ) const
{
    const int mults[4] = { 0, 50, 71, 100 };
    const int cost1 = move_cost( from, ignored_vehicle );
    const int cost2 = move_cost( to, ignored_vehicle );
    // Multiply cost depending on the number of differing axes
    // 0 if all axes are equal, 100% if only 1 differs, 141% for 2, 200% for 3
    size_t match = trigdist ? ( from.x != to.x ) + ( from.y != to.y ) + ( from.z != to.z ) : 1;
    if( flying || from.z == to.z ) {
        return (cost1 + cost2 + modifier) * mults[match] / 2;
    }

    // Inter-z-level movement by foot (not flying)
    if( !valid_move( from, to, false ) ) {
        return 0;
    }

    // TODO: Penalize for using stairs
    return (cost1 + cost2 + modifier) * mults[match] / 2;
}

bool map::valid_move( const tripoint &from, const tripoint &to,
                      const bool bash, const bool flying ) const
{
    if( rl_dist( from, to ) != 1 || !inbounds( from ) || !inbounds( to ) ) {
        return false;
    }

    if( from.z == to.z ) {
        return bash || passable( to );
    } else if( !zlevels ) {
        return false;
    }

    const bool going_up = from.z < to.z;

    const tripoint &up_p = going_up ? to : from;
    const tripoint &down_p = going_up ? from : to;
    const maptile up = maptile_at( up_p );
    const maptile down = maptile_at( down_p );

    const ter_t &up_ter = up.get_ter_t();
    const ter_t &down_ter = down.get_ter_t();

    if( up_ter.movecost == 0 || down_ter.movecost == 0 ) {
        // Unpassable tile
        return false;
    }

    if( !up_ter.has_flag( TFLAG_NO_FLOOR ) && !up_ter.has_flag( TFLAG_GOES_DOWN ) ) {
        // Can't move from up to down
        if( from.x != to.x || from.y != to.y ) {
            // Break the move into two - vertical then horizontal
            tripoint midpoint( down_p.x, down_p.y, up_p.z );
            return valid_move( down_p, midpoint, bash, flying ) &&
                   valid_move( midpoint, up_p, bash, flying );
        }
        return false;
    }

    if( !flying && !down_ter.has_flag( TFLAG_GOES_UP ) && !down_ter.has_flag( TFLAG_RAMP ) ) {
        // Can't safely reach the lower tile
        return false;
    }

    if( bash ) {
        return true;
    }

    int part_up;
    const vehicle *veh_up = veh_at_internal( up_p, part_up );
    if( veh_up != nullptr ) {
        // TODO: Hatches below the vehicle, passable frames
        return false;
    }

    int part_down;
    const vehicle *veh_down = veh_at_internal( down_p, part_down );
    if( veh_down != nullptr && veh_down->roof_at_part( part_down ) >= 0 ) {
        // TODO: OPEN (and only open) hatches from above
        return false;
    }

    // Currently only furniture can block movement if everything else is OK
    // TODO: Vehicles with boards in the given spot
    return up.get_furn_t().movecost >= 0;
}

// End of move cost

int map::climb_difficulty( const tripoint &p ) const
{
    if( p.z > OVERMAP_HEIGHT || p.z < -OVERMAP_DEPTH ) {
        debugmsg( "climb_difficulty on out of bounds point: %d, %d, %d", p.x, p.y, p.z );
        return INT_MAX;
    }

    int best_difficulty = INT_MAX;
    int blocks_movement = 0;
    if( has_flag( "LADDER", p ) ) {
        // Really easy, but you have to stand on the tile
        return 1;
    } else if( has_flag( TFLAG_RAMP, p ) ) {
        // We're on something stair-like, so halfway there already
        best_difficulty = 7;
    }

    for( const auto &pt : points_in_radius( p, 1 ) ) {
        if( impassable_ter_furn( pt ) ) {
            // TODO: Non-hardcoded climbability
            best_difficulty = std::min( best_difficulty, 10 );
            blocks_movement++;
        } else {
            int part;
            const vehicle *veh = veh_at( pt, part );
            if( veh != nullptr ) {
                // Vehicle tiles are quite good for climbing
                // TODO: Penalize spiked parts?
                best_difficulty = std::min( best_difficulty, 7 );
            }
        }

        if( best_difficulty > 5 && has_flag( "CLIMBABLE", pt ) ) {
            best_difficulty = 5;
        }
    }

    // TODO: Make this more sensible - check opposite sides, not just movement blocker count
    return best_difficulty - blocks_movement;
}

bool map::has_floor( const tripoint &p ) const
{
    if( !zlevels || p.z < -OVERMAP_DEPTH + 1 || p.z > OVERMAP_HEIGHT ) {
        return true;
    }

    if( !inbounds( p.x, p.y ) ) {
        return true;
    }

    return get_cache_ref( p.z ).floor_cache[p.x][p.y];
}

bool map::supports_above( const tripoint &p ) const
{
    const maptile tile = maptile_at( p );
    const ter_t &ter = tile.get_ter_t();
    if( ter.movecost == 0 ) {
        return true;
    }

    const furn_id frn_id = tile.get_furn();
    if( frn_id != f_null ) {
        const furn_t &frn = frn_id.obj();
        if( frn.movecost < 0 ) {
            return true;
        }
    }

    if( veh_at( p ) != nullptr ) {
        return true;
    }

    return false;
}

bool map::has_floor_or_support( const tripoint &p ) const
{
    const tripoint below( p.x, p.y, p.z - 1 );
    return !valid_move( p, below, false, true );
}

void map::drop_everything( const tripoint &p )
{
    if( has_floor( p ) ) {
        return;
    }

    drop_furniture( p );
    drop_items( p );
    drop_vehicle( p );
}

void map::drop_furniture( const tripoint &p )
{
    const furn_id frn = furn( p );
    if( frn == f_null ) {
        return;
    }

    enum support_state {
        SS_NO_SUPPORT = 0,
        SS_BAD_SUPPORT, // TODO: Implement bad, shaky support
        SS_GOOD_SUPPORT,
        SS_FLOOR, // Like good support, but bash floor instead of tile below
        SS_CREATURE
    };

    // Checks if the tile:
    // has floor (supports unconditionally)
    // has support below
    // has unsupporting furniture below (bad support, things should "slide" if possible)
    // has no support and thus allows things to fall through
    const auto check_tile = [this]( const tripoint &pt ) {
        if( has_floor( pt ) ) {
            return SS_FLOOR;
        }

        tripoint below_dest( pt.x, pt.y, pt.z - 1 );
        if( supports_above( below_dest ) ) {
            return SS_GOOD_SUPPORT;
        }

        const furn_id frn_id = furn( below_dest );
        if( frn_id != f_null ) {
            const furn_t &frn = frn_id.obj();
            // Allow crushing tiny/nocollide furniture
            if( !frn.has_flag( "TINY" ) && !frn.has_flag( "NOCOLLIDE" ) ) {
                return SS_BAD_SUPPORT;
            }
        }

        if( g->critter_at( below_dest ) != nullptr ) {
            // Smash a critter
            return SS_CREATURE;
        }

        return SS_NO_SUPPORT;
    };

    tripoint current( p.x, p.y, p.z + 1 );
    support_state last_state = SS_NO_SUPPORT;
    while( last_state == SS_NO_SUPPORT ) {
        current.z--;
        // Check current tile
        last_state = check_tile( current );
    }

    if( current == p ) {
        // Nothing happened
        if( last_state != SS_FLOOR ) {
            support_dirty( current );
        }

        return;
    }

    furn_set( p, f_null );
    furn_set( current, frn );

    // If it's sealed, we need to drop items with it
    const auto &frn_obj = frn.obj();
    if( frn_obj.has_flag( TFLAG_SEALED ) && has_items( p ) ) {
        auto old_items = i_at( p );
        auto new_items = i_at( current );
        for( const auto &it : old_items ) {
            new_items.push_back( it );
        }

        i_clear( p );
    }

    // Approximate weight/"bulkiness" based on strength to drag
    int weight;
    if( frn_obj.has_flag( "TINY" ) || frn_obj.has_flag( "NOCOLLIDE" ) ) {
        weight = 5;
    } else {
        weight = frn_obj.move_str_req >= 0 ? frn_obj.move_str_req : 20;
    }

    if( frn_obj.has_flag( "ROUGH" ) || frn_obj.has_flag( "SHARP" ) ) {
        weight += 5;
    }

    // TODO: Balance this.
    int dmg = weight * ( p.z - current.z );

    if( last_state == SS_FLOOR ) {
        // Bash the same tile twice - once for furniture, once for the floor
        bash( current, dmg, false, false, true );
        bash( current, dmg, false, false, true );
    } else if( last_state == SS_BAD_SUPPORT || last_state == SS_GOOD_SUPPORT ) {
        bash( current, dmg, false, false, false );
        tripoint below( current.x, current.y, current.z - 1 );
        bash( below, dmg, false, false, false );
    } else if( last_state == SS_CREATURE ) {
        const std::string &furn_name = frn_obj.name;
        bash( current, dmg, false, false, false );
        tripoint below( current.x, current.y, current.z - 1 );
        Creature *critter = g->critter_at( below );
        if( critter == nullptr ) {
            debugmsg( "drop_furniture couldn't find creature at %d,%d,%d",
                      below.x, below.y, below.z );
            return;
        }

        critter->add_msg_player_or_npc( m_bad, _("Falling %s hits you!"),
                                               _("Falling %s hits <npcname>"),
                                        furn_name.c_str() );
        // TODO: A chance to dodge/uncanny dodge
        player *pl = dynamic_cast<player*>( critter );
        monster *mon = dynamic_cast<monster*>( critter );
        if( pl != nullptr ) {
            pl->deal_damage( nullptr, bp_torso, damage_instance( DT_BASH, rng( dmg / 3, dmg ), 0, 0.5f ) );
            pl->deal_damage( nullptr, bp_head,  damage_instance( DT_BASH, rng( dmg / 3, dmg ), 0, 0.5f ) );
            pl->deal_damage( nullptr, bp_leg_l, damage_instance( DT_BASH, rng( dmg / 2, dmg ), 0, 0.4f ) );
            pl->deal_damage( nullptr, bp_leg_r, damage_instance( DT_BASH, rng( dmg / 2, dmg ), 0, 0.4f ) );
            pl->deal_damage( nullptr, bp_arm_l, damage_instance( DT_BASH, rng( dmg / 2, dmg ), 0, 0.4f ) );
            pl->deal_damage( nullptr, bp_arm_r, damage_instance( DT_BASH, rng( dmg / 2, dmg ), 0, 0.4f ) );
        } else if( mon != nullptr ) {
            // TODO: Monster's armor and size - don't crush hulks with chairs
            mon->apply_damage( nullptr, bp_torso, rng( dmg, dmg * 2 ) );
        }
    }

    // Re-queue for another check, in case bash destroyed something
    support_dirty( current );
}

void map::drop_items( const tripoint &p )
{
    if( !has_items( p ) ) {
        return;
    }

    auto items = i_at( p );
    // TODO: Make items check the volume tile below can accept
    // rather than disappearing if it would be overloaded

    tripoint below( p );
    while( !has_floor( below ) ) {
        below.z--;
    }

    if( below == p ) {
        return;
    }

    for( const auto &i : items ) {
        // TODO: Bash the item up before adding it
        // TODO: Bash the creature, terrain, furniture and vehicles on the tile
        add_item_or_charges( below, i );
    }

    // Just to make a sound for now
    bash( below, 1 );
    i_clear( p );
}

void map::drop_vehicle( const tripoint &p )
{
    vehicle *veh = veh_at( p );
    if( veh == nullptr ) {
        return;
    }

    veh->falling = true;
}

void map::support_dirty( const tripoint &p )
{
    if( zlevels ) {
        support_cache_dirty.insert( p );
    }
}

void map::process_falling()
{
    if( !zlevels ) {
        support_cache_dirty.clear();
        return;
    }

    if( !support_cache_dirty.empty() ) {
        add_msg( m_debug, "Checking %d tiles for falling objects",
                 support_cache_dirty.size() );
        // We want the cache to stay constant, but falling can change it
        std::set<tripoint> last_cache = std::move( support_cache_dirty );
        support_cache_dirty.clear();
        for( const tripoint &p : last_cache ) {
            drop_everything( p );
        }
    }
}

// 2D flags

bool map::has_flag(const std::string &flag, const int x, const int y) const
{
    return has_flag_ter_or_furn(flag, x, y); // Does bound checking
}

bool map::can_put_items_ter_furn(const int x, const int y) const
{
    return !has_flag("NOITEM", x, y) && !has_flag("SEALED", x, y);
}

bool map::has_flag_ter(const std::string & flag, const int x, const int y) const
{
 return ter_at(x, y).has_flag(flag);
}

bool map::has_flag_furn(const std::string & flag, const int x, const int y) const
{
 return furn_at(x, y).has_flag(flag);
}

bool map::has_flag_ter_or_furn(const std::string & flag, const int x, const int y) const
{
    if (!INBOUNDS(x, y)) {
        return false;
    }

    int lx, ly;
    submap * const current_submap = get_submap_at(x, y, lx, ly);

    return current_submap->get_ter( lx, ly ).obj().has_flag(flag) || current_submap->get_furn(lx, ly).obj().has_flag(flag);
}

bool map::has_flag_ter_and_furn(const std::string & flag, const int x, const int y) const
{
 return ter_at(x, y).has_flag(flag) && furn_at(x, y).has_flag(flag);
}
/////
bool map::has_flag(const ter_bitflags flag, const int x, const int y) const
{
    return has_flag_ter_or_furn(flag, x, y); // Does bound checking
}

bool map::has_flag_ter(const ter_bitflags flag, const int x, const int y) const
{
 return ter_at(x, y).has_flag(flag);
}

bool map::has_flag_furn(const ter_bitflags flag, const int x, const int y) const
{
 return furn_at(x, y).has_flag(flag);
}

bool map::has_flag_ter_or_furn(const ter_bitflags flag, const int x, const int y) const
{
    if (!INBOUNDS(x, y)) {
        return false;
    }

    int lx, ly;
    submap * const current_submap = get_submap_at(x, y, lx, ly);

    return current_submap->get_ter( lx, ly ).obj().has_flag(flag) || current_submap->get_furn(lx, ly).obj().has_flag(flag);
}

bool map::has_flag_ter_and_furn(const ter_bitflags flag, const int x, const int y) const
{
    if (!INBOUNDS(x, y)) {
        return false;
    }

    int lx, ly;
    submap * const current_submap = get_submap_at( x, y, lx, ly );

    return current_submap->get_ter( lx, ly ).obj().has_flag(flag) && current_submap->get_furn(lx, ly).obj().has_flag(flag);
}

// End of 2D flags

bool map::has_flag( const std::string &flag, const tripoint &p ) const
{
    return has_flag_ter_or_furn( flag, p ); // Does bound checking
}

bool map::can_put_items( const tripoint &p ) const
{
    if (can_put_items_ter_furn( p )) {
        return true;
    } else {
        int part = -1;
        const vehicle * const veh = veh_at( p, part );
        return veh != nullptr && veh->part_with_feature( part, "CARGO" ) >= 0;
    }
}

bool map::can_put_items_ter_furn( const tripoint &p ) const
{
    return !has_flag( "NOITEM", p ) && !has_flag( "SEALED", p );
}

bool map::has_flag_ter( const std::string & flag, const tripoint &p ) const
{
    return ter_at( p ).has_flag( flag );
}

bool map::has_flag_furn( const std::string & flag, const tripoint &p ) const
{
    return furn_at( p ).has_flag( flag );
}

bool map::has_flag_ter_or_furn( const std::string & flag, const tripoint &p ) const
{
    if( !inbounds( p ) ) {
        return false;
    }

    int lx, ly;
    submap *const current_submap = get_submap_at( p, lx, ly );

    return current_submap->get_ter( lx, ly ).obj().has_flag( flag ) ||
           current_submap->get_furn( lx, ly ).obj().has_flag( flag );
}

bool map::has_flag_ter_and_furn( const std::string & flag, const tripoint &p ) const
{
    return ter_at( p ).has_flag( flag ) && furn_at( p ).has_flag( flag );
}

bool map::has_flag( const ter_bitflags flag, const tripoint &p ) const
{
    return has_flag_ter_or_furn( flag, p ); // Does bound checking
}

bool map::has_flag_ter( const ter_bitflags flag, const tripoint &p ) const
{
    return ter_at( p ).has_flag( flag );
}

bool map::has_flag_furn( const ter_bitflags flag, const tripoint &p ) const
{
    return furn_at( p ).has_flag( flag );
}

bool map::has_flag_ter_or_furn( const ter_bitflags flag, const tripoint &p ) const
{
    if( !inbounds( p ) ) {
        return false;
    }

    int lx, ly;
    submap *const current_submap = get_submap_at( p, lx, ly );

    return current_submap->get_ter( lx, ly ).obj().has_flag( flag ) ||
           current_submap->get_furn( lx, ly ).obj().has_flag( flag );
}

bool map::has_flag_ter_and_furn( const ter_bitflags flag, const tripoint &p ) const
{
    if( !inbounds( p ) ) {
        return false;
    }

    int lx, ly;
    submap *const current_submap = get_submap_at( p, lx, ly );

    return current_submap->get_ter( lx, ly ).obj().has_flag( flag ) &&
           current_submap->get_furn( lx, ly ).obj().has_flag( flag );
}

// End of 3D flags

// Bashable - common function

int map::bash_rating_internal( const int str, const furn_t &furniture,
                               const ter_t &terrain, const bool allow_floor,
                               const vehicle *veh, const int part ) const
{
    bool furn_smash = false;
    bool ter_smash = false;
    ///\EFFECT_STR determines what furniture can be smashed
    if( furniture.id && furniture.bash.str_max != -1 ) {
        furn_smash = true;
    ///\EFFECT_STR determines what terrain can be smashed
    } else if( terrain.bash.str_max != -1 && ( !terrain.bash.bash_below || allow_floor ) ) {
        ter_smash = true;
    }

    if( veh != nullptr && veh->obstacle_at_part( part ) >= 0 ) {
        // Monsters only care about rating > 0, NPCs should want to path around cars instead
        return 2; // Should probably be a function of part hp (+armor on tile)
    }

    int bash_min = 0;
    int bash_max = 0;
    if( furn_smash ) {
        bash_min = furniture.bash.str_min;
        bash_max = furniture.bash.str_max;
    } else if( ter_smash ) {
        bash_min = terrain.bash.str_min;
        bash_max = terrain.bash.str_max;
    } else {
        return -1;
    }

    ///\EFFECT_STR increases smashing damage
    if( str < bash_min ) {
        return 0;
    } else if( str >= bash_max ) {
        return 10;
    }

    int ret = (10 * (str - bash_min)) / (bash_max - bash_min);
    // Round up to 1, so that desperate NPCs can try to bash down walls
    return std::max( ret, 1 );
}

// 2D bashable

bool map::is_bashable(const int x, const int y) const
{
    return is_bashable( tripoint( x, y, abs_sub.z ) );
}

bool map::is_bashable_ter(const int x, const int y) const
{
    return is_bashable_ter( tripoint( x, y, abs_sub.z ) );
}

bool map::is_bashable_furn(const int x, const int y) const
{
    return is_bashable_furn( tripoint( x, y, abs_sub.z ) );
}

bool map::is_bashable_ter_furn(const int x, const int y) const
{
    return is_bashable_ter_furn( tripoint( x, y, abs_sub.z ) );
}

int map::bash_strength(const int x, const int y) const
{
    return bash_strength( tripoint( x, y, abs_sub.z ) );
}

int map::bash_resistance(const int x, const int y) const
{
    return bash_resistance( tripoint( x, y, abs_sub.z ) );
}

int map::bash_rating(const int str, const int x, const int y) const
{
    return bash_rating( str, tripoint( x, y, abs_sub.z ) );
}

// 3D bashable

bool map::is_bashable( const tripoint &p, const bool allow_floor ) const
{
    if( !inbounds( p ) ) {
        DebugLog( D_WARNING, D_MAP ) << "Looking for out-of-bounds is_bashable at "
                                     << p.x << ", " << p.y << ", " << p.z;
        return false;
    }

    int vpart = -1;
    const vehicle *veh = veh_at( p , vpart );
    if( veh != nullptr && veh->obstacle_at_part( vpart ) >= 0 ) {
        return true;
    }

    if( has_furn( p ) && furn_at( p ).bash.str_max != -1 ) {
        return true;
    }

    const auto &ter_bash = ter_at( p ).bash;
    if( ter_bash.str_max != -1 && ( !ter_bash.bash_below || allow_floor ) ) {
        return true;
    }

    return false;
}

bool map::is_bashable_ter( const tripoint &p, const bool allow_floor ) const
{
    const auto &ter_bash = ter_at( p ).bash;
    if( ter_bash.str_max != -1 && ( !ter_bash.bash_below || allow_floor ) ) {
        return true;
    }

    return false;
}

bool map::is_bashable_furn( const tripoint &p ) const
{
    if ( has_furn( p ) && furn_at( p ).bash.str_max != -1 ) {
        return true;
    }
    return false;
}

bool map::is_bashable_ter_furn( const tripoint &p, const bool allow_floor ) const
{
    return is_bashable_furn( p ) || is_bashable_ter( p, allow_floor );
}

int map::bash_strength( const tripoint &p, const bool allow_floor ) const
{
    if( has_furn( p ) && furn_at( p ).bash.str_max != -1 ) {
        return furn_at( p ).bash.str_max;
    }

    const auto &ter_bash = ter_at( p ).bash;
    if( ter_bash.str_max != -1 && ( !ter_bash.bash_below || allow_floor ) ) {
        return ter_bash.str_max;
    }

    return -1;
}

int map::bash_resistance( const tripoint &p, const bool allow_floor ) const
{
    if( has_furn( p ) && furn_at( p ).bash.str_min != -1 ) {
        return furn_at( p ).bash.str_min;
    }

    const auto &ter_bash = ter_at( p ).bash;
    if( ter_bash.str_min != -1 && ( !ter_bash.bash_below || allow_floor ) ) {
        return ter_bash.str_min;
    }

    return -1;
}

int map::bash_rating( const int str, const tripoint &p, const bool allow_floor ) const
{
    if( !inbounds( p ) ) {
        DebugLog( D_WARNING, D_MAP ) << "Looking for out-of-bounds is_bashable at "
                                     << p.x << ", " << p.y << ", " << p.z;
        return -1;
    }

    if( str <= 0 ) {
        return -1;
    }

    int part = -1;
    const furn_t &furniture = furn_at( p );
    const ter_t &terrain = ter_at( p );
    const vehicle *veh = veh_at( p, part );
    return bash_rating_internal( str, furniture, terrain, allow_floor, veh, part );
}

// End of 3D bashable

void map::make_rubble( const tripoint &p )
{
    make_rubble( p, f_rubble, false, t_dirt, false );
}

void map::make_rubble( const tripoint &p, const furn_id rubble_type, const bool items )
{
    make_rubble( p, rubble_type, items, t_dirt, false );
}

void map::make_rubble( const tripoint &p, furn_id rubble_type, bool items, ter_id floor_type, bool overwrite)
{
    if( overwrite ) {
        ter_set(p, floor_type);
        furn_set(p, rubble_type);
    } else {
        // First see if there is existing furniture to destroy
        if( is_bashable_furn( p ) ) {
            destroy_furn( p, true );
        }
        // Leave the terrain alone unless it interferes with furniture placement
        if( impassable(p) && is_bashable_ter( p ) ) {
            destroy( p, true );
        }
        // Check again for new terrain after potential destruction
        if( impassable(p) ) {
            ter_set(p, floor_type);
        }

        furn_set(p, rubble_type);
    }

    if( !items ) {
        return;
    }

    //Still hardcoded, but a step up from the old stuff due to being in only one place
    if (rubble_type == f_wreckage) {
        item chunk("steel_chunk", calendar::turn);
        item scrap("scrap", calendar::turn);
        item pipe("pipe", calendar::turn);
        item wire("wire", calendar::turn);
        add_item_or_charges(p, chunk);
        add_item_or_charges(p, scrap);
        if (one_in(5)) {
            add_item_or_charges(p, pipe);
            add_item_or_charges(p, wire);
        }
    } else if (rubble_type == f_rubble_rock) {
        item rock("rock", calendar::turn);
        int rock_count = rng(1, 3);
        for (int i = 0; i < rock_count; i++) {
            add_item_or_charges(p, rock);
        }
    } else if (rubble_type == f_rubble) {
        item splinter("splinter", calendar::turn);
        item nail("nail", calendar::turn);
        int splinter_count = rng(2, 8);
        int nail_count = rng(5, 10);
        for (int i = 0; i < splinter_count; i++) {
            add_item_or_charges(p, splinter);
        }
        for (int i = 0; i < nail_count; i++) {
            add_item_or_charges(p, nail);
        }
    }
}

/**
 * Returns whether or not the terrain at the given location can be dived into
 * (by monsters that can swim or are aquatic or nonbreathing).
 * @param x The x coordinate to look at.
 * @param y The y coordinate to look at.
 * @return true if the terrain can be dived into; false if not.
 */
bool map::is_divable(const int x, const int y) const
{
  return has_flag("SWIMMABLE", x, y) && has_flag(TFLAG_DEEP_WATER, x, y);
}

bool map::is_divable( const tripoint &p ) const
{
    return has_flag( "SWIMMABLE", p ) && has_flag( TFLAG_DEEP_WATER, p );
}

bool map::is_outside(const int x, const int y) const
{
    if(!INBOUNDS(x, y)) {
        return true;
    }

    const auto &outside_cache = get_cache_ref( abs_sub.z ).outside_cache;
    return outside_cache[x][y];
}

bool map::is_outside( const tripoint &p ) const
{
    if( !inbounds( p ) ) {
        return true;
    }

    const auto &outside_cache = get_cache_ref( p.z ).outside_cache;
    return outside_cache[p.x][p.y];
}

bool map::is_last_ter_wall(const bool no_furn, const int x, const int y,
                           const int xmax, const int ymax, const direction dir) const {
    int xmov = 0;
    int ymov = 0;
    switch ( dir ) {
        case NORTH:
            ymov = -1;
            break;
        case SOUTH:
            ymov = 1;
            break;
        case WEST:
            xmov = -1;
            break;
        case EAST:
            xmov = 1;
            break;
        default:
            break;
    }
    int x2 = x;
    int y2 = y;
    bool result = true;
    bool loop = true;
    while ( (loop) && ((dir == NORTH && y2 >= 0) ||
                       (dir == SOUTH && y2 < ymax) ||
                       (dir == WEST  && x2 >= 0) ||
                       (dir == EAST  && x2 < xmax)) ) {
        if ( no_furn && has_furn(x2, y2) ) {
            loop = false;
            result = false;
        } else if ( !has_flag_ter("FLAT", x2, y2) ) {
            loop = false;
            if ( !has_flag_ter("WALL", x2, y2) ) {
                result = false;
            }
        }
        x2 += xmov;
        y2 += ymov;
    }
    return result;
}

bool map::flammable_items_at( const tripoint &p )
{
    if( has_flag( TFLAG_SEALED, p ) && !has_flag( TFLAG_ALLOW_FIELD_EFFECT, p ) ) {
        // Sealed containers don't allow fire, so shouldn't allow setting the fire either
        return false;
    }

    for( const auto &i : i_at( p ) ) {
        if( i.flammable() ) {
            // Total fire resistance == 0
            return true;
        }
    }

    return false;
}

void map::decay_fields_and_scent( const int amount )
{
    // Decay scent separately, so that later we can use field count to skip empty submaps
    tripoint tmp;
    tmp.z = abs_sub.z; // TODO: Make this happen on all z-levels
    g->scent.decay();

    const int amount_fire = amount / 3; // Decay fire by this much
    const int amount_liquid = amount / 2; // Decay washable fields (blood, guts etc.) by this
    const int amount_gas = amount / 5; // Decay gas type fields by this
    // Coord code copied from lightmap calculations
    // TODO: Z
    const int smz = abs_sub.z;
    const auto &outside_cache = get_cache_ref( smz ).outside_cache;
    for( int smx = 0; smx < my_MAPSIZE; ++smx ) {
        for( int smy = 0; smy < my_MAPSIZE; ++smy ) {
            auto const cur_submap = get_submap_at_grid( smx, smy, smz );
            int to_proc = cur_submap->field_count;
            if( to_proc < 1 ) {
                if( to_proc < 0 ) {
                    cur_submap->field_count = 0;
                    dbg( D_ERROR ) << "map::decay_fields_and_scent: submap at "
                                   << abs_sub.x + smx << "," << abs_sub.y + smy << "," << abs_sub.z
                                   << "has " << to_proc << " field_count";
                }
                // This submap has no fields
                continue;
            }

            for( int sx = 0; sx < SEEX; ++sx ) {
                if( to_proc < 1 ) {
                    // This submap had some fields, but all got proc'd already
                    break;
                }

                for( int sy = 0; sy < SEEY; ++sy ) {
                    const int x = sx + smx * SEEX;
                    const int y = sy + smy * SEEY;

                    field &fields = cur_submap->fld[sx][sy];
                    if( !outside_cache[x][y] ) {
                        to_proc -= fields.fieldCount();
                        continue;
                    }

                    for( auto &fp : fields ) {
                        to_proc--;
                        field_entry &cur = fp.second;
                        const field_id type = cur.getFieldType();
                        switch( type ) {
                            case fd_fire:
                                cur.setFieldAge( cur.getFieldAge() + amount_fire );
                                break;
                            case fd_blood:
                            case fd_bile:
                            case fd_gibs_flesh:
                            case fd_gibs_veggy:
                            case fd_slime:
                            case fd_blood_veggy:
                            case fd_blood_insect:
                            case fd_blood_invertebrate:
                            case fd_gibs_insect:
                            case fd_gibs_invertebrate:
                                cur.setFieldAge( cur.getFieldAge() + amount_liquid );
                                break;
                            case fd_smoke:
                            case fd_toxic_gas:
                            case fd_fungicidal_gas:
                            case fd_tear_gas:
                            case fd_nuke_gas:
                            case fd_cigsmoke:
                            case fd_weedsmoke:
                            case fd_cracksmoke:
                            case fd_methsmoke:
                            case fd_relax_gas:
                            case fd_fungal_haze:
                            case fd_hot_air1:
                            case fd_hot_air2:
                            case fd_hot_air3:
                            case fd_hot_air4:
                                cur.setFieldAge( cur.getFieldAge() + amount_gas );
                                break;
                            default:
                                break;
                        }
                    }
                }
            }

            if( to_proc > 0 ) {
                cur_submap->field_count = cur_submap->field_count - to_proc;
                dbg( D_ERROR ) << "map::decay_fields_and_scent: submap at "
                               << abs_sub.x + smx << "," << abs_sub.y + smy << "," << abs_sub.z
                               << "has " << cur_submap->field_count - to_proc << "fields, but "
                               << cur_submap->field_count << " field_count";
            }
        }
    }
}

point map::random_outdoor_tile()
{
 std::vector<point> options;
 for (int x = 0; x < SEEX * my_MAPSIZE; x++) {
  for (int y = 0; y < SEEY * my_MAPSIZE; y++) {
   if (is_outside(x, y))
    options.push_back(point(x, y));
  }
 }
 return random_entry( options, point( -1, -1 ) );
}

bool map::has_adjacent_furniture( const tripoint &p )
{
    const signed char cx[4] = { 0, -1, 0, 1};
    const signed char cy[4] = {-1,  0, 1, 0};

    for (int i = 0; i < 4; i++)
    {
        const int adj_x = p.x + cx[i];
        const int adj_y = p.y + cy[i];
        if ( has_furn( tripoint( adj_x, adj_y, p.z ) ) &&
             furn_at( tripoint( adj_x, adj_y, p.z ) ).has_flag("BLOCKSDOOR") ) {
            return true;
        }
    }

 return false;
}

bool map::has_nearby_fire( const tripoint &p, int radius )
{
    for(int dx = -radius; dx <= radius; dx++) {
        for(int dy = -radius; dy <= radius; dy++) {
            const tripoint pt( p.x + dx, p.y + dy, p.z );
            if( get_field( pt, fd_fire ) != nullptr ) {
                return true;
            }
            if (ter(pt) == t_lava) {
                return true;
            }
        }
    }
    return false;
}

bool map::mop_spills( const tripoint &p )
{
    auto items = i_at( p );
    auto new_end = std::remove_if( items.begin(), items.end(), []( const item & it ) {
        return it.made_of( LIQUID );
    } );
    bool retval = new_end != items.end();
    while( new_end != items.end() ) {
        new_end = items.erase( new_end );
    }

    field &fld = field_at( p );
    static const std::vector<field_id> to_check = {
        fd_blood,
        fd_blood_veggy,
        fd_blood_insect,
        fd_blood_invertebrate,
        fd_gibs_flesh,
        fd_gibs_veggy,
        fd_gibs_insect,
        fd_gibs_invertebrate,
        fd_bile,
        fd_slime,
        fd_sludge
    };
    for( field_id fid : to_check ) {
        retval |= fld.removeField( fid );
    }

    int vpart;
    vehicle *veh = veh_at( p, vpart );
    if( veh != 0 ) {
        std::vector<int> parts_here = veh->parts_at_relative( veh->parts[vpart].mount.x,
                                      veh->parts[vpart].mount.y );
        for( auto &elem : parts_here ) {
            if( veh->parts[elem].blood > 0 ) {
                veh->parts[elem].blood = 0;
                retval = true;
            }
            //remove any liquids that somehow didn't fall through to the ground
            vehicle_stack here = veh->get_items( elem );
            auto new_end = std::remove_if( here.begin(), here.end(), []( const item & it ) {
                return it.made_of( LIQUID );
            } );
            retval |= ( new_end != here.end() );
            while( new_end != here.end() ) {
                new_end = here.erase( new_end );
            }
        }
    } // if veh != 0
    return retval;
}


void map::fungalize( const tripoint &sporep, Creature *origin, double spore_chance )
{
    int mondex = g->mon_at( sporep );
    if( mondex != -1 ) { // Spores hit a monster
        if( g->u.sees(sporep) &&
            !g->zombie(mondex).type->in_species( FUNGUS )) {
            add_msg(_("The %s is covered in tiny spores!"),
                    g->zombie(mondex).name().c_str());
        }
        monster &critter = g->zombie( mondex );
        if( !critter.make_fungus() ) {
            // Don't insta-kill non-fungables. Jabberwocks, for example
            critter.add_effect( effect_stunned, rng( 1, 3 ) );
            critter.apply_damage( origin, bp_torso, rng( 25, 50 ) );
        }
    } else if( g->u.pos() == sporep ) {
        player &pl = g->u; // TODO: Make this accept NPCs when they understand fungals
        ///\EFFECT_DEX increases chance of knocking fungal spores away with your TAIL_CATTLE

        ///\EFFECT_MELEE increases chance of knocking fungal sports away with your TAIL_CATTLE
        if( pl.has_trait("TAIL_CATTLE") &&
            one_in( 20 - pl.dex_cur - pl.get_skill_level( skill_id( "melee" ) ) ) ) {
            pl.add_msg_if_player( _("The spores land on you, but you quickly swat them off with your tail!" ) );
            return;
        }
        // Spores hit the player--is there any hope?
        bool hit = false;
        hit |= one_in(4) && pl.add_env_effect( effect_spores, bp_head, 3, 90, bp_head );
        hit |= one_in(2) && pl.add_env_effect( effect_spores, bp_torso, 3, 90, bp_torso );
        hit |= one_in(4) && pl.add_env_effect( effect_spores, bp_arm_l, 3, 90, bp_arm_l );
        hit |= one_in(4) && pl.add_env_effect( effect_spores, bp_arm_r, 3, 90, bp_arm_r );
        hit |= one_in(4) && pl.add_env_effect( effect_spores, bp_leg_l, 3, 90, bp_leg_l );
        hit |= one_in(4) && pl.add_env_effect( effect_spores, bp_leg_r, 3, 90, bp_leg_r );
        if( hit ) {
            add_msg(m_warning, _("You're covered in tiny spores!"));
        }
    } else if( g->num_zombies() < 250 && x_in_y( spore_chance, 1.0 ) ) { // Spawn a spore
        if( g->summon_mon( mon_spore, sporep ) ) {
            monster *spore = g->monster_at(sporep);
            monster *origin_mon = dynamic_cast<monster*>( origin );
            if( origin_mon != nullptr ) {
                spore->make_ally( origin_mon );
            } else if( origin != nullptr && origin->is_player() && g->u.has_trait("THRESH_MYCUS") ) {
                spore->friendly = 1000;
            }
        }
    } else {
        g->spread_fungus( sporep );
    }
}

void map::create_spores( const tripoint &p, Creature* source )
{
    tripoint tmp = p;
    int &i = tmp.x;
    int &j = tmp.y;
    for( i = p.x - 1; i <= p.x + 1; i++ ) {
        for( j = p.y - 1; j <= p.y + 1; j++ ) {
            fungalize( tmp, source, 0.25 );
        }
    }
}

int map::collapse_check( const tripoint &p )
{
    const bool collapses = has_flag( "COLLAPSES", p );
    const bool supports_roof = has_flag( "SUPPORTS_ROOF", p );

    int num_supports = 0;

    for( const tripoint &t : points_in_radius( p, 1 ) ) {
        if( p == t ) {
            continue;
        }

        if( collapses ) {
            if( has_flag( "COLLAPSES", t ) ) {
                num_supports++;
            } else if( has_flag( "SUPPORTS_ROOF", t ) ) {
                num_supports += 2;
            }
        } else if( supports_roof ) {
            if( has_flag( "SUPPORTS_ROOF", t ) && !has_flag( "COLLAPSES", t ) ) {
                num_supports += 3;
            }
        }
    }

    return 1.7 * num_supports;
}

void map::collapse_at( const tripoint &p, const bool silent )
{
    destroy( p, silent );
    crush( p );
    make_rubble( p );
    for( const tripoint &t : points_in_radius( p, 1 ) ) {
        if( p == t ) {
            continue;
        }
        if( has_flag( "COLLAPSES", t ) && one_in( collapse_check( t ) ) ) {
            destroy( t, silent );
        // We only check for rubble spread if it doesn't already collapse to prevent double crushing
        } else if( has_flag("FLAT", t ) && one_in( 8 ) ) {
            crush( t );
            make_rubble( t );
        }
    }
}

void map::smash_items(const tripoint &p, const int power)
{
    if( !has_items( p ) ) {
        return;
    }

    std::vector<item> contents;
    auto items = g->m.i_at(p);
    for( auto i = items.begin(); i != items.end(); ) {
        if (i->active == true) {
            // Get the explosion item actor
            if (i->type->get_use( "explosion" ) != nullptr) {
                const explosion_iuse *actor = dynamic_cast<const explosion_iuse *>(
                                i->type->get_use( "explosion" )->get_actor_ptr() );
                if( actor != nullptr ) {
                    // If we're looking at another bomb, don't blow it up early for now.
                    // i++ here because we aren't iterating in the loop header.
                    i++;
                    continue;
                }
            }
        }

        const float material_factor = i->chip_resistance( true );
        if( power < material_factor ) {
            i++;
            continue;
        }

        // The volume check here pretty much only influences corpses and very large items
        const float volume_factor = std::max<float>( 40, i->volume() );
        float damage_chance = 10.0f * power / volume_factor;
        // Example:
        // Power 40 (just below C4 epicenter) vs two-by-four
        // damage_chance = 10 * 40 / 40 = 10, material_factor = 8
        // Will deal 1 damage, then 20% chance for another point
        // Power 20 (grenade minus shrapnel) vs glass bottle
        // 10 * 20 / 40 = 5 vs 1
        // 5 damage (destruction)

        const bool by_charges = i->count_by_charges();
        // See if they were damaged
        if( by_charges ) {
            const int def_charges = i->liquid_charges( 1 );
            damage_chance *= def_charges;
            while( ( damage_chance > material_factor ||
                     x_in_y( damage_chance, material_factor ) ) &&
                   i->charges > 0 ) {
                i->charges--;
                damage_chance -= material_factor;
            }
        } else {
            const field_id type_blood = i->is_corpse() ? i->get_mtype()->bloodType() : fd_null;
            while( ( damage_chance > material_factor ||
                     x_in_y( damage_chance, material_factor ) ) &&
                     i->damage < MAX_ITEM_DAMAGE ) {
                i->damage++;
                add_splash( type_blood, p, 1, damage_chance );
                damage_chance -= material_factor;
            }
        }
        // Remove them if they were damaged too much
        if( i->damage >= MAX_ITEM_DAMAGE || ( by_charges && i->charges == 0 ) ) {
            // But save the contents
            for( auto &elem : i->contents ) {
                contents.push_back( elem );
            }

            i = i_rem( p, i );
        } else {
            i++;
        }
    }

    for( auto it : contents ) {
        add_item_or_charges( p, it );
    }
}

ter_id map::get_roof( const tripoint &p, const bool allow_air )
{
    // This function should not be called from the 2D mode
    // Just use t_dirt instead
    assert( zlevels );

    if( p.z <= -OVERMAP_DEPTH ) {
        // Could be magma/"void" instead
        return t_rock_floor;
    }

    const auto &ter_there = ter_at( p );
    const auto &roof = ter_there.roof;
    if( !roof ) {
        // No roof
        // Not acceptable if the tile is not passable
        if( !allow_air ) {
            return t_dirt;
        }

        return t_open_air;
    }

    ter_id new_ter = roof.id();
    if( new_ter == t_null ) {
        debugmsg( "map::get_new_floor: %d,%d,%d has invalid roof type %s",
                  p.x, p.y, p.z, roof.c_str() );
        return t_dirt;
    }

    if( p.z == -1 && new_ter == t_rock_floor ) {
        // A hack to work around not having a "solid earth" tile
        new_ter = t_dirt;
    }

    return new_ter;
}

void map::bash_ter_furn( const tripoint &p, bash_params &params )
{
    std::string sound;
    int sound_volume = 0;
    std::string soundfxid;
    std::string soundfxvariant;
    const auto &terid = ter_at( p );
    const auto &furnid = furn_at( p );
    bool smash_furn = false;
    bool smash_ter = false;
    const map_bash_info *bash = nullptr;

    bool success = false;

    if( has_furn(p) && furn_at(p).bash.str_max != -1 ) {
        bash = &furn_at(p).bash;
        smash_furn = true;
    } else if( ter_at(p).bash.str_max != -1 ) {
        bash = &ter_at( p ).bash;
        smash_ter = true;
    }

    // Floor bashing check
    // Only allow bashing floors when we want to bash floors and we're in z-level mode
    // Unless we're destroying, then it gets a little weird
    if( smash_ter && bash->bash_below && ( !zlevels || !params.bash_floor ) ) {
        if( !params.destroy ) {
            smash_ter = false;
            bash = nullptr;
        } else if( !bash->ter_set && zlevels ) {
            // A hack for destroy && !bash_floor
            // We have to check what would we create and cancel if it is what we have now
            tripoint below( p.x, p.y, p.z - 1 );
            const auto roof = get_roof( below, false );
            if( roof == ter( p ) ) {
                smash_ter = false;
                bash = nullptr;
            }
        } else if( !bash->ter_set && ter( p ) == t_dirt ) {
            // As above, except for no-z-levels case
            smash_ter = false;
            bash = nullptr;
        }
    }

    // TODO: what if silent is true?
    if( has_flag("ALARMED", p) && !g->event_queued(EVENT_WANTED) ) {
        sounds::sound(p, 40, _("an alarm go off!"), false, "environment", "alarm");
        // Blame nearby player
        if( rl_dist( g->u.pos(), p ) <= 3 ) {
            g->u.add_memorial_log(pgettext("memorial_male", "Set off an alarm."),
                                  pgettext("memorial_female", "Set off an alarm."));
            const point abs = ms_to_sm_copy( getabs( p.x, p.y ) );
            g->add_event(EVENT_WANTED, int(calendar::turn) + 300, 0, tripoint( abs.x, abs.y, p.z ) );
        }
    }

    if( bash == nullptr || (bash->destroy_only && !params.destroy) ) {
        // Nothing bashable here
        if( impassable( p ) ) {
            if( !params.silent ) {
                sounds::sound( p, 18, _("thump!"), false, "smash_thump", "smash_success" );
            }

            params.did_bash = true;
            params.bashed_solid = true;
        }

        return;
    }

    int smin = bash->str_min;
    int smax = bash->str_max;
    int sound_vol = bash->sound_vol;
    int sound_fail_vol = bash->sound_fail_vol;
    if( !params.destroy ) {
        if ( bash->str_min_blocked != -1 || bash->str_max_blocked != -1 ) {
            if( has_adjacent_furniture( p ) ) {
                if ( bash->str_min_blocked != -1 ) {
                    smin = bash->str_min_blocked;
                }
                if ( bash->str_max_blocked != -1 ) {
                    smax = bash->str_max_blocked;
                }
            }
        }

        if( bash->str_min_supported != -1 || bash->str_max_supported != -1 ) {
            tripoint below( p.x, p.y, p.z - 1 );
            if( !zlevels || has_flag( "SUPPORTS_ROOF", below ) ) {
                if ( bash->str_min_supported != -1 ) {
                    smin = bash->str_min_supported;
                }
                if ( bash->str_max_supported != -1 ) {
                    smax = bash->str_max_supported;
                }
            }
        }
        // Linear interpolation from str_min to str_max
        const int resistance = smin + ( params.roll * ( smax - smin ) );
        if( params.strength >= resistance ) {
            success = true;
        }
    }

    if( smash_furn ) {
        soundfxvariant = furnid.id.str();
    } else {
        soundfxvariant = terid.id.str();
    }

    if( !params.destroy && !success ) {
        if( sound_fail_vol == -1 ) {
            sound_volume = 12;
        } else {
            sound_volume = sound_fail_vol;
        }

        sound = _(bash->sound_fail.c_str());
        params.did_bash = true;
        if( !params.silent ) {
            sounds::sound( p, sound_volume, sound, false, "smash_fail", soundfxvariant );
        }

        return;
    }

    // Clear out any partially grown seeds
    if( has_flag_ter_or_furn( "PLANT", p ) ) {
        i_clear( p );
    }

    if( ( smash_furn && has_flag_furn("FUNGUS", p) ) ||
        ( smash_ter && has_flag_ter("FUNGUS", p) ) ) {
        create_spores( p );
    }

    if( params.destroy ) {
        sound_volume = smin * 2;
    } else {
        if( sound_vol == -1 ) {
            sound_volume = std::min(int(smin * 1.5), smax);
        } else {
            sound_volume = sound_vol;
        }
    }

    soundfxid = "smash_success";
    sound = _(bash->sound.c_str());
    // Set this now in case the ter_set below changes this
    const bool collapses = smash_ter && has_flag("COLLAPSES", p);
    const bool supports = smash_ter && has_flag("SUPPORTS_ROOF", p);

    const bool tent = smash_furn && !bash->tent_centers.empty();
    // Special code to collapse the tent if destroyed
    if( tent ) {
        // Get ids of possible centers
        std::set<furn_id> centers;
        for( const auto &center : bash->tent_centers ) {
            const furn_str_id cur_id( center );
            if( cur_id.is_valid() ) {
                centers.insert( cur_id );
            }
        }

        tripoint tentp = tripoint_min;
        furn_id center_type = f_null;

        // Find the center of the tent
        // First check if we're not currently bashing the center
        if( centers.count( furn( p ) ) > 0 ) {
            tentp = p;
            center_type = furn( p );
        } else {
            for( const tripoint &pt : points_in_radius( p, bash->collapse_radius ) ) {
                const furn_id &f_at = furn( pt );
                // Check if we found the center of the current tent
                if( centers.count( f_at ) > 0 ) {
                    tentp = pt;
                    center_type = f_at;
                    break;
                }
            }
        }
        // Didn't find any tent center, wreck the current tile
        if( center_type == f_null || tentp == tripoint_min ) {
            spawn_items( p, item_group::items_from( bash->drop_group, calendar::turn ) );
            furn_set( p, bash->furn_set );
        } else {
            // Take the tent down
            const int rad = center_type.obj().bash.collapse_radius;
            for( const tripoint &pt : points_in_radius( tentp, rad ) ) {
                const auto frn = furn( pt );
                if( frn == f_null ) {
                    continue;
                }

                const auto recur_bash = &frn.obj().bash;
                // Check if we share a center type and thus a "tent type"
                for( const auto &center : recur_bash->tent_centers ) {
                    const furn_str_id cur_id( center );
                    if( centers.count( cur_id.id() ) > 0 ) {
                        // Found same center, wreck current tile
                        spawn_items( p, item_group::items_from( recur_bash->drop_group, calendar::turn ) );
                        furn_set( pt, recur_bash->furn_set );
                        break;
                    }
                }
            }
        }
        soundfxvariant = "smash_cloth";
    } else if( smash_furn ) {
        furn_set( p, bash->furn_set );
        // Hack alert.
        // Signs have cosmetics associated with them on the submap since
        // furniture can't store dynamic data to disk. To prevent writing
        // mysteriously appearing for a sign later built here, remove the
        // writing from the submap.
        delete_signage( p );
    } else if( !smash_ter ) {
        // Handle error earlier so that we can assume smash_ter is true below
        debugmsg( "data/json/terrain.json does not have %s.bash.ter_set set!",
                  ter_at(p).id.c_str() );
    } else if( bash->ter_set ) {
        // If the terrain has a valid post-destroy terrain, set it
        ter_set( p, bash->ter_set );
    } else {
        tripoint below( p.x, p.y, p.z - 1 );
        const auto &ter_below = ter_at( below );
        if( bash->bash_below && ter_below.has_flag( "SUPPORTS_ROOF" ) ) {
            // When bashing the tile below, don't allow bashing the floor
            bash_params params_below = params; // Make a copy
            bash_ter_furn( below, params_below );
        }

        ter_set( p, t_open_air );
    }

    if( !tent ) {
        spawn_items( p, item_group::items_from( bash->drop_group, calendar::turn ) );
    }

    if( smash_ter && ter( p ) == t_open_air ) {
        if( !zlevels ) {
            // We destroyed something, so we aren't just "plugging" air with dirt here
            ter_set( p, t_dirt );
        } else {
            tripoint below( p.x, p.y, p.z - 1 );
            const auto roof = get_roof( below, params.bash_floor && ter_at( below ).movecost != 0 );
            ter_set( p, roof );
        }
    }

    if( bash->explosive > 0 ) {
        g->explosion( p, bash->explosive, 0.8, false );
    }

    if( collapses ) {
        collapse_at( p, params.silent );
    }
    // Check the flag again to ensure the new terrain doesn't support anything
    if( supports && !has_flag( "SUPPORTS_ROOF", p ) ) {
        for( const tripoint t : points_in_radius( p, 1 ) ) {
            if( p == t || !has_flag( "COLLAPSES", t ) ) {
                continue;
            }

            if( one_in( collapse_check( t ) ) ) {
                collapse_at( t, params.silent );
            }
        }
    }

    params.did_bash = true;
    params.success |= success; // Not always true, so that we can tell when to stop destroying
    params.bashed_solid = true;
    if( !sound.empty() && !params.silent ) {
        sounds::sound( p, sound_volume, sound, false, soundfxid, soundfxvariant );
    }
}

bash_params map::bash( const tripoint &p, const int str,
                       bool silent, bool destroy, bool bash_floor,
                       const vehicle *bashing_vehicle )
{
    bash_params bsh{
        str, silent, destroy, bash_floor, (float)rng_float( 0, 1.0f ), false, false, false
    };

    bash_field( p, bsh );
    bash_items( p, bsh );
    // Don't bash the vehicle doing the bashing
    const vehicle *veh = veh_at( p );
    if( veh != nullptr && veh != bashing_vehicle ) {
        bash_vehicle( p, bsh );
    }

    // If we still didn't bash anything solid (a vehicle), bash furn/ter
    if( !bsh.bashed_solid ) {
        bash_ter_furn( p, bsh );
    }

    return bsh;
}

void map::bash_items( const tripoint &p, bash_params &params )
{
    if( !has_items( p ) ) {
        return;
    }

    std::vector<item> smashed_contents;
    auto bashed_items = i_at( p );
    bool smashed_glass = false;
    for( auto bashed_item = bashed_items.begin(); bashed_item != bashed_items.end(); ) {
        // the check for active supresses molotovs smashing themselves with their own explosion
        if( bashed_item->made_of( material_id( "glass" ) ) && !bashed_item->active && one_in(2) ) {
            params.did_bash = true;
            smashed_glass = true;
            for( auto bashed_content : bashed_item->contents ) {
                smashed_contents.push_back( bashed_content );
            }
            bashed_item = bashed_items.erase( bashed_item );
        } else {
            ++bashed_item;
        }
    }
    // Now plunk in the contents of the smashed items.
    spawn_items( p, smashed_contents );

    // Add a glass sound even when something else also breaks
    if( smashed_glass && !params.silent ) {
        sounds::sound( p, 12, _("glass shattering"), false, "smash_success", "smash_glass_contents" );
    }
}

void map::bash_vehicle( const tripoint &p, bash_params &params )
{
    // Smash vehicle if present
    int vpart;
    vehicle *veh = veh_at( p, vpart );
    if( veh != nullptr ) {
        veh->damage( vpart, params.strength, DT_BASH );
        if( !params.silent ) {
            sounds::sound( p, 18, _("crash!"), false, "smash_success", "hit_vehicle" );
        }

        params.did_bash = true;
        params.success = true;
        params.bashed_solid = true;
    }
}

void map::bash_field( const tripoint &p, bash_params &params )
{
    if( get_field( p, fd_web ) != nullptr ) {
        params.did_bash = true;
        params.bashed_solid = true; // To prevent bashing furniture/vehicles
        remove_field( p, fd_web );
    }
}

void map::destroy( const tripoint &p, const bool silent )
{
    // Break if it takes more than 25 destructions to remove to prevent infinite loops
    // Example: A bashes to B, B bashes to A leads to A->B->A->...
    int count = 0;
    while( count <= 25 && bash( p, 999, silent, true ).success ) {
        count++;
    }
}

void map::destroy_furn( const tripoint &p, const bool silent )
{
    // Break if it takes more than 25 destructions to remove to prevent infinite loops
    // Example: A bashes to B, B bashes to A leads to A->B->A->...
    int count = 0;
    while( count <= 25 && furn( p ) != f_null && bash( p, 999, silent, true ).success ) {
        count++;
    }
}

void map::crush( const tripoint &p )
{
    int veh_part;
    player *crushed_player = nullptr;
    int npc_index = g->npc_at( p );
    if( g->u.pos() == p ) {
        crushed_player = &(g->u);
    } else if( npc_index != -1 ) {
        crushed_player = static_cast<player *>(g->active_npc[npc_index]);
    }

    if( crushed_player != nullptr ) {
        bool player_inside = false;
        if( crushed_player->in_vehicle ) {
            vehicle *veh = veh_at(p, veh_part);
            player_inside = veh != nullptr && veh->is_inside(veh_part);
        }
        if (!player_inside) { //If there's a player at p and he's not in a covered vehicle...
            //This is the roof coming down on top of us, no chance to dodge
            crushed_player->add_msg_player_or_npc( m_bad, _("You are crushed by the falling debris!"),
                                                   _("<npcname> is crushed by the falling debris!") );
            // TODO: Make this depend on the ceiling material
            const int dam = rng(0, 40);
            // Torso and head take the brunt of the blow
            body_part hit = bp_head;
            crushed_player->deal_damage( nullptr, hit, damage_instance( DT_BASH, dam * .25 ) );
            hit = bp_torso;
            crushed_player->deal_damage( nullptr, hit, damage_instance( DT_BASH, dam * .45 ) );
            // Legs take the next most through transfered force
            hit = bp_leg_l;
            crushed_player->deal_damage( nullptr, hit, damage_instance( DT_BASH, dam * .10 ) );
            hit = bp_leg_r;
            crushed_player->deal_damage( nullptr, hit, damage_instance( DT_BASH, dam * .10 ) );
            // Arms take the least
            hit = bp_arm_l;
            crushed_player->deal_damage( nullptr, hit, damage_instance( DT_BASH, dam * .05 ) );
            hit = bp_arm_r;
            crushed_player->deal_damage( nullptr, hit, damage_instance( DT_BASH, dam * .05 ) );

            // Pin whoever got hit
            crushed_player->add_effect( effect_crushed, 1, num_bp, true);
            crushed_player->check_dead_state();
        }
    }

    int mon = g->mon_at( p );
    if( mon != -1 ) {
        monster* monhit = &(g->zombie(mon));
        // 25 ~= 60 * .45 (torso)
        monhit->deal_damage(nullptr, bp_torso, damage_instance(DT_BASH, rng(0,25)));

        // Pin whoever got hit
        monhit->add_effect( effect_crushed, 1, num_bp, true);
        monhit->check_dead_state();
    }

    vehicle *veh = veh_at(p, veh_part);
    if( veh != nullptr ) {
        // Arbitrary number is better than collapsing house roof crushing APCs
        veh->damage(veh_part, rng(100, 1000), DT_BASH, false);
    }
}

void map::shoot( const tripoint &p, projectile &proj, const bool hit_items )
{
    // TODO: Make bashing count fully, but other types much less
    const int initial_damage = proj.impact.total_damage();
    if( initial_damage < 0 ) {
        return;
    }

    int dam = initial_damage;
    const auto &ammo_effects = proj.proj_effects;

    if( has_flag("ALARMED", p) && !g->event_queued(EVENT_WANTED) ) {
        sounds::sound(p, 30, _("An alarm sounds!"));
        const tripoint abs = ms_to_sm_copy( getabs( p ) );
        g->add_event(EVENT_WANTED, int(calendar::turn) + 300, 0, abs );
    }

    const bool inc = (ammo_effects.count("INCENDIARY") || ammo_effects.count("FLAME"));
    int vpart;
    vehicle *veh = veh_at(p, vpart);
    if( veh != nullptr ) {
        dam = veh->damage( vpart, dam, inc ? DT_HEAT : DT_STAB, hit_items );
    }

    ter_id terrain = ter( p );
    if( terrain == t_wall_wood_broken ||
        terrain == t_wall_log_broken ||
        terrain == t_door_b ) {
        if (hit_items || one_in(8)) { // 1 in 8 chance of hitting the door
            dam -= rng(20, 40);
            if (dam > 0) {
                sounds::sound(p, 10, _("crash!"), false, "smash", "wall");
                ter_set(p, t_dirt);
            }
        }
        else {
            dam -= rng(0, 1);
        }
    } else if( terrain == t_door_c ||
               terrain == t_door_locked ||
               terrain == t_door_locked_peep ||
               terrain == t_door_locked_alarm ) {
        dam -= rng(15, 30);
        if (dam > 0) {
            sounds::sound(p, 10, _("smash!"), false, "smash", "door");
            ter_set(p, t_door_b);
        }
    } else if( terrain == t_door_boarded ||
               terrain == t_door_boarded_damaged ||
               terrain == t_rdoor_boarded ||
               terrain == t_rdoor_boarded_damaged ) {
        dam -= rng(15, 35);
        if (dam > 0) {
            sounds::sound(p, 10, _("crash!"), false, "smash", "door_boarded");
            ter_set(p, t_door_b);
        }
    } else if( terrain == t_window_domestic_taped ||
               terrain == t_curtains ||
               terrain == t_window_domestic ) {
        if (ammo_effects.count("LASER")) {
            if ( terrain == t_window_domestic_taped ||
                 terrain == t_curtains ){
              dam -= rng(1, 5);
            }
            dam -= rng(0, 5);
        } else {
            dam -= rng(1,3);
            if (dam > 0) {
                sounds::sound(p, 16, _("glass breaking!"), false, "smash", "glass");
                ter_set(p, t_window_frame);
                spawn_item(p, "sheet", 1);
                spawn_item(p, "stick");
                spawn_item(p, "string_36");
            }
        }
    } else if( terrain == t_window_taped ||
               terrain == t_window_alarm_taped ||
               terrain == t_window ||
               terrain == t_window_no_curtains ||
               terrain == t_window_no_curtains_taped ||
               terrain == t_window_alarm ) {
        if (ammo_effects.count("LASER")) {
            if ( terrain == t_window_taped ||
                 terrain == t_window_alarm_taped ||
                 terrain == t_window_no_curtains_taped ){
                    dam -= rng(1, 5);
                }
            dam -= rng(0, 5);
        } else {
            dam -= rng(1,3);
            if (dam > 0) {
                sounds::sound(p, 16, _("glass breaking!"), false, "smash", "glass");
                ter_set(p, t_window_frame);
            }
        }
    } else if( terrain == t_window_bars_alarm ) {
        dam -= rng(1,3);
        if (dam > 0) {
                sounds::sound(p, 16, _("glass breaking!"), false, "smash", "glass");
            ter_set(p, t_window_bars);
            spawn_item(p, "glass_shard", 5);
        }
    } else if( terrain == t_window_boarded ) {
        dam -= rng(10, 30);
        if (dam > 0) {
                sounds::sound(p, 16, _("glass breaking!"), false, "smash", "glass");
            ter_set(p, t_window_frame);
        }
    } else if( terrain == t_wall_glass  ||
               terrain == t_wall_glass_alarm ||
               terrain == t_door_glass_c ) {
        if (ammo_effects.count("LASER")) {
            dam -= rng(0,5);
        } else {
            dam -= rng(1,8);
            if (dam > 0) {
                sounds::sound(p, 16, _("glass breaking!"), false, "smash", "glass");
                ter_set(p, t_floor);
            }
        }
    } else if( terrain == t_reinforced_glass ) {
        // reinforced glass stops most bullets
        // laser beams are attenuated
        if (ammo_effects.count("LASER")) {
            dam -= rng(0, 8);
        } else {
            //Greatly weakens power of bullets
            dam -= 40;
            if( dam <= 0 && g->u.sees( p ) ) {
                add_msg(_("The shot is stopped by the reinforced glass wall!"));
            } else if (dam >= 40) {
                //high powered bullets penetrate the glass, but only extremely strong
                // ones (80 before reduction) actually destroy the glass itself.
                sounds::sound(p, 16, _("glass breaking!"), false, "smash", "glass");
                ter_set(p, t_floor);
            }
        }
    } else if( terrain == t_paper ) {
        dam -= rng(4, 16);
        if( dam > 0 ) {
            sounds::sound(p, 8, _("rrrrip!"));
            ter_set(p, t_dirt);
        }
        if( inc ) {
            add_field(p, fd_fire, 1, 0);
        }
    } else if( terrain == t_gas_pump ) {
        if (hit_items || one_in(3)) {
            if (dam > 15) {
                if( inc ) {
                    g->explosion( p, 40, 0.8, true );
                } else {
                    for( const tripoint &pt : points_in_radius( p, 2 ) ) {
                        if( one_in( 3 ) && passable( pt ) ) {
                            int gas_amount = rng(10, 100);
                            item gas_spill("gasoline", calendar::turn);
                            gas_spill.charges = gas_amount;
                            add_item_or_charges( pt, gas_spill );
                        }
                    }

                    sounds::sound(p, 10, _("smash!"));
                }
                ter_set(p, t_gas_pump_smashed);
            }
            dam -= 60;
        }
    } else if( terrain == t_vat ) {
        if (dam >= 10) {
            sounds::sound(p, 20, _("ke-rash!"));
            ter_set(p, t_floor);
        } else {
            dam = 0;
        }
    } else if( impassable( p ) && !trans( p ) ) {
        bash( p, dam, false );
        dam = 0; // TODO: Preserve some residual damage when it makes sense.
    } else {
        dam -= (rng(0, 1) * rng(0, 1) * rng(0, 1));
    }

    if (ammo_effects.count("TRAIL") && !one_in(4)) {
        add_field(p, fd_smoke, rng(1, 2), 0 );
    }

    if (ammo_effects.count("STREAM") && !one_in(3)) {
        add_field(p, fd_fire, rng(1, 2), 0 );
    }

    if (ammo_effects.count("STREAM_GAS_FUNGICIDAL") && !one_in(3)) {
        add_field(p, fd_fungicidal_gas, rng(1, 2), 0 );
    }

    if (ammo_effects.count("STREAM_BIG") && !one_in(4)) {
        add_field(p, fd_fire, 2, 0 );
    }

    if (ammo_effects.count("LIGHTNING")) {
        add_field(p, fd_electricity, rng(2, 3), 0 );
    }

    if (ammo_effects.count("PLASMA") && one_in(2)) {
        add_field(p, fd_plasma, rng(1, 2), 0 );
    }

    if (ammo_effects.count("LASER") || ammo_effects.count("DRAW_LASER_BEAM")) {
        add_field(p, fd_laser, 2, 0 );
    }

    // Set damage to 0 if it's less
    if( dam < 0 ) {
        dam = 0;
    }

    // Check fields?
    const field_entry *fieldhit = get_field( p, fd_web );
    if( fieldhit != nullptr ) {
        if( inc ) {
            add_field( p, fd_fire, fieldhit->getFieldDensity() - 1, 0 );
        } else if (dam > 5 + fieldhit->getFieldDensity() * 5 &&
                   one_in(5 - fieldhit->getFieldDensity())) {
            dam -= rng(1, 2 + fieldhit->getFieldDensity() * 2);
            remove_field(p,fd_web);
        }
    }

    // Rescale the damage
    if( dam <= 0 ) {
        proj.impact.damage_units.clear();
        return;
    } else if( dam < initial_damage ) {
        proj.impact.mult_damage( dam / static_cast<double>( initial_damage ) );
    }

    // Now, destroy items on that tile.
    if( (move_cost( p ) == 2 && !hit_items) || !inbounds( p ) ) {
        return; // Items on floor-type spaces won't be shot up.
    }

    // dam / 3, because bullets aren't all that good at destroying items...
    smash_items( p, dam / 3 );
}

bool map::hit_with_acid( const tripoint &p )
{
    if( passable( p ) ) {
        return false;    // Didn't hit the tile!
    }
    const ter_id t = ter( p );
    if( t == t_wall_glass || t == t_wall_glass_alarm ||
        t == t_vat ) {
        ter_set( p, t_floor );
    } else if( t == t_door_c || t == t_door_locked || t == t_door_locked_peep || t == t_door_locked_alarm ) {
        if( one_in( 3 ) ) {
            ter_set( p, t_door_b );
        }
    } else if( t == t_door_bar_c || t == t_door_bar_o || t == t_door_bar_locked || t == t_bars ) {
        ter_set( p, t_floor );
        add_msg( m_warning, _( "The metal bars melt!" ) );
    } else if( t == t_door_b ) {
        if( one_in( 4 ) ) {
            ter_set( p, t_door_frame );
        } else {
            return false;
        }
    } else if( t == t_window || t == t_window_alarm || t == t_window_no_curtains ) {
        ter_set( p, t_window_empty );
    } else if( t == t_wax ) {
        ter_set( p, t_floor_wax );
    } else if( t == t_gas_pump || t == t_gas_pump_smashed ) {
        return false;
    } else if( t == t_card_science || t == t_card_military ) {
        ter_set( p, t_card_reader_broken );
    }
    return true;
}

// returns true if terrain stops fire
bool map::hit_with_fire( const tripoint &p )
{
    if (passable( p ))
        return false; // Didn't hit the tile!

    // non passable but flammable terrain, set it on fire
    if (has_flag("FLAMMABLE", p ) || has_flag("FLAMMABLE_ASH", p))
    {
        add_field(p, fd_fire, 3, 0);
    }
    return true;
}

bool map::marlossify( const tripoint &p )
{
    if (one_in(25) && (ter_at(p).movecost != 0 && !has_furn(p))
            && !ter_at(p).has_flag(TFLAG_DEEP_WATER)) {
        ter_set(p, t_marloss);
        return true;
    }
    for (int i = 0; i < 25; i++) {
        if(!g->spread_fungus( p )) {
            return true;
        }
    }
    return false;
}

bool map::open_door( const tripoint &p, const bool inside, const bool check_only )
{
    const auto &ter = ter_at( p );
    const auto &furn = furn_at( p );
    int vpart = -1;
    vehicle *veh = veh_at( p, vpart );
    if( ter.open ) {
        if ( has_flag("OPENCLOSE_INSIDE", p) && inside == false ) {
            return false;
        }

        if(!check_only) {
            sounds::sound( p, 6, "", true, "open_door", ter.id.str() );
            ter_set(p, ter.open );
        }

        return true;
    } else if( furn.open ) {
        if ( has_flag("OPENCLOSE_INSIDE", p) && inside == false ) {
            return false;
        }

        if(!check_only) {
            sounds::sound( p, 6, "", true, "open_door", furn.id.str() );
            furn_set(p, furn.open );
        }

        return true;
    } else if( veh != nullptr ) {
        int openable = veh->next_part_to_open( vpart, true );
        if (openable >= 0) {
            if( !check_only ) {
                veh->open_all_at( openable );
            }

            return true;
        }

        return false;
    }

    return false;
}

void map::translate(const ter_id from, const ter_id to)
{
    if (from == to) {
        debugmsg( "map::translate %s => %s",
                  from.obj().name.c_str(),
                  from.obj().name.c_str() );
        return;
        }

        tripoint p( 0, 0, abs_sub.z );
        int &x = p.x;
        int &y = p.y;
        for( x = 0; x < SEEX * my_MAPSIZE; x++ ) {
            for( y = 0; y < SEEY * my_MAPSIZE; y++ ) {
            if( ter( p ) == from ) {
                ter_set( p, to );
            }
        }
    }
}

//This function performs the translate function within a given radius of the player.
void map::translate_radius(const ter_id from, const ter_id to, float radi, const tripoint &p )
{
    if( from == to ) {
        debugmsg( "map::translate %s => %s",
                  from.obj().name.c_str(),
                  from.obj().name.c_str() );
        return;
    }

    const int uX = p.x;
    const int uY = p.y;
    tripoint t( 0, 0, abs_sub.z );
    int &x = t.x;
    int &y = t.y;
    for( x = 0; x < SEEX * my_MAPSIZE; x++ ) {
        for( y = 0; y < SEEY * my_MAPSIZE; y++ ) {
            if( ter( t ) == from ) {
                float radiX = sqrt(float((uX-x)*(uX-x) + (uY-y)*(uY-y)));
                if( radiX <= radi ){
                    ter_set( t, to);
                }
            }
        }
    }
}

bool map::close_door( const tripoint &p, const bool inside, const bool check_only )
{
 const auto &ter = ter_at( p );
 const auto &furn = furn_at( p );
 if( ter.close ) {
     if ( has_flag("OPENCLOSE_INSIDE", p) && inside == false ) {
         return false;
     }
     if (!check_only) {
        sounds::sound( p, 10, "", true, "close_door", ter.id.str() );
        ter_set(p, ter.close );
     }
     return true;
 } else if( furn.close ) {
     if ( has_flag("OPENCLOSE_INSIDE", p) && inside == false ) {
         return false;
     }
     if (!check_only) {
         sounds::sound( p, 10, "", true, "close_door", furn.id.str() );
         furn_set(p, furn.close );
     }
     return true;
 }
 return false;
}

const std::string map::get_signage( const tripoint &p ) const
{
    if( !inbounds( p ) ) {
        return "";
    }

    int lx, ly;
    submap * const current_submap = get_submap_at( p, lx, ly );

    return current_submap->get_signage(lx, ly);
}
void map::set_signage( const tripoint &p, std::string message ) const
{
    if( !inbounds( p ) ) {
        return;
    }

    int lx, ly;
    submap * const current_submap = get_submap_at( p, lx, ly );

    current_submap->set_signage(lx, ly, message);
}
void map::delete_signage( const tripoint &p ) const
{
    if( !inbounds( p ) ) {
        return;
    }

    int lx, ly;
    submap * const current_submap = get_submap_at( p, lx, ly );

    current_submap->delete_signage(lx, ly);
}

int map::get_radiation( const tripoint &p ) const
{
    if( !inbounds( p ) ) {
        return 0;
    }

    int lx, ly;
    submap *const current_submap = get_submap_at( p, lx, ly );

    return current_submap->get_radiation( lx, ly );
}

void map::set_radiation( const int x, const int y, const int value )
{
    set_radiation( tripoint( x, y, abs_sub.z ), value );
}

void map::set_radiation( const tripoint &p, const int value)
{
    if( !inbounds( p ) ) {
        return;
    }

    int lx, ly;
    submap *const current_submap = get_submap_at( p, lx, ly );

    current_submap->set_radiation( lx, ly, value );
}

void map::adjust_radiation( const int x, const int y, const int delta )
{
    adjust_radiation( tripoint( x, y, abs_sub.z ), delta );
}

void map::adjust_radiation( const tripoint &p, const int delta )
{
    if( !inbounds( p ) ) {
        return;
    }

    int lx, ly;
    submap *const current_submap = get_submap_at( p, lx, ly );

    int current_radiation = current_submap->get_radiation( lx, ly );
    current_submap->set_radiation( lx, ly, current_radiation + delta );
}

int& map::temperature( const tripoint &p )
{
    if( !inbounds( p ) ) {
        null_temperature = 0;
        return null_temperature;
    }

    return get_submap_at( p )->temperature;
}

void map::set_temperature( const tripoint &p, int new_temperature )
{
    temperature( p ) = new_temperature;
    temperature( tripoint( p.x + SEEX, p.y, p.z ) ) = new_temperature;
    temperature( tripoint( p.x, p.y + SEEY, p.z ) ) = new_temperature;
    temperature( tripoint( p.x + SEEX, p.y + SEEY, p.z ) ) = new_temperature;
}

void map::set_temperature( const int x, const int y, int new_temperature )
{
    set_temperature( tripoint( x, y, abs_sub.z ), new_temperature );
}

// Items: 2D
map_stack map::i_at( const int x, const int y )
{
    if( !INBOUNDS(x, y) ) {
        nulitems.clear();
        return map_stack{ &nulitems, tripoint( x, y, abs_sub.z ), this };
    }

    int lx, ly;
    submap *const current_submap = get_submap_at( x, y, lx, ly );

    return map_stack{ &current_submap->itm[lx][ly], tripoint( x, y, abs_sub.z ), this };
}

std::list<item>::iterator map::i_rem( const point location, std::list<item>::iterator it )
{
    return i_rem( tripoint( location, abs_sub.z ), it );
}

int map::i_rem(const int x, const int y, const int index)
{
    return i_rem( tripoint( x, y, abs_sub.z ), index );
}

void map::i_rem(const int x, const int y, item *it)
{
    i_rem( tripoint( x, y, abs_sub.z ), it );
}

void map::i_clear(const int x, const int y)
{
    i_clear( tripoint( x, y, abs_sub.z ) );
}

void map::spawn_an_item(const int x, const int y, item new_item,
                        const long charges, const int damlevel)
{
    spawn_an_item( tripoint( x, y, abs_sub.z ), new_item, charges, damlevel );
}

void map::spawn_items(const int x, const int y, const std::vector<item> &new_items)
{
    spawn_items( tripoint( x, y, abs_sub.z ), new_items );
}

void map::spawn_item(const int x, const int y, const std::string &type_id,
                     const unsigned quantity, const long charges,
                     const unsigned birthday, const int damlevel)
{
    spawn_item( tripoint( x, y, abs_sub.z ), type_id,
                quantity, charges, birthday, damlevel );
}

int map::max_volume(const int x, const int y)
{
    const ter_t &ter = ter_at(x, y);
    if (has_furn(x, y)) {
        return furn_at(x, y).max_volume;
    }
    return ter.max_volume;
}

int map::stored_volume(const int x, const int y)
{
    return stored_volume( tripoint( x, y, abs_sub.z ) );
}

int map::free_volume(const int x, const int y)
{
    return free_volume( tripoint( x, y, abs_sub.z ) );
}

bool map::add_item_or_charges(const int x, const int y, item new_item, int overflow_radius)
{
    return !add_item_or_charges( tripoint( x, y, abs_sub.z ), new_item, overflow_radius ).is_null();
}

void map::add_item(const int x, const int y, item new_item)
{
    add_item( tripoint( x, y, abs_sub.z ), new_item );
}

// Items: 3D

map_stack map::i_at( const tripoint &p )
{
    if( !inbounds(p) ) {
        nulitems.clear();
        return map_stack{ &nulitems, p, this };
    }

    int lx, ly;
    submap *const current_submap = get_submap_at( p, lx, ly );

    return map_stack{ &current_submap->itm[lx][ly], p, this };
}

std::list<item>::iterator map::i_rem( const tripoint &p, std::list<item>::iterator it )
{
    int lx, ly;
    submap *const current_submap = get_submap_at( p, lx, ly );

    if( current_submap->active_items.has( it, point( lx, ly ) ) ) {
        current_submap->active_items.remove( it, point( lx, ly ) );
    }

    current_submap->update_lum_rem(*it, lx, ly);

    return current_submap->itm[lx][ly].erase( it );
}

int map::i_rem(const tripoint &p, const int index)
{
    if( index < 0 ) {
        debugmsg( "i_rem called with negative index %d", index );
        return index;
    }

    if( index >= (int)i_at( p ).size() ) {
        return index;
    }

    auto map_items = i_at( p );
    auto iter = map_items.begin();
    std::advance( iter, index );
    map_items.erase( iter );
    return index;
}

void map::i_rem( const tripoint &p, const item *it )
{
    auto map_items = i_at(p);

    for( auto iter = map_items.begin(); iter != map_items.end(); iter++ ) {
        //delete the item if the pointer memory addresses are the same
        if(it == &*iter) {
            map_items.erase(iter);
            break;
        }
    }
}

void map::i_clear(const tripoint &p)
{
    int lx, ly;
    submap *const current_submap = get_submap_at( p, lx, ly );

    for( auto item_it = current_submap->itm[lx][ly].begin();
         item_it != current_submap->itm[lx][ly].end(); ++item_it ) {
        if( current_submap->active_items.has( item_it, point( lx, ly ) ) ) {
            current_submap->active_items.remove( item_it, point( lx, ly ) );
        }
    }

    current_submap->lum[lx][ly] = 0;
    current_submap->itm[lx][ly].clear();
}

item &map::spawn_an_item(const tripoint &p, item new_item,
                        const long charges, const int damlevel)
{
    if( charges && new_item.charges > 0 ) {
        //let's fail silently if we specify charges for an item that doesn't support it
        new_item.charges = charges;
    }
    new_item = new_item.in_its_container();
    if( (new_item.made_of(LIQUID) && has_flag("SWIMMABLE", p)) ||
        has_flag("DESTROY_ITEM", p) ) {
        return nulitem;
    }

    new_item.damage = std::min( std::max( damlevel, MIN_ITEM_DAMAGE ), MAX_ITEM_DAMAGE );

    return add_item_or_charges(p, new_item);
}

std::vector<item*> map::spawn_items(const tripoint &p, const std::vector<item> &new_items)
{
    std::vector<item*> ret;
    if (!inbounds(p) || has_flag("DESTROY_ITEM", p)) {
        return ret;
    }
    const bool swimmable = has_flag("SWIMMABLE", p);
    for( auto new_item : new_items ) {

        if (new_item.made_of(LIQUID) && swimmable) {
            continue;
        }
        item &it = add_item_or_charges(p, new_item);
        if( !it.is_null() ) {
            ret.push_back( &it );
        }
    }

    return ret;
}

void map::spawn_artifact(const tripoint &p)
{
    add_item_or_charges( p, item( new_artifact(), 0 ) );
}

void map::spawn_natural_artifact(const tripoint &p, artifact_natural_property prop)
{
    add_item_or_charges( p, item( new_natural_artifact( prop ), 0 ) );
}

void map::spawn_item(const tripoint &p, const std::string &type_id,
                     const unsigned quantity, const long charges,
                     const unsigned birthday, const int damlevel)
{
    if( type_id == "null" ) {
        return;
    }

    if( item_is_blacklisted( type_id ) ) {
        return;
    }
    // recurse to spawn (quantity - 1) items
    for( size_t i = 1; i < quantity; i++ ) {
        spawn_item( p, type_id, 1, charges, birthday, damlevel );
    }
    // spawn the item
    item new_item(type_id, birthday );
    if( one_in( 3 ) && new_item.has_flag( "VARSIZE" ) ) {
        new_item.item_tags.insert( "FIT" );
    }

    spawn_an_item(p, new_item, charges, damlevel);
}

int map::max_volume(const tripoint &p)
{
    const ter_t &ter = ter_at(p);
    if (has_furn(p)) {
        return furn_at(p).max_volume;
    }
    return ter.max_volume;
}

// total volume of all the things
int map::stored_volume(const tripoint &p) {
    if(!inbounds(p)) {
        return 0;
    }
    int cur_volume = 0;
    for( auto &n : i_at(p) ) {
        cur_volume += n.volume();
    }
    return cur_volume;
}

// free space
int map::free_volume(const tripoint &p) {
   const int maxvolume = this->max_volume(p);
   if(!inbounds(p)) return 0;
   return ( maxvolume - stored_volume(p) );
}

// returns true if full, modified by arguments:
// (none):                            size >= max || volume >= max
// (addvolume >= 0):                  size+1 > max || volume + addvolume > max
// (addvolume >= 0, addnumber >= 0):  size + addnumber > max || volume + addvolume > max
bool map::is_full(const tripoint &p, const int addvolume, const int addnumber ) {
   const int maxitems = MAX_ITEM_IN_SQUARE; // (game.h) 1024
   const int maxvolume = this->max_volume(p);

   if( ! (inbounds(p) && passable(p) && !has_flag("NOITEM", p) ) ) {
       return true;
   }

   if ( addvolume == -1 ) {
       if ( (int)i_at(p).size() < maxitems ) return true;
       int cur_volume=stored_volume(p);
       return (cur_volume >= maxvolume ? true : false );
   } else {
       if ( (int)i_at(p).size() + ( addnumber == -1 ? 1 : addnumber ) > maxitems ) return true;
       int cur_volume=stored_volume(p);
       return ( cur_volume + addvolume > maxvolume ? true : false );
   }

}

// adds an item to map point, or stacks charges.
// returns false if item exceeds tile's weight limits or item count. This function is expensive, and meant for
// user initiated actions, not mapgen!
// overflow_radius > 0: if x,y is full, attempt to drop item up to overflow_radius squares away, if x,y is full
item &map::add_item_or_charges(const tripoint &p, item new_item, int overflow_radius) {

    if(!inbounds(p) ) {
        // Complain about things that should never happen.
        dbg(D_INFO) << p.x << "," << p.y << "," << p.z << ", liquid "
                    <<(new_item.made_of(LIQUID) && has_flag("SWIMMABLE", p)) <<
                    ", destroy_item "<<has_flag("DESTROY_ITEM", p);

        return nulitem;
    }
    if( (new_item.made_of(LIQUID) && has_flag("SWIMMABLE", p)) ||
        has_flag("DESTROY_ITEM", p) || new_item.has_flag("NO_DROP") ||
        (new_item.is_gunmod() && new_item.has_flag("IRREMOVABLE") ) ) {
        // Silently fail on mundane things that prevent item spawn.
        return nulitem;
    }


    const bool tryaddcharges = new_item.charges != -1 && new_item.count_by_charges();
    std::vector<tripoint> ps = closest_tripoints_first(overflow_radius, p);
    for( const auto &p_it : ps ) {
        if( !inbounds(p_it) || new_item.volume() > free_volume(p_it) ||
            has_flag("DESTROY_ITEM", p_it) || has_flag("NOITEM", p_it) ) {
            continue;
        }

        if( tryaddcharges ) {
            for( auto &i : i_at( p_it ) ) {
                if( i.merge_charges( new_item ) ) {
                    return i;
                }
            }
        }

        if( i_at( p_it ).size() < MAX_ITEM_IN_SQUARE ) {
            support_dirty( p_it );
            return add_item( p_it, new_item );
        }
    }

    return nulitem;
}

// Place an item on the map, despite the parameter name, this is not necessaraly a new item.
// WARNING: does -not- check volume or stack charges. player functions (drop etc) should use
// map::add_item_or_charges
item &map::add_item(const tripoint &p, item new_item)
{
    if( !inbounds( p ) ) {
        return nulitem;
    }
    int lx, ly;
    submap * const current_submap = get_submap_at(p, lx, ly);

    // Process foods when they are added to the map, here instead of add_item_at()
    // to avoid double processing food during active item processing.
    if( new_item.needs_processing() && new_item.is_food() ) {
        new_item.process( nullptr, p, false );
    }
    return add_item_at(p, current_submap->itm[lx][ly].end(), new_item);
}

item &map::add_item_at( const tripoint &p,
                        std::list<item>::iterator index, item new_item )
{
    if( new_item.made_of(LIQUID) && has_flag( "SWIMMABLE", p ) ) {
        return nulitem;
    }

    if( has_flag( "DESTROY_ITEM", p ) ) {
        return nulitem;
    }

    if( new_item.has_flag("ACT_IN_FIRE") && get_field( p, fd_fire ) != nullptr ) {
        new_item.active = true;
    }

    int lx, ly;
    submap * const current_submap = get_submap_at( p, lx, ly );
    current_submap->is_uniform = false;

    current_submap->update_lum_add(new_item, lx, ly);
    const auto new_pos = current_submap->itm[lx][ly].insert( index, new_item );
    if( new_item.needs_processing() ) {
        current_submap->active_items.add( new_pos, point(lx, ly) );
    }

    return *new_pos;
}

item map::water_from( const tripoint &p )
{
    if( has_flag( "SALT_WATER", p ) ) {
        item ret( "salt_water", 0, item::INFINITE_CHARGES );
        return ret;
    }

    const ter_id terrain_id = g->m.ter( p );
    item ret( "water", 0, item::INFINITE_CHARGES );
    if( terrain_id == t_water_sh ) {
        if( one_in( 3 ) ) {
            ret.poison = rng( 1, 4 );
        }
        return ret;
    }
    if( terrain_id == t_water_dp ) {
        if( one_in( 4 ) ) {
            ret.poison = rng( 1, 4 );
        }
        return ret;
    }
    if( terrain_id == t_sewage ) {
        ret.poison = rng( 1, 7 );
        return ret;
    }
    // iexamine::water_source requires a valid liquid from this function.
    if( terrain_id.obj().examine == &iexamine::water_source ) {
        return ret;
    }
    if( furn( p ).obj().examine == &iexamine::water_source ) {
        return ret;
    }
    return item();
}

// Check if it's in a fridge and is food, set the fridge
// date to current time, and also check contents.
static void apply_in_fridge(item &it)
{
    if (it.is_food() && it.fridge == 0) {
        it.fridge = (int) calendar::turn;
        // cool down of the HOT flag, is unsigned, don't go below 1
        if ((it.has_flag("HOT")) && (it.item_counter > 10)) {
            it.item_counter -= 10;
        }
        // This sets the COLD flag, and doesn't go above 600
        if ((it.has_flag("EATEN_COLD")) && (!it.has_flag("COLD"))) {
            it.item_tags.insert("COLD");
            it.active = true;
        }
        if ((it.has_flag("COLD")) && (it.item_counter <= 590) && it.fridge > 0) {
            it.item_counter += 10;
        }
    }
    if (it.is_container()) {
        for( auto &elem : it.contents ) {
            apply_in_fridge( elem );
        }
    }
}

template <typename Iterator>
static bool process_item( item_stack &items, Iterator &n, const tripoint &location, bool activate )
{
    // make a temporary copy, remove the item (in advance)
    // and use that copy to process it
    item temp_item = *n;
    auto insertion_point = items.erase( n );
    if( !temp_item.process( nullptr, location, activate ) ) {
        // Not destroyed, must be inserted again.
        // If the item lost its active flag in processing,
        // it won't be re-added to the active list, tidy!
        // Re-insert at the item's previous position.
        // This assumes that the item didn't invalidate any iterators
        // As a result of activation, because everything that does that
        // destroys itself.
        items.insert_at( insertion_point, temp_item );
        return false;
    }
    return true;
}

static bool process_map_items( item_stack &items, std::list<item>::iterator &n,
                               const tripoint &location, std::string )
{
    return process_item( items, n, location, false );
}

static void process_vehicle_items( vehicle *cur_veh, int part )
{
    const bool fridge_here = cur_veh->fridge_on && cur_veh->part_flag(part, VPFLAG_FRIDGE);
    if( fridge_here ) {
        for( auto &n : cur_veh->get_items( part ) ) {
            apply_in_fridge(n);
        }
    }
    if( cur_veh->recharger_on && cur_veh->part_with_feature(part, VPFLAG_RECHARGE) >= 0 ) {
        for( auto &n : cur_veh->get_items( part ) ) {
            if( !n.has_flag("RECHARGE") && !n.has_flag("USE_UPS") ) {
                continue;
            }
            if( n.is_tool() && n.ammo_capacity() > n.ammo_remaining() ) {
                if( cur_veh->discharge_battery( 10, false ) ) {
                    break; // Check car's power before charging
                }
                n.ammo_set( "battery", n.ammo_remaining() + 1 );
            }
        }
    }
}

void map::process_active_items()
{
    process_items( true, process_map_items, std::string {} );
}

template<typename T>
void map::process_items( bool const active, T processor, std::string const &signal )
{
    const int minz = zlevels ? -OVERMAP_DEPTH : abs_sub.z;
    const int maxz = zlevels ? OVERMAP_HEIGHT : abs_sub.z;
    tripoint gp( 0, 0, 0 );
    int &gx = gp.x;
    int &gy = gp.y;
    int &gz = gp.z;
    for( gz = minz; gz <= maxz; ++gz ) {
        for( gx = 0; gx < my_MAPSIZE; ++gx ) {
            for( gy = 0; gy < my_MAPSIZE; ++gy ) {
                submap *const current_submap = get_submap_at_grid( gp );
                // Vehicles first in case they get blown up and drop active items on the map.
                if( !current_submap->vehicles.empty() ) {
                    process_items_in_vehicles(current_submap, processor, signal);
                }
                if( !active || !current_submap->active_items.empty() ) {
                    process_items_in_submap(current_submap, gp, processor, signal);
                }
            }
        }
    }
}

template<typename T>
void map::process_items_in_submap( submap *const current_submap,
                                   const tripoint &gridp,
                                   T processor, std::string const &signal )
{
    // Get a COPY of the active item list for this submap.
    // If more are added as a side effect of processing, they are ignored this turn.
    // If they are destroyed before processing, they don't get processed.
    std::list<item_reference> active_items = current_submap->active_items.get();
    auto const grid_offset = point {gridp.x * SEEX, gridp.y * SEEY};
    for( auto &active_item : active_items ) {
        if( !current_submap->active_items.has( active_item ) ) {
            continue;
        }

        const tripoint map_location = tripoint( grid_offset + active_item.location, gridp.z );
        auto items = i_at( map_location );
        processor( items, active_item.item_iterator, map_location, signal );
    }
}

template<typename T>
void map::process_items_in_vehicles( submap *const current_submap, T processor,
                                     std::string const &signal )
{
    std::vector<vehicle*> const &veh_in_nonant = current_submap->vehicles;
    // a copy, important if the vehicle list changes because a
    // vehicle got destroyed by a bomb (an active item!), this list
    // won't change, but veh_in_nonant will change.
    std::vector<vehicle*> const vehicles = veh_in_nonant;
    for( auto &cur_veh : vehicles ) {
        if (std::find(begin(veh_in_nonant), end(veh_in_nonant), cur_veh) == veh_in_nonant.end()) {
            // vehicle not in the vehicle list of the nonant, has been
            // destroyed (or moved to another nonant?)
            // Can't be sure that it still exists, so skip it
            continue;
        }

        process_items_in_vehicle( cur_veh, current_submap, processor, signal );
    }
}

template<typename T>
void map::process_items_in_vehicle( vehicle *const cur_veh, submap *const current_submap,
                                    T processor, std::string const &signal )
{
    std::vector<int> cargo_parts = cur_veh->all_parts_with_feature(VPFLAG_CARGO, true);
    for( int part : cargo_parts ) {
        process_vehicle_items( cur_veh, part );
    }

    for( auto &active_item : cur_veh->active_items.get() ) {
        if ( cargo_parts.empty() ) {
            return;
        } else if( !cur_veh->active_items.has( active_item ) ) {
            continue;
        }

        auto const it = std::find_if(begin(cargo_parts), end(cargo_parts), [&](int const part) {
            return active_item.location == cur_veh->parts[static_cast<size_t>(part)].mount;
        });

        if (it == std::end(cargo_parts)) {
            continue; // Can't find a cargo part matching the active item.
        }

        // Find the cargo part and coordinates corresponding to the current active item.
        auto const part_index = static_cast<size_t>(*it);
        const point partloc = cur_veh->global_pos() + cur_veh->parts[part_index].precalc[0];
        // TODO: Make this 3D when vehicles know their Z coord
        const tripoint item_location = tripoint( partloc, abs_sub.z );
        auto items = cur_veh->get_items(static_cast<int>(part_index));
        if(!processor(items, active_item.item_iterator, item_location, signal)) {
            // If the item was NOT destroyed, we can skip the remainder,
            // which handles fallout from the vehicle being damaged.
            continue;
        }

        // item does not exist anymore, might have been an exploding bomb,
        // check if the vehicle is still valid (does exist)
        auto const &veh_in_nonant = current_submap->vehicles;
        if(std::find(begin(veh_in_nonant), end(veh_in_nonant), cur_veh) == veh_in_nonant.end()) {
            // Nope, vehicle is not in the vehicle list of the submap,
            // it might have moved to another submap (unlikely)
            // or be destroyed, anywaay it does not need to be processed here
            return;
        }

        // Vehicle still valid, reload the list of cargo parts,
        // the list of cargo parts might have changed (imagine a part with
        // a low index has been removed by an explosion, all the other
        // parts would move up to fill the gap).
        cargo_parts = cur_veh->all_parts_with_feature(VPFLAG_CARGO, false);
    }
}

// Crafting/item finding functions

// Note: this is called quite a lot when drawing tiles
// Console build has the most expensive parts optimized out
bool map::sees_some_items( const tripoint &p, const Creature &who ) const
{
    // Can only see items if there are any items.
    return has_items( p ) && could_see_items( p, who );
}

bool map::could_see_items( const tripoint &p, const Creature &who ) const
{
    static const std::string container_string( "CONTAINER" );
    const bool container = has_flag_ter_or_furn( container_string, p );
    const bool sealed = has_flag_ter_or_furn( TFLAG_SEALED, p );
    if( sealed && container ) {
        // never see inside of sealed containers
        return false;
    }
    if( container ) {
        // can see inside of containers if adjacent or
        // on top of the container
        return ( abs( p.x - who.posx() ) <= 1 &&
                 abs( p.y - who.posy() ) <= 1 &&
                 abs( p.z - who.posz() ) <= 1 );
    }
    return true;
}

bool map::has_items( const tripoint &p ) const
{
    if( !inbounds( p ) ) {
        return false;
    }

    int lx, ly;
    submap * const current_submap = get_submap_at( p, lx, ly );

    return !current_submap->itm[lx][ly].empty();
}

template <typename Stack>
std::list<item> use_amount_stack( Stack stack, const itype_id type, long &quantity )
{
    std::list<item> ret;
    for( auto a = stack.begin(); a != stack.end() && quantity > 0; ) {
        if( a->use_amount(type, quantity, ret) ) {
            a = stack.erase( a );
        } else {
            ++a;
        }
    }
    return ret;
}

std::list<item> map::use_amount_square( const tripoint &p, const itype_id type,
                                        long &quantity )
{
    std::list<item> ret;
    // Handle infinite map sources.
    item water = water_from( p );
    if( water.typeId() == type ) {
        ret.push_back( water );
        quantity = 0;
        return ret;
    }
    int vpart = -1;
    vehicle *veh = veh_at( p, vpart );

    if( veh ) {
        const int cargo = veh->part_with_feature(vpart, "CARGO");
        if( cargo >= 0 ) {
            std::list<item> tmp = use_amount_stack( veh->get_items(cargo), type,
                                                    quantity );
            ret.splice( ret.end(), tmp );
        }
    }
    std::list<item> tmp = use_amount_stack( i_at( p ), type, quantity );
    ret.splice( ret.end(), tmp );
    return ret;
}

std::list<item> map::use_amount( const tripoint &origin, const int range, const itype_id type,
                                 long &quantity )
{
    std::list<item> ret;
    for( int radius = 0; radius <= range && quantity > 0; radius++ ) {
        tripoint p( origin.x - radius, origin.y - radius, origin.z );
        int &x = p.x;
        int &y = p.y;
        for( x = origin.x - radius; x <= origin.x + radius; x++ ) {
            for( y = origin.y - radius; y <= origin.y + radius; y++ ) {
                if( rl_dist( origin, p ) >= radius ) {
                    std::list<item> tmp = use_amount_square( p , type, quantity );
                    ret.splice( ret.end(), tmp );
                }
            }
        }
    }
    return ret;
}

template <typename Stack>
std::list<item> use_charges_from_stack( Stack stack, const itype_id type, long &quantity, const tripoint& pos )
{
    std::list<item> ret;
    for( auto a = stack.begin(); a != stack.end() && quantity > 0; ) {
        if( !a->made_of(LIQUID) && a->use_charges( type, quantity, ret, pos ) ) {
            a = stack.erase( a );
        } else {
            ++a;
        }
    }
    return ret;
}

long remove_charges_in_list(const itype *type, map_stack stack, long quantity)
{
    auto target = stack.begin();
    for( ; target != stack.end(); ++target ) {
        if( target->type == type ) {
            break;
        }
    }

    if( target != stack.end() ) {
        if( target->charges > quantity) {
            target->charges -= quantity;
            return quantity;
        } else {
            const long charges = target->charges;
            target->charges = 0;
            if( target->destroyed_at_zero_charges() ) {
                stack.erase( target );
            }
            return charges;
        }
    }
    return 0;
}

void use_charges_from_furn( const furn_t &f, const itype_id &type, long &quantity,
                            map *m, const tripoint &p, std::list<item> &ret )
{
    if( type == "water" && f.examine == &iexamine::toilet ) {
        auto items = m->i_at( p );
        auto water = items.begin();
        for( ; water != items.end(); ++water ) {
            if( water->typeId() == "water" ) {
                break;
            }
        }

        // If the toilet is not empty
        if( water != items.end() ) {
            long remaining_charges = water->charges;
            water->charges -= quantity;
            if( water->charges > 0 ) {
                ret.push_back( *water );
                quantity = 0;
            } else {
                items.erase( water );
                quantity -= remaining_charges;
            }
        }

        return;
    }

<<<<<<< HEAD

    const itype *itt = f.crafting_pseudo_item_type();
    if( itt != nullptr && itt->tool && itt->tool->ammo_id ) {
        const itype_id ammo = default_ammo( itt->tool->ammo_id );
        auto stack = m->i_at( p );
        auto iter = std::find_if( stack.begin(), stack.end(), [ammo]( const item &i ) { return i.typeId() == ammo; } );
        if( iter != stack.end() ) {
            item furn_item( itt->id, -1, iter->charges );
            // The item constructor limits the charges to the (type specific) maximum.
            // Setting it separately circumvents that - syncron with the code that creates
            // the pseudo item (and fills its charges) in inventory.cpp
            furn_item.charges = iter->charges;
            if( furn_item.use_charges( type, quantity, ret, p ) ) {
                stack.erase( iter );
            } else {
                iter->charges = furn_item.charges;
            }
=======
    item furn_item( f.crafting_pseudo_item_type() );
    if( furn_item.typeId() != type ) {
        return;
    }
    const itype *ammo = f.crafting_ammo_item_type();
    if (ammo != NULL) {
        furn_item.charges = remove_charges_in_list(ammo, m->i_at( p ), quantity);
        if (furn_item.charges > 0) {
            ret.push_back(furn_item);
            quantity -= furn_item.charges;
>>>>>>> f6906726
        }
    }
}

std::list<item> map::use_charges(const tripoint &origin, const int range,
                                 const itype_id type, long &quantity)
{
    std::list<item> ret;
    for( const tripoint &p : closest_tripoints_first( range, origin ) ) {
        // Handle infinite map sources.
        item water = water_from( p );
        if( water.typeId() == type ) {
            ret.push_back( water );
            quantity = 0;
            return ret;
        }

        if( has_furn( p ) && accessible_furniture( origin, p, range ) ) {
            use_charges_from_furn( furn_at( p ), type, quantity, this, p, ret );
            if( quantity <= 0 ) {
                return ret;
            }
        }

        if( !accessible_items( origin, p, range ) ) {
            continue;
        }

        std::list<item> tmp = use_charges_from_stack( i_at( p ), type, quantity, p );
        ret.splice(ret.end(), tmp);
        if (quantity <= 0) {
            return ret;
        }

        int vpart = -1;
        vehicle *veh = veh_at( p, vpart );
        if( veh == nullptr ) {
            continue;
        }

        const int kpart = veh->part_with_feature(vpart, "FAUCET");
        const int weldpart = veh->part_with_feature(vpart, "WELDRIG");
        const int craftpart = veh->part_with_feature(vpart, "CRAFTRIG");
        const int forgepart = veh->part_with_feature(vpart, "FORGE");
        const int chempart = veh->part_with_feature(vpart, "CHEMLAB");
        const int cargo = veh->part_with_feature(vpart, "CARGO");

        if (kpart >= 0) { // we have a faucet, now to see what to drain
            itype_id ftype = "null";

            if (type == "water_clean") {
                ftype = "water_clean";
            } else if (type == "water") {
                ftype = "water";
            } else if (type == "hotplate") {
                ftype = "battery";
            }

            item tmp(type, 0); //TODO add a sane birthday arg
            tmp.charges = veh->drain(ftype, quantity);
            // TODO: Handle water poison when crafting starts respecting it
            quantity -= tmp.charges;
            ret.push_back(tmp);

            if (quantity == 0) {
                return ret;
            }
        }

        if (weldpart >= 0) { // we have a weldrig, now to see what to drain
            itype_id ftype = "null";

            if (type == "welder") {
                ftype = "battery";
            } else if (type == "soldering_iron") {
                ftype = "battery";
            }

            item tmp(type, 0); //TODO add a sane birthday arg
            tmp.charges = veh->drain(ftype, quantity);
            quantity -= tmp.charges;
            ret.push_back(tmp);

            if (quantity == 0) {
                return ret;
            }
        }

        if (craftpart >= 0) { // we have a craftrig, now to see what to drain
            itype_id ftype = "null";

            if (type == "press") {
                ftype = "battery";
            } else if (type == "vac_sealer") {
                ftype = "battery";
            } else if (type == "dehydrator") {
                ftype = "battery";
            }

            item tmp(type, 0); //TODO add a sane birthday arg
            tmp.charges = veh->drain(ftype, quantity);
            quantity -= tmp.charges;
            ret.push_back(tmp);

            if (quantity == 0) {
                return ret;
            }
        }

        if (forgepart >= 0) { // we have a veh_forge, now to see what to drain
            itype_id ftype = "null";

            if (type == "forge") {
                ftype = "battery";
            }

            item tmp(type, 0); //TODO add a sane birthday arg
            tmp.charges = veh->drain(ftype, quantity);
            quantity -= tmp.charges;
            ret.push_back(tmp);

            if (quantity == 0) {
                return ret;
            }
        }

        if (chempart >= 0) { // we have a chem_lab, now to see what to drain
            itype_id ftype = "null";

            if (type == "chemistry_set") {
                ftype = "battery";
            } else if (type == "hotplate") {
                ftype = "battery";
            }

            item tmp(type, 0); //TODO add a sane birthday arg
            tmp.charges = veh->drain(ftype, quantity);
            quantity -= tmp.charges;
            ret.push_back(tmp);

            if (quantity == 0) {
                return ret;
            }
        }

        if (cargo >= 0) {
            std::list<item> tmp =
                use_charges_from_stack( veh->get_items(cargo), type, quantity, p );
            ret.splice(ret.end(), tmp);
            if (quantity <= 0) {
                return ret;
            }
        }
    }

    return ret;
}

std::list<std::pair<tripoint, item *> > map::get_rc_items( int x, int y, int z )
{
    std::list<std::pair<tripoint, item *> > rc_pairs;
    tripoint pos;
    (void)z;
    pos.z = abs_sub.z;
    for( pos.x = 0; pos.x < SEEX * MAPSIZE; pos.x++ ) {
        if( x != -1 && x != pos.x ) {
            continue;
        }
        for( pos.y = 0; pos.y < SEEY * MAPSIZE; pos.y++ ) {
            if( y != -1 && y != pos.y ) {
                continue;
            }
            auto items = i_at( pos );
            for( auto &elem : items ) {
                if( elem.has_flag( "RADIO_ACTIVATION" ) || elem.has_flag( "RADIO_CONTAINER" ) ) {
                    rc_pairs.push_back( std::make_pair( pos, &( elem ) ) );
                }
            }
        }
    }

    return rc_pairs;
}

static bool trigger_radio_item( item_stack &items, std::list<item>::iterator &n,
                                const tripoint &pos,
                                std::string signal )
{
    bool trigger_item = false;
    if( n->has_flag("RADIO_ACTIVATION") && n->has_flag(signal) ) {
        sounds::sound(pos, 6, _("beep."));
        if( n->has_flag("RADIO_INVOKE_PROC") ) {
            // Invoke twice: first to transform, then later to proc
            // Can't use process_item here - invalidates our iterator
            n->process( nullptr, pos, true );
        }
        if( n->has_flag("BOMB") ) {
            // Set charges to 0 to ensure it detonates now
            n->charges = 0;
        }
        trigger_item = true;
    } else if( n->has_flag("RADIO_CONTAINER") && !n->contents.empty() &&
               n->contents.front().has_flag( signal ) ) {
        // A bomb is the only thing meaningfully placed in a container,
        // If that changes, this needs logic to handle the alternative.
        n->convert( n->contents.front().typeId() );
        if( n->has_flag("RADIO_INVOKE_PROC") ) {
            n->process( nullptr, pos, true );
        }

        n->charges = 0;
        trigger_item = true;
    }
    if( trigger_item ) {
        return process_item( items, n, pos, true );
    }
    return false;
}

void map::trigger_rc_items( std::string signal )
{
    process_items( false, trigger_radio_item, signal );
}

item *map::item_from( const tripoint &pos, size_t index ) {
    auto items = i_at( pos );

    if( index >= items.size() ) {
        return nullptr;
    } else {
        return &items[index];
    }
}

item *map::item_from( vehicle *veh, int cargo_part, size_t index ) {
   auto items = veh->get_items( cargo_part );

    if( index >= items.size() ) {
        return nullptr;
    } else {
        return &items[index];
    }
}

void map::trap_set( const tripoint &p, const trap_id id)
{
    add_trap( p, id );
}

const trap &map::tr_at( const tripoint &p ) const
{
    if( !inbounds( p.x, p.y, p.z ) ) {
        return tr_null.obj();
    }

    int lx, ly;
    submap * const current_submap = get_submap_at( p, lx, ly );

    if (current_submap->get_ter( lx, ly ).obj().trap != tr_null) {
        return current_submap->get_ter( lx, ly ).obj().trap.obj();
    }

    return current_submap->get_trap( lx, ly ).obj();
}

void map::add_trap( const tripoint &p, const trap_id t)
{
    if( !inbounds( p ) )
    {
        return;
    }

    int lx, ly;
    submap * const current_submap = get_submap_at( p, lx, ly );
    const ter_t &ter = current_submap->get_ter( lx, ly ).obj();
    if( ter.trap != tr_null ) {
        debugmsg( "set trap %s on top of terrain %s which already has a builit-in trap",
                  t.obj().name.c_str(), ter.name.c_str() );
        return;
    }

    // If there was already a trap here, remove it.
    if( current_submap->get_trap( lx, ly ) != tr_null ) {
        remove_trap( p );
    }

    current_submap->set_trap( lx, ly, t );
    if( t != tr_null ) {
        traplocs[t].push_back( p );
    }
}

void map::disarm_trap( const tripoint &p )
{
    const trap &tr = tr_at( p );
    if( tr.is_null() ) {
        debugmsg( "Tried to disarm a trap where there was none (%d %d %d)", p.x, p.y, p.z );
        return;
    }

    const int tSkillLevel = g->u.get_skill_level( skill_traps );
    const int diff = tr.get_difficulty();
    int roll = rng(tSkillLevel, 4 * tSkillLevel);

    // Some traps are not actual traps. Skip the rolls, different message and give the option to grab it right away.
    if( tr.get_avoidance() ==  0 && tr.get_difficulty() == 0 ) {
        add_msg(_("You take down the %s."), tr.name.c_str());
        tr.on_disarmed( p );
        return;
    }

    ///\EFFECT_PER increases chance of disarming trap

    ///\EFFECT_DEX increases chance of disarming trap

    ///\EFFECT_TRAPS increases chance of disarming trap
    while ((rng(5, 20) < g->u.per_cur || rng(1, 20) < g->u.dex_cur) && roll < 50) {
        roll++;
    }
    if (roll >= diff) {
        add_msg(_("You disarm the trap!"));
        tr.on_disarmed( p );
        if(diff > 1.25 * tSkillLevel) { // failure might have set off trap
            g->u.practice( skill_traps, 1.5*(diff - tSkillLevel) );
        }
    } else if (roll >= diff * .8) {
        add_msg(_("You fail to disarm the trap."));
        if(diff > 1.25 * tSkillLevel) {
            g->u.practice( skill_traps, 1.5*(diff - tSkillLevel) );
        }
    } else {
        add_msg(m_bad, _("You fail to disarm the trap, and you set it off!"));
        tr.trigger( p, &g->u );
        if(diff - roll <= 6) {
            // Give xp for failing, but not if we failed terribly (in which
            // case the trap may not be disarmable).
            g->u.practice( skill_traps, 2*diff );
        }
    }
}

void map::remove_trap( const tripoint &p )
{
    if( !inbounds( p ) ) {
        return;
    }

    int lx, ly;
    submap * const current_submap = get_submap_at( p, lx, ly );

    trap_id t = current_submap->get_trap(lx, ly);
    if (t != tr_null) {
        if( g != nullptr && this == &g->m ) {
            g->u.add_known_trap( p, tr_null.obj() );
        }

        current_submap->set_trap(lx, ly, tr_null);
        auto &traps = traplocs[t];
        const auto iter = std::find( traps.begin(), traps.end(), p );
        if( iter != traps.end() ) {
            traps.erase( iter );
        }
    }
}
/*
 * Get wrapper for all fields at xyz
 */
const field &map::field_at( const tripoint &p ) const
{
    if( !inbounds( p ) ) {
        nulfield = field();
        return nulfield;
    }

    int lx, ly;
    submap *const current_submap = get_submap_at( p, lx, ly );

    return current_submap->fld[lx][ly];
}

/*
 * As above, except not const
 */
field &map::field_at( const tripoint &p )
{
    if( !inbounds( p ) ) {
        nulfield = field();
        return nulfield;
    }

    int lx, ly;
    submap *const current_submap = get_submap_at( p, lx, ly );

    return current_submap->fld[lx][ly];
}

int map::adjust_field_age( const tripoint &p, const field_id t, const int offset ) {
    return set_field_age( p, t, offset, true);
}

int map::adjust_field_strength( const tripoint &p, const field_id t, const int offset ) {
    return set_field_strength( p, t, offset, true );
}

/*
 * Set age of field type at point, or increment/decrement if offset=true
 * returns resulting age or -1 if not present.
 */
int map::set_field_age( const tripoint &p, const field_id t, const int age, bool isoffset ) {
    field_entry *field_ptr = get_field( p, t );
    if( field_ptr != nullptr ) {
        int adj = ( isoffset ? field_ptr->getFieldAge() : 0 ) + age;
        field_ptr->setFieldAge( adj );
        return adj;
    }

    return -1;
}

/*
 * set strength of field type at point, creating if not present, removing if strength is 0
 * returns resulting strength, or 0 for not present
 */
int map::set_field_strength( const tripoint &p, const field_id t, const int str, bool isoffset ) {
    field_entry * field_ptr = get_field( p, t );
    if( field_ptr != nullptr ) {
        int adj = ( isoffset ? field_ptr->getFieldDensity() : 0 ) + str;
        if( adj > 0 ) {
            field_ptr->setFieldDensity( adj );
            return adj;
        } else {
            remove_field( p, t );
            return 0;
        }
    } else if( 0 + str > 0 ) {
        return ( add_field( p, t, str, 0 ) ? str : 0 );
    }

    return 0;
}

int map::get_field_age( const tripoint &p, const field_id t ) const
{
    auto field_ptr = field_at( p ).findField( t );
    return ( field_ptr == nullptr ? -1 : field_ptr->getFieldAge() );
}

int map::get_field_strength( const tripoint &p, const field_id t ) const
{
    auto field_ptr = field_at( p ).findField( t );
    return ( field_ptr == nullptr ? 0 : field_ptr->getFieldDensity() );
}

field_entry *map::get_field( const tripoint &p, const field_id t ) {
    if( !inbounds( p ) ) {
        return nullptr;
    }

    int lx, ly;
    submap *const current_submap = get_submap_at( p, lx, ly );

    return current_submap->fld[lx][ly].findField( t );
}

bool map::add_field(const tripoint &p, const field_id t, int density, const int age)
{
    if( !inbounds( p ) ) {
        return false;
    }

    density = std::min( density, MAX_FIELD_DENSITY );
    if( density <= 0) {
        return false;
    }

    int lx, ly;

    if( t == fd_null ) {
        return false;
    }

    submap *const current_submap = get_submap_at( p, lx, ly );
    current_submap->is_uniform = false;

    if( current_submap->fld[lx][ly].addField( t, density, age ) ) {
        //Only adding it to the count if it doesn't exist.
        current_submap->field_count++;
    }

    if( g != nullptr && this == &g->m && p == g->u.pos() ) {
        creature_in_field( g->u ); //Hit the player with the field if it spawned on top of them.
    }

    // Dirty the transparency cache now that field processing doesn't always do it
    // TODO: Make it skip transparent fields
    set_transparency_cache_dirty( p.z );

    if( field_type_dangerous( t ) ) {
        set_pathfinding_cache_dirty( p.z );
    }

    return true;
}

void map::remove_field( const tripoint &p, const field_id field_to_remove )
{
    if( !inbounds( p ) ) {
        return;
    }

    int lx, ly;
    submap * const current_submap = get_submap_at( p, lx, ly );

    if( current_submap->fld[lx][ly].removeField( field_to_remove ) ) {
        // Only adjust the count if the field actually existed.
        current_submap->field_count--;
        const auto &fdata = fieldlist[ field_to_remove ];
        for( int i = 0; i < 3; ++i ) {
            if( !fdata.transparent[i] ) {
                set_transparency_cache_dirty( p.z );
                break;
            }
        }

        for( int i = 0; i < 3; ++i ) {
            if( fdata.dangerous[i] ) {
                set_pathfinding_cache_dirty( p.z );
                break;
            }
        }
    }
}

void map::add_splatter( const field_id type, const tripoint &where, int intensity )
{
    if( intensity <= 0 ) {
        return;
    }
    if( type == fd_blood || type == fd_gibs_flesh ) { // giblets are also good for painting
        int anchor_part = -1;
        vehicle* veh = veh_at( where, anchor_part );
        if( veh != nullptr ) {
            const int part = veh->part_displayed_at( veh->parts[anchor_part].mount.x,
                                                     veh->parts[anchor_part].mount.y );
            veh->parts[part].blood += 200 * std::min( intensity, 3 ) / 3;
            return;
        }
    }
    adjust_field_strength( where, type, intensity );
}

void map::add_splatter_trail( const field_id type, const tripoint &from, const tripoint &to )
{
    if( type == fd_null ) {
        return;
    }
    const auto trail = line_to( from, to );
    int remainder = trail.size();
    for( const auto &elem : trail ) {
        add_splatter( type, elem );
        remainder--;
        if( impassable( elem ) ) { // Blood splatters stop at walls.
            add_splatter( type, elem, remainder );
            return;
        }
    }
}

void map::add_splash( const field_id type, const tripoint &center, int radius, int density )
{
    if( type == fd_null ) {
        return;
    }
    // TODO: use bresenham here and take obstacles into account
    for( const tripoint &pnt : points_in_radius( center, radius ) ) {
        if( trig_dist( pnt, center ) <= radius && !one_in( density ) ) {
            add_splatter( type, pnt );
        }
    }
}

computer* map::computer_at( const tripoint &p )
{
    if( !inbounds( p ) ) {
        return nullptr;
    }

    submap * const current_submap = get_submap_at( p );

    if( current_submap->comp.name.empty() ) {
        return nullptr;
    }

    return &(current_submap->comp);
}

bool map::allow_camp( const tripoint &p, const int radius)
{
    return camp_at( p, radius ) == nullptr;
}

// locate the nearest camp in some radius (default CAMPSIZE)
basecamp* map::camp_at( const tripoint &p, const int radius)
{
    if( !inbounds( p ) ) {
        return nullptr;
    }

    const int sx = std::max(0, p.x / SEEX - radius);
    const int sy = std::max(0, p.y / SEEY - radius);
    const int ex = std::min(MAPSIZE - 1, p.x / SEEX + radius);
    const int ey = std::min(MAPSIZE - 1, p.y / SEEY + radius);

    for (int ly = sy; ly < ey; ++ly) {
        for (int lx = sx; lx < ex; ++lx) {
            submap * const current_submap = get_submap_at( p );
            if( current_submap->camp.is_valid() ) {
                // we only allow on camp per size radius, kinda
                return &(current_submap->camp);
            }
        }
    }

    return nullptr;
}

void map::add_camp( const tripoint &p, const std::string& name )
{
    if( !allow_camp( p ) ) {
        dbg(D_ERROR) << "map::add_camp: Attempting to add camp when one in local area.";
        return;
    }

    get_submap_at( p )->camp = basecamp( name, p.x, p.y );
}

void map::debug()
{
 mvprintw(0, 0, "MAP DEBUG");
 getch();
 for (int i = 0; i <= SEEX * 2; i++) {
  for (int j = 0; j <= SEEY * 2; j++) {
   if (i_at(i, j).size() > 0) {
    mvprintw(1, 0, "%d, %d: %d items", i, j, i_at(i, j).size());
    mvprintw(2, 0, "%s, %d", i_at(i, j)[0].symbol().c_str(), i_at(i, j)[0].color());
    getch();
   }
  }
 }
 getch();
}

void map::update_visibility_cache( const int zlev ) {
    visibility_variables_cache.variables_set = true; // Not used yet
    visibility_variables_cache.g_light_level = (int)g->light_level( zlev );
    visibility_variables_cache.vision_threshold = g->u.get_vision_threshold(
        get_cache_ref(g->u.posz()).lm[g->u.posx()][g->u.posy()] );

    visibility_variables_cache.u_clairvoyance = g->u.clairvoyance();
    visibility_variables_cache.u_sight_impaired = g->u.sight_impaired();
    visibility_variables_cache.u_is_boomered = g->u.has_effect( effect_boomered);

    int sm_squares_seen[MAPSIZE][MAPSIZE];
    std::memset(sm_squares_seen, 0, sizeof(sm_squares_seen));

    auto &visibility_cache = get_cache( zlev ).visibility_cache;

    tripoint p;
    p.z = zlev;
    int &x = p.x;
    int &y = p.y;
    for( x = 0; x < MAPSIZE * SEEX; x++ ) {
        for( y = 0; y < MAPSIZE * SEEY; y++ ) {
            lit_level ll = apparent_light_at( p, visibility_variables_cache );
            visibility_cache[x][y] = ll;
            sm_squares_seen[ x / SEEX ][ y / SEEY ] += (ll == LL_BRIGHT || ll == LL_LIT);
        }
    }

    for( int gridx = 0; gridx < my_MAPSIZE; gridx++ ) {
        for( int gridy = 0; gridy < my_MAPSIZE; gridy++ ) {
            if( sm_squares_seen[gridx][gridy] > 36 ) { // 25% of the submap is visible
                const tripoint sm( gridx, gridy, 0 );
                const auto abs_sm = map::abs_sub + sm;
                const auto abs_omt = sm_to_omt_copy( abs_sm );
                overmap_buffer.set_seen( abs_omt.x, abs_omt.y, abs_omt.z, true);
            }
        }
    }
}

const visibility_variables &map::get_visibility_variables_cache() const {
    return visibility_variables_cache;
}

lit_level map::apparent_light_at( const tripoint &p, const visibility_variables &cache ) const {
    const int dist = rl_dist( g->u.pos(), p );

    // Clairvoyance overrides everything.
    if( dist <= cache.u_clairvoyance ) {
        return LL_BRIGHT;
    }
    const auto &map_cache = get_cache_ref(p.z);
    bool obstructed = map_cache.seen_cache[p.x][p.y] <= LIGHT_TRANSPARENCY_SOLID + 0.1;
    const float apparent_light = map_cache.seen_cache[p.x][p.y] * map_cache.lm[p.x][p.y];

    // Unimpaired range is an override to strictly limit vision range based on various conditions,
    // but the player can still see light sources.
    if( dist > g->u.unimpaired_range() ) {
        if( !obstructed && map_cache.sm[p.x][p.y] > 0.0) {
            return LL_BRIGHT_ONLY;
        } else {
            return LL_DARK;
        }
    }
    if( obstructed ) {
        if( apparent_light > LIGHT_AMBIENT_LIT ) {
            if( apparent_light > cache.g_light_level ) {
                // This represents too hazy to see detail,
                // but enough light getting through to illuminate.
                return LL_BRIGHT_ONLY;
            } else {
                // If it's not brighter than the surroundings, it just ends up shadowy.
                return LL_LOW;
            }
        } else {
            return LL_BLANK;
        }
    }
    // Then we just search for the light level in descending order.
    if( apparent_light > LIGHT_SOURCE_BRIGHT || map_cache.sm[p.x][p.y] > 0.0 ) {
        return LL_BRIGHT;
    }
    if( apparent_light > LIGHT_AMBIENT_LIT ) {
        return LL_LIT;
    }
    if( apparent_light > cache.vision_threshold ) {
        return LL_LOW;
    } else {
        return LL_BLANK;
    }
    // Is this ever supposed to happen?
    return LL_DARK;
}

visibility_type map::get_visibility( const lit_level ll, const visibility_variables &cache ) const {
    switch (ll) {
    case LL_DARK: // can't see this square at all
        if( cache.u_is_boomered ) {
            return VIS_BOOMER_DARK;
        } else {
            return VIS_DARK;
        }
    case LL_BRIGHT_ONLY: // can only tell that this square is bright
        if( cache.u_is_boomered ) {
            return VIS_BOOMER;
        } else {
            return VIS_LIT;
        }
    case LL_LOW: // low light, square visible in monochrome
    case LL_LIT: // normal light
    case LL_BRIGHT: // bright light
        return VIS_CLEAR;
    case LL_BLANK:
        return VIS_HIDDEN;
    }
    return VIS_HIDDEN;
}

bool map::apply_vision_effects( WINDOW *w, lit_level ll,
                                const visibility_variables &cache ) const {
    int symbol = ' ';
    nc_color color = c_black;

    switch( get_visibility(ll, cache) ) {
        case VIS_CLEAR:
            // Drew the tile, so bail out now.
            return false;
        case VIS_LIT: // can only tell that this square is bright
            symbol = '#';
            color = c_ltgray;
            break;
        case VIS_BOOMER:
            symbol = '#';
            color = c_pink;
            break;
        case VIS_BOOMER_DARK:
            symbol = '#';
            color = c_magenta;
            break;
        case VIS_DARK: // can't see this square at all
        case VIS_HIDDEN:
            symbol = ' ';
            color = c_black;
            break;
    }
    wputch( w, color, symbol );
    return true;
}

void map::draw( WINDOW* w, const tripoint &center )
{
    // We only need to draw anything if we're not in tiles mode.
    if( is_draw_tiles_mode() ) {
        return;
    }

    g->reset_light_level();

    update_visibility_cache( center.z );
    const visibility_variables &cache = g->m.get_visibility_variables_cache();

    const auto &visibility_cache = get_cache_ref( center.z ).visibility_cache;

    // X and y are in map coordinates, but might be out of range of the map.
    // When they are out of range, we just draw '#'s.
    tripoint p;
    p.z = center.z;
    int &x = p.x;
    int &y = p.y;
    for( y = center.y - getmaxy(w) / 2; y <= center.y + getmaxy(w) / 2; y++ ) {
        if( y - center.y + getmaxy(w) / 2 >= getmaxy(w) ){
            continue;
        }

        wmove( w, y - center.y + getmaxy(w) / 2, 0 );

        if( y < 0 || y >= MAPSIZE * SEEY ) {
            for( int x = 0; x < getmaxx(w); x++ ) {
                wputch( w, c_black, ' ' );
            }
            continue;
        }

        x = center.x - getmaxx(w) / 2;
        while( x < 0 ) {
            wputch( w, c_black, ' ' );
            x++;
        }

        int lx;
        int ly;
        const int maxxrender = center.x - getmaxx(w) / 2 + getmaxx(w);
        const int maxx = std::min( MAPSIZE * SEEX, maxxrender );
        while( x < maxx ) {
            submap *cur_submap = get_submap_at( p, lx, ly );
            submap *sm_below = p.z > -OVERMAP_DEPTH ?
                get_submap_at( p.x, p.y, p.z - 1, lx, ly ) : cur_submap;
            while( lx < SEEX && x < maxx )  {
                const lit_level lighting = visibility_cache[x][y];
                if( !apply_vision_effects( w, lighting, cache ) ) {
                    const maptile curr_maptile = maptile( cur_submap, lx, ly );
                    const bool just_this_zlevel =
                        draw_maptile( w, g->u, p, curr_maptile,
                                      false, true, center,
                                      lighting == LL_LOW, lighting == LL_BRIGHT, true );
                    if( !just_this_zlevel ) {
                        p.z--;
                        const maptile tile_below = maptile( sm_below, lx, ly );
                        draw_from_above( w, g->u, p, tile_below, false, center,
                                         lighting == LL_LOW, lighting == LL_BRIGHT, false );
                        p.z++;
                    }
                }

                lx++;
                x++;
            }
        }

        while( x < maxxrender ) {
            wputch( w, c_black, ' ' );
            x++;
        }
    }
}

void map::drawsq( WINDOW* w, player &u, const tripoint &p,
                  const bool invert, const bool show_items ) const
{
    drawsq( w, u, p, invert, show_items, u.pos() + u.view_offset, false, false, false );
}

void map::drawsq( WINDOW* w, player &u, const tripoint &p, const bool invert_arg,
                  const bool show_items_arg, const tripoint &view_center,
                  const bool low_light, const bool bright_light, const bool inorder ) const
{
    // We only need to draw anything if we're not in tiles mode.
    if( is_draw_tiles_mode() ) {
        return;
    }

    if( !inbounds( p ) ) {
        return;
    }

    const maptile tile = maptile_at( p );
    const bool done = draw_maptile( w, u, p, tile, invert_arg, show_items_arg,
                                    view_center, low_light, bright_light, inorder );
    if( !done ) {
        tripoint below( p.x, p.y, p.z - 1 );
        const maptile tile_below = maptile_at( below );
        draw_from_above( w, u, below, tile_below,
                         invert_arg, view_center,
                         low_light, bright_light, false );
    }
}

// a check to see if the lower floor needs to be rendered in tiles
bool map::need_draw_lower_floor( const tripoint &p )
{
    return !( !zlevels || p.z <= -OVERMAP_DEPTH || !ter_at( p ).has_flag( TFLAG_NO_FLOOR ) );
}

bool map::draw_maptile( WINDOW* w, player &u, const tripoint &p, const maptile &curr_maptile,
                        bool invert, bool show_items,
                        const tripoint &view_center,
                        const bool low_light, const bool bright_light, const bool inorder ) const
{
    nc_color tercol;
    const ter_t &curr_ter = curr_maptile.get_ter_t();
    const furn_t &curr_furn = curr_maptile.get_furn_t();
    const trap &curr_trap = curr_maptile.get_trap().obj();
    const field &curr_field = curr_maptile.get_field();
    long sym;
    bool hi = false;
    bool graf = false;
    bool draw_item_sym = false;
    static const long AUTO_WALL_PLACEHOLDER = 2; // this should never appear as a real symbol!

    if( curr_furn.id ) {
        sym = curr_furn.symbol();
        tercol = curr_furn.color();
    } else {
        if( curr_ter.has_flag( TFLAG_AUTO_WALL_SYMBOL ) ) {
            // If the terrain symbol is later overriden by something, we don't need to calculate
            // the wall symbol at all. This case will be detected by comparing sym to this
            // placeholder, if it's still the same, we have to calculate the wall symbol.
            sym = AUTO_WALL_PLACEHOLDER;
        } else {
            sym = curr_ter.symbol();
        }
        tercol = curr_ter.color();
    }
    if( curr_ter.has_flag( TFLAG_SWIMMABLE ) && curr_ter.has_flag( TFLAG_DEEP_WATER ) && !u.is_underwater() ) {
        show_items = false; // Can only see underwater items if WE are underwater
    }
    // If there's a trap here, and we have sufficient perception, draw that instead
    if( curr_trap.can_see( p, g->u ) ) {
        tercol = curr_trap.color;
        if (curr_trap.sym == '%') {
            switch(rng(1, 5)) {
            case 1: sym = '*'; break;
            case 2: sym = '0'; break;
            case 3: sym = '8'; break;
            case 4: sym = '&'; break;
            case 5: sym = '+'; break;
            }
        } else {
            sym = curr_trap.sym;
        }
    }
    if( curr_field.fieldCount() > 0 ) {
        const field_id& fid = curr_field.fieldSymbol();
        const field_entry* fe = curr_field.findField(fid);
        const field_t& f = fieldlist[fid];
        if (f.sym == '&' || fe == NULL) {
            // Do nothing, a '&' indicates invisible fields.
        } else if (f.sym == '*') {
            // A random symbol.
            switch (rng(1, 5)) {
            case 1: sym = '*'; break;
            case 2: sym = '0'; break;
            case 3: sym = '8'; break;
            case 4: sym = '&'; break;
            case 5: sym = '+'; break;
            }
        } else {
            // A field symbol '%' indicates the field should not hide
            // items/terrain. When the symbol is not '%' it will
            // hide items (the color is still inverted if there are items,
            // but the tile symbol is not changed).
            // draw_item_sym indicates that the item symbol should be used
            // even if sym is not '.'.
            // As we don't know at this stage if there are any items
            // (that are visible to the player!), we always set the symbol.
            // If there are items and the field does not hide them,
            // the code handling items will override it.
            draw_item_sym = (f.sym == '%');
            // If field priority is > 1, and the field is set to hide items,
            //draw the field as it obscures what's under it.
            if( (f.sym != '%' && f.priority > 1) || (f.sym != '%' && sym == '.'))  {
                // default terrain '.' and
                // non-default field symbol -> field symbol overrides terrain
                sym = f.sym;
            }
            tercol = f.color[fe->getFieldDensity() - 1];
        }
    }

    // TODO: change the local variable sym to std::string and use it instead of this hack.
    // Currently this are different variables because terrain/... uses long as symbol type and
    // item now use string. Ideally they should all be strings.
    std::string item_sym;

    // If there are items here, draw those instead
    if( show_items && curr_maptile.get_item_count() > 0 && sees_some_items( p, g->u ) ) {
        // if there's furniture/terrain/trap/fields (sym!='.')
        // and we should not override it, then only highlight the square
        if (sym != '.' && sym != '%' && !draw_item_sym) {
            hi = true;
        } else {
            // otherwise override with the symbol of the last item
            item_sym = curr_maptile.get_uppermost_item().symbol();
            if (!draw_item_sym) {
                tercol = curr_maptile.get_uppermost_item().color();
            }
            if( curr_maptile.get_item_count() > 1 ) {
                invert = !invert;
            }
        }
    }

    int veh_part = 0;
    const vehicle *veh = veh_at_internal( p, veh_part );
    if( veh != nullptr ) {
        sym = special_symbol( veh->face.dir_symbol( veh->part_sym( veh_part ) ) );
        tercol = veh->part_color( veh_part );
        item_sym = ""; // clear the item symbol so `sym` is used instead.
    }

    // If there's graffiti here, change background color
    if( curr_maptile.has_graffiti() ) {
        graf = true;
    }

    //suprise, we're not done, if it's a wall adjacent to an other, put the right glyph
    if( sym == AUTO_WALL_PLACEHOLDER ) {
        sym = determine_wall_corner( p );
    }

    const auto u_vision = u.get_vision_modes();
    if( u_vision[BOOMERED] ) {
        tercol = c_magenta;
    } else if( u_vision[NV_GOGGLES] ) {
        tercol = (bright_light) ? c_white : c_ltgreen;
    } else if( low_light ) {
        tercol = c_dkgray;
    } else if( u_vision[DARKNESS] ) {
        tercol = c_dkgray;
    }

    if( invert ) {
        tercol = invert_color(tercol);
    } else if( hi ) {
        tercol = hilite(tercol);
    } else if( graf ) {
        tercol = red_background(tercol);
    }

    if( inorder ) {
        // Rastering the whole map, take advantage of automatically moving the cursor.
        if( item_sym.empty() ) {
            wputch(w, tercol, sym);
        } else {
            wprintz( w, tercol, "%s", item_sym.c_str() );
        }
    } else {
        // Otherwise move the cursor before drawing.
        const int k = p.x + getmaxx(w) / 2 - view_center.x;
        const int j = p.y + getmaxy(w) / 2 - view_center.y;
        if( item_sym.empty() ) {
            mvwputch(w, j, k, tercol, sym);
        } else {
            mvwprintz( w, j, k, tercol, "%s", item_sym.c_str() );
        }
    }

    return !zlevels || sym != ' ' || !item_sym.empty() || p.z <= -OVERMAP_DEPTH || !curr_ter.has_flag( TFLAG_NO_FLOOR );
}

void map::draw_from_above( WINDOW* w, player &u, const tripoint &p,
                           const maptile &curr_tile,
                           const bool invert,
                           const tripoint &view_center,
                           bool low_light, bool bright_light, bool inorder ) const
{
    static const long AUTO_WALL_PLACEHOLDER = 2; // this should never appear as a real symbol!

    nc_color tercol = c_dkgray;
    long sym = ' ';

    const ter_t &curr_ter = curr_tile.get_ter_t();
    const furn_t &curr_furn = curr_tile.get_furn_t();
    int part_below;
    const vehicle *veh;
    if( curr_furn.has_flag( TFLAG_SEEN_FROM_ABOVE ) ) {
        sym = curr_furn.symbol();
        tercol = curr_furn.color();
    } else if( curr_furn.movecost < 0 ) {
        sym = '.';
        tercol = curr_furn.color();
    } else if( ( veh = veh_at_internal( p, part_below ) ) != nullptr ) {
        const int roof = veh->roof_at_part( part_below );
        const int displayed_part = roof >= 0 ? roof : part_below;
        sym = special_symbol( veh->face.dir_symbol( veh->part_sym( displayed_part, true ) ) );
        tercol = (roof >= 0 || veh->obstacle_at_part( part_below ) ) ? c_ltgray : c_ltgray_cyan;
    } else if( curr_ter.has_flag( TFLAG_SEEN_FROM_ABOVE ) ) {
        if( curr_ter.has_flag( TFLAG_AUTO_WALL_SYMBOL ) ) {
            sym = AUTO_WALL_PLACEHOLDER;
        } else if( curr_ter.has_flag( TFLAG_RAMP ) ) {
            sym = '>';
        } else {
            sym = curr_ter.symbol();
        }
        tercol = curr_ter.color();
    } else if( curr_ter.movecost == 0 ) {
        sym = '.';
        tercol = curr_ter.color();
    } else if( !curr_ter.has_flag( TFLAG_NO_FLOOR ) ) {
        sym = '.';
        if( curr_ter.color() != c_cyan ) {
            // Need a special case here, it doesn't cyanize well
            tercol = cyan_background( curr_ter.color() );
        } else {
            tercol = c_black_cyan;
        }
    } else {
        sym = curr_ter.symbol();
        tercol = curr_ter.color();
    }

    if( sym == AUTO_WALL_PLACEHOLDER ) {
        sym = determine_wall_corner( p );
    }

    const auto u_vision = u.get_vision_modes();
    if( u_vision[BOOMERED] ) {
        tercol = c_magenta;
    } else if( u_vision[NV_GOGGLES] ) {
        tercol = (bright_light) ? c_white : c_ltgreen;
    } else if( low_light ) {
        tercol = c_dkgray;
    } else if( u_vision[DARKNESS] ) {
        tercol = c_dkgray;
    }

    if( invert ) {
        tercol = invert_color( tercol );
    }

    if( inorder ) {
        wputch( w, tercol, sym );
    } else {
        const int k = p.x + getmaxx(w) / 2 - view_center.x;
        const int j = p.y + getmaxy(w) / 2 - view_center.y;
        mvwputch(w, j, k, tercol, sym);
    }
}

bool map::sees( const tripoint &F, const tripoint &T, const int range ) const
{
    int dummy = 0;
    return sees( F, T, range, dummy );
}

/**
 * This one is internal-only, we don't want to expose the slope tweaking ickiness outside the map class.
 **/
bool map::sees( const tripoint &F, const tripoint &T, const int range, int &bresenham_slope ) const
{
    if( (range >= 0 && range < rl_dist( F, T )) ||
        !inbounds( T ) ) {
        bresenham_slope = 0;
        return false; // Out of range!
    }
    bool visible = true;

    // Ugly `if` for now
    if( !fov_3d || F.z == T.z ) {
        bresenham( F.x, F.y, T.x, T.y, bresenham_slope,
                   [this, &visible, &T]( const point &new_point ) {
                       // Exit before checking the last square, it's still visible even if opaque.
                       if( new_point.x == T.x && new_point.y == T.y ) {
                           return false;
                       }
                       if( !this->trans( tripoint( new_point, T.z ) ) ) {
                           visible = false;
                           return false;
                       }
                       return true;
                   });
        return visible;
    }

    tripoint last_point = F;
    bresenham( F, T, bresenham_slope, 0,
                [this, &visible, &T, &last_point]( const tripoint &new_point ) {
                    // Exit before checking the last square, it's still visible even if opaque.
                    if( new_point == T ) {
                        return false;
                    }

                    // TODO: Allow transparent floors (and cache them!)
                    if( new_point.z == last_point.z ) {
                        if( !this->trans( new_point ) ) {
                            visible = false;
                            return false;
                        }
                    } else {
                        const int max_z = std::max( new_point.z, last_point.z );
                        if( ( has_floor_or_support({new_point.x, new_point.y, max_z}) ||
                              !trans({new_point.x, new_point.y, last_point.z}) ) &&
                            ( has_floor_or_support({last_point.x, last_point.y, max_z}) ||
                              !trans({last_point.x, last_point.y, new_point.z}) ) ) {
                            visible = false;
                            return false;
                        }
                    }

                    last_point = new_point;
                    return true;
                });
    return visible;
}

// This method tries a bunch of initial offsets for the line to try and find a clear one.
// Basically it does, "Find a line from any point in the source that ends up in the target square".
std::vector<tripoint> map::find_clear_path( const tripoint &source, const tripoint &destination ) const
{
    // TODO: Push this junk down into the bresenham method, it's already doing it.
    const int dx = destination.x - source.x;
    const int dy = destination.y - source.y;
    const int ax = std::abs(dx) * 2;
    const int ay = std::abs(dy) * 2;
    const int dominant = std::max(ax, ay);
    const int minor = std::min(ax, ay);
    // This seems to be the method for finding the ideal start value for the error value.
    const int ideal_start_offset = minor - (dominant / 2);
    const int start_sign = (ideal_start_offset > 0) - (ideal_start_offset < 0);
    // Not totally sure of the derivation.
    const int max_start_offset = std::abs(ideal_start_offset) * 2 + 1;
    for ( int horizontal_offset = -1; horizontal_offset <= max_start_offset; ++horizontal_offset ) {
        int candidate_offset = horizontal_offset * start_sign;
        if( sees( source, destination, rl_dist(source, destination), candidate_offset ) ) {
            return line_to( source, destination, candidate_offset, 0 );
        }
    }
    // If we couldn't find a clear LoS, just return the ideal one.
    return line_to( source, destination, ideal_start_offset, 0 );
}

bool map::clear_path( const tripoint &f, const tripoint &t, const int range,
                      const int cost_min, const int cost_max ) const
{
    // Ugly `if` for now
    if( !fov_3d && f.z != t.z ) {
        return false;
    }

    if( f.z == t.z ) {
        if( (range >= 0 && range < rl_dist(f.x, f.y, t.x, t.y)) ||
            !INBOUNDS(t.x, t.y) ) {
            return false; // Out of range!
        }
        bool is_clear = true;
        bresenham( f.x, f.y, t.x, t.y, 0,
                   [this, &is_clear, cost_min, cost_max, &t](const point &new_point ) {
                       // Exit before checking the last square, it's still reachable even if it is an obstacle.
                       if( new_point.x == t.x && new_point.y == t.y ) {
                           return false;
                       }

                       const int cost = this->move_cost( new_point.x, new_point.y );
                       if( cost < cost_min || cost > cost_max ) {
                           is_clear = false;
                           return false;
                       }
                       return true;
                   } );
        return is_clear;
    }

    if( (range >= 0 && range < rl_dist(f, t)) ||
        !inbounds( t ) ) {
        return false; // Out of range!
    }
    bool is_clear = true;
    tripoint last_point = f;
    bresenham( f, t, 0, 0,
        [this, &is_clear, cost_min, cost_max, t, &last_point](const tripoint &new_point ) {
        // Exit before checking the last square, it's still reachable even if it is an obstacle.
        if( new_point == t ) {
            return false;
        }

        // We have to check a weird case where the move is both vertical and horizontal
        if( new_point.z == last_point.z ) {
            const int cost = move_cost( new_point );
            if( cost < cost_min || cost > cost_max ) {
                is_clear = false;
                return false;
            }
        } else {
            bool this_clear = false;
            const int max_z = std::max( new_point.z, last_point.z );
            if( !has_floor_or_support({new_point.x, new_point.y, max_z}) ) {
                const int cost = move_cost( {new_point.x, new_point.y, last_point.z} );
                if( cost > cost_min && cost < cost_max ) {
                    this_clear = true;
                }
            }

            if( !this_clear && has_floor_or_support({last_point.x, last_point.y, max_z}) ) {
                const int cost = move_cost( {last_point.x, last_point.y, new_point.z} );
                if( cost > cost_min && cost < cost_max ) {
                    this_clear = true;
                }
            }

            if( !this_clear ) {
                is_clear = false;
                return false;
            }
        }

        last_point = new_point;
        return true;
    } );
    return is_clear;
}

bool map::accessible_items( const tripoint &f, const tripoint &t, const int range ) const
{
    return ( !has_flag( "SEALED", t ) || has_flag( "LIQUIDCONT", t ) ) &&
           ( f == t || clear_path( f, t, range, 1, 100 ) );
}

bool map::accessible_furniture( const tripoint &f, const tripoint &t, const int range ) const
{
    return ( f == t || clear_path( f, t, range, 1, 100 ) );
}

std::vector<tripoint> map::get_dir_circle( const tripoint &f, const tripoint &t ) const
{
    std::vector<tripoint> circle;
    circle.resize(8);

    // The line below can be crazy expensive - we only take the FIRST point of it
    const std::vector<tripoint> line = line_to( f, t, 0, 0 );
    const std::vector<tripoint> spiral = closest_tripoints_first( 1, f );
    const std::vector<int> pos_index {1,2,4,6,8,7,5,3};

    //  All possible constelations (closest_points_first goes clockwise)
    //  753  531  312  124  246  468  687  875
    //  8 1  7 2  5 4  3 6  1 8  2 7  4 5  6 3
    //  642  864  786  578  357  135  213  421

    size_t pos_offset = 0;
    for( unsigned int i = 1; i < spiral.size(); i++ ) {
        if( spiral[i] == line[0] ) {
            pos_offset = i-1;
            break;
        }
    }

    for( unsigned int i = 1; i < spiral.size(); i++ ) {
        if( pos_offset >= pos_index.size() ) {
            pos_offset = 0;
        }

        circle[pos_index[pos_offset++]-1] = spiral[i];
    }

    return circle;
}

int map::coord_to_angle ( const int x, const int y, const int tgtx, const int tgty ) const
{
    const double DBLRAD2DEG = 57.2957795130823f;
    //const double PI = 3.14159265358979f;
    const double DBLPI = 6.28318530717958f;
    double rad = atan2 ( static_cast<double>(tgty - y), static_cast<double>(tgtx - x) );
    if ( rad < 0 ) {
        rad = DBLPI - (0 - rad);
    }

    return int( rad * DBLRAD2DEG );
}

void map::save()
{
    for( int gridx = 0; gridx < my_MAPSIZE; gridx++ ) {
        for( int gridy = 0; gridy < my_MAPSIZE; gridy++ ) {
            if( zlevels ) {
                for( int gridz = -OVERMAP_DEPTH; gridz <= OVERMAP_HEIGHT; gridz++ ) {
                    saven( gridx, gridy, gridz );
                }
            } else {
                saven( gridx, gridy, abs_sub.z );
            }
        }
    }
}

void map::load(const int wx, const int wy, const int wz, const bool update_vehicle)
{
    for( auto & traps : traplocs ) {
        traps.clear();
    }
    set_abs_sub( wx, wy, wz );
    for (int gridx = 0; gridx < my_MAPSIZE; gridx++) {
        for (int gridy = 0; gridy < my_MAPSIZE; gridy++) {
            loadn( gridx, gridy, update_vehicle );
        }
    }
}

void map::shift_traps( const tripoint &shift )
{
    // Offset needs to have sign opposite to shift direction
    const tripoint offset( -shift.x * SEEX, -shift.y * SEEY, -shift.z );
    for( auto & traps : traplocs ) {
        for( auto iter = traps.begin(); iter != traps.end(); ) {
            tripoint &pos = *iter;
            pos += offset;
            if( inbounds( pos ) ) {
                ++iter;
            } else {
                // Theoretical enhancement: if this is not the last entry of the vector,
                // move the last entry into pos and remove the last entry instead of iter.
                // This would avoid moving all the remaining entries.
                iter = traps.erase( iter );
            }
        }
    }
}

void map::shift( const int sx, const int sy )
{
// Special case of 0-shift; refresh the map
    if( sx == 0 && sy == 0 ) {
        return; // Skip this?
    }
    const int absx = get_abs_sub().x;
    const int absy = get_abs_sub().y;
    const int wz = get_abs_sub().z;

    set_abs_sub( absx + sx, absy + sy, wz );

// if player is in vehicle, (s)he must be shifted with vehicle too
    if( g->u.in_vehicle ) {
        g->u.setx( g->u.posx() - sx * SEEX );
        g->u.sety( g->u.posy() - sy * SEEY );
    }

    shift_traps( tripoint( sx, sy, 0 ) );

    vehicle *remoteveh = g->remoteveh();

    const int zmin = zlevels ? -OVERMAP_DEPTH : wz;
    const int zmax = zlevels ? OVERMAP_HEIGHT : wz;
    for( int gridz = zmin; gridz <= zmax; gridz++ ) {
        for( vehicle *veh : get_cache( gridz ).vehicle_list ) {
            veh->smx += sx;
            veh->smy += sy;
        }
    }

// Shift the map sx submaps to the right and sy submaps down.
// sx and sy should never be bigger than +/-1.
// absx and absy are our position in the world, for saving/loading purposes.
    for( int gridz = zmin; gridz <= zmax; gridz++ ) {
        // Clear vehicle list and rebuild after shift
        clear_vehicle_cache( gridz );
        get_cache( gridz ).vehicle_list.clear();
        if (sx >= 0) {
            for (int gridx = 0; gridx < my_MAPSIZE; gridx++) {
                if (sy >= 0) {
                    for (int gridy = 0; gridy < my_MAPSIZE; gridy++) {
                        if (gridx + sx < my_MAPSIZE && gridy + sy < my_MAPSIZE) {
                            copy_grid( tripoint( gridx, gridy, gridz ),
                                       tripoint( gridx + sx, gridy + sy, gridz ) );
                            update_vehicle_list(get_submap_at_grid(gridx, gridy, gridz), gridz);
                        } else {
                            loadn( gridx, gridy, gridz, true );
                        }
                    }
                } else { // sy < 0; work through it backwards
                    for (int gridy = my_MAPSIZE - 1; gridy >= 0; gridy--) {
                        if (gridx + sx < my_MAPSIZE && gridy + sy >= 0) {
                            copy_grid( tripoint( gridx, gridy, gridz ),
                                       tripoint( gridx + sx, gridy + sy, gridz ) );
                            update_vehicle_list(get_submap_at_grid(gridx, gridy, gridz), gridz);
                        } else {
                            loadn( gridx, gridy, gridz, true );
                        }
                    }
                }
            }
        } else { // sx < 0; work through it backwards
            for (int gridx = my_MAPSIZE - 1; gridx >= 0; gridx--) {
                if (sy >= 0) {
                    for (int gridy = 0; gridy < my_MAPSIZE; gridy++) {
                        if (gridx + sx >= 0 && gridy + sy < my_MAPSIZE) {
                            copy_grid( tripoint( gridx, gridy, gridz ),
                                       tripoint( gridx + sx, gridy + sy, gridz ) );
                            update_vehicle_list(get_submap_at_grid(gridx, gridy, gridz), gridz);
                        } else {
                            loadn( gridx, gridy, gridz, true );
                        }
                    }
                } else { // sy < 0; work through it backwards
                    for (int gridy = my_MAPSIZE - 1; gridy >= 0; gridy--) {
                        if (gridx + sx >= 0 && gridy + sy >= 0) {
                            copy_grid( tripoint( gridx, gridy, gridz ),
                                       tripoint( gridx + sx, gridy + sy, gridz ) );
                            update_vehicle_list(get_submap_at_grid(gridx, gridy, gridz), gridz);
                        } else {
                            loadn( gridx, gridy, gridz, true );
                        }
                    }
                }
            }
        }

        reset_vehicle_cache( gridz );
    }

    g->setremoteveh( remoteveh );

    if( !support_cache_dirty.empty() ) {
        std::set<tripoint> old_cache = std::move( support_cache_dirty );
        support_cache_dirty.clear();
        for( const auto &pt : old_cache ) {
            support_cache_dirty.insert( tripoint( pt.x - sx * SEEX, pt.y - sy * SEEY, pt.z ) );
        }
    }
}

void map::vertical_shift( const int newz )
{
    if( !zlevels ) {
        debugmsg( "Called map::vertical_shift in a non-z-level world" );
        return;
    }

    if( newz < -OVERMAP_DEPTH || newz > OVERMAP_HEIGHT ) {
        debugmsg( "Tried to get z-level %d outside allowed range of %d-%d",
                  newz, -OVERMAP_DEPTH, OVERMAP_HEIGHT );
        return;
    }

    tripoint trp = get_abs_sub();
    set_abs_sub( trp.x, trp.y, newz );

    // TODO: Remove the function when it's safe
    return;
}

// saven saves a single nonant.  worldx and worldy are used for the file
// name and specifies where in the world this nonant is.  gridx and gridy are
// the offset from the top left nonant:
// 0,0 1,0 2,0
// 0,1 1,1 2,1
// 0,2 1,2 2,2
// (worldx,worldy,worldz) denotes the absolute coordinate of the submap
// in grid[0].
void map::saven( const int gridx, const int gridy, const int gridz )
{
    dbg( D_INFO ) << "map::saven(worldx[" << abs_sub.x << "], worldy[" << abs_sub.y << "], worldz[" << abs_sub.z
                  << "], gridx[" << gridx << "], gridy[" << gridy << "], gridz[" << gridz << "])";
    const int gridn = get_nonant( gridx, gridy, gridz );
    submap *submap_to_save = getsubmap( gridn );
    if( submap_to_save == nullptr || submap_to_save->get_ter( 0, 0 ) == t_null ) {
        // This is a serious error and should be signaled as soon as possible
        debugmsg( "map::saven grid (%d,%d,%d) %s!", gridx, gridy, gridz,
                  submap_to_save == nullptr ? "null" : "uninitialized" );
        return;
    }

    const int abs_x = abs_sub.x + gridx;
    const int abs_y = abs_sub.y + gridy;
    const int abs_z = gridz;

    if( !zlevels && gridz != abs_sub.z ) {
        debugmsg( "Tried to save submap (%d,%d,%d) as (%d,%d,%d), which isn't supported in non-z-level builds",
                  abs_x, abs_y, abs_sub.z, abs_x, abs_y, gridz );
    }

    dbg( D_INFO ) << "map::saven abs_x: " << abs_x << "  abs_y: " << abs_y << "  abs_z: " << abs_z
                  << "  gridn: " << gridn;
    submap_to_save->turn_last_touched = int(calendar::turn);
    MAPBUFFER.add_submap( abs_x, abs_y, abs_z, submap_to_save );
}

// worldx & worldy specify where in the world this is;
// gridx & gridy specify which nonant:
// 0,0  1,0  2,0
// 0,1  1,1  2,1
// 0,2  1,2  2,2 etc
// (worldx,worldy,worldz) denotes the absolute coordinate of the submap
// in grid[0].
void map::loadn( const int gridx, const int gridy, const bool update_vehicles ) {
    if( zlevels ) {
        for( int gridz = -OVERMAP_DEPTH; gridz <= OVERMAP_HEIGHT; gridz++ ) {
            loadn( gridx, gridy, gridz, update_vehicles );
        }

        // Note: we want it in a separate loop! It is a post-load cleanup
        // Since we're adding roofs, we want it to go up (from lowest to highest)
        for( int gridz = -OVERMAP_DEPTH; gridz <= OVERMAP_HEIGHT; gridz++ ) {
            add_roofs( gridx, gridy, gridz );
        }
    } else {
        loadn( gridx, gridy, abs_sub.z, update_vehicles );
    }
}

// Optimized mapgen function that only works properly for very simple overmap types
// Does not create or require a temporary map and does its own saving
static void generate_uniform( const int x, const int y, const int z, const oter_id &terrain_type )
{
    static const oter_id rock("empty_rock");
    static const oter_id air("open_air");

    dbg( D_INFO ) << "generate_uniform x: " << x << "  y: " << y << "  abs_z: " << z
                  << "  terrain_type: " << static_cast<std::string const&>(terrain_type);

    ter_id fill = t_null;
    if( terrain_type == rock ) {
        fill = t_rock;
    } else if( terrain_type == air ) {
        fill = t_open_air;
    } else {
        debugmsg( "map::generate_uniform called on non-uniform type: %s",
                  static_cast<std::string const&>(terrain_type).c_str() );
        return;
    }

    constexpr size_t block_size = SEEX * SEEY;
    for( int xd = 0; xd <= 1; xd++ ) {
        for( int yd = 0; yd <= 1; yd++ ) {
            submap *sm = new submap();
            sm->is_uniform = true;
            std::uninitialized_fill_n( &sm->ter[0][0], block_size, fill );
            sm->turn_last_touched = int(calendar::turn);
            MAPBUFFER.add_submap( x + xd, y + yd, z, sm );
        }
    }
}

void map::loadn( const int gridx, const int gridy, const int gridz, const bool update_vehicles )
{
    // Cache empty overmap types
    static const oter_id rock("empty_rock");
    static const oter_id air("open_air");

    dbg(D_INFO) << "map::loadn(game[" << g << "], worldx[" << abs_sub.x << "], worldy[" << abs_sub.y << "], gridx["
                << gridx << "], gridy[" << gridy << "], gridz[" << gridz << "])";

    const int absx = abs_sub.x + gridx,
              absy = abs_sub.y + gridy;
    const size_t gridn = get_nonant( gridx, gridy, gridz );

    dbg(D_INFO) << "map::loadn absx: " << absx << "  absy: " << absy
                << "  gridn: " << gridn;

    const int old_abs_z = abs_sub.z; // Ugly, but necessary at the moment
    abs_sub.z = gridz;

    submap *tmpsub = MAPBUFFER.lookup_submap(absx, absy, gridz);
    if( tmpsub == nullptr ) {
        // It doesn't exist; we must generate it!
        dbg( D_INFO | D_WARNING ) << "map::loadn: Missing mapbuffer data. Regenerating.";

        // Each overmap square is two nonants; to prevent overlap, generate only at
        //  squares divisible by 2.
        const int newmapx = absx - ( abs( absx ) % 2 );
        const int newmapy = absy - ( abs( absy ) % 2 );
        // Short-circuit if the map tile is uniform
        int overx = newmapx;
        int overy = newmapy;
        sm_to_omt( overx, overy );
        oter_id terrain_type = overmap_buffer.ter( overx, overy, gridz );
        if( terrain_type == rock || terrain_type == air ) {
            generate_uniform( newmapx, newmapy, gridz, terrain_type );
        } else {
            tinymap tmp_map;
            tmp_map.generate( newmapx, newmapy, gridz, calendar::turn );
        }

        // This is the same call to MAPBUFFER as above!
        tmpsub = MAPBUFFER.lookup_submap( absx, absy, gridz );
        if( tmpsub == nullptr ) {
            dbg( D_ERROR ) << "failed to generate a submap at " << absx << absy << abs_sub.z;
            debugmsg( "failed to generate a submap at %d,%d,%d", absx, absy, abs_sub.z );
            return;
        }
    }

    // New submap changes the content of the map and all caches must be recalculated
    set_transparency_cache_dirty( gridz );
    set_outside_cache_dirty( gridz );
    set_floor_cache_dirty( gridz );
    set_pathfinding_cache_dirty( gridz );
    setsubmap( gridn, tmpsub );

    for( auto it : tmpsub->vehicles ) {
        // Always fix submap coords for easier z-level-related operations
        it->smx = gridx;
        it->smy = gridy;
        it->smz = gridz;
    }

    // Update vehicle data
    if( update_vehicles ) {
        auto &map_cache = get_cache( gridz );
        for( auto it : tmpsub->vehicles ) {
            // Only add if not tracking already.
            if( map_cache.vehicle_list.find( it ) == map_cache.vehicle_list.end() ) {
                map_cache.vehicle_list.insert( it );
                add_vehicle_to_cache( it );
            }
        }
    }

    actualize( gridx, gridy, gridz );

    abs_sub.z = old_abs_z;
}

bool map::has_rotten_away( item &itm, const tripoint &pnt ) const
{
    if( itm.is_corpse() ) {
        itm.calc_rot( pnt );
        return itm.get_rot() > DAYS( 10 ) && !itm.can_revive();
    } else if( itm.goes_bad() ) {
        itm.calc_rot( pnt );
        return itm.has_rotten_away();
    } else if( itm.type->container && itm.type->container->preserves ) {
        // Containers like tin cans preserves all items inside, they do not rot at all.
        return false;
    } else if( itm.type->container && itm.type->container->seals ) {
        // Items inside rot but do not vanish as the container seals them in.
        for( auto &c : itm.contents ) {
            c.calc_rot( pnt );
        }
        return false;
    } else {
        // Check and remove rotten contents, but always keep the container.
        for( auto it = itm.contents.begin(); it != itm.contents.end(); ) {
            if( has_rotten_away( *it, pnt ) ) {
                it = itm.contents.erase( it );
            } else {
                ++it;
            }
        }

        return false;
    }
}

template <typename Container>
void map::remove_rotten_items( Container &items, const tripoint &pnt )
{
    const tripoint abs_pnt = getabs( pnt );
    for( auto it = items.begin(); it != items.end(); ) {
        if( has_rotten_away( *it, abs_pnt ) ) {
            it = i_rem( pnt, it );
        } else {
            ++it;
        }
    }
}

void map::fill_funnels( const tripoint &p, int since_turn )
{
    const auto &tr = tr_at( p );
    if( !tr.is_funnel() ) {
        return;
    }
    // Note: the inside/outside cache might not be correct at this time
    if( has_flag_ter_or_furn( TFLAG_INDOORS, p ) ) {
        return;
    }
    auto items = i_at( p );
    int maxvolume = 0;
    auto biggest_container = items.end();
    for( auto candidate = items.begin(); candidate != items.end(); ++candidate ) {
        if( candidate->is_funnel_container( maxvolume ) ) {
            biggest_container = candidate;
        }
    }
    if( biggest_container != items.end() ) {
        retroactively_fill_from_funnel( *biggest_container, tr, since_turn, calendar::turn, getabs( p ) );
    }
}

void map::grow_plant( const tripoint &p )
{
    const auto &furn = furn_at( p );
    if( !furn.has_flag( "PLANT" ) ) {
        return;
    }
    auto items = i_at( p );
    if( items.empty() ) {
        // No seed there anymore, we don't know what kind of plant it was.
        dbg( D_ERROR ) << "a seed item has vanished at " << p.x << "," << p.y << "," << p.z;
        furn_set( p, f_null );
        return;
    }

    auto seed = items.front();
    if( !seed.is_seed() ) {
        // No seed there anymore, we don't know what kind of plant it was.
        dbg( D_ERROR ) << "a planted item at " << p.x << "," << p.y << "," << p.z << " has no seed data";
        furn_set( p, f_null );
        return;
    }
    const int plantEpoch = seed.get_plant_epoch();

    if ( calendar::turn >= seed.bday + plantEpoch ) {
        if (calendar::turn < seed.bday + plantEpoch * 2 ) {
                i_rem(p, 1);
                furn_set(p, furn_str_id( "f_plant_seedling" ) );
        } else if (calendar::turn < seed.bday + plantEpoch * 3 ) {
                i_rem(p, 1);
                furn_set(p, furn_str_id( "f_plant_mature" ) );
        } else {
                furn_set(p, furn_str_id( "f_plant_harvest" ) );
        }
    }
}

void map::restock_fruits( const tripoint &p, int time_since_last_actualize )
{
    const auto &ter = ter_at( p );
    //if the fruit-bearing season of the already harvested terrain has passed, make it harvestable again
    if( !ter.has_flag( TFLAG_HARVESTED ) ) {
        return;
    }
    if( ter.harvest_season != calendar::turn.get_season() ||
        time_since_last_actualize >= DAYS( calendar::season_length() ) ) {
        ter_set( p, ter.transforms_into );
    }
}

void map::produce_sap( const tripoint &p, int time_since_last_actualize )
{
    if( time_since_last_actualize <= 0 ) {
        return;
    }

    if( t_tree_maple_tapped != ter( p ) ) {
        return;
    }

    // Amount of maple sap litres produced per season per tap
    static const int maple_sap_per_season = 56;

    // How many turns to produce 1 charge (250 ml) of sap?
    const int turns_season = DAYS( calendar::season_length() );
    const int producing_length = int( 0.75f * turns_season );

    const int turns_to_produce = producing_length / ( maple_sap_per_season * 4 );

    // How long of this time_since_last_actualize have we been in the producing period (late winter, early spring)?
    int time_producing = 0;

    if( time_since_last_actualize >= calendar::year_turns() ) {
        time_producing = producing_length;
    } else {
        // We are only procuding sap on the intersection with the sap producing season.
        int early_spring_end = int( 0.5f * turns_season );
        int late_winter_start = int( 3.75f * turns_season );

        calendar last_actualize = calendar::turn - time_since_last_actualize;
        int last_actualize_tof = last_actualize.turn_of_year();
        bool last_producing = (
            last_actualize_tof >= late_winter_start ||
            last_actualize_tof < early_spring_end
        );
        int current_tof = calendar::turn.turn_of_year();
        bool current_producing = (
            current_tof >= late_winter_start ||
            current_tof < early_spring_end
        );

        int non_producing_length = int( 3.25f * turns_season );

        if( last_producing && current_producing ) {
            if( time_since_last_actualize < non_producing_length ) {
                time_producing = time_since_last_actualize;
            } else {
                time_producing = time_since_last_actualize - non_producing_length;
            }
        } else if ( !last_producing && !current_producing ) {
            if( time_since_last_actualize > non_producing_length ) {
                time_producing = time_since_last_actualize - non_producing_length;
            }
        } else if ( last_producing && !current_producing ) {
            // We hit the end of early spring
            if( last_actualize_tof < early_spring_end ) {
                time_producing = early_spring_end - last_actualize_tof;
            } else {
                time_producing = calendar::year_turns() - last_actualize_tof + early_spring_end;
            }
        } else if ( !last_producing && current_producing ) {
            // We hit the start of late winter
            if( current_tof >= late_winter_start ) {
                time_producing = current_tof - late_winter_start;
            } else {
                time_producing = int( 0.25f * turns_season ) + current_tof;
            }
        }
    }

    long new_charges = roll_remainder( (double)time_producing / turns_to_produce );
    // Not enough time to produce 1 charge of sap
    if( new_charges <= 0 ) {
        return;
    }

    item sap( "maple_sap", calendar::turn );

    // Is there a proper container?
    auto items = i_at( p );
    for( auto &it : items ) {
        if( it.is_bucket() || it.is_watertight_container() ) {
            const long capacity = it.get_remaining_capacity_for_liquid( sap, true );
            if( capacity > 0 ) {
                new_charges = std::min<long>( new_charges, capacity );

                // The environment might have poisoned the sap with animals passing by, insects, leaves or contaminants in the ground
                sap.poison = one_in( 10 ) ? 1 : 0;
                sap.charges = new_charges;

                it.fill_with( sap );
            }
            // Only fill up the first container.
            break;
        }
    }
}

void map::rad_scorch( const tripoint &p, int time_since_last_actualize )
{
    const int rads = get_radiation( p );
    if( rads == 0 ) {
        return;
    }

    // TODO: More interesting rad scorch chance - base on season length?
    if( !x_in_y( 1.0 * rads * rads * time_since_last_actualize, DAYS(91) ) ) {
        return;
    }

    // First destroy the farmable plants (those are furniture)
    // TODO: Rad-resistant mutant plants (that produce radioactive fruit)
    const furn_t &fid = furn_at( p );
    if( fid.has_flag( "PLANT" ) ) {
        i_clear( p );
        furn_set( p, f_null );
    }

    const ter_id tid = ter( p );
    // TODO: De-hardcode this
    static const std::map<ter_id, ter_str_id> dies_into {{
        {t_grass, ter_str_id( "t_dirt" )},
        {t_tree_young, ter_str_id( "t_dirt" )},
        {t_tree_pine, ter_str_id( "t_tree_deadpine" )},
        {t_tree_birch, ter_str_id( "t_tree_birch_harvested" )},
        {t_tree_willow, ter_str_id( "t_tree_willow_harvested" )},
        {t_tree_hickory, ter_str_id( "t_tree_hickory_dead" )},
        {t_tree_hickory_harvested, ter_str_id( "t_tree_hickory_dead" )},
    }};

    const auto iter = dies_into.find( tid );
    if( iter != dies_into.end() ) {
        ter_set( p, iter->second );
        return;
    }

    const ter_t &tr = tid.obj();
    if( tr.has_flag( "SHRUB" ) ) {
        ter_set( p, t_dirt );
    } else if( tr.has_flag( "TREE" ) ) {
        ter_set( p, ter_str_id( "t_tree_dead" ) );
    }
}

void map::actualize( const int gridx, const int gridy, const int gridz )
{
    submap *const tmpsub = get_submap_at_grid( gridx, gridy, gridz );
    if( tmpsub == nullptr ) {
        debugmsg( "Actualize called on null submap (%d,%d,%d)", gridx, gridy, gridz );
        return;
    }

    const auto time_since_last_actualize = calendar::turn - tmpsub->turn_last_touched;
    const bool do_funnels = ( gridz >= 0 );

    // check spoiled stuff, and fill up funnels while we're at it
    for( int x = 0; x < SEEX; x++ ) {
        for( int y = 0; y < SEEY; y++ ) {
            const tripoint pnt( gridx * SEEX + x, gridy * SEEY + y, gridz );

            const auto &furn = furn_at( pnt );
            // plants contain a seed item which must not be removed under any circumstances
            if( !furn.has_flag( "PLANT" ) ) {
                remove_rotten_items( tmpsub->itm[x][y], pnt );
            }

            const auto trap_here = tmpsub->get_trap( x, y );
            if( trap_here != tr_null ) {
                traplocs[trap_here].push_back( pnt );
            }
            const ter_t &ter = tmpsub->get_ter( x, y ).obj();
            if( ter.trap != tr_null && ter.trap != tr_ledge ) {
                traplocs[trap_here].push_back( pnt );
            }

            if( do_funnels ) {
                fill_funnels( pnt, tmpsub->turn_last_touched );
            }

            grow_plant( pnt );

            restock_fruits( pnt, time_since_last_actualize );

            produce_sap( pnt, time_since_last_actualize );

            rad_scorch( pnt, time_since_last_actualize );
        }
    }

    //Merchants will restock their inventories every three days
    const int merchantRestock = 14400 * 3; //14400 is the length of one day
    //Check for Merchants to restock
    for( auto & i : g->active_npc ) {
        if( i->restock != -1 && calendar::turn > ( i->restock + merchantRestock ) ) {
            i->shop_restock();
            i->restock = int( calendar::turn );
        }
    }

    // the last time we touched the submap, is right now.
    tmpsub->turn_last_touched = calendar::turn;
}

void map::add_roofs( const int gridx, const int gridy, const int gridz )
{
    if( !zlevels ) {
        // No roofs required!
        // Why not? Because submaps below and above don't exist yet
        return;
    }

    submap * const sub_here = get_submap_at_grid( gridx, gridy, gridz );
    if( sub_here == nullptr ) {
        debugmsg( "Tried to add roofs/floors on null submap on %d,%d,%d",
                  gridx, gridy, gridz );
        return;
    }

    bool check_roof = gridz > -OVERMAP_DEPTH;

    submap * const sub_below = check_roof ? get_submap_at_grid( gridx, gridy, gridz - 1 ) : nullptr;

    if( check_roof && sub_below == nullptr ) {
        debugmsg( "Tried to add roofs to sm at %d,%d,%d, but sm below doesn't exist",
                  gridx, gridy, gridz );
        return;
    }

    for( int x = 0; x < SEEX; x++ ) {
        for( int y = 0; y < SEEY; y++ ) {
            const ter_id ter_here = sub_here->ter[x][y];
            if( ter_here != t_open_air ) {
                continue;
            }

            if( !check_roof ) {
                // Make sure we don't have open air at lowest z-level
                sub_here->ter[x][y] = t_rock_floor;
                continue;
            }

            const ter_t &ter_below = sub_below->ter[x][y].obj();
            if( ter_below.roof ) {
                // TODO: Make roof variable a ter_id to speed this up
                sub_here->ter[x][y] = ter_below.roof.id();
            }
        }
    }
}

void map::copy_grid( const tripoint &to, const tripoint &from )
{
    const auto smap = get_submap_at_grid( from );
    setsubmap( get_nonant( to ), smap );
    for( auto &it : smap->vehicles ) {
        it->smx = to.x;
        it->smy = to.y;
    }
}

void map::spawn_monsters_submap_group( const tripoint &gp, mongroup &group, bool ignore_sight )
{
    const int s_range = std::min(SEEX * (MAPSIZE / 2), g->u.sight_range( g->light_level( g->u.posz() ) ) );
    int pop = group.population;
    std::vector<tripoint> locations;
    if( !ignore_sight ) {
        // If the submap is one of the outermost submaps, assume that monsters are
        // invisible there.
        // When the map shifts because of the player moving (called from game::plmove),
        // the player has still their *old* (not shifted) coordinates.
        // That makes the submaps that have come into view visible (if the sight range
        // is big enough).
        if( gp.x == 0 || gp.y == 0 || gp.x + 1 == MAPSIZE || gp.y + 1 == MAPSIZE ) {
            ignore_sight = true;
        }
    }

    if( gp.z != g->u.posz() ) {
        // Note: this is only OK because 3D vision isn't a thing yet
        ignore_sight = true;
    }

    // If the submap is uniform, we can skip many checks
    const submap *current_submap = get_submap_at_grid( gp );
    bool ignore_terrain_checks = false;
    bool ignore_inside_checks = gp.z < 0;
    if( current_submap->is_uniform ) {
        const tripoint upper_left{ SEEX * gp.x, SEEY * gp.y, gp.z };
        if( impassable( upper_left ) ||
            ( !ignore_inside_checks && has_flag_ter_or_furn( TFLAG_INDOORS, upper_left ) ) ) {
            const tripoint glp = getabs( gp );
            dbg( D_ERROR ) << "Empty locations for group " << group.type.str() <<
                " at uniform submap " << gp.x << "," << gp.y << "," << gp.z <<
                " global " << glp.x << "," << glp.y << "," << glp.z;
            return;
        }

        ignore_terrain_checks = true;
        ignore_inside_checks = true;
    }

    for( int x = 0; x < SEEX; ++x ) {
        for( int y = 0; y < SEEY; ++y ) {
            int fx = x + SEEX * gp.x;
            int fy = y + SEEY * gp.y;
            tripoint fp{ fx, fy, gp.z };
            if( g->critter_at( fp ) != nullptr ) {
                continue; // there is already some creature
            }

            if( !ignore_terrain_checks && impassable( fp ) ) {
                continue; // solid area, impassable
            }

            if( !ignore_sight && sees( g->u.pos(), fp, s_range ) ) {
                continue; // monster must spawn outside the viewing range of the player
            }

            if( !ignore_inside_checks && has_flag_ter_or_furn( TFLAG_INDOORS, fp ) ) {
                continue; // monster must spawn outside.
            }

            locations.push_back( fp );
        }
    }

    if( locations.empty() ) {
        // TODO: what now? there is now possible place to spawn monsters, most
        // likely because the player can see all the places.
        const tripoint glp = getabs( gp );
        dbg( D_ERROR ) << "Empty locations for group " << group.type.str() <<
            " at " << gp.x << "," << gp.y << "," << gp.z <<
            " global " << glp.x << "," << glp.y << "," << glp.z;
        // Just kill the group. It's not like we're removing existing monsters
        // Unless it's a horde - then don't kill it and let it spawn behind a tree or smoke cloud
        if( !group.horde ) {
            group.clear();
        }

        return;
    }

    if( pop ) {
        // Populate the group from its population variable.
        for( int m = 0; m < pop; m++ ) {
            MonsterGroupResult spawn_details = MonsterGroupManager::GetResultFromGroup( group.type, &pop );
            if( !spawn_details.name ) {
                continue;
            }
            monster tmp( spawn_details.name );
            for( int i = 0; i < spawn_details.pack_size; i++) {
                group.monsters.push_back( tmp );
            }
        }
    }

    // Find horde's target submap
    tripoint horde_target( group.target.x - abs_sub.x,
        group.target.y - abs_sub.y, abs_sub.z );
    sm_to_ms( horde_target );
    for( auto &tmp : group.monsters ) {
        for( int tries = 0; tries < 10 && !locations.empty(); tries++ ) {
            const tripoint p = random_entry_removed( locations );
            if( !tmp.can_move_to( p ) ) {
                continue; // target can not contain the monster
            }
            tmp.spawn( p );
            if( group.horde ) {
                // Give monster a random point near horde's expected destination
                const tripoint rand_dest = horde_target +
                    point( rng( 0, SEEX ), rng( 0, SEEY ) );
                const int turns = rl_dist( p, rand_dest ) + group.interest;
                tmp.wander_to( rand_dest, turns );
                add_msg( m_debug, "%s targetting %d,%d,%d", tmp.disp_name().c_str(),
                         tmp.wander_pos.x, tmp.wander_pos.y, tmp.wander_pos.z );
            }

            g->add_zombie( tmp );
            break;
        }
    }
    // indicates the group is empty, and can be removed later
    group.clear();
}

void map::spawn_monsters_submap( const tripoint &gp, bool ignore_sight )
{
    auto groups = overmap_buffer.groups_at( abs_sub.x + gp.x, abs_sub.y + gp.y, gp.z );
    for( auto &mgp : groups ) {
        spawn_monsters_submap_group( gp, *mgp, ignore_sight );
    }

    submap * const current_submap = get_submap_at_grid( gp );
    for (auto &i : current_submap->spawns) {
        for (int j = 0; j < i.count; j++) {
            int tries = 0;
            int mx = i.posx;
            int my = i.posy;
            monster tmp( i.type );
            tmp.mission_id = i.mission_id;
            if (i.name != "NONE") {
                tmp.unique_name = i.name;
            }
            if (i.friendly) {
                tmp.friendly = -1;
            }
            int fx = mx + gp.x * SEEX;
            int fy = my + gp.y * SEEY;
            tripoint pos( fx, fy, gp.z );

            while( ( !g->is_empty( pos ) || !tmp.can_move_to( pos ) ) && tries < 10 ) {
                mx = (i.posx + rng(-3, 3)) % SEEX;
                my = (i.posy + rng(-3, 3)) % SEEY;
                if (mx < 0) {
                    mx += SEEX;
                }
                if (my < 0) {
                    my += SEEY;
                }
                fx = mx + gp.x * SEEX;
                fy = my + gp.y * SEEY;
                tries++;
                pos = tripoint( fx, fy, gp.z );
            }
            if (tries != 10) {
                tmp.spawn( pos );
                g->add_zombie(tmp);
            }
        }
    }
    current_submap->spawns.clear();
    overmap_buffer.spawn_monster( abs_sub.x + gp.x, abs_sub.y + gp.y, gp.z );
}

void map::spawn_monsters(bool ignore_sight)
{
    const int zmin = zlevels ? -OVERMAP_DEPTH : abs_sub.z;
    const int zmax = zlevels ? OVERMAP_HEIGHT : abs_sub.z;
    tripoint gp;
    int &gx = gp.x;
    int &gy = gp.y;
    int &gz = gp.z;
    for( gz = zmin; gz <= zmax; gz++ ) {
        for( gx = 0; gx < my_MAPSIZE; gx++ ) {
            for( gy = 0; gy < my_MAPSIZE; gy++ ) {
                spawn_monsters_submap( gp, ignore_sight );
            }
        }
    }
}

void map::clear_spawns()
{
    for( auto & smap : grid ) {
        smap->spawns.clear();
    }
}

void map::clear_traps()
{
    for( auto & smap : grid ) {
        for (int x = 0; x < SEEX; x++) {
            for (int y = 0; y < SEEY; y++) {
                smap->set_trap(x, y, tr_null);
            }
        }
    }

    // Forget about all trap locations.
    for( auto &i : traplocs ) {
        i.clear();
    }
}

const std::vector<tripoint> &map::trap_locations(trap_id t) const
{
    return traplocs[t];
}

bool map::inbounds(const int x, const int y) const
{
    return (x >= 0 && x < SEEX * my_MAPSIZE && y >= 0 && y < SEEY * my_MAPSIZE);
}

bool map::inbounds(const int x, const int y, const int z) const
{
    return (x >= 0 && x < SEEX * my_MAPSIZE &&
            y >= 0 && y < SEEY * my_MAPSIZE &&
            z >= -OVERMAP_DEPTH && z <= OVERMAP_HEIGHT);
}

bool map::inbounds( const tripoint &p ) const
{
 return (p.x >= 0 && p.x < SEEX * my_MAPSIZE &&
         p.y >= 0 && p.y < SEEY * my_MAPSIZE &&
         p.z >= -OVERMAP_DEPTH && p.z <= OVERMAP_HEIGHT);
}

void map::set_graffiti( const tripoint &p, const std::string &contents )
{
    if( !inbounds( p ) ) {
        return;
    }
    int lx, ly;
    submap *const current_submap = get_submap_at( p, lx, ly );
    current_submap->set_graffiti( lx, ly, contents );
}

void map::delete_graffiti( const tripoint &p )
{
    if( !inbounds( p ) ) {
        return;
    }
    int lx, ly;
    submap *const current_submap = get_submap_at( p, lx, ly );
    current_submap->delete_graffiti( lx, ly );
}

const std::string &map::graffiti_at( const tripoint &p ) const
{
    if( !inbounds( p ) ) {
        static const std::string empty_string;
        return empty_string;
    }
    int lx, ly;
    submap *const current_submap = get_submap_at( p, lx, ly );
    return current_submap->get_graffiti( lx, ly );
}

bool map::has_graffiti_at( const tripoint &p ) const
{
    if( !inbounds( p ) ) {
        return false;
    }
    int lx, ly;
    submap *const current_submap = get_submap_at( p, lx, ly );
    return current_submap->has_graffiti( lx, ly );
}

long map::determine_wall_corner( const tripoint &p ) const
{
    // This could be cached nicely
    int test_connect_group = ter_at( tripoint ( p.x, p.y, p.z ) ).connect_group;
    const bool above_connects = ter_at( tripoint( p.x, p.y - 1, p.z ) ).connects_to( test_connect_group );
    const bool below_connects = ter_at( tripoint( p.x, p.y + 1, p.z ) ).connects_to( test_connect_group );
    const bool left_connects  = ter_at( tripoint( p.x - 1, p.y, p.z ) ).connects_to( test_connect_group );
    const bool right_connects = ter_at( tripoint( p.x + 1, p.y, p.z ) ).connects_to( test_connect_group );
    const auto bits = ( above_connects ? 1 : 0 ) +
                      ( right_connects ? 2 : 0 ) +
                      ( below_connects ? 4 : 0 ) +
                      ( left_connects  ? 8 : 0 );
    switch( bits ) {
        case 1 | 2 | 4 | 8: return LINE_XXXX;
        case 0 | 2 | 4 | 8: return LINE_OXXX;

        case 1 | 0 | 4 | 8: return LINE_XOXX;
        case 0 | 0 | 4 | 8: return LINE_OOXX;

        case 1 | 2 | 0 | 8: return LINE_XXOX;
        case 0 | 2 | 0 | 8: return LINE_OXOX;
        case 1 | 0 | 0 | 8: return LINE_XOOX;
        case 0 | 0 | 0 | 8: return LINE_OXOX; // LINE_OOOX would be better

        case 1 | 2 | 4 | 0: return LINE_XXXO;
        case 0 | 2 | 4 | 0: return LINE_OXXO;
        case 1 | 0 | 4 | 0: return LINE_XOXO;
        case 0 | 0 | 4 | 0: return LINE_XOXO; // LINE_OOXO would be better
        case 1 | 2 | 0 | 0: return LINE_XXOO;
        case 0 | 2 | 0 | 0: return LINE_OXOX; // LINE_OXOO would be better
        case 1 | 0 | 0 | 0: return LINE_XOXO; // LINE_XOOO would be better

        case 0 | 0 | 0 | 0: return ter_at( p ).symbol(); // technically just a column

        default:
            // assert( false );
            // this shall not happen
            return '?';
    }
}

void map::build_outside_cache( const int zlev )
{
    auto &ch = get_cache( zlev );
    if( !ch.outside_cache_dirty ) {
        return;
    }

    // Make a bigger cache to avoid bounds checking
    // We will later copy it to our regular cache
    const size_t padded_w = ( MAPSIZE * SEEX ) + 2;
    const size_t padded_h = ( MAPSIZE * SEEY ) + 2;
    bool padded_cache[padded_w][padded_h];

    auto &outside_cache = ch.outside_cache;
    if( zlev < 0 )
    {
        std::uninitialized_fill_n(
            &outside_cache[0][0], ( MAPSIZE * SEEX ) * ( MAPSIZE * SEEY ), false );
        return;
    }

    std::uninitialized_fill_n(
            &padded_cache[0][0], padded_w * padded_h, true );

    for( int smx = 0; smx < my_MAPSIZE; ++smx ) {
        for( int smy = 0; smy < my_MAPSIZE; ++smy ) {
            auto const cur_submap = get_submap_at_grid( smx, smy, zlev );

            for( int sx = 0; sx < SEEX; ++sx ) {
                for( int sy = 0; sy < SEEY; ++sy ) {
                    if( cur_submap->get_ter( sx, sy ).obj().has_flag( TFLAG_INDOORS ) ||
                        cur_submap->get_furn( sx, sy ).obj().has_flag( TFLAG_INDOORS ) ) {
                        const int x = sx + ( smx * SEEX );
                        const int y = sy + ( smy * SEEY );
                        // Add 1 to both coords, because we're operating on the padded cache
                        for( int dx = 0; dx <= 2; dx++ )
                        {
                            for( int dy = 0; dy <= 2; dy++ )
                            {
                                padded_cache[x + dx][y + dy] = false;
                            }
                        }
                    }
                }
            }
        }
    }

    // Copy the padded cache back to the proper one, but with no padding
    for( int x = 0; x < my_MAPSIZE * SEEX; x++ ) {
        std::copy_n( &padded_cache[x + 1][1], my_MAPSIZE * SEEX, &outside_cache[x][0] );
    }

    ch.outside_cache_dirty = false;
}

void map::build_floor_cache( const int zlev )
{
    auto &ch = get_cache( zlev );
    if( !ch.floor_cache_dirty ) {
        return;
    }

    auto &floor_cache = ch.floor_cache;
    std::uninitialized_fill_n(
            &floor_cache[0][0], ( MAPSIZE * SEEX ) * ( MAPSIZE * SEEY ), true );

    for( int smx = 0; smx < my_MAPSIZE; ++smx ) {
        for( int smy = 0; smy < my_MAPSIZE; ++smy ) {
            auto const cur_submap = get_submap_at_grid( smx, smy, zlev );

            for( int sx = 0; sx < SEEX; ++sx ) {
                for( int sy = 0; sy < SEEY; ++sy ) {
                    // Note: furniture currently can't affect existence of floor
                    if( cur_submap->get_ter( sx, sy ).obj().has_flag( TFLAG_NO_FLOOR ) ) {
                        const int x = sx + ( smx * SEEX );
                        const int y = sy + ( smy * SEEY );
                        floor_cache[x][y] = false;
                    }
                }
            }
        }
    }

    ch.floor_cache_dirty = false;
}

void map::build_floor_caches()
{
    const int minz = zlevels ? -OVERMAP_DEPTH : abs_sub.z;
    const int maxz = zlevels ? OVERMAP_HEIGHT : abs_sub.z;
    for( int z = minz; z <= maxz; z++ ) {
        build_floor_cache( z );
    }
}

void map::build_map_cache( const int zlev, bool skip_lightmap )
{
    const int minz = zlevels ? -OVERMAP_DEPTH : zlev;
    const int maxz = zlevels ? OVERMAP_HEIGHT : zlev;
    for( int z = minz; z <= maxz; z++ ) {
        build_outside_cache( z );
        build_transparency_cache( z );
        build_floor_cache( z );
    }

    tripoint start( 0, 0, minz );
    tripoint end( my_MAPSIZE * SEEX, my_MAPSIZE * SEEY, maxz );
    VehicleList vehs = get_vehicles( start, end );
    // Cache all the vehicle stuff in one loop
    for( auto &v : vehs ) {
        auto &ch = get_cache( v.z );
        auto &outside_cache = ch.outside_cache;
        auto &transparency_cache = ch.transparency_cache;
        auto &floor_cache = ch.floor_cache;
        for( size_t part = 0; part < v.v->parts.size(); part++ ) {
            int px = v.x + v.v->parts[part].precalc[0].x;
            int py = v.y + v.v->parts[part].precalc[0].y;
            if( !INBOUNDS( px, py ) ) {
                continue;
            }

            if( v.v->is_inside( part ) ) {
                outside_cache[px][py] = false;
            }

            if( v.v->part_flag(part, VPFLAG_OPAQUE) && v.v->parts[part].hp > 0 ) {
                int dpart = v.v->part_with_feature( part, VPFLAG_OPENABLE );
                if (dpart < 0 || !v.v->parts[dpart].open) {
                    transparency_cache[px][py] = LIGHT_TRANSPARENCY_SOLID;
                }
            }

            if( v.v->part_flag( part, VPFLAG_BOARDABLE ) && v.v->parts[part].hp > 0 ) {
                floor_cache[px][py] = true;
            }
        }
    }

    build_seen_cache( g->u.pos(), zlev );
    if( !skip_lightmap ) {
        generate_lightmap( zlev );
    }
}

std::vector<point> closest_points_first(int radius, point p)
{
    return closest_points_first(radius, p.x, p.y);
}

//this returns points in a spiral pattern starting at center_x/center_y until it hits the radius. clockwise fashion
//credit to Tom J Nowell; http://stackoverflow.com/a/1555236/1269969
std::vector<point> closest_points_first(int radius, int center_x, int center_y)
{
    std::vector<point> points;
    int X,Y,x,y,dx,dy;
    X = Y = (radius * 2) + 1;
    x = y = dx = 0;
    dy = -1;
    int t = std::max(X,Y);
    int maxI = t * t;
    for(int i = 0; i < maxI; i++)
    {
        if ((-X/2 <= x) && (x <= X/2) && (-Y/2 <= y) && (y <= Y/2))
        {
            points.push_back(point(x + center_x, y + center_y));
        }
        if( (x == y) || ((x < 0) && (x == -y)) || ((x > 0) && (x == 1 - y)))
        {
            t = dx;
            dx = -dy;
            dy = t;
        }
        x += dx;
        y += dy;
    }
    return points;
}

std::vector<tripoint> closest_tripoints_first( int radius, const tripoint &center )
{
    std::vector<tripoint> points;
    int X,Y,x,y,dx,dy;
    X = Y = (radius * 2) + 1;
    x = y = dx = 0;
    dy = -1;
    int t = std::max(X,Y);
    int maxI = t * t;
    for(int i = 0; i < maxI; i++)
    {
        if ((-X/2 <= x) && (x <= X/2) && (-Y/2 <= y) && (y <= Y/2))
        {
            points.push_back( tripoint( x + center.x, y + center.y, center.z ) );
        }
        if( (x == y) || ((x < 0) && (x == -y)) || ((x > 0) && (x == 1 - y)))
        {
            t = dx;
            dx = -dy;
            dy = t;
        }
        x += dx;
        y += dy;
    }
    return points;
}
//////////
///// coordinate helpers

point map::getabs(const int x, const int y) const
{
    return point( x + abs_sub.x * SEEX, y + abs_sub.y * SEEY );
}

tripoint map::getabs( const tripoint &p ) const
{
    return tripoint( p.x + abs_sub.x * SEEX, p.y + abs_sub.y * SEEY, p.z );
}

point map::getlocal(const int x, const int y) const {
    return point( x - abs_sub.x * SEEX, y - abs_sub.y * SEEY );
}

tripoint map::getlocal( const tripoint &p ) const
{
    return tripoint( p.x - abs_sub.x * SEEX, p.y - abs_sub.y * SEEY, p.z );
}

void map::set_abs_sub(const int x, const int y, const int z)
{
    abs_sub = tripoint( x, y, z );
}

tripoint map::get_abs_sub() const
{
   return abs_sub;
}

submap *map::getsubmap( const size_t grididx ) const
{
    if( grididx >= grid.size() ) {
        debugmsg( "Tried to access invalid grid index %d. Grid size: %d", grididx, grid.size() );
        return nullptr;
    }
    return grid[grididx];
}

void map::setsubmap( const size_t grididx, submap * const smap )
{
    if( grididx >= grid.size() ) {
        debugmsg( "Tried to access invalid grid index %d", grididx );
        return;
    } else if( smap == nullptr ) {
        debugmsg( "Tried to set NULL submap pointer at index %d", grididx );
        return;
    }
    grid[grididx] = smap;
}

submap *map::get_submap_at( const int x, const int y, const int z ) const
{
    if( !inbounds( x, y, z ) ) {
        debugmsg( "Tried to access invalid map position (%d, %d, %d)", x, y, z );
        return nullptr;
    }
    return get_submap_at_grid( x / SEEX, y / SEEY, z );
}

submap *map::get_submap_at( const tripoint &p ) const
{
    if( !inbounds( p ) ) {
        debugmsg( "Tried to access invalid map position (%d, %d, %d)", p.x, p.y, p.z );
        return nullptr;
    }
    return get_submap_at_grid( p.x / SEEX, p.y / SEEY, p.z );
}

submap *map::get_submap_at( const int x, const int y ) const
{
    return get_submap_at( x, y, abs_sub.z );
}

submap *map::get_submap_at( const int x, const int y, int &offset_x, int &offset_y ) const
{
    return get_submap_at( x, y, abs_sub.z, offset_x, offset_y );
}

submap *map::get_submap_at( const int x, const int y, const int z, int &offset_x, int &offset_y ) const
{
    offset_x = x % SEEX;
    offset_y = y % SEEY;
    return get_submap_at( x, y, z );
}

submap *map::get_submap_at( const tripoint &p, int &offset_x, int &offset_y ) const
{
    offset_x = p.x % SEEX;
    offset_y = p.y % SEEY;
    return get_submap_at( p );
}

submap *map::get_submap_at_grid( const int gridx, const int gridy ) const
{
    return getsubmap( get_nonant( gridx, gridy ) );
}

submap *map::get_submap_at_grid( const int gridx, const int gridy, const int gridz ) const
{
    return getsubmap( get_nonant( gridx, gridy, gridz ) );
}

submap *map::get_submap_at_grid( const tripoint &p ) const
{
    return getsubmap( get_nonant( p.x, p.y, p.z ) );
}

size_t map::get_nonant( const int gridx, const int gridy ) const
{
    return get_nonant( gridx, gridy, abs_sub.z );
}

size_t map::get_nonant( const int gridx, const int gridy, const int gridz ) const
{
    if( gridx < 0 || gridx >= my_MAPSIZE ||
        gridy < 0 || gridy >= my_MAPSIZE ||
        gridz < -OVERMAP_DEPTH || gridz > OVERMAP_HEIGHT ) {
        debugmsg( "Tried to access invalid map position at grid (%d,%d,%d)", gridx, gridy, gridz );
        return 0;
    }

    if( zlevels ) {
        const int indexz = gridz + OVERMAP_HEIGHT; // Can't be lower than 0
        return indexz + ( gridx + gridy * my_MAPSIZE ) * OVERMAP_LAYERS;
    } else {
        return gridx + gridy * my_MAPSIZE;
    }
}

size_t map::get_nonant( const tripoint &gridp ) const
{
    return get_nonant( gridp.x, gridp.y, gridp.z );
}

tinymap::tinymap( int mapsize, bool zlevels )
    : map( mapsize, zlevels )
{
}

furn_id find_furn_id( const furn_str_id id, bool complain = true )
{
    ( void )complain; //FIXME: complain unused
    return id.id();
}

void map::draw_line_ter( const ter_id type, int x1, int y1, int x2, int y2 )
{
    draw_line( [this, type]( int x, int y ) {
        this->ter_set( x, y, type );
    }, x1, y1, x2, y2 );
}

void map::draw_line_ter( const ter_str_id &type, int x1, int y1, int x2, int y2 )
{
    draw_line_ter( type.id(), x1, y1, x2, y2 );
}

void map::draw_line_furn( furn_id type, int x1, int y1, int x2, int y2 )
{
    draw_line( [this, type]( int x, int y ) {
        this->furn_set( x, y, type );
    }, x1, y1, x2, y2 );
}

void map::draw_line_furn( const furn_str_id type, int x1, int y1, int x2, int y2 )
{
    draw_line_furn( find_furn_id( type ), x1, y1, x2, y2 );
}

void map::draw_fill_background( ter_id type )
{
    // Need to explicitly set caches dirty - set_ter would do it before
    set_transparency_cache_dirty( abs_sub.z );
    set_outside_cache_dirty( abs_sub.z );
    set_pathfinding_cache_dirty( abs_sub.z );

    // Fill each submap rather than each tile
    constexpr size_t block_size = SEEX * SEEY;
    for( int gridx = 0; gridx < my_MAPSIZE; gridx++ ) {
        for( int gridy = 0; gridy < my_MAPSIZE; gridy++ ) {
            auto sm = get_submap_at_grid( gridx, gridy );
            sm->is_uniform = true;
            std::uninitialized_fill_n( &sm->ter[0][0], block_size, type );
        }
    }
}

void map::draw_fill_background( const ter_str_id &type )
{
    draw_fill_background( type.id() );
}
void map::draw_fill_background( ter_id( *f )() )
{
    draw_square_ter( f, 0, 0, SEEX * my_MAPSIZE - 1, SEEY * my_MAPSIZE - 1 );
}
void map::draw_fill_background( const id_or_id<ter_t> &f )
{
    draw_square_ter( f, 0, 0, SEEX * my_MAPSIZE - 1, SEEY * my_MAPSIZE - 1 );
}

void map::draw_square_ter( ter_id type, int x1, int y1, int x2, int y2 )
{
    draw_square( [this, type]( int x, int y ) {
        this->ter_set( x, y, type );
    }, x1, y1, x2, y2 );
}

void map::draw_square_ter( const ter_str_id &type, int x1, int y1, int x2, int y2 )
{
    draw_square_ter( type.id(), x1, y1, x2, y2 );
}

void map::draw_square_furn( furn_id type, int x1, int y1, int x2, int y2 )
{
    draw_square( [this, type]( int x, int y ) {
        this->furn_set( x, y, type );
    }, x1, y1, x2, y2 );
}

void map::draw_square_furn( furn_str_id type, int x1, int y1, int x2, int y2 )
{
    draw_square_furn( find_furn_id( type ), x1, y1, x2, y2 );
}

void map::draw_square_ter( ter_id( *f )(), int x1, int y1, int x2, int y2 )
{
    draw_square( [this, f]( int x, int y ) {
        this->ter_set( x, y, f() );
    }, x1, y1, x2, y2 );
}

void map::draw_square_ter( const id_or_id<ter_t> &f, int x1, int y1, int x2, int y2 )
{
    draw_square( [this, f]( int x, int y ) {
        this->ter_set( x, y, f.get() );
    }, x1, y1, x2, y2 );
}

void map::draw_rough_circle_ter( ter_id type, int x, int y, int rad )
{
    draw_rough_circle( [this, type]( int x, int y ) {
        this->ter_set( x, y, type );
    }, x, y, rad );
}

void map::draw_rough_circle_ter( const ter_str_id &type, int x, int y, int rad )
{
    draw_rough_circle_ter( type.id(), x, y, rad );
}

void map::draw_rough_circle_furn( furn_id type, int x, int y, int rad )
{
    draw_rough_circle( [this, type]( int x, int y ) {
        this->furn_set( x, y, type );
    }, x, y, rad );
}

void map::draw_rough_circle_furn( furn_str_id type, int x, int y, int rad )
{
    draw_rough_circle_furn( find_furn_id( type ), x, y, rad );
}

void map::draw_circle_ter( ter_id type, double x, double y, double rad )
{
    draw_circle( [this, type]( int x, int y ) {
        this->ter_set( x, y, type );
    }, x, y, rad );
}

void map::draw_circle_ter( ter_id type, int x, int y, int rad )
{
    draw_circle( [this, type]( int x, int y ) {
        this->ter_set( x, y, type );
    }, x, y, rad );
}

void map::draw_circle_ter( const ter_str_id &type, int x, int y, int rad )
{
    draw_circle_ter( type.id(), x, y, rad );
}

void map::draw_circle_furn( furn_id type, int x, int y, int rad )
{
    draw_circle( [this, type]( int x, int y ) {
        this->furn_set( x, y, type );
    }, x, y, rad );
}

void map::draw_circle_furn( furn_str_id type, int x, int y, int rad )
{
    draw_circle_furn( find_furn_id( type ), x, y, rad );
}

void map::add_corpse( const tripoint &p )
{
    item body;

    const bool isReviveSpecial = one_in( 10 );

    if( !isReviveSpecial ) {
        body = item::make_corpse();
    } else {
        body = item::make_corpse( mon_zombie );
        body.item_tags.insert( "REVIVE_SPECIAL" );
        body.active = true;
    }

    add_item_or_charges( p, body );
    put_items_from_loc( "shoes",  p, 0 );
    put_items_from_loc( "pants",  p, 0 );
    put_items_from_loc( "shirts", p, 0 );
    if( one_in( 6 ) ) {
        put_items_from_loc( "jackets", p, 0 );
    }
    if( one_in( 15 ) ) {
        put_items_from_loc( "bags", p, 0 );
    }
}

field &map::get_field( const tripoint &p )
{
    return field_at( p );
}

void map::creature_on_trap( Creature &c, bool const may_avoid )
{
    auto const &tr = tr_at( c.pos() );
    if( tr.is_null() ) {
        return;
    }
    // boarded in a vehicle means the player is above the trap, like a flying monster and can
    // never trigger the trap.
    const player * const p = dynamic_cast<const player *>( &c );
    if( p != nullptr && p->in_vehicle ) {
        return;
    }
    if( may_avoid && c.avoid_trap( c.pos(), tr ) ) {
        return;
    }
    tr.trigger( c.pos(), &c );
}

template<typename Functor>
    void map::function_over( const tripoint &start, const tripoint &end, Functor fun ) const
{
    function_over( start.x, start.y, start.z, end.x, end.y, end.z, fun );
}

template<typename Functor>
    void map::function_over( const int stx, const int sty, const int stz,
                             const int enx, const int eny, const int enz, Functor fun ) const
{
    // start and end are just two points, end can be "before" start
    // Also clip the area to map area
    const int minx = std::max( std::min(stx, enx ), 0 );
    const int miny = std::max( std::min(sty, eny ), 0 );
    const int minz = std::max( std::min(stz, enz ), -OVERMAP_DEPTH );
    const int maxx = std::min( std::max(stx, enx ), my_MAPSIZE * SEEX );
    const int maxy = std::min( std::max(sty, eny ), my_MAPSIZE * SEEY );
    const int maxz = std::min( std::max(stz, enz ), OVERMAP_HEIGHT );

    // Submaps that contain the bounding points
    const int min_smx = minx / SEEX;
    const int min_smy = miny / SEEY;
    const int max_smx = maxx / SEEX;
    const int max_smy = maxy / SEEY;
    // Z outermost, because submaps are flat
    tripoint gp;
    int &z = gp.z;
    int &smx = gp.x;
    int &smy = gp.y;
    for( z = minz; z <= maxz; z++ ) {
        for( smx = min_smx; smx <= max_smx; smx++ ) {
            for( smy = min_smy; smy <= max_smy; smy++ ) {
                submap const *cur_submap = get_submap_at_grid( smx, smy, z );
                // Bounds on the submap coords
                const int sm_minx = smx > min_smx ? 0 : minx % SEEX;
                const int sm_miny = smy > min_smy ? 0 : miny % SEEY;
                const int sm_maxx = smx < max_smx ? (SEEX - 1) : maxx % SEEX;
                const int sm_maxy = smy < max_smy ? (SEEY - 1) : maxy % SEEY;

                point lp;
                int &sx = lp.x;
                int &sy = lp.y;
                for( sx = sm_minx; sx <= sm_maxx; ++sx ) {
                    for( sy = sm_miny; sy <= sm_maxy; ++sy ) {
                        const iteration_state rval = fun( gp, cur_submap, lp );
                        if( rval != ITER_CONTINUE ) {
                            switch( rval ) {
                            case ITER_SKIP_ZLEVEL:
                                smx = my_MAPSIZE + 1;
                                smy = my_MAPSIZE + 1;
                                // Fall through
                            case ITER_SKIP_SUBMAP:
                                sx = SEEX;
                                sy = SEEY;
                                break;
                            default:
                                return;
                            }
                        }
                    }
                }
            }
        }
    }
}

void map::scent_blockers( std::array<std::array<bool, SEEX * MAPSIZE>, SEEY * MAPSIZE> &blocks_scent,
                          std::array<std::array<bool, SEEX * MAPSIZE>, SEEY * MAPSIZE> &reduces_scent,
                          const int minx, const int miny, const int maxx, const int maxy )
{
    auto reduce = TFLAG_REDUCE_SCENT;
    auto block = TFLAG_WALL;
    auto fill_values = [&]( const tripoint &gp, const submap *sm, const point &lp ) {
        // We need to generate the x/y coords, because we can't get them "for free"
        const int x = gp.x * SEEX + lp.x;
        const int y = gp.y * SEEY + lp.y;
        if( sm->get_ter( lp.x, lp.y ).obj().has_flag( block ) ) {
            blocks_scent[x][y] = true;
            reduces_scent[x][y] = false;
        } else if( sm->get_ter( lp.x, lp.y ).obj().has_flag( reduce ) || sm->get_furn( lp.x, lp.y ).obj().has_flag( reduce ) ) {
            blocks_scent[x][y] = false;
            reduces_scent[x][y] = true;
        } else {
            blocks_scent[x][y] = false;
            reduces_scent[x][y] = false;
        }

        return ITER_CONTINUE;
    };

    function_over( minx, miny, abs_sub.z, maxx, maxy, abs_sub.z, fill_values );

    // Now vehicles

    // Currently the scentmap is limited to an area around the player rather than entire map
    auto local_bounds = [=]( const point &coord ) {
        return coord.x >= minx && coord.x <= maxx && coord.y >= miny && coord.y <= maxy;
    };

    auto vehs = get_vehicles();
    for( auto &wrapped_veh : vehs ) {
        vehicle &veh = *(wrapped_veh.v);
        auto obstacles = veh.all_parts_with_feature( VPFLAG_OBSTACLE, true );
        for( const int p : obstacles ) {
            const point part_pos = veh.global_pos() + veh.parts[p].precalc[0];
            if( local_bounds( part_pos ) ) {
                reduces_scent[part_pos.x][part_pos.y] = true;
            }
        }

        // Doors, but only the closed ones
        auto doors = veh.all_parts_with_feature( VPFLAG_OPENABLE, true );
        for( const int p : doors ) {
            if( veh.parts[p].open ) {
                continue;
            }

            const point part_pos = veh.global_pos() + veh.parts[p].precalc[0];
            if( local_bounds( part_pos ) ) {
                reduces_scent[part_pos.x][part_pos.y] = true;
            }
        }
    }
}

tripoint_range map::points_in_rectangle( const tripoint &from, const tripoint &to ) const
{
    const int minx = std::max( 0, std::min( from.x, to.x ) );
    const int miny = std::max( 0, std::min( from.y, to.y ) );
    const int minz = std::max( -OVERMAP_DEPTH, std::min( from.z, to.z ) );
    const int maxx = std::min( SEEX * my_MAPSIZE - 1, std::max( from.x, to.x ) );
    const int maxy = std::min( SEEX * my_MAPSIZE - 1, std::max( from.y, to.y ) );
    const int maxz = std::min( OVERMAP_HEIGHT, std::max( from.z, to.z ) );
    return tripoint_range( tripoint( minx, miny, minz ), tripoint( maxx, maxy, maxz ) );
}

tripoint_range map::points_in_radius( const tripoint &center, size_t radius, size_t radiusz ) const
{
    const int minx = std::max<int>( 0, center.x - radius );
    const int miny = std::max<int>( 0, center.y - radius );
    const int minz = std::max<int>( -OVERMAP_DEPTH, center.z - radiusz );
    const int maxx = std::min<int>( SEEX * my_MAPSIZE - 1, center.x + radius );
    const int maxy = std::min<int>( SEEX * my_MAPSIZE - 1, center.y + radius );
    const int maxz = std::min<int>( OVERMAP_HEIGHT, center.z + radiusz );
    return tripoint_range( tripoint( minx, miny, minz ), tripoint( maxx, maxy, maxz ) );
}

level_cache &map::access_cache( int zlev )
{
    if( zlev >= -OVERMAP_DEPTH && zlev <= OVERMAP_HEIGHT ) {
        return *caches[zlev + OVERMAP_DEPTH];
    }

    debugmsg( "access_cache called with invalid z-level: %d", zlev );
    return nullcache;
}

const level_cache &map::access_cache( int zlev ) const
{
    if( zlev >= -OVERMAP_DEPTH && zlev <= OVERMAP_HEIGHT ) {
        return *caches[zlev + OVERMAP_DEPTH];
    }

    debugmsg( "access_cache called with invalid z-level: %d", zlev );
    return nullcache;
}

level_cache::level_cache()
{
    transparency_cache_dirty = true;
    outside_cache_dirty = true;
    veh_in_active_range = false;
    std::fill_n( &veh_exists_at[0][0], SEEX * MAPSIZE * SEEY * MAPSIZE, false );
}

pathfinding_cache::pathfinding_cache()
{
    dirty = true;
}

pathfinding_cache::~pathfinding_cache()
{
}

pathfinding_cache &map::get_pathfinding_cache( int zlev ) const {
    return *pathfinding_caches[zlev + OVERMAP_DEPTH];
}

void map::set_pathfinding_cache_dirty( const int zlev ) {
    if( inbounds_z( zlev ) ) {
        get_pathfinding_cache( zlev ).dirty = true;
    }
}

const pathfinding_cache &map::get_pathfinding_cache_ref( int zlev ) const
{
    if( !inbounds_z( zlev ) ) {
        debugmsg( "Tried to get pathfinding cache for out of bounds z-level %d", zlev );
        return *pathfinding_caches[ OVERMAP_DEPTH ];
    }
    auto &cache = get_pathfinding_cache( zlev );
    if( cache.dirty ) {
        update_pathfinding_cache( zlev );
    }

    return cache;
}

void map::update_pathfinding_cache( int zlev ) const
{
    auto &cache = get_pathfinding_cache( zlev );
    if( !cache.dirty ) {
        return;
    }

    std::uninitialized_fill_n( &cache.special[0][0], MAPSIZE*SEEX * MAPSIZE*SEEY, PF_NORMAL );

    for( int smx = 0; smx < my_MAPSIZE; ++smx ) {
        for( int smy = 0; smy < my_MAPSIZE; ++smy ) {
            auto const cur_submap = get_submap_at_grid( smx, smy, zlev );

            tripoint p( 0, 0, zlev );

            for( int sx = 0; sx < SEEX; ++sx ) {
                p.x = sx + smx * SEEX;
                for( int sy = 0; sy < SEEY; ++sy ) {
                    p.y = sy + smy * SEEY;

                    pf_special cur_value = PF_NORMAL;

                    maptile tile( cur_submap, sx, sy );

                    const auto &terrain = tile.get_ter_t();
                    const auto &furniture = tile.get_furn_t();
                    int part;
                    const vehicle *veh = veh_at_internal( p, part );

                    const int cost = move_cost_internal( furniture, terrain, veh, part );

                    if( cost > 2 ) {
                        cur_value |= PF_SLOW;
                    } else if( cost <= 0 ) {
                        cur_value |= PF_WALL;
                    }

                    if( veh != nullptr ) {
                        cur_value |= PF_VEHICLE;
                    }

                    for( auto const &fld : tile.get_field() ) {
                        const field_entry &cur = fld.second;
                        const field_id type = cur.getFieldType();
                        const int density = cur.getFieldDensity();
                        if( fieldlist[type].dangerous[density - 1] ) {
                            cur_value |= PF_FIELD;
                        }
                    }

                    if( !tile.get_trap_t().is_benign() || !terrain.trap.obj().is_benign() ) {
                        cur_value |= PF_TRAP;
                    }

                    if( terrain.has_flag( TFLAG_GOES_DOWN ) || terrain.has_flag( TFLAG_GOES_UP ) ||
                        terrain.has_flag( TFLAG_RAMP ) ) {
                        cur_value |= PF_UPDOWN;
                    }

                    cache.special[p.x][p.y] = cur_value;
                }
            }
        }
    }

    cache.dirty = false;
}

void map::clip_to_bounds( tripoint &p ) const
{
    clip_to_bounds( p.x, p.y, p.z );
}

void map::clip_to_bounds( int &x, int &y ) const
{
    if( x < 0 ) {
        x = 0;
    } else if( x >= my_MAPSIZE * SEEX ) {
        x = my_MAPSIZE * SEEX - 1;
    }

    if( y < 0 ) {
        y = 0;
    } else if( y >= my_MAPSIZE * SEEY ) {
        y = my_MAPSIZE * SEEY - 1;
    }
}

void map::clip_to_bounds( int &x, int &y, int &z ) const
{
    clip_to_bounds( x, y );
    if( z < -OVERMAP_DEPTH ) {
        z = OVERMAP_DEPTH;
    } else if( z > OVERMAP_HEIGHT ) {
        z = OVERMAP_HEIGHT;
    }
}<|MERGE_RESOLUTION|>--- conflicted
+++ resolved
@@ -5135,15 +5135,14 @@
         return;
     }
 
-<<<<<<< HEAD
-
     const itype *itt = f.crafting_pseudo_item_type();
     if( itt != nullptr && itt->tool && itt->tool->ammo_id ) {
         const itype_id ammo = default_ammo( itt->tool->ammo_id );
         auto stack = m->i_at( p );
-        auto iter = std::find_if( stack.begin(), stack.end(), [ammo]( const item &i ) { return i.typeId() == ammo; } );
+        auto iter = std::find_if( stack.begin(), stack.end(),
+                                  [ammo]( const item &i ) { return i.typeId() == ammo; } );
         if( iter != stack.end() ) {
-            item furn_item( itt->id, -1, iter->charges );
+            item furn_item( itt, -1, iter->charges );
             // The item constructor limits the charges to the (type specific) maximum.
             // Setting it separately circumvents that - syncron with the code that creates
             // the pseudo item (and fills its charges) in inventory.cpp
@@ -5153,18 +5152,6 @@
             } else {
                 iter->charges = furn_item.charges;
             }
-=======
-    item furn_item( f.crafting_pseudo_item_type() );
-    if( furn_item.typeId() != type ) {
-        return;
-    }
-    const itype *ammo = f.crafting_ammo_item_type();
-    if (ammo != NULL) {
-        furn_item.charges = remove_charges_in_list(ammo, m->i_at( p ), quantity);
-        if (furn_item.charges > 0) {
-            ret.push_back(furn_item);
-            quantity -= furn_item.charges;
->>>>>>> f6906726
         }
     }
 }
