--- conflicted
+++ resolved
@@ -3051,13 +3051,8 @@
     }
 
     // TODO: what if silent is true?
-<<<<<<< HEAD
-    if (has_flag("ALARMED", p) && !g->event_queued(EVENT_WANTED)) {
+    if( has_flag("ALARMED", p) && !g->event_queued(EVENT_WANTED) ) {
         sounds::sound(p, 40, _("an alarm go off!"), false, "environment", "alarm");
-=======
-    if( has_flag("ALARMED", p) && !g->event_queued(EVENT_WANTED) ) {
-        sounds::sound(p, 40, _("an alarm go off!"));
->>>>>>> bdc5de30
         // Blame nearby player
         if( rl_dist( g->u.pos(), p ) <= 3 ) {
             g->u.add_memorial_log(pgettext("memorial_male", "Set off an alarm."),
@@ -3072,6 +3067,7 @@
         if( move_cost( p ) <= 0 ) {
             if( !params.silent ) {
                 sounds::sound( p, 18, _("thump!"), false, "bash", _("thump!") );
+                sfx::play_variant_sound( "smash_thump", "smash_success", sfx::get_heard_volume(p), sfx::get_heard_angle(p));
             }
 
             params.did_bash = true;
@@ -3103,43 +3099,8 @@
                 if ( bash->str_min_supported != -1 ) {
                     smin = bash->str_min_supported;
                 }
-<<<<<<< HEAD
-            }
-            sound = _(bash->sound.c_str());
-            soundfxid = "smash_success";
-            if (smash_ter == true) {
-                soundfxvariant = terid.id;
-            } else if (smash_furn == true) {
-                soundfxvariant = furnid.id;
-            }
-            // Set this now in case the ter_set below changes this
-            bool collapses = has_flag("COLLAPSES", p) && smash_ter;
-            bool supports = has_flag("SUPPORTS_ROOF", p) && smash_ter;
-            if( smash_furn ) {
-                furn_set(p, bash->furn_set);
-                // Hack alert.
-                // Signs have cosmetics associated with them on the submap since
-                // furniture can't store dynamic data to disk. To prevent writing
-                // mysteriously appearing for a sign later built here, remove the
-                // writing from the submap.
-                delete_signage( p );
-            } else if( !smash_ter ) {
-                // Handle error earlier so that we can assume smash_ter is true below
-                debugmsg( "data/json/terrain.json does not have %s.bash.ter_set set!",
-                          ter_at(p).id.c_str() );
-            } else if( bash->ter_set != null_ter_t ) {
-                // If the terrain has a valid post-destroy terrain, set it
-                ter_set( p, bash->ter_set );
-            } else {
-                tripoint below( p.x, p.y, p.z - 1 );
-                const auto &ter_below = ter_at( below );
-                if( bash->bash_below && ter_below.has_flag( "SUPPORTS_ROOF" ) ) {
-                    // When bashing the tile below, don't allow bashing the floor
-                    bash_ter_furn( below, str, silent, destroy, false, res_roll );
-=======
                 if ( bash->str_max_supported != -1 ) {
                     smax = bash->str_max_supported;
->>>>>>> bdc5de30
                 }
             }
         }
@@ -3148,6 +3109,12 @@
         if( params.strength >= resistance ) {
             success = true;
         }
+    }
+
+    if( smash_furn ) {
+        soundfxvariant = furnid.id;
+    } else {
+        soundfxvariant = terid.id;
     }
 
     if( !params.destroy && !success ) {
@@ -3161,6 +3128,7 @@
         params.did_bash = true;
         if( !params.silent ) {
             sounds::sound( p, sound_volume, sound, false, "bash", sound );
+            sfx::play_variant_sound( "smash_fail", soundfxvariant, sfx::get_heard_volume(p), sfx::get_heard_angle(p));
         }
 
         return;
@@ -3186,6 +3154,7 @@
         }
     }
 
+    soundfxid = "smash_success";
     sound = _(bash->sound.c_str());
     // Set this now in case the ter_set below changes this
     const bool collapses = smash_ter && has_flag("COLLAPSES", p);
@@ -3247,25 +3216,8 @@
                     }
                 }
             }
-<<<<<<< HEAD
-            smashed_something = true;
-        } else {
-            if (sound_fail_vol == -1) {
-                sound_volume = 12;
-            } else {
-                sound_volume = sound_fail_vol;
-            }
-            sound = _(bash->sound_fail.c_str());
-            soundfxid = "smash_fail";
-            if (smash_ter == true) {
-                soundfxvariant = terid.id;
-            } else if (smash_furn == true) {
-                soundfxvariant = furnid.id;
-            }
-            smashed_something = true;
-=======
->>>>>>> bdc5de30
-        }
+        }
+        soundfxvariant = "smash_cloth";
     } else if( smash_furn ) {
         furn_set( p, bash->furn_set );
         // Hack alert.
@@ -3290,82 +3242,6 @@
             bash_ter_furn( below, params_below );
         }
 
-<<<<<<< HEAD
-                sound_volume = 8;
-                sound = _("rrrrip!");
-                soundfxid = "smash_success";
-                soundfxvariant = "smash_cloth";
-                smashed_something = true;
-                success = true;
-            } else {
-                sound_volume = 8;
-                sound = _("slap!");
-                soundfxid = "smash_fail";
-                soundfxvariant = "hit_cloth";
-                smashed_something = true;
-            }
-        // Made furniture seperate from the other tent to facilitate destruction
-        } else if (furnid == f_center_groundsheet || furnid == f_large_groundsheet ||
-                 furnid == f_large_canvas_door || furnid == f_large_canvas_wall ||
-                 furnid == f_large_canvas_door_o) {
-            if (str >= rng(0, 6) || destroy) {
-                // Special code to collapse the tent if destroyed
-                tripoint tentp = tripoint_min;
-                // Find the center of the tent
-                tripoint tmp = p;
-                int &i = tmp.x;
-                int &j = tmp.y;
-                for( i = p.x - 2; i <= p.x + 2; i++ ) {
-                    for( j = p.y - 2; j <= p.y + 2; j++ ) {
-                        if( furn(tmp) == f_center_groundsheet ){
-                            tentp = tmp;
-                            break;
-                        }
-                    }
-                }
-                // Never found tent center, bail out
-                if( tentp == tripoint_min ) {
-                    return std::pair<bool, bool>( true, false );
-                }
-                // Take the tent down
-                for( i = tentp.x-1; i <= tentp.x+1; i++ ) {
-                    for( j = tentp.y-1; j <= tentp.y+1; j++ ) {
-                         if (furn(tmp) == f_center_groundsheet) {
-                         spawn_item(tmp, "largebroketent");
-                        }
-                        furn_set(tmp, f_null);
-                    }
-                }
-                sound_volume = 8;
-                sound = _("rrrrip!");
-                soundfxid = "smash_success";
-                soundfxvariant = "smash_cloth";
-                smashed_something = true;
-                success = true;
-            } else {
-                sound_volume = 8;
-                sound = _("slap!");
-                soundfxid = "smash_fail";
-                soundfxvariant = "hit_cloth";
-                smashed_something = true;
-            }
-        }
-    }
-
-    if( move_cost(p) <= 0  && !smashed_something ) {
-        sound = _("thump!");
-        soundfxid = "smash_thump";
-        soundfxvariant = "smash_success";
-        sound_volume = 18;
-        smashed_something = true;
-    }
-    if( !sound.empty() && !silent ) {
-        sounds::sound( p, sound_volume, sound );
-        sfx::play_variant_sound( soundfxid, soundfxvariant, sfx::get_heard_volume(p), sfx::get_heard_angle(p));
-    }
-
-    return std::pair<bool, bool>( smashed_something, success );
-=======
         ter_set( p, t_open_air );
     }
 
@@ -3409,8 +3285,8 @@
     params.bashed_solid = true;
     if( !sound.empty() && !params.silent ) {
         sounds::sound( p, sound_volume, sound, false, "bash", sound );
-    }
->>>>>>> bdc5de30
+        sfx::play_variant_sound( soundfxid, soundfxvariant, sfx::get_heard_volume( p ), sfx::get_heard_angle( p ) );
+    }
 }
 
 bash_params map::bash( const tripoint &p, const int str,
@@ -3463,14 +3339,9 @@
     spawn_items( p, smashed_contents );
 
     // Add a glass sound even when something else also breaks
-<<<<<<< HEAD
-    if( smashed_glass && !silent ) {
-        sounds::sound( p, 12, _("glass shattering") );
-        sfx::play_variant_sound( "smash_success", "smash_glass_contents", sfx::get_heard_volume(p));
-=======
     if( smashed_glass && !params.silent ) {
         sounds::sound( p, 12, _("glass shattering"), false, "bash", _("glass shattering") );
->>>>>>> bdc5de30
+        sfx::play_variant_sound( "smash_success", "smash_glass_contents", sfx::get_heard_volume(p));
     }
 }
 
@@ -3479,18 +3350,11 @@
     // Smash vehicle if present
     int vpart;
     vehicle *veh = veh_at( p, vpart );
-<<<<<<< HEAD
-    if( veh != nullptr && veh != bashing_vehicle ) {
-        veh->damage( vpart, str, 1 );
-        if( !silent ) {
-            sounds::sound( p, 18, _("crash!") );
-            sfx::play_variant_sound( "smash_success", "hit_vehicle", sfx::get_heard_volume(p));
-=======
     if( veh != nullptr ) {
         veh->damage( vpart, params.strength, DT_BASH );
         if( !params.silent ) {
             sounds::sound( p, 18, _("crash!"), false, "bash", _("crash!") );
->>>>>>> bdc5de30
+            sfx::play_variant_sound( "smash_success", "hit_vehicle", sfx::get_heard_volume(p));
         }
 
         params.did_bash = true;
