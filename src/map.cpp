--- conflicted
+++ resolved
@@ -3164,14 +3164,14 @@
 bash_results map::bash_ter_success( const tripoint &p, const bash_params &params )
 {
     bash_results result;
-    const auto &terid = ter( p ).obj();
-    const map_bash_info &bash = terid.bash;
+    const auto &terobj = ter( p ).obj();
+    const map_bash_info &bash = terobj.bash;
     if( has_flag_ter( "FUNGUS", p ) ) {
         fungal_effects( *g, *this ).create_spores( p );
     }
-    const std::string soundfxvariant = terid.id.str();
-    const bool will_collapse = has_flag( "SUPPORTS_ROOF", p ) && !has_flag( "INDOORS", p );
-
+    const std::string soundfxvariant = terobj.id.str();
+    const bool will_collapse = terobj.has_flag( "SUPPORTS_ROOF" ) && !terobj.has_flag( TFLAG_INDOORS );
+    const bool suspended = terobj.has_flag( TFLAG_SUSPENDED );
     if( params.bashing_from_above && bash.ter_set_bashed_from_above ) {
         // If this terrain is being bashed from above and this terrain
         // has a valid post-destroy bashed-from-above terrain, set it
@@ -3179,6 +3179,12 @@
     } else if( bash.ter_set ) {
         // If the terrain has a valid post-destroy terrain, set it
         ter_set( p, bash.ter_set );
+    } else if( suspended ) {
+        // Its important that we change the ter value before recursing, otherwise we'll hit an infinite loop.
+        // This could be prevented by assembling a visited list, but in order to avoid that cost, we're going
+        // build our recursion to just be resilient.
+        ter_set( p, t_open_air );
+        propagate_suspension_check( p );
     } else {
         tripoint below( p.xy(), p.z - 1 );
         const auto &ter_below = ter( below ).obj();
@@ -3440,131 +3446,11 @@
                            "smash_fail", soundfxvariant );
         }
     } else {
-<<<<<<< HEAD
         if( smash_ter ) {
             result |= bash_ter_success( p, params );
-=======
-        if( sound_vol == -1 ) {
-            sound_volume = std::min( static_cast<int>( smin * 1.5 ), smax );
-        } else {
-            sound_volume = sound_vol;
-        }
-    }
-
-    soundfxid = "smash_success";
-    const translation &sound = bash->sound;
-    // Set this now in case the ter_set below changes this
-    const bool will_collapse = smash_ter && has_flag( "SUPPORTS_ROOF", p ) && !has_flag( "INDOORS", p );
-    const bool tent = smash_furn && !bash->tent_centers.empty();
-    const bool suspended = smash_ter && has_flag( "SUSPENDED", p );
-    // Special code to collapse the tent if destroyed
-    if( tent ) {
-        // Get ids of possible centers
-        std::set<furn_id> centers;
-        for( const auto &cur_id : bash->tent_centers ) {
-            if( cur_id.is_valid() ) {
-                centers.insert( cur_id );
-            }
-        }
-
-        cata::optional<std::pair<tripoint, furn_id>> tentp;
-
-        // Find the center of the tent
-        // First check if we're not currently bashing the center
-        if( centers.count( furn( p ) ) > 0 ) {
-            tentp.emplace( p, furn( p ) );
->>>>>>> d99ad585
         } else {
             result |= bash_furn_success( p, params );
         }
-
-<<<<<<< HEAD
-        result.success = true;
-=======
-                const auto recur_bash = &frn.obj().bash;
-                // Check if we share a center type and thus a "tent type"
-                for( const auto &cur_id : recur_bash->tent_centers ) {
-                    if( centers.count( cur_id.id() ) > 0 ) {
-                        // Found same center, wreck current tile
-                        spawn_items( p, item_group::items_from( recur_bash->drop_group, calendar::turn ) );
-                        furn_set( pt, recur_bash->furn_set );
-                        break;
-                    }
-                }
-            }
-        }
-        soundfxvariant = "smash_cloth";
-    } else if( smash_furn ) {
-        furn_set( p, bash->furn_set );
-        for( item &it : i_at( p ) )  {
-            it.on_drop( p, *this );
-        }
-        // HACK: Hack alert.
-        // Signs have cosmetics associated with them on the submap since
-        // furniture can't store dynamic data to disk. To prevent writing
-        // mysteriously appearing for a sign later built here, remove the
-        // writing from the submap.
-        delete_signage( p );
-    } else if( !smash_ter ) {
-        // Handle error earlier so that we can assume smash_ter is true below
-        debugmsg( "data/json/terrain.json does not have %s.bash.ter_set set!",
-                  ter( p ).obj().id.c_str() );
-    } else if( params.bashing_from_above && bash->ter_set_bashed_from_above ) {
-        // If this terrain is being bashed from above and this terrain
-        // has a valid post-destroy bashed-from-above terrain, set it
-        ter_set( p, bash->ter_set_bashed_from_above );
-    } else if( bash->ter_set ) {
-        // If the terrain has a valid post-destroy terrain, set it
-        ter_set( p, bash->ter_set );
-    } else {
-        tripoint below( p.xy(), p.z - 1 );
-        const auto &ter_below = ter( below ).obj();
-        if( bash->bash_below && ter_below.has_flag( "SUPPORTS_ROOF" ) ) {
-            // When bashing the tile below, don't allow bashing the floor
-            bash_params params_below = params; // Make a copy
-            params_below.bashing_from_above = true;
-            bash_ter_furn( below, params_below );
-        }
-
-        ter_set( p, t_open_air );
-    }
-
-    if( !tent ) {
-        spawn_items( p, item_group::items_from( bash->drop_group, calendar::turn ) );
-    }
-
-    if( smash_ter && ter( p ) == t_open_air ) {
-        if( !zlevels ) {
-            // We destroyed something, so we aren't just "plugging" air with dirt here
-            ter_set( p, t_dirt );
-        } else {
-            tripoint below( p.xy(), p.z - 1 );
-            const auto roof = get_roof( below, params.bash_floor && ter( below ).obj().movecost != 0 );
-            ter_set( p, roof );
-        }
-    }
-
-    if( bash->explosive > 0 ) {
-        explosion_handler::explosion( p, bash->explosive, 0.8, false );
-    }
-
-    if( will_collapse && !has_flag( "SUPPORTS_ROOF", p ) ) {
-        collapse_at( p, params.silent, true, bash->explosive > 0 );
-    }
-    if( suspended ) {
-        // Its important that we change the ter value before recursing, otherwise we'll hit an infinite loop.
-        // This could be prevented by assembling a visited list, but in order to avoid that cost, we're going
-        // build our recursion to just be resilient.
-        ter_set( p, t_open_air );
-        propagate_suspension_check( p );
-    }
-    params.did_bash = true;
-    params.success |= success; // Not always true, so that we can tell when to stop destroying
-    params.bashed_solid = true;
-    if( !sound.empty() && !params.silent ) {
-        sounds::sound( p, sound_volume, sounds::sound_t::combat, sound, false,
-                       soundfxid, soundfxvariant );
->>>>>>> d99ad585
     }
     return result;
 }
