--- conflicted
+++ resolved
@@ -968,17 +968,10 @@
  int lx, ly;
  submap * const current_submap = get_submap_at(x, y, lx, ly);
 
-<<<<<<< HEAD
  // set the dirty flags
  // TODO: consider checking if the transparency value actually changes
  set_transparency_cache_dirty();
-
- const int lx = x % SEEX;
- const int ly = y % SEEY;
- grid[nonant]->frn[lx][ly] = new_furniture;
-=======
  current_submap->frn[lx][ly] = new_furniture;
->>>>>>> 2a782fc7
 }
 
 void map::furn_set(const int x, const int y, const std::string new_furniture) {
