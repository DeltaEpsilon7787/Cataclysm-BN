#include "monster.h"

#include "coordinate_conversions.h"
#include "map.h"
#include "map_iterator.h"
#include "mondeath.h"
#include "output.h"
#include "game.h"
#include "projectile.h"
#include "debug.h"
#include "rng.h"
#include "item.h"
#include "translations.h"
#include "overmapbuffer.h"
#include <sstream>
#include <stdlib.h>
#include <algorithm>
#include <numeric>
#include "cursesdef.h"
#include "json.h"
#include "messages.h"
#include "mondefense.h"
#include "mission.h"
#include "mongroup.h"
#include "monfaction.h"
#include "options.h"
#include "trap.h"
#include "line.h"
#include "mapdata.h"
#include "mtype.h"
#include "field.h"
#include "sounds.h"
#include "npc.h"

#define SGN(a) (((a)<0) ? -1 : 1)
#define SQR(a) ((a)*(a))

// Limit the number of iterations for next upgrade_time calculations.
// This also sets the percentage of monsters that will never upgrade.
// The rough formula is 2^(-x), e.g. for x = 5 it's 0.03125 (~ 3%).
#define UPGRADE_MAX_ITERS 5

const mtype_id mon_ant( "mon_ant" );
const mtype_id mon_ant_fungus( "mon_ant_fungus" );
const mtype_id mon_ant_queen( "mon_ant_queen" );
const mtype_id mon_ant_soldier( "mon_ant_soldier" );
const mtype_id mon_bee( "mon_bee" );
const mtype_id mon_beekeeper( "mon_beekeeper" );
const mtype_id mon_boomer( "mon_boomer" );
const mtype_id mon_boomer_fungus( "mon_boomer_fungus" );
const mtype_id mon_fungaloid( "mon_fungaloid" );
const mtype_id mon_triffid( "mon_triffid" );
const mtype_id mon_triffid_queen( "mon_triffid_queen" );
const mtype_id mon_triffid_young( "mon_triffid_young" );
const mtype_id mon_zombie( "mon_zombie" );
const mtype_id mon_zombie_bio_op( "mon_zombie_bio_op" );
const mtype_id mon_zombie_brute( "mon_zombie_brute" );
const mtype_id mon_zombie_brute_shocker( "mon_zombie_brute_shocker" );
const mtype_id mon_zombie_child( "mon_zombie_child" );
const mtype_id mon_zombie_cop( "mon_zombie_cop" );
const mtype_id mon_zombie_electric( "mon_zombie_electric" );
const mtype_id mon_zombie_fat( "mon_zombie_fat" );
const mtype_id mon_zombie_fireman( "mon_zombie_fireman" );
const mtype_id mon_zombie_fungus( "mon_zombie_fungus" );
const mtype_id mon_zombie_gasbag( "mon_zombie_gasbag" );
const mtype_id mon_zombie_grabber( "mon_zombie_grabber" );
const mtype_id mon_zombie_grenadier( "mon_zombie_grenadier" );
const mtype_id mon_zombie_grenadier_elite( "mon_zombie_grenadier_elite" );
const mtype_id mon_zombie_hazmat( "mon_zombie_hazmat" );
const mtype_id mon_zombie_hulk( "mon_zombie_hulk" );
const mtype_id mon_zombie_hunter( "mon_zombie_hunter" );
const mtype_id mon_zombie_master( "mon_zombie_master" );
const mtype_id mon_zombie_necro( "mon_zombie_necro" );
const mtype_id mon_zombie_rot( "mon_zombie_rot" );
const mtype_id mon_zombie_scientist( "mon_zombie_scientist" );
const mtype_id mon_zombie_scorched( "mon_zombie_scorched" );
const mtype_id mon_zombie_shrieker( "mon_zombie_shrieker" );
const mtype_id mon_zombie_smoker( "mon_zombie_smoker" );
const mtype_id mon_zombie_soldier( "mon_zombie_soldier" );
const mtype_id mon_zombie_spitter( "mon_zombie_spitter" );
const mtype_id mon_zombie_survivor( "mon_zombie_survivor" );
const mtype_id mon_zombie_swimmer( "mon_zombie_swimmer" );
const mtype_id mon_zombie_technician( "mon_zombie_technician" );
const mtype_id mon_zombie_tough( "mon_zombie_tough" );

const species_id ZOMBIE( "ZOMBIE" );
const species_id FUNGUS( "FUNGUS" );
const species_id INSECT( "INSECT" );
const species_id MAMMAL( "MAMMAL" );
const species_id ABERRATION( "ABERRATION" );

const efftype_id effect_badpoison( "badpoison" );
const efftype_id effect_beartrap( "beartrap" );
const efftype_id effect_bleed( "bleed" );
const efftype_id effect_blind( "blind" );
const efftype_id effect_bouldering( "bouldering" );
const efftype_id effect_crushed( "crushed" );
const efftype_id effect_deaf( "deaf" );
const efftype_id effect_docile( "docile" );
const efftype_id effect_downed( "downed" );
const efftype_id effect_grabbed( "grabbed" );
const efftype_id effect_heavysnare( "heavysnare" );
const efftype_id effect_hit_by_player( "hit_by_player" );
const efftype_id effect_in_pit( "in_pit" );
const efftype_id effect_lightsnare( "lightsnare" );
const efftype_id effect_onfire( "onfire" );
const efftype_id effect_pacified( "pacified" );
const efftype_id effect_paralyzepoison( "paralyzepoison" );
const efftype_id effect_pet( "pet" );
const efftype_id effect_poison( "poison" );
const efftype_id effect_run( "run" );
const efftype_id effect_shrieking( "shrieking" );
const efftype_id effect_stunned( "stunned" );
const efftype_id effect_tied( "tied" );
const efftype_id effect_webbed( "webbed" );

static const trait_id trait_ANIMALDISCORD( "ANIMALDISCORD" );
static const trait_id trait_ANIMALEMPATH( "ANIMALEMPATH" );
static const trait_id trait_BEE( "BEE" );
static const trait_id trait_FLOWERS( "FLOWERS" );
static const trait_id trait_PACIFIST( "PACIFIST" );
static const trait_id trait_PHEROMONE_INSECT( "PHEROMONE_INSECT" );
static const trait_id trait_PHEROMONE_MAMMAL( "PHEROMONE_MAMMAL" );
static const trait_id trait_TERRIFYING( "TERRIFYING" );

static const std::map<m_size, std::string> size_names {
    {m_size::MS_TINY, translate_marker( "tiny" )},
    {m_size::MS_SMALL, translate_marker( "small" )},
    {m_size::MS_MEDIUM, translate_marker( "medium" )},
    {m_size::MS_LARGE, translate_marker( "large" )},
    {m_size::MS_HUGE, translate_marker( "huge" )},
};

static const std::map<monster_attitude, std::pair<std::string, color_id>> attitude_names {
    {monster_attitude::MATT_FRIEND, {translate_marker( "Friendly." ), def_h_white}},
    {monster_attitude::MATT_FPASSIVE, {translate_marker( "Passive." ), def_h_white}},
    {monster_attitude::MATT_FLEE, {translate_marker( "Fleeing!" ), def_c_green}},
    {monster_attitude::MATT_FOLLOW, {translate_marker( "Tracking." ), def_c_yellow}},
    {monster_attitude::MATT_IGNORE, {translate_marker( "Ignoring." ), def_c_ltgray}},
    {monster_attitude::MATT_ZLAVE, {translate_marker( "Zombie slave." ), def_c_green}},
    {monster_attitude::MATT_ATTACK, {translate_marker( "Hostile!" ), def_c_red}},
    {monster_attitude::MATT_NULL, {translate_marker( "BUG: Behavior unnamed." ), def_h_red}},
};

monster::monster()
{
    position.x = 20;
    position.y = 10;
    position.z = -500; // Some arbitrary number that will cause debugmsgs
    unset_dest();
    wandf = 0;
    hp = 60;
    moves = 0;
    friendly = 0;
    anger = 0;
    morale = 2;
    faction = mfaction_id( 0 );
    mission_id = -1;
    no_extra_death_drops = false;
    dead = false;
    made_footstep = false;
    unique_name = "";
    hallucination = false;
    ignoring = 0;
    upgrades = false;
    upgrade_time = -1;
    last_updated = 0;
}

monster::monster( const mtype_id& id ) : monster()
{
    type = &id.obj();
    moves = type->speed;
    Creature::set_speed_base(type->speed);
    hp = type->hp;
    for( auto &sa : type->special_attacks ) {
        auto &entry = special_attacks[sa.first];
        entry.cooldown = rng( 0, sa.second->cooldown );
    }
    anger = type->agro;
    morale = type->morale;
    faction = type->default_faction;
    ammo = type->starting_ammo;
    upgrades = type->upgrades;
}

monster::monster( const mtype_id& id, const tripoint &p ) : monster(id)
{
    position = p;
    unset_dest();
}

monster::~monster()
{
}

void monster::setpos( const tripoint &p )
{
    if( p == pos() ) {
        return;
    }

    bool wandering = wander();
    g->update_zombie_pos( *this, p );
    position = p;
    if( wandering ) {
        unset_dest();
    }
}

const tripoint &monster::pos() const
{
    return position;
}

void monster::poly( const mtype_id& id )
{
    double hp_percentage = double(hp) / double(type->hp);
    type = &id.obj();
    moves = 0;
    Creature::set_speed_base(type->speed);
    anger = type->agro;
    morale = type->morale;
    hp = int(hp_percentage * type->hp);
    special_attacks.clear();
    for( auto &sa : type->special_attacks ) {
        auto &entry = special_attacks[sa.first];
        entry.cooldown = sa.second->cooldown;
    }
    faction = type->default_faction;
    upgrades = type->upgrades;
}

bool monster::can_upgrade() {
    return upgrades && get_option<float>( "MONSTER_UPGRADE_FACTOR" ) > 0.0;
}

// For master special attack.
void monster::hasten_upgrade() {
    if (!can_upgrade() || upgrade_time < 1) {
        return;
    }

    const int scaled_half_life = type->half_life * get_option<float>( "MONSTER_UPGRADE_FACTOR" );
    upgrade_time -= rng(1, scaled_half_life);
    if (upgrade_time < 0) {
        upgrade_time = 0;
    }
}

// This will disable upgrades in case max iters have been reached.
// Checking for return value of -1 is necessary.
int monster::next_upgrade_time() {
    const int scaled_half_life = type->half_life * get_option<float>( "MONSTER_UPGRADE_FACTOR" );
    int day = scaled_half_life;
    for (int i = 0; i < UPGRADE_MAX_ITERS; i++) {
        if (one_in(2)) {
            day += rng(0, scaled_half_life);
            return day;
        } else {
            day += scaled_half_life;
        }
    }
    // didn't manage to upgrade, shouldn't ever then
    upgrades = false;
    return -1;
}

void monster::try_upgrade(bool pin_time) {
    if (!can_upgrade()) {
        return;
    }

    const int current_day = calendar::turn.get_turn() / DAYS(1);

    if (upgrade_time < 0) {
        upgrade_time = next_upgrade_time();
        if (upgrade_time < 0) {
            return;
        }
        if (pin_time) {
            // offset by today
            upgrade_time += current_day;
        } else {
            // offset by starting season
            upgrade_time += calendar::start / DAYS(1);
        }
    }

    // Here we iterate until we either are before upgrade_time or can't upgrade any more.
    // This is so that late into game new monsters can 'catch up' with all that half-life
    // upgrades they'd get if we were simulating whole world.
    while (true) {
        if (upgrade_time > current_day) {
            // not yet
            return;
        }

        if( type->upgrade_into ) {
            poly( type->upgrade_into );
        } else {
            const std::vector<mtype_id> monsters = MonsterGroupManager::GetMonstersFromGroup(type->upgrade_group);
            const mtype_id &new_type = random_entry( monsters );
            if( new_type ) {
                poly( new_type );
            }
        }

        if (!upgrades) {
            // upgraded into a non-upgradable monster
            return;
        }

        const int next_upgrade = next_upgrade_time();
        if (next_upgrade < 0) {
            // hit never_upgrade
            return;
        }
        upgrade_time += next_upgrade;
    }
}

void monster::spawn(const tripoint &p)
{
    position = p;
    unset_dest();
}

std::string monster::get_name() const
{
    return name( 1 );
}

std::string monster::name(unsigned int quantity) const
{
 if (!type) {
  debugmsg ("monster::name empty type!");
  return std::string();
 }
 if (unique_name != "")
  return string_format("%s: %s",
                       (type->nname(quantity).c_str()), unique_name.c_str());
 return type->nname(quantity);
}

// MATERIALS-TODO: put description in materials.json?
std::string monster::name_with_armor() const
{
    std::string ret;
    if( type->in_species( INSECT ) ) {
        ret = string_format(_("carapace"));
    } else if( made_of( material_id( "veggy" ) ) ) {
        ret = string_format(_("thick bark"));
    } else if( made_of( material_id( "flesh" ) ) || made_of( material_id( "hflesh" ) ) ||
               made_of( material_id( "iflesh" ) ) ) {
        ret = string_format(_("thick hide"));
    } else if( made_of( material_id( "iron" ) ) || made_of( material_id( "steel" ) )) {
        ret = string_format(_("armor plating"));
    }
    return ret;
}

std::string monster::disp_name(bool possessive) const {
    if (!possessive) {
        return string_format(_("the %s"), name().c_str());
    } else {
        return string_format(_("the %s's"), name().c_str());
    }
}

std::string monster::skin_name() const {
    return name_with_armor();
}

void monster::get_HP_Bar(nc_color &color, std::string &text) const
{
    std::tie(text, color) = ::get_hp_bar(hp, type->hp, true);
}

std::pair<std::string, nc_color> monster::get_attitude() const
{
    const auto att = attitude_names.at( attitude( &( g->u ) ) );
    return {
        att.first,
        all_colors.get( att.second )
    };
}

std::pair<std::string, nc_color> hp_description( int cur_hp, int max_hp )
{
    std::string damage_info;
    nc_color col;
    if( cur_hp >= max_hp ) {
        damage_info = _("It is uninjured.");
        col = c_green;
    } else if( cur_hp >= max_hp * 0.8 ) {
        damage_info = _("It is lightly injured.");
        col = c_ltgreen;
    } else if( cur_hp >= max_hp * 0.6 ) {
        damage_info = _("It is moderately injured.");
        col = c_yellow;
    } else if( cur_hp >= max_hp * 0.3 ) {
        damage_info = _("It is heavily injured.");
        col = c_yellow;
    } else if( cur_hp >= max_hp * 0.1 ) {
        damage_info = _("It is severely injured.");
        col = c_ltred;
    } else {
        damage_info = _("it is nearly dead!");
        col = c_red;
    }

    return std::make_pair( damage_info, col );
}

int monster::print_info(WINDOW* w, int vStart, int vLines, int column) const
{
    const int vEnd = vStart + vLines;

    mvwprintz(w, vStart, column, c_white, "%s ", name().c_str());

    const auto att = get_attitude();
    wprintz( w, att.second, "%s", att.first.c_str() );

    std::string effects = get_effect_status();
    long long used_space = att.first.length() + name().length() + 3;
    trim_and_print( w, vStart++, used_space, getmaxx( w ) - used_space - 2,
                    h_white, "%s", effects.c_str() );

    const auto hp_desc = hp_description( hp, type->hp );
    mvwprintz( w, vStart++, column, hp_desc.second, "%s", hp_desc.first.c_str() );

    std::vector<std::string> lines = foldstring( type->get_description(), getmaxx(w) - 1 - column );
    int numlines = lines.size();
    for (int i = 0; i < numlines && vStart <= vEnd; i++) {
        mvwprintz(w, vStart++, column, c_white, "%s", lines[i].c_str());
    }

    return vStart;
}

std::string monster::extended_description() const
{
    std::ostringstream ss;
    const auto att = get_attitude();
    std::string att_colored = get_tag_from_color( att.second ) + att.first;

    ss << string_format( _( "This is a %s. %s" ), name().c_str(), att_colored.c_str() ) << std::endl;
    if( !get_effect_status().empty() ) {
        ss << string_format( _( "<stat>It is %s.</stat>" ), get_effect_status().c_str() ) << std::endl;
    }

    ss << "--" << std::endl;
    auto hp_bar = hp_description( hp, type->hp );
    ss << get_tag_from_color( hp_bar.second ) << hp_bar.first << std::endl;

    ss << "--" << std::endl;
    ss << string_format( "<dark>%s</dark>", type->get_description().c_str() ) << std::endl;
    ss << "--" << std::endl;

    ss << string_format( _( "It is %s in size." ), size_names.at( get_size() ).c_str() ) << std::endl;

    std::vector<std::string> types;
    if( type->has_flag( MF_ANIMAL ) ) {
        types.emplace_back( _( "an animal" ) );
    }
    if( type->in_species( ZOMBIE ) ) {
        types.emplace_back( _( "a zombie" ) );
    }
    if( type->in_species( FUNGUS ) ) {
        types.emplace_back( _( "a fungus" ) );
    }
    if( type->in_species( INSECT ) ) {
        types.emplace_back( _( "an insect" ) );
    }
    if( type->in_species( ABERRATION ) ) {
        types.emplace_back( _( "an aberration" ) );
    }
    if( !types.empty() ) {
        ss << string_format( _( "It is %s." ),
                             enumerate_as_string( types ).c_str() ) << std::endl;
    }

    using flag_description = std::pair<m_flag, std::string>;
    const auto describe_flags = [this, &ss](
                                    const std::string &format,
                                    const std::vector<flag_description> &flags_names,
                                    const std::string &if_empty = "" ) {
        std::string flag_descriptions = enumerate_as_string( flags_names.begin(),
        flags_names.end(), [this]( const flag_description & fd ) {
            return type->has_flag( fd.first ) ? fd.second : "";
        } );
        if( !flag_descriptions.empty() ) {
            ss << string_format( format, flag_descriptions.c_str() ) << std::endl;
        } else if( !if_empty.empty() ) {
            ss << if_empty << std::endl;
        }
    };

    describe_flags( _( "It has the following senses: %s." ), {
        {m_flag::MF_HEARS, _( "hearing" )},
        {m_flag::MF_SEES, _( "sight" )},
        {m_flag::MF_SMELLS, _( "smell" )},
    }, _( "It doesn't have senses." ) );

    describe_flags( _( "It can %s." ), {
        {m_flag::MF_SWIMS, _( "swim" )},
        {m_flag::MF_FLIES, _( "fly" )},
        {m_flag::MF_CAN_DIG, _( "dig" )},
        {m_flag::MF_CLIMBS, _( "climb" )}
    } );

    describe_flags( _( "<bad>In fight it can %s.</bad>" ), {
        {m_flag::MF_GRABS, _( "grab" )},
        {m_flag::MF_VENOM, _( "poison" )},
        {m_flag::MF_PARALYZE, _( "paralyze" )},
        {m_flag::MF_BLEED, _( "cause bleed" )}
    } );

    if( !type->has_flag( m_flag::MF_NOHEAD ) ) {
        ss << _( "It has head." ) << std::endl;
    }

    return replace_colors( ss.str() );
}

const std::string &monster::symbol() const
{
    return type->sym;
}

nc_color monster::basic_symbol_color() const
{
    return type->color;
}

nc_color monster::symbol_color() const
{
    return color_with_effects();
}

bool monster::is_symbol_highlighted() const
{
    return (friendly != 0);
}

nc_color monster::color_with_effects() const
{
    nc_color ret = type->color;
    if (has_effect( effect_beartrap ) || has_effect( effect_stunned ) || has_effect( effect_downed ) || has_effect( effect_tied ) ||
          has_effect( effect_lightsnare) || has_effect( effect_heavysnare ) ) {
        ret = hilite(ret);
    }
    if (has_effect( effect_pacified)) {
        ret = invert_color(ret);
    }
    if (has_effect( effect_onfire)) {
        ret = red_background(ret);
    }
    return ret;
}

bool monster::avoid_trap( const tripoint & /* pos */, const trap &tr ) const
{
    // The trap position is not used, monsters are to stupid to remember traps. Actually, they do
    // not even see them.
    // Traps are on the ground, digging monsters go below, fliers and climbers go above.
    if( digging() || has_flag( MF_FLIES ) ) {
        return true;
    }
    return dice( 3, type->sk_dodge + 1 ) >= dice( 3, tr.get_avoidance() );
}

bool monster::has_flag(const m_flag f) const
{
 return type->has_flag(f);
}

bool monster::can_see() const
{
 return has_flag(MF_SEES) && !has_effect( effect_blind );
}

bool monster::can_hear() const
{
 return has_flag(MF_HEARS) && !has_effect( effect_deaf );
}

bool monster::can_submerge() const
{
  return (has_flag(MF_NO_BREATHE) || has_flag(MF_SWIMS) || has_flag(MF_AQUATIC))
          && !has_flag(MF_ELECTRONIC);
}

bool monster::can_drown() const
{
 return !has_flag(MF_SWIMS) && !has_flag(MF_AQUATIC)
         && !has_flag(MF_NO_BREATHE) && !has_flag(MF_FLIES);
}

bool monster::digging() const
{
    return has_flag(MF_DIGS) || ( has_flag(MF_CAN_DIG) && underwater );
}

bool monster::can_act() const
{
    return moves > 0 &&
        ( effects.empty() ||
          ( !has_effect( effect_stunned ) && !has_effect( effect_downed ) && !has_effect( effect_webbed ) ) );
}


int monster::sight_range( const int light_level ) const
{
    // Non-aquatic monsters can't see much when submerged
    if( !can_see() || ( underwater && !has_flag( MF_SWIMS ) && !has_flag( MF_AQUATIC ) && !digging() ) ) {
        return 1;
    }

    int range = ( light_level * type->vision_day ) +
                ( ( DAYLIGHT_LEVEL - light_level ) * type->vision_night );
    range /= DAYLIGHT_LEVEL;

    return range;
}

bool monster::made_of( const material_id &m ) const
{
    return type->made_of( m );
}

bool monster::made_of(phase_id p) const
{
    return type->phase == p;
}

void monster::load_info(std::string data)
{
    std::stringstream dump;
    dump << data;
    JsonIn jsin(dump);
    try {
        deserialize(jsin);
    } catch( const JsonError &jsonerr ) {
        debugmsg("monster:load_info: Bad monster json\n%s", jsonerr.c_str() );
    }
}

void monster::shift(int sx, int sy)
{
    const int xshift = sx * SEEX;
    const int yshift = sy * SEEY;
    position.x -= xshift;
    position.y -= yshift;
    goal.x -= xshift;
    goal.y -= yshift;
    if( wandf > 0 ) {
        wander_pos.x -= xshift;
        wander_pos.y -= yshift;
    }
}

tripoint monster::move_target()
{
    return goal;
}

Creature *monster::attack_target()
{
    if( wander() ) {
        return nullptr;
    }

    Creature *target = g->critter_at( move_target() );
    if( target == nullptr || target == this ||
        attitude_to( *target ) == Creature::A_FRIENDLY || !sees(*target) ) {
        return nullptr;
    }

    return target;
}

bool monster::is_fleeing(player &u) const
{
    if( effect_cache[FLEEING] ) {
        return true;
    }
    monster_attitude att = attitude(&u);
    return (att == MATT_FLEE || (att == MATT_FOLLOW && rl_dist( pos(), u.pos() ) <= 4));
}

Creature::Attitude monster::attitude_to( const Creature &other ) const
{
    const auto m = dynamic_cast<const monster *>( &other );
    const auto p = dynamic_cast<const player *>( &other );
    if( m != nullptr ) {
        if( m == this ) {
            return A_FRIENDLY;
        }

        auto faction_att = faction.obj().attitude( m->faction );
        if( ( friendly != 0 && m->friendly != 0 ) ||
            ( friendly == 0 && m->friendly == 0 && faction_att == MFA_FRIENDLY ) ) {
            // Friendly (to player) monsters are friendly to each other
            // Unfriendly monsters go by faction attitude
            return A_FRIENDLY;
        } else if( ( friendly == 0 && m->friendly == 0 && faction_att == MFA_NEUTRAL ) ||
                     morale < 0 || anger < 10 ) {
            // Stuff that won't attack is neutral to everything
            return A_NEUTRAL;
        } else {
            return A_HOSTILE;
        }
    } else if( p != nullptr ) {
        switch( attitude( const_cast<player *>( p ) ) ) {
            case MATT_FRIEND:
            case MATT_ZLAVE:
                return A_FRIENDLY;
            case MATT_FPASSIVE:
            case MATT_FLEE:
            case MATT_IGNORE:
            case MATT_FOLLOW:
                return A_NEUTRAL;
            case MATT_ATTACK:
                return A_HOSTILE;
            case MATT_NULL:
            case NUM_MONSTER_ATTITUDES:
                break;
        }
    }
    // Should not happen!, creature should be either player or monster
    return A_NEUTRAL;
}

monster_attitude monster::attitude( const Character *u ) const
{
    if( friendly != 0 || effect_cache[PET] ) {
        if( effect_cache[DOCILE] ) {
            return MATT_FPASSIVE;
        }
        if( u == &g->u ) {
            return MATT_FRIEND;
        }
        // Zombies don't understand not attacking NPCs, but dogs and bots should.
        const npc *np = dynamic_cast< const npc * >( u );
        if( np != nullptr && np->attitude != NPCATT_KILL && !type->in_species( ZOMBIE ) ) {
            return MATT_FRIEND;
        }
    }
    if( effect_cache[FLEEING] ) {
        return MATT_FLEE;
    }
    if( effect_cache[PACIFIED] ) {
        return MATT_ZLAVE;
    }

    int effective_anger  = anger;
    int effective_morale = morale;

    if( u != nullptr ) {
        // Those are checked quite often, so avoiding string construction is a good idea
        const string_id<monfaction> faction_bee( "bee" );
        const trait_id pheromone_mammal( "PHEROMONE_MAMMAL" );
        const trait_id pheromone_insect( "PHEROMONE_INSECT" );
        const trait_id mycus_thresh( "THRESH_MYCUS" );
        const trait_id terrifying( "TERRIFYING" );
        if( faction == faction_bee ) {
            if( u->has_trait( trait_BEE ) ) {
                return MATT_FRIEND;
            } else if( u->has_trait( trait_FLOWERS ) ) {
                effective_anger -= 10;
            }
        }

        if( type->in_species( FUNGUS ) && u->has_trait( mycus_thresh ) ) {
            return MATT_FRIEND;
        }

        if( effective_anger >= 10 &&
            ( (type->in_species( MAMMAL ) && u->has_trait( pheromone_mammal ) ) ||
              (type->in_species( INSECT ) && u->has_trait( pheromone_insect ) ) ) ) {
            effective_anger -= 20;
        }


        if( u->has_trait( terrifying ) ) {
            effective_morale -= 10;
        }

        if( has_flag( MF_ANIMAL ) ) {
            if( u->has_trait( trait_ANIMALEMPATH ) ) {
                effective_anger -= 10;
                if( effective_anger < 10 ) {
                    effective_morale += 5;
                }
            } else if( u->has_trait( trait_ANIMALDISCORD ) ) {
                if( effective_anger >= 10 ) {
                    effective_anger += 10;
                }
                if( effective_anger < 10 ) {
                    effective_morale -= 5;
                }
            }
        }
    }

    if( effective_morale < 0 ) {
        if( effective_morale + effective_anger > 0 && get_hp() > get_hp_max() / 3 ) {
            return MATT_FOLLOW;
        }
        return MATT_FLEE;
    }

    if( effective_anger <= 0 ) {
        return MATT_IGNORE;
    }

    if( effective_anger < 10 ) {
        return MATT_FOLLOW;
    }

    return MATT_ATTACK;
}

int monster::hp_percentage() const
{
    return ( get_hp( hp_torso ) * 100 ) / get_hp_max();
}

void monster::process_triggers()
{
    anger += trigger_sum( type->anger );
    anger -= trigger_sum( type->placate );
    morale -= trigger_sum( type->fear );
    if( morale != type->morale && one_in( 10 ) ) {
        if( morale < type->morale ) {
            morale++;
        } else {
            morale--;
        }
    }

    if( anger != type->agro && one_in( 10 ) ) {
        if( anger < type->agro ) {
            anger++;
        } else {
            anger--;
        }
    }

    // Cap values at [-100, 100] to prevent perma-angry moose etc.
    morale = std::min( 100, std::max( -100, morale ) );
    anger  = std::min( 100, std::max( -100, anger  ) );
}

// This Adjustes anger/morale levels given a single trigger.
void monster::process_trigger(monster_trigger trig, int amount)
{
    if (type->has_anger_trigger(trig)){
        anger += amount;
    }
    if (type->has_fear_trigger(trig)){
        morale -= amount;
    }
    if (type->has_placate_trigger(trig)){
        anger -= amount;
    }
}


int monster::trigger_sum( const std::set<monster_trigger>& triggers ) const
{
    int ret = 0;
    bool check_terrain = false, check_meat = false, check_fire = false;
    for( const auto &trigger : triggers ) {
        switch( trigger ) {
            case MTRIG_STALK:
                if( anger > 0 && one_in( 5 ) ) {
                    ret++;
                }
                break;

            case MTRIG_MEAT:
                // Disable meat checking for now
                // It's hard to ever see it in action
                // and even harder to balance it without making it exploity

                // check_terrain = true;
                // check_meat = true;
                break;

            case MTRIG_FIRE:
                check_terrain = true;
                check_fire = true;
                break;

            default:
                break; // The rest are handled when the impetus occurs
        }
    }

    if( check_terrain ) {
        for( auto &p : g->m.points_in_radius( pos(), 3 ) ) {
            // Note: can_see_items doesn't check actual visibility
            // This will check through walls, but it's too small to matter
            if( check_meat && g->m.sees_some_items( p, *this ) ) {
                auto items = g->m.i_at( p );
                for( auto &item : items ) {
                    if( item.is_corpse() || item.typeId() == "meat" ||
                        item.typeId() == "meat_cooked" || item.typeId() == "human_flesh" ) {
                        ret += 3;
                        check_meat = false;
                    }
                }
            }

            if( check_fire ) {
                ret += 5 * g->m.get_field_strength( p, fd_fire );
            }
        }
    }

    return ret;
}

bool monster::is_underwater() const {
    return underwater && can_submerge();
}

bool monster::is_on_ground() const {
    return false; //TODO: actually make this work
}

bool monster::has_weapon() const {
    return false; // monsters will never have weapons, silly
}

bool monster::is_warm() const {
    return has_flag(MF_WARM);
}

bool monster::is_elec_immune() const
{
    return is_immune_damage( DT_ELECTRIC );
}

bool monster::is_immune_effect( const efftype_id &effect ) const
{
    if( effect == effect_onfire ) {
        return is_immune_damage( DT_HEAT ) ||
            made_of(LIQUID) ||
            has_flag(MF_FIREY);
    }

    if( effect == effect_bleed ) {
        return !has_flag(MF_WARM) ||
            !made_of( material_id( "flesh" ) );
    }

    if( effect == effect_paralyzepoison ||
        effect == effect_badpoison ||
        effect == effect_poison ) {
        return !has_flag(MF_WARM) ||
            (!made_of( material_id( "flesh" ) ) && !made_of( material_id( "iflesh" ) ));
    }

    return false;
}

bool monster::is_immune_damage( const damage_type dt ) const
{
    switch( dt ) {
    case DT_NULL:
        return true;
    case DT_TRUE:
        return false;
    case DT_BIOLOGICAL: // NOTE: Unused
        return false;
    case DT_BASH:
        return false;
    case DT_CUT:
        return false;
    case DT_ACID:
        return has_flag( MF_ACIDPROOF );
    case DT_STAB:
        return false;
    case DT_HEAT:
        return made_of( material_id( "steel" ) ) || made_of( material_id( "stone" ) ); // Ugly hardcode - remove later
    case DT_COLD:
        return false;
    case DT_ELECTRIC:
        return type->sp_defense == &mdefense::zapback ||
           has_flag( MF_ELECTRIC );
    default:
        return true;
    }
}

bool monster::is_dead_state() const {
    return hp <= 0;
}

bool monster::block_hit(Creature *, body_part &, damage_instance &) {
    return false;
}

void monster::absorb_hit(body_part, damage_instance &dam) {
    for( auto &elem : dam.damage_units ) {
        add_msg(m_debug, "Dam Type: %s :: Ar Pen: %.1f :: Armor Mult: %.1f", name_by_dt(elem.type).c_str(), elem.res_pen, elem.res_mult);
        elem.amount -= std::min( resistances( *this ).get_effective_resist( elem ), elem.amount );
    }
}

void monster::melee_attack( Creature &target, bool allow_special, const matec_id& force_technique )
{
    int hitspread = target.deal_melee_attack(this, hit_roll());
    melee_attack( target, allow_special, force_technique, hitspread );
}

void monster::melee_attack( Creature &target, bool, const matec_id&, int hitspread )
{
    mod_moves( -type->attack_cost );
    if( type->melee_dice == 0 ) {
        // We don't attack, so just return
        return;
    }

    if( this == &target ) {
        // This happens sometimes
        return;
    }

    if( target.is_player() ||
        ( target.is_npc() && g->u.attitude_to( target ) == A_FRIENDLY ) ) {
        // Make us a valid target for a few turns
        add_effect( effect_hit_by_player, 3 );
    }

    if( has_flag( MF_HIT_AND_RUN ) ) {
        add_effect( effect_run, 4 );
    }

    const bool u_see_me = g->u.sees( *this );

    body_part bp_hit;

    damage_instance damage = !is_hallucination() ? type->melee_damage : damage_instance();
    if( !is_hallucination() && type->melee_dice > 0 ) {
        damage.add_damage( DT_BASH, dice( type->melee_dice, type->melee_sides ) );
    }

    dealt_damage_instance dealt_dam;

    if( hitspread >= 0 ) {
        target.deal_melee_hit( this, hitspread, false, damage, dealt_dam );
    }
    bp_hit = dealt_dam.bp_hit;

    const int total_dealt = dealt_dam.total_damage();
    if( hitspread < 0 ) {
        // Miss
        if( u_see_me ) {
            if( target.is_player() ) {
                    add_msg( _("You dodge %s."), disp_name().c_str() );
            } else if( target.is_npc() ) {
                add_msg( _("%1$s dodges %2$s attack."),
                    target.disp_name().c_str(), name().c_str() );
            } else {
                add_msg( _("The %1$s misses %2$s!"),
                    name().c_str(), target.disp_name().c_str() );
            }
        } else if( target.is_player() ) {
            add_msg( _("You dodge an attack from an unseen source.") );
        }
    } else if( is_hallucination() || total_dealt > 0 ) {
        // Hallucinations always produce messages but never actually deal damage
        if( u_see_me ) {
            if( target.is_player() ) {
                //~ 1$s is attacker name, 2$s is bodypart name in accusative.
                sfx::play_variant_sound( "melee_attack", "monster_melee_hit", sfx::get_heard_volume(target.pos()) );
                sfx::do_player_death_hurt( dynamic_cast<player&>( target ), 0 );
                add_msg(m_bad, _("The %1$s hits your %2$s."), name().c_str(),
                        body_part_name_accusative(bp_hit).c_str());
            } else if( target.is_npc() ) {
                //~ 1$s is attacker name, 2$s is target name, 3$s is bodypart name in accusative.
                add_msg(_("The %1$s hits %2$s %3$s."), name().c_str(),
                            target.disp_name(true).c_str(),
                            body_part_name_accusative(bp_hit).c_str());
            } else {
                add_msg( _("The %1$s hits %2$s!"), name().c_str(), target.disp_name().c_str() );
            }
        } else if( target.is_player() ) {
            //~ %s is bodypart name in accusative.
            add_msg(m_bad, _("Something hits your %s."),
                    body_part_name_accusative(bp_hit).c_str());
        }
    } else {
        // No damage dealt
        if( u_see_me ) {
            if( target.is_player() ) {
                    //~ 1$s is attacker name, 2$s is bodypart name in accusative, 3$s is armor name
                    add_msg(_("The %1$s hits your %2$s, but your %3$s protects you."), name().c_str(),
                            body_part_name_accusative(bp_hit).c_str(), target.skin_name().c_str());
            } else if( target.is_npc() ) {
                //~ $1s is monster name, %2$s is that monster target name,
                //~ $3s is target bodypart name in accusative, $4s is the monster target name,
                //~ 5$s is target armor name.
                add_msg(_("The %1$s hits %2$s %3$s but is stopped by %4$s %5$s."), name().c_str(),
                            target.disp_name(true).c_str(),
                            body_part_name_accusative(bp_hit).c_str(),
                            target.disp_name(true).c_str(),
                            target.skin_name().c_str());
            } else {
                //~ $1s is monster name, %2$s is that monster target name,
                //~ $3s is target armor name.
                add_msg( _("The %1$s hits %2$s but is stopped by its %3$s."),
                    name().c_str(),
                    target.disp_name(true).c_str(),
                    target.skin_name().c_str());
            }
        } else if( target.is_player() ) {
            //~ 1$s is bodypart name in accusative, 2$s is armor name.
            add_msg(_("Something hits your %1$s, but your %2$s protects you."),
                    body_part_name_accusative(bp_hit).c_str(), target.skin_name().c_str());
        }
    }

    if( hitspread < 0 && !is_hallucination() ) {
        target.on_dodge( this, get_melee() );
    }

    target.check_dead_state();

    if( is_hallucination() ) {
        if( one_in(7) ) {
            die( nullptr );
        }
        return;
    }

    if( total_dealt <= 0 ) {
        return;
    }

    // Add any on damage effects
    for( const auto &eff : type->atk_effs ) {
        if( x_in_y( eff.chance, 100 ) ) {
            const body_part affected_bp = eff.affect_hit_bp ? bp_hit : eff.bp;
            target.add_effect( eff.id, eff.duration, affected_bp, eff.permanent );
        }
    }

    const int stab_cut = dealt_dam.type_damage( DT_CUT ) + dealt_dam.type_damage( DT_STAB );

    if( stab_cut > 0 && has_flag( MF_VENOM ) ) {
        target.add_msg_if_player( m_bad, _("You're poisoned!") );
        target.add_effect( effect_poison, 30 );
    }

    if( stab_cut > 0 && has_flag( MF_BADVENOM ) ) {
        target.add_msg_if_player(m_bad, _("You feel poison flood your body, wracking you with pain..."));
        target.add_effect( effect_badpoison, 40 );
    }

    if( stab_cut > 0 && has_flag( MF_PARALYZE ) ) {
        target.add_msg_if_player(m_bad, _("You feel poison enter your body!"));
        target.add_effect( effect_paralyzepoison, 100 );
    }

    if( total_dealt > 6 && stab_cut > 0 && has_flag( MF_BLEED ) ) {
        // Maybe should only be if DT_CUT > 6... Balance question
        target.add_effect( effect_bleed, 60, bp_hit );
    }
}

void monster::deal_projectile_attack( Creature *source, dealt_projectile_attack &attack ) {
    const auto &proj = attack.proj;
    double &missed_by = attack.missed_by; // We can change this here
    const auto &effects = proj.proj_effects;

    // Whip has a chance to scare wildlife even if it misses
    if( effects.count("WHIP") && type->in_category("WILDLIFE") && one_in(3) ) {
        add_effect( effect_run, rng(3, 5));
    }

    if( missed_by > 1.0 ) {
        // Total miss
        return;
    }

    const bool u_see_mon = g->u.sees(*this);
    // Maxes out at 50% chance with perfect hit
    if( has_flag(MF_HARDTOSHOOT) &&
        !one_in(10 - 10 * (.8 - missed_by)) &&
        !effects.count( "WIDE" ) ) {
        if( u_see_mon ) {
            add_msg(_("The shot passes through %s without hitting."), disp_name().c_str());
        }
        return;
    }
    // Not HARDTOSHOOT
    // if it's a headshot with no head, make it not a headshot
    if( missed_by < accuracy_headshot && has_flag( MF_NOHEAD ) ) {
        missed_by = accuracy_headshot;
    }

    Creature::deal_projectile_attack( source, attack );

    if( !is_hallucination() && attack.hit_critter == this ) {
        // Maybe TODO: Get difficulty from projectile speed/size/missed_by
        on_hit( source, bp_torso, INT_MIN, &attack );
    }
}

void monster::deal_damage_handle_type(const damage_unit& du, body_part bp, int& damage, int& pain) {
    switch (du.type) {
    case DT_ELECTRIC:
        if (has_flag(MF_ELECTRIC)) {
            return; // immunity
        }
        break;
    case DT_COLD:
        if (!has_flag(MF_WARM)) {
            return; // immunity
        }
        break;
    case DT_BASH:
        if (has_flag(MF_PLASTIC)) {
            damage += du.amount / rng(2,4); // lessened effect
            pain += du.amount / 4;
            return;
        }
        break;
    case DT_NULL:
        debugmsg("monster::deal_damage_handle_type: illegal damage type DT_NULL");
        break;
    case DT_ACID:
        if( has_flag( MF_ACIDPROOF ) ) {
            return; // immunity
        }
    case DT_TRUE: // typeless damage, should always go through
    case DT_BIOLOGICAL: // internal damage, like from smoke or poison
    case DT_CUT:
    case DT_STAB:
    case DT_HEAT:
    default:
        break;
    }

    Creature::deal_damage_handle_type(du, bp, damage, pain);
}

int monster::heal( const int delta_hp, bool overheal )
{
    const int maxhp = type->hp;
    if( delta_hp <= 0 || (hp >= maxhp && !overheal) ) {
        return 0;
    }

    const int old_hp = hp;
    hp += delta_hp;
    if( hp > maxhp && !overheal ) {
        hp = maxhp;
    }
    return maxhp - old_hp;
}

void monster::set_hp( const int hp )
{
    this->hp = hp;
}

void monster::apply_damage(Creature* source, body_part /*bp*/, int dam) {
    if( is_dead_state() ) {
        return;
    }
    hp -= dam;
    if( hp < 1 ) {
        set_killer( source );
    } else if( dam > 0 ) {
        process_trigger( MTRIG_HURT, 1 + int( dam / 3 ) );
    }
}

void monster::die_in_explosion(Creature* source)
{
    hp = -9999; // huge to trigger explosion and prevent corpse item
    die( source );
}

bool monster::move_effects(bool)
{
    // This function is relatively expensive, we want that cached
    // IMPORTANT: If adding any new effects here, make SURE to
    // add them to hardcoded_movement_impairing in effect.cpp
    if( !effect_cache[MOVEMENT_IMPAIRED] ) {
        return true;
    }

    bool u_see_me = g->u.sees(*this);
    if (has_effect( effect_tied)) {
        return false;
    }
    if (has_effect( effect_downed)) {
        remove_effect( effect_downed);
        if (u_see_me) {
            add_msg(_("The %s climbs to its feet!"), name().c_str());
        }
        return false;
    }
    if (has_effect( effect_webbed)) {
        if (x_in_y(type->melee_dice * type->melee_sides, 6 * get_effect_int( effect_webbed ) ) ) {
            if (u_see_me) {
                add_msg(_("The %s breaks free of the webs!"), name().c_str());
            }
            remove_effect( effect_webbed);
        }
        return false;
    }
    if (has_effect( effect_lightsnare)) {
        if(x_in_y(type->melee_dice * type->melee_sides, 12)) {
            remove_effect( effect_lightsnare);
            g->m.spawn_item(pos(), "string_36");
            g->m.spawn_item(pos(), "snare_trigger");
            if (u_see_me) {
                add_msg(_("The %s escapes the light snare!"), name().c_str());
            }
        }
        return false;
    }
    if (has_effect( effect_heavysnare)) {
        if (type->melee_dice * type->melee_sides >= 7) {
            if(x_in_y(type->melee_dice * type->melee_sides, 32)) {
                remove_effect( effect_heavysnare);
                g->m.spawn_item(pos(), "rope_6");
                g->m.spawn_item(pos(), "snare_trigger");
                if (u_see_me) {
                    add_msg(_("The %s escapes the heavy snare!"), name().c_str());
                }
            }
        }
        return false;
    }
    if (has_effect( effect_beartrap)) {
        if (type->melee_dice * type->melee_sides >= 18) {
            if(x_in_y(type->melee_dice * type->melee_sides, 200)) {
                remove_effect( effect_beartrap);
                g->m.spawn_item(pos(), "beartrap");
                if (u_see_me) {
                    add_msg(_("The %s escapes the bear trap!"), name().c_str());
                }
            }
        }
        return false;
    }
    if (has_effect( effect_crushed)) {
        if(x_in_y(type->melee_dice * type->melee_sides, 100)) {
            remove_effect( effect_crushed);
            if (u_see_me) {
                add_msg(_("The %s frees itself from the rubble!"), name().c_str());
            }
        }
        return false;
    }

    // If we ever get more effects that force movement on success this will need to be reworked to
    // only trigger success effects if /all/ rolls succeed
    if (has_effect( effect_in_pit)) {
        if (rng(0, 40) > type->melee_dice * type->melee_sides) {
            return false;
        } else {
            if (u_see_me) {
                add_msg(_("The %s escapes the pit!"), name().c_str());
            }
            remove_effect( effect_in_pit);
        }
    }
    if (has_effect( effect_grabbed)){
        if ( (dice(type->melee_dice + type->melee_sides, 3) < get_effect_int( effect_grabbed ) ) || !one_in(4) ){
            return false;
        } else {
            if (u_see_me) {
                add_msg(_("The %s breaks free from the grab!"), name().c_str());
            }
            remove_effect( effect_grabbed);
        }
    }
    return true;
}

void monster::add_effect( const efftype_id &eff_id, int dur, body_part bp,
                          bool permanent, int intensity, bool force )
{
    bp = num_bp;
    Creature::add_effect( eff_id, dur, bp, permanent, intensity, force );
}

std::string monster::get_effect_status() const
{
    std::vector<std::string> effect_status;
    for( auto &elem : effects ) {
        for( auto &_it : elem.second ) {
            if( elem.first->is_show_in_info() ) {
                effect_status.push_back( _it.second.disp_name() );
            }
        }
    }

    return enumerate_as_string( effect_status );
}

int monster::get_armor_cut(body_part bp) const
{
    (void) bp;
    // TODO: Add support for worn armor?
    return int(type->armor_cut) + armor_cut_bonus;
}

int monster::get_armor_bash(body_part bp) const
{
    (void) bp;
    return int(type->armor_bash) + armor_bash_bonus;
}

int monster::get_armor_type( damage_type dt, body_part bp ) const
{
    switch( dt ) {
        case DT_TRUE:
            return 0;
        case DT_BIOLOGICAL:
            return 0;
        case DT_BASH:
            return get_armor_bash( bp );
        case DT_CUT:
            return get_armor_cut( bp );
        case DT_ACID:
            return int(type->armor_acid);
        case DT_STAB:
            return int(type->armor_stab) + armor_cut_bonus * 0.8f;
        case DT_HEAT:
            return int(type->armor_fire);
        case DT_COLD:
            return 0;
        case DT_ELECTRIC:
            return 0;
        case DT_NULL:
        case NUM_DT:
            // Let it error below
            break;
    }

    debugmsg( "Invalid damage type: %d", dt );
    return 0;
}

float monster::get_hit_base() const
{
    return type->melee_skill;
}

float monster::get_dodge_base() const
{
    return type->sk_dodge;
}


float monster::hit_roll() const {
    float hit = get_hit();
    if( has_effect( effect_bouldering ) ) {
        hit /= 4;
    }

    return normal_roll( hit * 5, 25.0f );
}

bool monster::has_grab_break_tec() const
{
    return false;
}

float monster::stability_roll() const
{
    int size_bonus = 0;
    switch (type->size) {
        case MS_TINY:
            size_bonus -= 7;
            break;
        case MS_SMALL:
            size_bonus -= 3;
            break;
        case MS_LARGE:
            size_bonus += 5;
            break;
        case MS_HUGE:
            size_bonus += 10;
            break;
        case MS_MEDIUM:
            break; // keep default
    }

    int stability = dice(type->melee_sides, type->melee_dice) + size_bonus;
    if( has_effect( effect_stunned ) ) {
        stability -= rng( 1, 5 );
    }
    return stability;
}

float monster::get_dodge() const
{
    if( has_effect( effect_downed ) ) {
        return 0.0f;
    }

    float ret = Creature::get_dodge();
    if( has_effect( effect_lightsnare ) || has_effect( effect_heavysnare ) || has_effect( effect_beartrap ) || has_effect( effect_tied ) ) {
        ret /= 2;
    }

    if( has_effect( effect_bouldering ) ) {
        ret /= 4;
    }

    return ret;
}

float monster::get_melee() const
{
    return type->melee_skill;
}

float monster::dodge_roll()
{
    return get_dodge() * 5;
}

float monster::fall_damage_mod() const
{
    if( has_flag(MF_FLIES) ) {
        return 0.0f;
    }

    switch (type->size) {
        case MS_TINY:
            return 0.2f;
        case MS_SMALL:
            return 0.6f;
        case MS_MEDIUM:
            return 1.0f;
        case MS_LARGE:
            return 1.4f;
        case MS_HUGE:
            return 2.0f;
    }

    return 0.0f;
}

int monster::impact( const int force, const tripoint &p )
{
    if( force <= 0 ) {
        return force;
    }

    const float mod = fall_damage_mod();
    int total_dealt = 0;
    if( g->m.has_flag( TFLAG_SHARP, p ) ) {
        const int cut_damage = std::max( 0.0f, 10 * mod - get_armor_cut( bp_torso ) );
        apply_damage( nullptr, bp_torso, cut_damage );
        total_dealt += 10 * mod;
    }

    const int bash_damage = std::max( 0.0f, force * mod - get_armor_bash( bp_torso ) );
    apply_damage( nullptr, bp_torso, bash_damage );
    total_dealt += force * mod;

    add_effect( effect_downed, rng( 0, mod * 3 + 1 ) );

    return total_dealt;
}

void monster::reset_bonuses()
{
    effect_cache.reset();

    Creature::reset_bonuses();
}

void monster::reset_stats()
{
    // Nothing here yet
}

void monster::reset_special(const std::string &special_name)
{
    set_special( special_name, type->special_attacks.at(special_name)->cooldown );
}

void monster::reset_special_rng(const std::string &special_name)
{
    set_special( special_name, rng( 0, type->special_attacks.at(special_name)->cooldown ) );
}

void monster::set_special(const std::string &special_name, int time)
{
    special_attacks[ special_name ].cooldown = time;
}

void monster::disable_special(const std::string &special_name)
{
    special_attacks.at( special_name ).enabled = false;
}

void monster::normalize_ammo( const int old_ammo )
{
    int total_ammo = 0;
    // Sum up the ammo entries to get a ratio.
    for( const auto &ammo_entry : type->starting_ammo ) {
        total_ammo += ammo_entry.second;
    }
    if( total_ammo == 0 ) {
        // Should never happen, but protect us from a div/0 if it does.
        return;
    }
    // Previous code gave robots 100 rounds of ammo.
    // This reassigns whatever is left from that in the appropriate proportions.
    for( const auto &ammo_entry : type->starting_ammo ) {
        ammo[ammo_entry.first] = (old_ammo * ammo_entry.second) / (100 * total_ammo);
    }
}

void monster::explode()
{
    // Handled in mondeath::normal
    // +1 to avoid overflow when evaluating -hp
    hp = INT_MIN + 1;
}

void monster::process_turn()
{
    if( !is_hallucination() ) {
        for( const auto &e: type->emit_fields ) {
            g->m.emit_field( pos(), e );
        }
    }

    // Only special attack cooldowns are updated here.
    // Loop through the monster's special attacks, same as monster::move.
    for( const auto &sp_type : type->special_attacks ) {
        const std::string &special_name = sp_type.first;
        const auto local_iter = special_attacks.find( special_name );
        if( local_iter == special_attacks.end() ) {
            continue;
        }
        mon_special_attack &local_attack_data = local_iter->second;
        if( !local_attack_data.enabled ) {
            continue;
        }

        if( local_attack_data.cooldown > 0 ) {
            local_attack_data.cooldown--;
        }
    }

    Creature::process_turn();
}

void monster::die(Creature* nkiller)
{
    if( dead ) {
        // We are already dead, don't die again, note that monster::dead is
        // *only* set to true in this function!
        return;
    }
    g->set_critter_died();
    dead = true;
    set_killer( nkiller );
    if (!no_extra_death_drops) {
        drop_items_on_death();
    }
    // TODO: should actually be class Character
    player *ch = dynamic_cast<player*>( get_killer() );
    if( !is_hallucination() && ch != nullptr ) {
        if( ( has_flag( MF_GUILT ) && ch->is_player() ) || ( ch->has_trait( trait_PACIFIST ) && has_flag( MF_HUMAN ) ) ) {
            // has guilt flag or player is pacifist && monster is humanoid
            mdeath::guilt(this);
        }
        // TODO: add a kill counter to npcs?
        if( ch->is_player() ) {
            g->increase_kill_count( type->id );
        }
        if( type->difficulty >= 30 ) {
            ch->add_memorial_log( pgettext( "memorial_male", "Killed a %s." ),
                                  pgettext( "memorial_female", "Killed a %s." ),
                                  name().c_str() );
        }
    }
    // We were tied up at the moment of death, add a short rope to inventory
    if ( has_effect( effect_tied) ) {
        item rope_6("rope_6", 0);
        add_item(rope_6);
    }
    if( has_effect( effect_lightsnare ) ) {
        add_item( item( "string_36", 0 ) );
        add_item( item( "snare_trigger", 0 ) );
    }
    if( has_effect( effect_heavysnare ) ) {
        add_item( item( "rope_6", 0 ) );
        add_item( item( "snare_trigger", 0 ) );
    }
    if( has_effect( effect_beartrap ) ) {
        add_item( item( "beartrap", 0 ) );
    }

    if( !is_hallucination() ) {
        for( const auto &it : inv ) {
            g->m.add_item_or_charges( pos(), it );
        }
    }

    // If we're a queen, make nearby groups of our type start to die out
    if( !is_hallucination() && has_flag( MF_QUEEN ) ) {
        // The submap coordinates of this monster, monster groups coordinates are
        // submap coordinates.
        const point abssub = ms_to_sm_copy( g->m.getabs( posx(), posy() ) );
        // Do it for overmap above/below too
        for( int z = 1; z >= -1; --z ) {
            for( int x = -MAPSIZE / 2; x <= MAPSIZE / 2; x++ ) {
                for( int y = -MAPSIZE / 2; y <= MAPSIZE / 2; y++ ) {
                    std::vector<mongroup*> groups = overmap_buffer.groups_at( abssub.x + x, abssub.y + y, g->get_levz() + z );
                    for( auto &mgp : groups ) {
                        if( MonsterGroupManager::IsMonsterInGroup( mgp->type, type->id ) ) {
                            mgp->dying = true;
                        }
                    }
                }
            }
        }
    }
    mission::on_creature_death( *this );
    // Also, perform our death function
    if(is_hallucination()) {
        //Hallucinations always just disappear
        mdeath::disappear(this);
        return;
    }

    //Not a hallucination, go process the death effects.
    for (auto const &deathfunction : type->dies) {
        deathfunction(this);
    }

    // If our species fears seeing one of our own die, process that
    int anger_adjust = 0, morale_adjust = 0;
    if( type->has_anger_trigger( MTRIG_FRIEND_DIED ) ) {
        anger_adjust += 15;
    }
    if( type->has_fear_trigger( MTRIG_FRIEND_DIED ) ) {
        morale_adjust -= 15;
    }
    if( type->has_placate_trigger( MTRIG_FRIEND_DIED ) ) {
        anger_adjust -= 15;
    }

    if (anger_adjust != 0 || morale_adjust != 0) {
        int light = g->light_level( posz() );
        for( monster &critter : g->all_monsters() ) {
            if( !critter.type->same_species( *type ) ) {
                continue;
            }

            if( g->m.sees( critter.pos(), pos(), light ) ) {
                critter.morale += morale_adjust;
                critter.anger += anger_adjust;
            }
        }
    }
}

void monster::drop_items_on_death()
{
    if(is_hallucination()) {
        return;
    }
    if (type->death_drops.empty()) {
        return;
    }
    const auto dropped = g->m.put_items_from_loc( type->death_drops, pos(), calendar::turn );
    if( !type->in_species( ZOMBIE ) && !type->in_species( FUNGUS ) ) {
        return;
    }
    for( const auto &it : dropped ) {
        if( it->is_armor() ) {
            it->item_tags.insert( "FILTHY" );
        }
    }
}

void monster::process_one_effect( effect &it, bool is_new )
{
    // Monsters don't get trait-based reduction, but they do get effect based reduction
    bool reduced = resists_effect(it);
    const auto get_effect = [&it, is_new]( const std::string &arg, bool reduced ) {
        if( is_new ) {
            return it.get_amount( arg, reduced );
        }
        return it.get_mod( arg, reduced );
    };

    mod_speed_bonus(get_effect("SPEED", reduced));

    int val = get_effect("HURT", reduced);
    if (val > 0) {
        if( is_new || it.activated( calendar::turn, "HURT", val, reduced, 1 ) ) {
            apply_damage( nullptr, bp_torso, val );
        }
    }

<<<<<<< HEAD
            static const std::map<efftype_id, monster_effect_cache_fields> cached_effects = {{
                { effect_run, FLEEING },
                { effect_docile, DOCILE },
                { effect_pacified, PACIFIED },
                { effect_pet, PET }
            }};

            const efftype_id &id = _effect_it.second.get_id();
            // MATERIALS-TODO: use fire resistance
            if( it.impairs_movement() ) {
                effect_cache[MOVEMENT_IMPAIRED] = true;
            } else if( id == effect_onfire ) {
                int dam = 0;
                if( made_of( material_id( "veggy" ) ) ) {
                    dam = rng( 10, 20 );
                } else if( made_of( material_id( "flesh" ) ) || made_of( material_id( "iflesh" ) ) ) {
                    dam = rng( 5, 10 );
                }

                dam -= get_armor_type( DT_HEAT, bp_torso );
                if( dam > 0 ) {
                    apply_damage( nullptr, bp_torso, dam );
                } else {
                    it.set_duration( 0 );
                }
            } else {
                auto iter = cached_effects.find( id );
                if( iter != cached_effects.end() ) {
                    effect_cache[iter->second] = true;
                }
            }
=======
    const efftype_id &id = it.get_id();
    // MATERIALS-TODO: use fire resistance
    if( it.impairs_movement() ) {
        effect_cache[MOVEMENT_IMPAIRED] = true;
    } else if( id == effect_onfire ) {
        int dam = 0;
        if( made_of( material_id( "veggy" ) ) ) {
            dam = rng( 10, 20 );
        } else if( made_of( material_id( "flesh" ) ) || made_of( material_id( "iflesh" ) ) ) {
            dam = rng( 5, 10 );
        }

        dam -= get_armor_type( DT_HEAT, bp_torso );
        if( dam > 0 ) {
            apply_damage( nullptr, bp_torso, dam );
        } else {
            it.set_duration( 0 );
        }
    } else if( id == effect_run ) {
        effect_cache[FLEEING] = true;
    }
}

void monster::process_effects()
{
    // Monster only effects
    for( auto &elem : effects ) {
        for( auto &_effect_it : elem.second ) {
            process_one_effect( _effect_it.second, false );
>>>>>>> 82d02285
        }
    }

    // Like with player/NPCs - keep the speed above 0
    const int min_speed_bonus = -0.75 * get_speed_base();
    if( get_speed_bonus() < min_speed_bonus ) {
        set_speed_bonus( min_speed_bonus );
    }

    //If this monster has the ability to heal in combat, do it now.
    if( has_flag( MF_REGENERATES_50 ) && heal( 50 ) > 0 && one_in( 2 ) && g->u.sees( *this ) ) {
        add_msg( m_warning, _( "The %s is visibly regenerating!" ), name().c_str() );
    }

    if( has_flag( MF_REGENERATES_10 ) && heal( 10 ) > 0 && one_in( 2 ) && g->u.sees( *this ) ) {
        add_msg( m_warning, _( "The %s seems a little healthier." ), name().c_str() );
    }

    if( has_flag( MF_REGENERATES_IN_DARK ) ) {
        const float light = g->m.ambient_light_at( pos() );
        // Magic number 10000 was chosen so that a floodlight prevents regeneration in a range of 20 tiles
        if ( heal ( int( 50.0 *  exp( - light*light / 10000 ) )  > 0 && one_in( 2 ) && g->u.sees( *this ) ) ) {
            add_msg( m_warning, _( "The %s uses the darkness to regenerate." ), name().c_str() );
        }
    }

    //Monster will regen morale and aggression if it is on max HP
    //It regens more morale and aggression if is currently fleeing.
    if( has_flag( MF_REGENMORALE ) && hp >= type->hp ) {
        if( is_fleeing( g->u ) ) {
            morale = type->morale;
            anger = type->agro;
        }
        if( morale <= type->morale ) {
            morale += 1;
        }
        if( anger <= type->agro ) {
            anger += 1;
        }
        if( morale < 0 ) {
            morale += 5;
        }
        if( anger < 0 ) {
            anger += 5;
        }
    }

    // If this critter dies in sunlight, check & assess damage.
    if( has_flag( MF_SUNDEATH ) && g->is_in_sunlight( pos() ) ) {
        if( g->u.sees( *this ) ) {
            add_msg( m_good, _( "The %s burns horribly in the sunlight!" ), name().c_str() );
        }
        apply_damage( nullptr, bp_torso, 100 );
        if( hp < 0 ) {
            hp = 0;
        }
    }

    Creature::process_effects();
}

bool monster::make_fungus()
{
    if( is_hallucination() ) {
        return true;
    }
    char polypick = 0;
    const mtype_id& tid = type->id;
    if( type->in_species( FUNGUS ) ) { // No friendly-fungalizing ;-)
        return true;
    }
    if( !made_of( material_id( "flesh" ) ) && !made_of( material_id( "hflesh" ) ) &&
        !made_of( material_id( "veggy" ) ) && !made_of( material_id( "iflesh" ) ) &&
        !made_of( material_id( "bone" ) ) ) {
        // No fungalizing robots or weird stuff (mi-gos are technically fungi, blobs are goo)
        return true;
    }
    if( tid == mon_ant || tid == mon_ant_soldier || tid == mon_ant_queen ) {
        polypick = 1;
    } else if (tid == mon_zombie || tid == mon_zombie_shrieker || tid == mon_zombie_electric ||
      tid == mon_zombie_spitter || tid == mon_zombie_brute ||
      tid == mon_zombie_hulk || tid == mon_zombie_soldier || tid == mon_zombie_tough ||
      tid == mon_zombie_scientist || tid == mon_zombie_hunter || tid == mon_zombie_child||
      tid == mon_zombie_bio_op || tid == mon_zombie_survivor || tid == mon_zombie_fireman ||
      tid == mon_zombie_cop || tid == mon_zombie_fat || tid == mon_zombie_rot ||
      tid == mon_zombie_swimmer || tid == mon_zombie_grabber || tid == mon_zombie_technician ||
      tid == mon_zombie_brute_shocker || tid == mon_zombie_grenadier ||
      tid == mon_zombie_grenadier_elite) {
        polypick = 2;
    } else if (tid == mon_zombie_necro || tid == mon_zombie_master || tid == mon_zombie_fireman ||
      tid == mon_zombie_hazmat || tid == mon_beekeeper) {
        // Necro and Master have enough Goo to resist conversion.
        // Firefighter, hazmat, and scarred/beekeeper have the PPG on.
        return true;
    } else if (tid == mon_boomer || tid == mon_zombie_gasbag || tid == mon_zombie_smoker) {
        polypick = 3;
    } else if (tid == mon_triffid || tid == mon_triffid_young || tid == mon_triffid_queen) {
        polypick = 4;
    }

    const std::string old_name = name();
    switch (polypick) {
        case 1:
            poly( mon_ant_fungus );
            break;
        case 2: // zombies, non-boomer
            poly( mon_zombie_fungus );
            break;
        case 3:
            poly( mon_boomer_fungus );
            break;
        case 4:
            poly( mon_fungaloid );
            break;
        default:
            return false;
    }

    if( g->u.sees( pos() ) ) {
        add_msg( m_info, _("The spores transform %1$s into a %2$s!"),
                         old_name.c_str(), name().c_str() );
    }

    return true;
}

void monster::make_friendly()
{
    unset_dest();
    friendly = rng(5, 30) + rng(0, 20);
}

void monster::make_ally(monster *z) {
    friendly = z->friendly;
    faction = z->faction;
}

void monster::add_item(item it)
{
    inv.push_back(it);
}

bool monster::is_hallucination() const
{
  return hallucination;
}

field_id monster::bloodType() const {
    if( is_hallucination() ) {
        return fd_null;
    }
    return type->bloodType();
}
field_id monster::gibType() const {
    if( is_hallucination() ) {
        return fd_null;
    }
    return type->gibType();
}

m_size monster::get_size() const {
    return type->size;
}


void monster::add_msg_if_npc(const char *msg, ...) const
{
    va_list ap;
    va_start(ap, msg);
    if (g->u.sees(*this)) {
        std::string processed_npc_string = vstring_format(msg, ap);
        processed_npc_string = replace_with_npc_name(processed_npc_string, disp_name());
        add_msg(processed_npc_string.c_str());
    }
    va_end(ap);
}

void monster::add_msg_player_or_npc(const char *, const char* npc_str, ...) const
{
    va_list ap;
    va_start(ap, npc_str);
    if (g->u.sees(*this)) {
        std::string processed_npc_string = vstring_format(npc_str, ap);
        processed_npc_string = replace_with_npc_name(processed_npc_string, disp_name());
        add_msg(processed_npc_string.c_str());
    }
    va_end(ap);
}

void monster::add_msg_if_npc(game_message_type type, const char *msg, ...) const
{
    va_list ap;
    va_start(ap, msg);
    if (g->u.sees(*this)) {
        std::string processed_npc_string = vstring_format(msg, ap);
        processed_npc_string = replace_with_npc_name(processed_npc_string, disp_name());
        add_msg(type, processed_npc_string.c_str());
    }
    va_end(ap);
}

void monster::add_msg_player_or_npc(game_message_type type, const char *, const char* npc_str, ...) const
{
    va_list ap;
    va_start(ap, npc_str);
    if (g->u.sees(*this)) {
        std::string processed_npc_string = vstring_format(npc_str, ap);
        processed_npc_string = replace_with_npc_name(processed_npc_string, disp_name());
        add_msg(type, processed_npc_string.c_str());
    }
    va_end(ap);
}

bool monster::is_dead() const
{
    return dead || is_dead_state();
}

void monster::init_from_item( const item &itm )
{
    if( itm.typeId() == "corpse" ) {
        set_speed_base( get_speed_base() * 0.8 );
        const int burnt_penalty = itm.burnt;
        hp = static_cast<int>( hp * 0.7 );
        if( itm.damage() > 0 ) {
            set_speed_base( speed_base / ( itm.damage() + 1 ) );
            hp /= itm.damage() + 1;
        }

        hp -= burnt_penalty;

        // HP can be 0 or less, in this case revive_corpse will just deactivate the corpse
        if( hp > 0 && type->has_flag( "REVIVES_HEALTHY" ) ) {
            hp = type->hp;
            set_speed_base( type->speed );
        }
    } else {
        // must be a robot
        const int damfac = itm.max_damage() - std::max( 0, itm.damage() ) + 1;
        // One hp at least, everything else would be unfair (happens only to monster with *very* low hp),
        hp = std::max( 1, hp * damfac / ( itm.max_damage() + 1 ) );
    }
}

item monster::to_item() const
{
    if( type->revert_to_itype.empty() ) {
        return item();
    }
    // Birthday is wrong, but the item created here does not use it anyway (I hope).
    item result( type->revert_to_itype, calendar::turn );
    const int damfac = std::max( 1, ( result.max_damage() + 1 ) * hp / type->hp );
    result.set_damage( std::max( 0, ( result.max_damage() + 1 ) - damfac ) );
    return result;
}

float monster::power_rating() const
{
    float ret = get_size() - 1; // Zed gets 1, cat -1, hulk 3
    ret += has_flag( MF_ELECTRONIC ) ? 2 : 0; // Robots tend to have guns
    // Hostile stuff gets a big boost
    // Neutral moose will still get burned if it comes close
    return ret;
}

float monster::speed_rating() const
{
    float ret = get_speed() / 100.0f;
    const auto leap = type->special_attacks.find( "leap" );
    if( leap != type->special_attacks.end() ) {
        // TODO: Make this calculate sane values here
        ret += 0.5f;
    }

    return ret;
}

void monster::on_dodge( Creature*, float )
{
    // Currently does nothing, later should handle faction relations
}

void monster::on_hit( Creature *source, body_part,
                      float, dealt_projectile_attack const* const proj )
{
    if( is_hallucination() ) {
        return;
    }

    if( rng( 0, 100 ) <= (long)type->def_chance ) {
        type->sp_defense( *this, source, proj );
    }

    // Adjust anger/morale of same-species monsters, if appropriate
    int anger_adjust = 0;
    int morale_adjust = 0;
    if( type->has_anger_trigger( MTRIG_FRIEND_ATTACKED ) ) {
        anger_adjust += 15;
    }
    if( type->has_fear_trigger( MTRIG_FRIEND_ATTACKED ) ) {
        morale_adjust -= 15;
    }
    if( type->has_placate_trigger( MTRIG_FRIEND_ATTACKED ) ) {
        anger_adjust -= 15;
    }

    if( anger_adjust != 0 || morale_adjust != 0 ) {
        int light = g->light_level( posz() );
        for( monster &critter : g->all_monsters() ) {
            if( !critter.type->same_species( *type ) ) {
                continue;
            }

            if( g->m.sees( critter.pos(), pos(), light ) ) {
                critter.morale += morale_adjust;
                critter.anger += anger_adjust;
            }
        }
    }

    check_dead_state();
    // TODO: Faction relations
}

body_part monster::get_random_body_part( bool ) const
{
    return bp_torso;
}

std::vector<body_part> monster::get_all_body_parts( bool ) const
{
    return std::vector<body_part>( 1, bp_torso );
}

int monster::get_hp_max( hp_part ) const
{
    return type->hp;
}

int monster::get_hp_max() const
{
    return type->hp;
}

void monster::hear_sound( const tripoint &source, const int vol, const int dist )
{
    if( !can_hear() ) {
        return;
    }

    const bool goodhearing = has_flag(MF_GOODHEARING);
    const int volume = goodhearing ? ((2 * vol) - dist) : (vol - dist);
    // Error is based on volume, louder sound = less error
    if( volume <= 0 ) {
        return;
    }

    int max_error = 0;
    if( volume < 2 ) {
        max_error = 10;
    } else if( volume < 5 ) {
        max_error = 5;
    } else if( volume < 10 ) {
        max_error = 3;
    } else if( volume < 20 ) {
        max_error = 1;
    }

    int target_x = source.x + rng(-max_error, max_error);
    int target_y = source.y + rng(-max_error, max_error);
    // target_z will require some special check due to soil muffling sounds

    int wander_turns = volume * (goodhearing ? 6 : 1);
    process_trigger(MTRIG_SOUND, volume);
    if( morale >= 0 && anger >= 10 ) {
        // TODO: Add a proper check for fleeing attitude
        // but cache it nicely, because this part is called a lot
        wander_to( tripoint( target_x, target_y, source.z ), wander_turns);
    } else if( morale < 0 ) {
        // Monsters afraid of sound should not go towards sound
        wander_to( tripoint( 2 * posx() - target_x, 2 * posy() - target_y, 2 * posz() - source.z ), wander_turns );
    }
}

void monster::on_unload()
{
    last_updated = calendar::turn;
}

void monster::on_load()
{
    // Possible TODO: Integrate monster upgrade
    const int dt = calendar::turn - last_updated;
    last_updated = calendar::turn;
    if( dt <= 0 ) {
        return;
    }

    float regen = 0.0f;
    if( has_flag( MF_REGENERATES_50 ) ) {
        regen = 50.0f;
    } else if( has_flag( MF_REGENERATES_10 ) ) {
        regen = 10.0f;
    } else if( has_flag( MF_REVIVES ) ) {
        regen = 1.0f / HOURS(1);
    } else if( made_of( material_id( "flesh" ) ) || made_of( material_id( "veggy" ) ) ) {
        // Most living stuff here
        regen = 0.25f / HOURS(1);
    }

    const int heal_amount = divide_roll_remainder( regen * dt, 1.0 );
    const int healed = heal( heal_amount );
    int healed_speed = 0;
    if( healed < heal_amount && get_speed_base() < type->speed ) {
        int old_speed = get_speed_base();
        set_speed_base( std::min( get_speed_base() + heal_amount - healed, type->speed ) );
        healed_speed = get_speed_base() - old_speed;
    }

    add_msg( m_debug, "on_load() by %s, %d turns, healed %d hp, %d speed",
             name().c_str(), dt, healed, healed_speed );
}

const pathfinding_settings &monster::get_pathfinding_settings() const
{
    return type->path_settings;
}

std::set<tripoint> monster::get_path_avoid() const
{
    return std::set<tripoint>();
}<|MERGE_RESOLUTION|>--- conflicted
+++ resolved
@@ -1816,39 +1816,13 @@
         }
     }
 
-<<<<<<< HEAD
-            static const std::map<efftype_id, monster_effect_cache_fields> cached_effects = {{
-                { effect_run, FLEEING },
-                { effect_docile, DOCILE },
-                { effect_pacified, PACIFIED },
-                { effect_pet, PET }
-            }};
-
-            const efftype_id &id = _effect_it.second.get_id();
-            // MATERIALS-TODO: use fire resistance
-            if( it.impairs_movement() ) {
-                effect_cache[MOVEMENT_IMPAIRED] = true;
-            } else if( id == effect_onfire ) {
-                int dam = 0;
-                if( made_of( material_id( "veggy" ) ) ) {
-                    dam = rng( 10, 20 );
-                } else if( made_of( material_id( "flesh" ) ) || made_of( material_id( "iflesh" ) ) ) {
-                    dam = rng( 5, 10 );
-                }
-
-                dam -= get_armor_type( DT_HEAT, bp_torso );
-                if( dam > 0 ) {
-                    apply_damage( nullptr, bp_torso, dam );
-                } else {
-                    it.set_duration( 0 );
-                }
-            } else {
-                auto iter = cached_effects.find( id );
-                if( iter != cached_effects.end() ) {
-                    effect_cache[iter->second] = true;
-                }
-            }
-=======
+    static const std::map<efftype_id, monster_effect_cache_fields> cached_effects = {{
+        { effect_run, FLEEING },
+        { effect_docile, DOCILE },
+        { effect_pacified, PACIFIED },
+        { effect_pet, PET }
+    }};
+
     const efftype_id &id = it.get_id();
     // MATERIALS-TODO: use fire resistance
     if( it.impairs_movement() ) {
@@ -1867,8 +1841,11 @@
         } else {
             it.set_duration( 0 );
         }
-    } else if( id == effect_run ) {
-        effect_cache[FLEEING] = true;
+    } else {
+        auto iter = cached_effects.find( id );
+        if( iter != cached_effects.end() ) {
+            effect_cache[iter->second] = true;
+        }
     }
 }
 
@@ -1878,7 +1855,6 @@
     for( auto &elem : effects ) {
         for( auto &_effect_it : elem.second ) {
             process_one_effect( _effect_it.second, false );
->>>>>>> 82d02285
         }
     }
 
