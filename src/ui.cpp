#include "ui.h"
#include "catacharset.h"
#include "output.h"
#include "debug.h"
#include <sstream>
#include <stdlib.h>
#include <algorithm>
#include <iterator>
#include "input.h"
#include "cursesdef.h"
#include "uistate.h"
#include "options.h"
#include "game.h"

#ifdef debuguimenu
#define dprint(a,...)      mvprintw(a,0,__VA_ARGS__)
#else
#define dprint(a,...)      void()
#endif



////////////////////////////////////
int getfoldedwidth (std::vector<std::string> foldedstring)
{
    int ret = 0;
    for (auto &i : foldedstring) {
        int width = utf8_width(i.c_str());
        if ( width > ret ) {
            ret = width;
        }
    }
    return ret;
}

////////////////////////////////////
uimenu::uimenu()
{
    init();
}

// here we emulate the old int ret=menu(bool, "header", "option1", "option2", ...);
uimenu::uimenu(bool, const char * const mes, ...)
{
    init();
    va_list ap;
    va_start(ap, mes);
    int i = 0;
    while (char const *const tmp = va_arg(ap, char *)) {
        entries.push_back(uimenu_entry(i++, true, MENU_AUTOASSIGN, tmp ));
    }
    va_end(ap);
    query();
}

// exact usage as menu_vec
uimenu::uimenu(bool cancelable, const char *mes,
               const std::vector<std::string> options)
{
    init();
    if (options.empty()) {
        debugmsg("0-length menu (\"%s\")", mes);
        ret = -1;
    } else {
        text = mes;
        shift_retval = 1;
        return_invalid = cancelable;

        for (size_t i = 0; i < options.size(); i++) {
            entries.push_back(uimenu_entry(i, true, MENU_AUTOASSIGN, options[i] ));
        }
        query();
    }
}

uimenu::uimenu(bool cancelable, const char *mes,
               const std::vector<std::string> &options,
               const std::string &hotkeys_override)
{
    init();
    hotkeys = hotkeys_override;
    if (options.empty()) {
        debugmsg("0-length menu (\"%s\")", mes);
        ret = -1;
    } else {
        text = mes;
        shift_retval = 1;
        return_invalid = cancelable;

        for (size_t i = 0; i < options.size(); i++) {
            entries.push_back(uimenu_entry(i, true, MENU_AUTOASSIGN, options[i] ));
        }
        query();
    }
}

uimenu::uimenu(int startx, int width, int starty, std::string title,
               std::vector<uimenu_entry> ents)
{
    // another quick convenience coonstructor
    init();
    w_x = startx;
    w_y = starty;
    w_width = width;
    text = title;
    entries = ents;
    query();
    //dprint(2,"const: ret=%d w_x=%d w_y=%d w_width=%d w_height=%d, text=%s",ret,w_x,w_y,w_width,w_height, text.c_str() );
}

uimenu::uimenu(bool cancelable, int startx, int width, int starty, std::string title,
               std::vector<uimenu_entry> ents)
{
    // another quick convenience coonstructor
    init();
    return_invalid = cancelable;
    w_x = startx;
    w_y = starty;
    w_width = width;
    text = title;
    entries = ents;
    query();
    //dprint(2,"const: ret=%d w_x=%d w_y=%d w_width=%d w_height=%d, text=%s",ret,w_x,w_y,w_width,w_height, text.c_str() );
}

/*
 * Enables oneshot construction -> running -> exit
 */
uimenu::operator int() const
{
    int r = ret + shift_retval;
    return r;
}

/*
 * Sane defaults on initialization
 */
void uimenu::init()
{
    w_x = MENU_AUTOASSIGN;              // starting position
    w_y = MENU_AUTOASSIGN;              // -1 = auto center
    w_width = MENU_AUTOASSIGN;          // MENU_AUTOASSIGN = based on text width or max entry width, -2 = based on max entry, folds text
    w_height =
        MENU_AUTOASSIGN; // -1 = autocalculate based on number of entries + number of lines in text // fixme: scrolling list with offset
    ret = UIMENU_INVALID;  // return this unless a valid selection is made ( -1024 )
    text = "";             // header text, after (maybe) folding, populates:
    textformatted.clear(); // folded to textwidth
    textwidth = MENU_AUTOASSIGN; // if unset, folds according to w_width
    textalign = MENU_ALIGN_LEFT; // todo
    title = "";            // Makes use of the top border, no folding, sets min width if w_width is auto
    keypress = 0;          // last keypress from (int)getch()
    window = NULL;         // our window
    keymap.clear();        // keymap[int] == index, for entries[index]
    selected = 0;          // current highlight, for entries[index]
    entries.clear();       // uimenu_entry(int returnval, bool enabled, int keycode, std::string text, ...todo submenu stuff)
    started = false;       // set to true when width and key calculations are done, and window is generated.
    pad_left = 0;          // make a blank space to the left
    pad_right = 0;         // or right
    desc_enabled = false;  // don't show option description by default
    desc_lines = 6;        // default number of lines for description
    border = true;         // todo: always true
    border_color = c_magenta; // border color
    text_color = c_ltgray;  // text color
    title_color = c_green;  // title color
    hilight_color = h_white; // highlight for up/down selection bar
    hotkey_color = c_ltgreen; // hotkey text to the right of menu entry's text
    disabled_color = c_dkgray; // disabled menu entry
    return_invalid = false;  // return 0-(int)invalidKeyCode
    hilight_full = true;     // render hilight_color background over the entire line (minus padding)
    hilight_disabled =
        false; // if false, hitting 'down' onto a disabled entry will advance downward to the first enabled entry
    shift_retval = 0;        // for legacy menu/vec_menu
    vshift = 0;              // scrolling menu offset
    vmax = 0;                // max entries area rows
    callback = NULL;         // * uimenu_callback
    filter = "";             // filter string. If "", show everything
    fentries.clear();        // fentries is the actual display after filtering, and maps displayed entry number to actual entry number
    fselected = 0;           // fentries[selected]
    filtering = true;        // enable list display filtering via '/' or '.'
    filtering_nocase = true; // ignore case when filtering
    max_entry_len = 0;       // does nothing but can be read
    max_desc_len = 0;        // for calculating space for descriptions

    scrollbar_auto =
        true;   // there is no force-on; true will only render scrollbar if entries > vertical height
    scrollbar_nopage_color =
        c_ltgray;    // color of '|' line for the entire area that isn't current page.
    scrollbar_page_color = c_cyan_cyan; // color of the '|' line for whatever's the current page.
    scrollbar_side = -1;     // -1 == choose left unless taken, then choose right

    last_fsize = -1;
    last_vshift = -1;
    hotkeys = DEFAULT_HOTKEYS;
}

/*
 * case insensitive string::find( string::findstr ). findstr must be lowercased
 */
bool lcmatch(const std::string &str, const std::string &findstr)
{
    std::string ret = "";
    ret.reserve( str.size() );
    transform( str.begin(), str.end(), std::back_inserter(ret), tolower );
    return ( (int)ret.find( findstr ) != -1 );
}

/*
 * repopulate filtered entries list (fentries) and set fselected accordingly
 */
void uimenu::filterlist()
{
    bool notfiltering = ( ! filtering || filter.size() < 1 );
    int num_entries = entries.size();
    bool nocase = (filtering_nocase == true); // todo: && is_all_lc( filter )
    std::string fstr = "";
    fstr.reserve(filter.size());
    if ( nocase ) {
        transform( filter.begin(), filter.end(), std::back_inserter(fstr), tolower );
    } else {
        fstr = filter;
    }
    fentries.clear();
    fselected = -1;
    int f = 0;
    for( int i = 0; i < num_entries; i++ ) {
        if( notfiltering || ( nocase == false && (int)entries[ i ].txt.find(filter) != -1 ) ||
            lcmatch(entries[i].txt, fstr ) ) {
            fentries.push_back( i );
            if ( i == selected ) {
                fselected = f;
            } else if ( i > selected && fselected == -1 ) {
                // Past the previously selected entry, which has been filtered out,
                // choose another nearby entry instead.
                fselected = f;
            }
            f++;
        }
    }
    if ( fselected == -1 ) {
        fselected = 0;
        vshift = 0;
        if ( fentries.empty() ) {
            selected = -1;
        } else {
            selected = fentries [ 0 ];
        }
    } else if (fselected < (int)fentries.size()) {
        selected = fentries[fselected];
    } else {
        fselected = selected = -1;
    }
    // scroll to top of screen if all remaining entries fit the screen.
    if ((int)fentries.size() <= vmax) {
        vshift = 0;
    }
}

/*
 * Call string_input_win / ui_element_input::input_filter and filter the entries list interactively
 */
std::string uimenu::inputfilter()
{
    std::string identifier = ""; // todo: uimenu.filter_identifier ?
    long key = 0;
    int spos = -1;
    mvwprintz(window, w_height - 1, 2, border_color, "< ");
    mvwprintz(window, w_height - 1, w_width - 3, border_color, " >");
    /*
    //debatable merit
        std::string origfilter = filter;
        int origselected = selected;
        int origfselected = fselected;
        int origvshift = vshift;
    */
    do {
        // filter=filter_input->query(filter, false);
        filter = string_input_win( window, filter, 256, 4, w_height - 1, w_width - 4,
                                   false, key, spos, identifier, 4, w_height - 1 );
        // key = filter_input->keypress;
        if ( key != KEY_ESCAPE ) {
            if ( scrollby(0, key) == false ) {
                filterlist();
            }
            show();
        }
    } while(key != '\n' && key != KEY_ESCAPE);

    if ( key == KEY_ESCAPE ) {
        /*
        //perhaps as an option
                filter = origfilter;
                selected = origselected;
                fselected = origfselected;
                vshift = origvshift;
        */
        filterlist();
    }

    wattron(window, border_color);
    for( int i = 1; i < w_width - 1; i++ ) {
        mvwaddch(window, w_height - 1, i, LINE_OXOX);
    }
    wattroff(window, border_color);

    return filter;
}

/*
 * Calculate sizes, populate arrays, initialize window
 */
void uimenu::setup()
{
    bool w_auto = (w_width == -1 || w_width == -2 );
    bool w_autofold = ( w_width == -2);

    if ( w_auto ) {
        w_width = 4;
        if ( !title.empty() ) {
            w_width = title.size() + 5;
        }
    }

    bool h_auto = (w_height == -1);
    if ( h_auto ) {
        w_height = 4;
    }

    if ( desc_enabled && !(w_auto && h_auto) ) {
        desc_enabled = false; // give up
        debugmsg("desc_enabled without w_auto and h_auto (h: %d, w: %d)", h_auto, w_auto);
    }

    max_entry_len = 0;
    max_desc_len = 0;
    std::vector<int> autoassign;
    int pad = pad_left + pad_right + 2;
    int descwidth_final = 0; // for description width guard
    for ( size_t i = 0; i < entries.size(); i++ ) {
        int txtwidth = utf8_width(remove_color_tags( entries[ i ].txt ).c_str());
        if ( txtwidth > max_entry_len ) {
            max_entry_len = txtwidth;
        }
        if(entries[ i ].enabled) {
            if( entries[ i ].hotkey > 0 ) {
                keymap[ entries[ i ].hotkey ] = i;
            } else if ( entries[ i ].hotkey == -1 && i < 100 ) {
                autoassign.push_back(i);
            }
            if ( entries[ i ].retval == -1 ) {
                entries[ i ].retval = i;
            }
            if ( w_auto && w_width < txtwidth + pad + 4 ) {
                w_width = txtwidth + pad + 4;
            }
        } else {
            if ( w_auto && w_width < txtwidth + pad + 4 ) {
                w_width = txtwidth + pad + 4;    // todo: or +5 if header
            }
        }
        if ( desc_enabled ) {
            // subtract one from desc_lines for the reminder of the text
            int descwidth = utf8_width(entries[i].desc.c_str()) / (desc_lines - 1);
            descwidth += 4; // 2x border + 2x ' ' pad
            if ( descwidth_final < descwidth ) {
                descwidth_final = descwidth;
            }
        }
<<<<<<< HEAD
        if ( entries[ i ].text_color == C_UNSET_MASK ) {
=======
        if ( entries[ i ].text_color == c_red_red ) {
>>>>>>> d51c9535
            entries[ i ].text_color = text_color;
        }
        fentries.push_back( i );
    }
    size_t next_free_hotkey = 0;
    for( auto it = autoassign.begin(); it != autoassign.end() &&
         next_free_hotkey < hotkeys.size(); ++it ) {
        while( next_free_hotkey < hotkeys.size() ) {
            const int setkey = hotkeys[next_free_hotkey];
            next_free_hotkey++;
            if( keymap.count( setkey ) == 0 ) {
                entries[*it].hotkey = setkey;
                keymap[setkey] = *it;
                break;
            }
        }
    }

    if (desc_enabled) {
        if (descwidth_final > TERMX) {
            desc_enabled = false; // give up
            debugmsg("description would exceed terminal width (%d vs %d available)", descwidth_final, TERMX);
        } else if (descwidth_final > w_width) {
            w_width = descwidth_final;
        }
    }

    if (w_auto && w_width > TERMX) {
        w_width = TERMX;
    }

    if(!text.empty() ) {
        int twidth = utf8_width(remove_color_tags( text ).c_str());
        bool formattxt = true;
        int realtextwidth = 0;
        if ( textwidth == -1 ) {
            if ( w_autofold || !w_auto ) {
                realtextwidth = w_width - 4;
            } else {
                realtextwidth = twidth;
                if ( twidth + 4 > w_width ) {
                    if ( realtextwidth + 4 > TERMX ) {
                        realtextwidth = TERMX - 4;
                    }
                    textformatted = foldstring(text, realtextwidth);
                    formattxt = false;
                    realtextwidth = 10;
                    for (auto &l : textformatted) {
                        if ( utf8_width(l.c_str()) > realtextwidth ) {
                            realtextwidth = utf8_width(l.c_str());
                        }
                    }
                    if ( realtextwidth + 4 > w_width ) {
                        w_width = realtextwidth + 4;
                    }
                }
            }
        } else if ( textwidth != -1 ) {
            realtextwidth = textwidth;
        }
        if ( formattxt == true ) {
            textformatted = foldstring(text, realtextwidth);
        }
    }

    if (h_auto) {
        w_height = 3 + textformatted.size() + entries.size();
        if (desc_enabled) {
            int w_height_final = w_height + desc_lines + 1; // add one for border
            if (w_height_final > TERMY) {
                desc_enabled = false; // give up
                debugmsg("with description height would exceed terminal height (%d vs %d available)",
                         w_height_final, TERMY);
            } else {
                w_height = w_height_final;
            }
        }
    }

    if ( w_height > TERMY ) {
        w_height = TERMY;
    }

    vmax = entries.size();
    if ( vmax + 3 + (int)textformatted.size() > w_height ) {
        vmax = w_height - 3 - textformatted.size();
        if ( vmax < 1 ) {
            if (textformatted.empty()) {
                popup("Can't display menu options, 0 %d available screen rows are occupied\nThis is probably a bug.\n",
                      TERMY);
            } else {
                popup("Can't display menu options, %d %d available screen rows are occupied by\n'%s\n(snip)\n%s'\nThis is probably a bug.\n",
                      textformatted.size(), TERMY, textformatted[0].c_str(),
                      textformatted[ textformatted.size() - 1 ].c_str()
                     );
            }
        }
    }

    if (w_x == -1) {
        w_x = int((TERMX - w_width) / 2);
    }
    if (w_y == -1) {
        w_y = int((TERMY - w_height) / 2);
    }

    if ( scrollbar_side == -1 ) {
        scrollbar_side = ( pad_left > 0 ? 1 : 0 );
    }
    if ( (int)entries.size() <= vmax ) {
        scrollbar_auto = false;
    }
    window = newwin(w_height, w_width, w_y, w_x);

    werase(window);
    draw_border(window, border_color);
    if( !title.empty() ) {
        mvwprintz(window, 0, 1, border_color, "< ");
        wprintz(window, title_color, "%s", title.c_str() );
        wprintz(window, border_color, " >");
    }
    fselected = selected;
    if(fselected < 0) {
        fselected = selected = 0;
    } else if(fselected >= static_cast<int>(entries.size())) {
        fselected = selected = static_cast<int>(entries.size()) - 1;
    }
    if(!entries.empty() && !entries[fselected].enabled) {
        for(size_t i = 0; i < entries.size(); ++i) {
            if(entries[i].enabled) {
                fselected = selected = i;
                break;
            }
        }
    }
    started = true;
}

void uimenu::apply_scrollbar()
{
    if ( ! scrollbar_auto ) {
        return;
    }
    if ( last_vshift != vshift || last_fsize != (int)fentries.size() ) {
        last_vshift = vshift;
        last_fsize = fentries.size();

        int sbside = ( scrollbar_side == 0 ? 0 : w_width );
        int estart = textformatted.size() + 1;

        if ( !fentries.empty() && vmax < (int)fentries.size() ) {
            wattron(window, border_color);
            mvwaddch(window, estart, sbside, '^');
            wattroff(window, border_color);

            wattron(window, scrollbar_nopage_color);
            for( int i = estart + 1; i < estart + vmax - 1; i++ ) {
                mvwaddch(window, i, sbside, LINE_XOXO);
            }
            wattroff(window, scrollbar_nopage_color);

            wattron(window, border_color);
            mvwaddch(window, estart + vmax - 1, sbside, 'v');
            wattroff(window, border_color);

            int svmax = vmax - 2;
            int fentriessz = fentries.size() - vmax;
            int sbsize = (vmax * svmax) / fentries.size();
            if ( sbsize < 2 ) {
                sbsize = 2;
            }
            int svmaxsz = svmax - sbsize;
            int sbstart = ( vshift * svmaxsz ) / fentriessz;
            int sbend = sbstart + sbsize;

            wattron(window, scrollbar_page_color);
            for ( int i = sbstart; i < sbend; i++ ) {
                mvwaddch(window, i + estart + 1, sbside, LINE_XOXO);
            }
            wattroff(window, scrollbar_page_color);

        } else {
            wattron(window, border_color);
            for( int i = estart; i < estart + vmax; i++ ) {
                mvwaddch(window, i, sbside, LINE_XOXO);
            }
            wattroff(window, border_color);
        }
    }
}

/*
 * Generate and refresh output
 */
void uimenu::show()
{
    if (!started) {
        setup();
    }
    std::string padspaces = std::string(w_width - 2 - pad_left - pad_right, ' ');
    const int text_lines = textformatted.size();
    for ( int i = 0; i < text_lines; i++ ) {
        trim_and_print(window, 1 + i, 2, getmaxx(window) - 4, text_color, "%s", textformatted[i].c_str());
    }

    mvwputch(window, text_lines + 1, 0, border_color, LINE_XXXO);
    for ( int i = 1; i < w_width - 1; ++i) {
        mvwputch(window, text_lines + 1, i, border_color, LINE_OXOX);
    }
    mvwputch(window, text_lines + 1, w_width - 1, border_color, LINE_XOXX);

    int estart = text_lines + 2;

    calcStartPos( vshift, fselected, vmax, fentries.size() );

    for ( int fei = vshift, si = 0; si < vmax; fei++, si++ ) {
        if ( fei < (int)fentries.size() ) {
            int ei = fentries [ fei ];
            nc_color co = ( ei == selected ?
                            hilight_color :
                            ( entries[ ei ].enabled ?
                              entries[ ei ].text_color :
                              disabled_color )
                          );

            if ( hilight_full ) {
                mvwprintz(window, estart + si, pad_left + 1, co , "%s", padspaces.c_str());
            }
            if(entries[ ei ].enabled && entries[ ei ].hotkey >= 33 && entries[ ei ].hotkey < 126 ) {
                mvwprintz( window, estart + si, pad_left + 2, ( ei == selected ) ? hilight_color :
                           hotkey_color , "%c", entries[ ei ].hotkey );
            }
            if( padspaces.size() > 3 ) {
                // padspaces's length indicates the maximal width of the entry, it is used above to
                // activate the highlighting, it is used to override previous text there, but in both
                // cases printeing starts at pad_left+1, here it starts at pad_left+4, so 3 cells less
                // to be used.
                const auto entry = utf8_wrapper( entries[ ei ].txt );
                trim_and_print( window, estart + si, pad_left + 4, w_width - 2 - pad_left - pad_right, co, "%s", entry.c_str() );
            }
            if ( !entries[ei].extratxt.txt.empty() ) {
                mvwprintz( window, estart + si, pad_left + 1 + entries[ ei ].extratxt.left,
                           entries[ ei ].extratxt.color, "%s", entries[ ei ].extratxt.txt.c_str() );
            }
            if ( entries[ei].extratxt.sym != 0 ) {
                mvwputch ( window, estart + si, pad_left + 1 + entries[ ei ].extratxt.left,
                           entries[ ei ].extratxt.color, entries[ ei ].extratxt.sym );
            }
            if ( callback != NULL && ei == selected ) {
                callback->select(ei, this);
            }
        } else {
            mvwprintz(window, estart + si, pad_left + 1, c_ltgray , "%s", padspaces.c_str());
        }
    }

    if ( desc_enabled ) {
        // draw border
        mvwputch(window, w_height - desc_lines - 2, 0, border_color, LINE_XXXO);
        for ( int i = 1; i < w_width - 1; ++i) {
            mvwputch(window, w_height - desc_lines - 2, i, border_color, LINE_OXOX);
        }
        mvwputch(window, w_height - desc_lines - 2, w_width - 1, border_color, LINE_XOXX);

        // clear previous desc the ugly way
        for ( int y = desc_lines + 1; y > 1; --y ) {
            for ( int x = 2; x < w_width - 2; ++x) {
                mvwputch(window, w_height - y, x, text_color, " ");
            }
        }

        // draw description
        fold_and_print(window, w_height - desc_lines - 1, 2, w_width - 4, text_color, entries[selected].desc.c_str());
    }

    if ( !filter.empty() ) {
        mvwprintz( window, w_height - 1, 2, border_color, "< %s >", filter.c_str() );
        mvwprintz( window, w_height - 1, 4, text_color, "%s", filter.c_str() );
    }
    apply_scrollbar();

    this->refresh(true);
}

/*
 * wrefresh + wrefresh callback's window
 */
void uimenu::refresh( bool refresh_callback )
{
    wrefresh(window);
    if ( refresh_callback && callback != NULL ) {
        callback->refresh(this);
    }
}

/*
 * redraw borders, which is required in some cases ( look_around() )
 */
void uimenu::redraw( bool redraw_callback )
{
    draw_border(window, border_color);
    if( !title.empty() ) {
        mvwprintz(window, 0, 1, border_color, "< ");
        wprintz(window, title_color, "%s", title.c_str() );
        wprintz(window, border_color, " >");
    }
    if ( !filter.empty() ) {
        mvwprintz(window, w_height - 1, 2, border_color, "< %s >", filter.c_str() );
        mvwprintz(window, w_height - 1, 4, text_color, "%s", filter.c_str());
    }
    (void)redraw_callback; // TODO
    /*
    // pending tests on if this is needed
        if ( redraw_callback && callback != NULL ) {
            callback->redraw(this);
        }
    */
}

/*
 * check for valid scrolling keypress and handle. return false if invalid keypress
 */
bool uimenu::scrollby(int scrollby, const int key)
{
    if ( key != 0 ) {
        if ( key == KEY_UP ) {
            scrollby = -1;
        } else if ( key == KEY_PPAGE ) {
            scrollby = (-vmax + 1);
        } else if ( key == KEY_DOWN ) {
            scrollby = 1;
        } else if ( key == KEY_NPAGE ) {
            scrollby = vmax - 1;
        } else {
            return false;
        }
    } else if ( scrollby == 0 ) {
        return false;
    }

    bool looparound = ( scrollby == -1 || scrollby == 1 );
    bool backwards = ( scrollby < 0 );

    fselected += scrollby;
    if ( ! looparound ) {
        if ( backwards && fselected < 0 ) {
            fselected = 0;
        } else if ( fselected >= (int)fentries.size() ) {
            fselected = fentries.size() - 1;
        }
    }

    int iter = ( hilight_disabled ? 1 : fentries.size() );

    if ( backwards ) {
        while ( iter > 0 ) {
            iter--;
            if( fselected < 0 ) {
                fselected = fentries.size() - 1;
            }
            if ( entries[ fentries [ fselected ] ].enabled == false ) {
                fselected--;
            } else {
                iter = 0;
            }
        }
    } else {
        while ( iter > 0 ) {
            iter--;
            if( fselected >= (int)fentries.size() ) {
                fselected = 0;
            }
            if ( entries[ fentries [ fselected ] ].enabled == false ) {
                fselected++;
            } else {
                iter = 0;
            }
        }
    }
    if( static_cast<size_t>( fselected ) < fentries.size() ) {
        selected = fentries [ fselected ];
    }
    return true;
}

/*
 * Handle input and update display
 */
void uimenu::query(bool loop)
{
    keypress = 0;
    if ( entries.empty() ) {
        return;
    }
    int startret = UIMENU_INVALID;
    ret = UIMENU_INVALID;
    bool keycallback = (callback != NULL );

    show();
    do {
        bool skiprefresh = false;
        bool skipkey = false;
        keypress = getch();

        if ( scrollby(0, keypress) == true ) {
            /* nothing */
        } else if ( filtering && ( keypress == '/' || keypress == '.' ) ) {
            inputfilter();
        } else if ( !fentries.empty() && ( keypress == '\n' || keypress == KEY_ENTER ||
                                           keymap.find(keypress) != keymap.end() ) ) {
            if ( keymap.find(keypress) != keymap.end() ) {
                selected = keymap[ keypress ];//fixme ?
            }
            if( entries[ selected ].enabled ) {
                ret = entries[ selected ].retval; // valid
            } else if ( return_invalid ) {
                ret = 0 - entries[ selected ].retval; // disabled
            }
        } else if ( keypress == KEY_ESCAPE && return_invalid) { //break loop with ESCAPE key
            break;
        } else {
            if ( keycallback ) {
                skipkey = callback->key( keypress, selected, this );
            }
            if ( ! skipkey && return_invalid ) {
                ret = -1;
            }
        }

        if ( skiprefresh == false ) {
            show();
        }
    } while ( loop && (ret == startret ) );
}

/*
 * cleanup
 */
uimenu::~uimenu()
{
    reset();
}

void uimenu::reset()
{
    if (window != NULL) {
        werase(window);
        wrefresh(window);
        delwin(window);
        window = NULL;
    }

    init();
}

void uimenu::addentry(std::string str)
{
    entries.push_back(str);
}

void uimenu::addentry(int r, bool e, int k, std::string str)
{
    entries.push_back(uimenu_entry(r, e, k, str));
}

void uimenu::addentry(const char *format, ...)
{
    va_list ap;
    va_start(ap, format);
    const std::string text = vstring_format(format, ap);
    va_end(ap);
    entries.push_back(uimenu_entry(text));
}

void uimenu::addentry(int r, bool e, int k, const char *format, ...)
{
    va_list ap;
    va_start(ap, format);
    const std::string text = vstring_format(format, ap);
    va_end(ap);
    entries.push_back(uimenu_entry(r, e, k, text));
}

void uimenu::addentry_desc(std::string str, std::string desc)
{
    entries.push_back(uimenu_entry(str, desc));
}

void uimenu::addentry_desc(int r, bool e, int k, std::string str, std::string desc)
{
    entries.push_back(uimenu_entry(r, e, k, str, desc));
}

void uimenu::settext(std::string str)
{
    text = str;
}

void uimenu::settext(const char *format, ...)
{
    va_list ap;
    va_start(ap, format);
    text = vstring_format(format, ap);
    va_end(ap);
}

pointmenu_cb::pointmenu_cb( std::vector< point > &pts ) : points( pts )
{
    last = INT_MIN;
    view_x = g->u.view_offset_x;
    view_y = g->u.view_offset_y;
}

void pointmenu_cb::select( int /*num*/, uimenu * /*menu*/ ) {
    g->u.view_offset_x = view_x;
    g->u.view_offset_y = view_y;
}

void pointmenu_cb::refresh( uimenu *menu ) {
    if( last == menu->selected ) {
        return;
    }
    if( menu->selected < 0 || menu->selected >= (int)points.size() ) {
        last = menu->selected;
        g->u.view_offset_x = 0;
        g->u.view_offset_y = 0;
        g->draw_ter();
        menu->redraw( false ); // show() won't redraw borders
        menu->show();
        return;
    }

    last = menu->selected;
    const point &center = points[menu->selected];
    g->u.view_offset_x = center.x - g->u.posx();
    g->u.view_offset_y = center.y - g->u.posy();
    g->draw_trail_to_square( g->u.view_offset_x, g->u.view_offset_y, true);
    menu->redraw( false );
    menu->show();
}
<|MERGE_RESOLUTION|>--- conflicted
+++ resolved
@@ -365,11 +365,7 @@
                 descwidth_final = descwidth;
             }
         }
-<<<<<<< HEAD
-        if ( entries[ i ].text_color == C_UNSET_MASK ) {
-=======
         if ( entries[ i ].text_color == c_red_red ) {
->>>>>>> d51c9535
             entries[ i ].text_color = text_color;
         }
         fentries.push_back( i );
