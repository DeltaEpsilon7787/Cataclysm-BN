--- conflicted
+++ resolved
@@ -882,102 +882,6 @@
     return true;
 }
 
-<<<<<<< HEAD
-iuse_actor *musical_instrument_actor::clone() const
-{
-    return new musical_instrument_actor(*this);
-}
-
-void musical_instrument_actor::load( JsonObject &obj )
-{
-    speed_penalty = obj.get_int( "speed_penalty", 10 );
-    volume = obj.get_int( "volume" );
-    fun = obj.get_int( "fun" );
-    fun_bonus = obj.get_int( "fun_bonus", 0 );
-    description_frequency = obj.get_int( "description_frequency" );
-    descriptions = obj.get_string_array( "descriptions" );
-}
-
-long musical_instrument_actor::use( player *p, item *it, bool t, point ) const
-{
-    if( p == nullptr ) {
-        // No haunted pianos here!
-        it->active = false;
-        return 0;
-    }
-
-    if( p->is_underwater() ) {
-        p->add_msg_if_player( m_bad, _("You can't play music underwater") );
-        it->active = false;
-        return 0;
-    }
-
-    if( !t ) {
-        // TODO: Make the player stop playing music when paralyzed/choking
-        if( it->active || p->has_effect("sleep") ) {
-            p->add_msg_if_player( _("You stop playing your %s"), it->display_name().c_str() );
-            it->active = false;
-            return 0;
-        }
-    }
-
-    // Check for worn or wielded - no "floating"/bionic instruments for now
-    // TODO: Distinguish instruments played with hands and with mouth, consider encumbrance
-    const int inv_pos = p->get_item_position( it );
-    if( inv_pos >= 0 || inv_pos == INT_MIN ) {
-        p->add_msg_if_player( m_bad, _("You need to hold or wear %s to play it"), it->display_name().c_str() );
-        it->active = false;
-        return 0;
-    }
-
-    // At speed this low you can't coordinate your actions well enough to play the instrument
-    if( p->get_speed() <= 25 + speed_penalty ) {
-        p->add_msg_if_player( m_bad, _("You feel too weak to play your %s"), it->display_name().c_str() );
-        it->active = false;
-        return 0;
-    }
-
-    // We can play the music now
-    if( !it->active ) {
-        p->add_msg_if_player( m_good, _("You start playing your %s"), it->display_name().c_str() );
-        it->active = true;
-    }
-
-    if( p->get_effect_int( "playing_instrument" ) <= speed_penalty ) {
-        // Only re-apply the effect if it wouldn't lower the intensity
-        p->add_effect( "playing_instrument", 2, num_bp, false, speed_penalty );
-    }
-
-    std::string desc = "";
-    const int morale_effect = fun + fun_bonus * p->per_cur;
-    if( morale_effect >= 0 && int(calendar::turn) % description_frequency == 0 ) {
-        const size_t desc_index = rng( 0, descriptions.size() - 1 );
-        desc = _(descriptions[ desc_index ].c_str());
-    } else if( morale_effect < 0 && int(calendar::turn) % 10 ) {
-        // No musical skills = possible morale penalty
-        desc = _("You produce an annoying sound");
-    }
-
-    sounds::ambient_sound( p->posx(), p->posy(), volume, desc );
-
-    if( !p->has_effect( "music" ) && !p->can_hear( p->pos(), volume ) ) {
-        p->add_effect( "music", 1 );
-        const int sign = morale_effect > 0 ? 1 : -1;
-        p->add_morale( MORALE_MUSIC, sign, morale_effect, 5, 2 );
-    }
-
-    return 0;
-}
-
-bool musical_instrument_actor::can_use( const player *p, const item*, bool, const point& ) const
-{
-    // TODO (maybe): Mouth encumbrance? Smoke? Lack of arms? Hand encumbrance?
-    if( p->is_underwater() ) {
-        return false;
-    }
-
-    return true;
-=======
 void salvage_actor::load( JsonObject &obj )
 {
     moves_per_part = obj.get_int( "moves_per_part", 25 );
@@ -1597,5 +1501,100 @@
     }
 
     return it->type->charges_to_use();
->>>>>>> b8d8778f
+}
+
+iuse_actor *musical_instrument_actor::clone() const
+{
+    return new musical_instrument_actor(*this);
+}
+
+void musical_instrument_actor::load( JsonObject &obj )
+{
+    speed_penalty = obj.get_int( "speed_penalty", 10 );
+    volume = obj.get_int( "volume" );
+    fun = obj.get_int( "fun" );
+    fun_bonus = obj.get_int( "fun_bonus", 0 );
+    description_frequency = obj.get_int( "description_frequency" );
+    descriptions = obj.get_string_array( "descriptions" );
+}
+
+long musical_instrument_actor::use( player *p, item *it, bool t, point ) const
+{
+    if( p == nullptr ) {
+        // No haunted pianos here!
+        it->active = false;
+        return 0;
+    }
+
+    if( p->is_underwater() ) {
+        p->add_msg_if_player( m_bad, _("You can't play music underwater") );
+        it->active = false;
+        return 0;
+    }
+
+    if( !t ) {
+        // TODO: Make the player stop playing music when paralyzed/choking
+        if( it->active || p->has_effect("sleep") ) {
+            p->add_msg_if_player( _("You stop playing your %s"), it->display_name().c_str() );
+            it->active = false;
+            return 0;
+        }
+    }
+
+    // Check for worn or wielded - no "floating"/bionic instruments for now
+    // TODO: Distinguish instruments played with hands and with mouth, consider encumbrance
+    const int inv_pos = p->get_item_position( it );
+    if( inv_pos >= 0 || inv_pos == INT_MIN ) {
+        p->add_msg_if_player( m_bad, _("You need to hold or wear %s to play it"), it->display_name().c_str() );
+        it->active = false;
+        return 0;
+    }
+
+    // At speed this low you can't coordinate your actions well enough to play the instrument
+    if( p->get_speed() <= 25 + speed_penalty ) {
+        p->add_msg_if_player( m_bad, _("You feel too weak to play your %s"), it->display_name().c_str() );
+        it->active = false;
+        return 0;
+    }
+
+    // We can play the music now
+    if( !it->active ) {
+        p->add_msg_if_player( m_good, _("You start playing your %s"), it->display_name().c_str() );
+        it->active = true;
+    }
+
+    if( p->get_effect_int( "playing_instrument" ) <= speed_penalty ) {
+        // Only re-apply the effect if it wouldn't lower the intensity
+        p->add_effect( "playing_instrument", 2, num_bp, false, speed_penalty );
+    }
+
+    std::string desc = "";
+    const int morale_effect = fun + fun_bonus * p->per_cur;
+    if( morale_effect >= 0 && int(calendar::turn) % description_frequency == 0 ) {
+        const size_t desc_index = rng( 0, descriptions.size() - 1 );
+        desc = _(descriptions[ desc_index ].c_str());
+    } else if( morale_effect < 0 && int(calendar::turn) % 10 ) {
+        // No musical skills = possible morale penalty
+        desc = _("You produce an annoying sound");
+    }
+
+    sounds::ambient_sound( p->posx(), p->posy(), volume, desc );
+
+    if( !p->has_effect( "music" ) && !p->can_hear( p->pos(), volume ) ) {
+        p->add_effect( "music", 1 );
+        const int sign = morale_effect > 0 ? 1 : -1;
+        p->add_morale( MORALE_MUSIC, sign, morale_effect, 5, 2 );
+    }
+
+    return 0;
+}
+
+bool musical_instrument_actor::can_use( const player *p, const item*, bool, const point& ) const
+{
+    // TODO (maybe): Mouth encumbrance? Smoke? Lack of arms? Hand encumbrance?
+    if( p->is_underwater() ) {
+        return false;
+    }
+
+    return true;
 }