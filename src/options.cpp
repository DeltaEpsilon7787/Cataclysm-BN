#include "game.h"
#include "options.h"
#include "output.h"
#include "debug.h"
#include "keypress.h"
#include "translations.h"
#include "file_finder.h"
#include "cursesdef.h"
#ifdef SDLTILES
#include "cata_tiles.h"
#endif // SDLTILES

#include <stdlib.h>
#include <fstream>
#include <string>
#include <locale>
#include <sstream>

bool trigdist;
bool use_tiles;

bool used_tiles_changed;
#ifdef SDLTILES
extern cata_tiles *tilecontext;
#endif // SDLTILES

std::map<std::string, cOpt> OPTIONS;
std::map<std::string, cOpt> ACTIVE_WORLD_OPTIONS;
options_data optionsdata; // store extranious options data that doesn't need to be in OPTIONS,
std::vector<std::pair<std::string, std::string> > vPages;
std::map<int, std::vector<std::string> > mPageItems;
std::map<std::string, std::string> optionNames;
int iWorldOptPage;

options_data::options_data() {
    enable_json("DEFAULT_REGION");
    // to allow class based init_data functions to add values to a 'string' type option, add:
    //   enable_json("OPTION_KEY_THAT_GETS_STRING_ENTRIES_ADDED_VIA_JSON");
    // also, in options.h, add this before 'class options_data'
    //   class my_class;
    // and inside options_data above public:
    //   friend class my_class;
    // then, in the my_class::load_json (or post-json setup) method:
    //   optionsdata.addme("OPTION_KEY_THAT_GETS_STRING_ENTRIES_ADDED_VIA_JSON", "thisvalue");
}

//Default constructor
cOpt::cOpt() {
    sType = "VOID";
    sPage = "";
}

//string constructor
cOpt::cOpt(const std::string sPageIn, const std::string sMenuTextIn, const std::string sTooltipIn, const std::string sItemsIn, std::string sDefaultIn) {
    sPage = sPageIn;
    sMenuText = sMenuTextIn;
    sTooltip = sTooltipIn;
    sType = "string";

    std::stringstream ssTemp(sItemsIn);
    std::string sItem;
    while (std::getline(ssTemp, sItem, ',')) {
        vItems.push_back(sItem);
    }

    if (getItemPos(sDefaultIn) == -1) {
        sDefaultIn = vItems[0];
    }

    sDefault = sDefaultIn;
    sSet = sDefaultIn;
}

//bool constructor
cOpt::cOpt(const std::string sPageIn, const std::string sMenuTextIn, const std::string sTooltipIn, const bool bDefaultIn) {
    sPage = sPageIn;
    sMenuText = sMenuTextIn;
    sTooltip = sTooltipIn;
    sType = "bool";

    bDefault = bDefaultIn;
    bSet = bDefaultIn;
}

//int constructor
cOpt::cOpt(const std::string sPageIn, const std::string sMenuTextIn, const std::string sTooltipIn, const int iMinIn, int iMaxIn, int iDefaultIn) {
    sPage = sPageIn;
    sMenuText = sMenuTextIn;
    sTooltip = sTooltipIn;
    sType = "int";

    if (iMinIn > iMaxIn) {
        iMaxIn = iMinIn;
    }

    iMin = iMinIn;
    iMax = iMaxIn;

    if (iDefaultIn < iMinIn || iDefaultIn > iMaxIn) {
        iDefaultIn = iMinIn ;
    }

    iDefault = iDefaultIn;
    iSet = iDefaultIn;
}

//float constructor
cOpt::cOpt(const std::string sPageIn, const std::string sMenuTextIn, const std::string sTooltipIn,
     const float fMinIn, float fMaxIn, float fDefaultIn, float fStepIn) {
    sPage = sPageIn;
    sMenuText = sMenuTextIn;
    sTooltip = sTooltipIn;
    sType = "float";

    if (fMinIn > fMaxIn) {
        fMaxIn = fMinIn;
    }

    fMin = fMinIn;
    fMax = fMaxIn;
    fStep = fStepIn;

    if (fDefaultIn < fMinIn || fDefaultIn > fMaxIn) {
        fDefaultIn = fMinIn ;
    }

    fDefault = fDefaultIn;
    fSet = fDefaultIn;
}

//helper functions
std::string cOpt::getPage() {
    return sPage;
}

std::string cOpt::getMenuText() {
    return sMenuText;
}

std::string cOpt::getTooltip() {
    return sTooltip;
}

std::string cOpt::getType() {
    return sType;
}

std::string cOpt::getValue() {
    if (sType == "string") {
        return sSet;

    } else if (sType == "bool") {
        return (bSet) ? "true" : "false";

    } else if (sType == "int") {
        std::stringstream ssTemp;
        ssTemp << iSet;
        return ssTemp.str();

    } else if (sType == "float") {
        std::stringstream ssTemp;
        ssTemp.imbue(std::locale("C"));
        const int precision = (fStep >= 0.09) ? 1 : (fStep >= 0.009) ? 2 : (fStep >= 0.0009) ? 3 : 4;
        ssTemp.precision(precision);
        ssTemp << std::fixed << fSet;
        return ssTemp.str();
    }

    return "";
}

std::string cOpt::getValueName() {
    if (sType == "string") {
        return optionNames[sSet];

    } else if (sType == "bool") {
        return (bSet) ? _("True") : _("False");
    }

    return getValue();
}

std::string cOpt::getDefaultText() {
    if (sType == "string") {
        std::string sItems = "";
        for (int i = 0; i < vItems.size(); i++) {
            if (sItems != "") {
                sItems += _(", ");
            }
            sItems += optionNames[vItems[i]];
        }
        return string_format(_("Default: %s - Values: %s"), optionNames[sDefault].c_str(), sItems.c_str());

    } else if (sType == "bool") {
        return (bDefault) ? _("Default: True") : _("Default: False");

    } else if (sType == "int") {
        return string_format(_("Default: %d - Min: %d, Max: %d"), iDefault, iMin, iMax);

    } else if (sType == "float") {
        return string_format(_("Default: %.2f - Min: %.2f, Max: %.2f"), fDefault, fMin, fMax);
    }

    return "";
}

int cOpt::getItemPos(const std::string sSearch) {
    if (sType == "string") {
        for (int i = 0; i < vItems.size(); i++) {
            if (vItems[i] == sSearch) {
                return i;
            }
        }
    }

    return -1;
}

//set to next item
void cOpt::setNext() {
    if (sType == "string") {
        int iNext = getItemPos(sSet)+1;
        if (iNext >= vItems.size()) {
            iNext = 0;
        }

        sSet = vItems[iNext];

    } else if (sType == "bool") {
        bSet = !bSet;

    } else if (sType == "int") {
        iSet++;
        if (iSet > iMax) {
            iSet = iMin;
        }

    } else if (sType == "float") {
        fSet += fStep;
        if (fSet > fMax) {
            fSet = fMin;
        }
    }
}

//set to prev item
void cOpt::setPrev() {
    if (sType == "string") {
        int iPrev = getItemPos(sSet)-1;
        if (iPrev < 0) {
            iPrev = vItems.size()-1;
        }

        sSet = vItems[iPrev];

    } else if (sType == "bool") {
        bSet = !bSet;

    } else if (sType == "int") {
        iSet--;
        if (iSet < iMin) {
            iSet = iMax;
        }

    } else if (sType == "float") {
        fSet -= fStep;
        if (fSet < fMin) {
            fSet = fMax;
        }
    }
}

//set value
void cOpt::setValue(float fSetIn) {
    if (sType != "float") {
        debugmsg("tried to set a float value to a %s option", sType.c_str());
        return;
    }
    fSet = fSetIn;
    if ( fSet < fMin || fSet > fMax ) {
        fSet = fDefault;
    }
}

//set value
void cOpt::setValue(std::string sSetIn) {
    if (sType == "string") {
        if (getItemPos(sSetIn) != -1) {
            sSet = sSetIn;
        }

    } else if (sType == "bool") {
        bSet = (sSetIn == "True" || sSetIn == "true" || sSetIn == "T" || sSetIn == "t");

    } else if (sType == "int") {
        iSet = atoi(sSetIn.c_str());

        if ( iSet < iMin || iSet > iMax ) {
            iSet = iDefault;
        }

    } else if (sType == "float") {
        std::istringstream ssTemp(sSetIn);
        ssTemp.imbue(std::locale("C"));
        float tmpFloat;
        ssTemp >> tmpFloat;
        if(ssTemp) {
            setValue(tmpFloat);
        } else {
            debugmsg("invalid floating point option: %s", sSetIn.c_str());
        }
    }
}

//Set default class behaviour to float
cOpt::operator float() const {
    if (sType == "string") {
        return (sSet != "" && sSet == sDefault) ? 1.0 : 0.0;

    } else if (sType == "bool") {
        return (bSet) ? 1.0 : 0.0;

    } else if (sType == "int") {
        return (float)iSet;

    } else if (sType == "float") {
        return fSet;
    }

    return 0.0;
}

// if (class == "string")
bool cOpt::operator==(const std::string sCompare) const {
    return (sType == "string" && sSet == sCompare);
}

// if (class != "string")
bool cOpt::operator!=(const std::string sCompare) const {
    return !(*this == sCompare);
}

void initOptions() {
    vPages.clear();
    vPages.push_back(std::make_pair("general", _("General")));
    vPages.push_back(std::make_pair("interface", _("Interface")));
    vPages.push_back(std::make_pair("graphics", _("Graphics")));
    vPages.push_back(std::make_pair("debug", _("Debug")));
    iWorldOptPage = vPages.size();
    vPages.push_back(std::make_pair("world_default", _("World Defaults")));

    OPTIONS.clear();

    std::string tileset_names;
    tileset_names = get_tileset_names("gfx");      //get the tileset names and set the optionNames

    optionNames["fahrenheit"] = _("Fahrenheit");
    optionNames["celsius"] = _("Celsius");
    OPTIONS["USE_CELSIUS"] =            cOpt("interface", _("Temperature units"),
                                             _("Switch between Celsius and Fahrenheit."),
                                             "fahrenheit,celsius", "fahrenheit"
                                            );

    optionNames["mph"] = _("mph");
    optionNames["km/h"] = _("km/h");
    OPTIONS["USE_METRIC_SPEEDS"] =      cOpt("interface", _("Speed units"),
                                             _("Switch between km/h and mph."),
                                             "mph,km/h", "mph"
                                            );

    optionNames["lbs"] = _("lbs");
    optionNames["kg"] = _("kg");
    OPTIONS["USE_METRIC_WEIGHTS"] =     cOpt("interface", _("Mass units"),
                                             _("Switch between kg and lbs."),
                                             "lbs,kg", "lbs"
                                            );

    OPTIONS["FORCE_CAPITAL_YN"] =       cOpt("interface", _("Force Y/N in prompts"),
                                             _("If true, Y/N prompts are case-sensitive and y and n are not accepted."),
                                             true
                                            );

    OPTIONS["NO_BRIGHT_BACKGROUNDS"] =  cOpt("graphics", _("No bright backgrounds"),
                                            _("If true, bright backgrounds are not used - some consoles are not compatible."),
                                             false
                                            );

    //~ 12h time, e.g. 11:59pm
    optionNames["12h"] = _("12h");
    //~ Military time, e.g. 2359
    optionNames["military"] = _("Military");
    //~ 24h time, e.g. 23:59
    optionNames["24h"] = _("24h");
    OPTIONS["24_HOUR"] =                cOpt("interface", _("Time format"),
                                             _("12h: AM/PM, eg: 7:31 AM - Military: 24h Military, eg: 0731 - 24h: Normal 24h, eg: 7:31"),
                                             "12h,military,24h", "12h"
                                            );

    OPTIONS["SNAP_TO_TARGET"] =         cOpt("interface", _("Snap to target"),
                                             _("If true, automatically follow the crosshair when firing/throwing."),
                                             false
                                            );

    OPTIONS["SAFEMODE"] =               cOpt("general", _("Safemode on by default"),
                                             _("If true, safemode will be on after starting a new game or loading."),
                                             true
                                            );

    OPTIONS["VEHICLE_ARMOR_COLOR"] =    cOpt("interface", _("Vehicle plating changes part color"),
                                             _("If true, vehicle parts will change color if they are armor plated"),
                                             true
                                            );
    OPTIONS["DRIVING_VIEW_OFFSET"] =    cOpt("interface", _("Auto-shift the view while driving"),
                                             _("If true, view will automatically shift towards the driving direction"),
                                             true
                                            );

    OPTIONS["VEHICLE_DIR_INDICATOR"] =  cOpt("interface", _("Draw vehicle facing indicator"),
                                             _("If true, when controlling a vehicle, a white 'X' at distance 10 from the center will display its current facing."),
                                             false
                                            );

    OPTIONS["SAFEMODEPROXIMITY"] =      cOpt("general", _("Safemode proximity distance"),
                                             _("If safemode is enabled, distance to hostiles when safemode should show a warning. 0 = Max player viewdistance."),
                                             0, 50, 0
                                            );

    OPTIONS["SAFEMODEVEH"] =            cOpt("general", _("Safemode when driving"),
                                             _("When true, safemode will alert you to hostiles whilst you are driving a vehicle."),
                                             false
                                            );

    OPTIONS["AUTOSAFEMODE"] =           cOpt("general", _("Auto-safemode on by default"),
                                             _("If true, auto-safemode will be on after starting a new game or loading."),
                                             false
                                            );


    OPTIONS["AUTOSAFEMODETURNS"] =      cOpt("general", _("Turns to reenable safemode"),
                                             _("Number of turns after safemode is reenabled if no hostiles are in safemodeproximity distance."),
                                             1, 100, 50
                                            );

    OPTIONS["AUTOSAVE"] =               cOpt("general", _("Periodically autosave"),
                                             _("If true, game will periodically save the map."),
                                             false
                                            );

    OPTIONS["AUTOSAVE_TURNS"] =         cOpt("general", _("Game turns between autosaves"),
                                             _("Number of game turns between autosaves"),
                                             1, 1000, 5
                                            );

    OPTIONS["AUTOSAVE_MINUTES"] =       cOpt("general", _("Real minutes between autosaves"),
                                             _("Number of real time minutes between autosaves"),
                                             0, 127, 5
                                            );

    OPTIONS["RAIN_ANIMATION"] =         cOpt("graphics", _("Rain animation"),
                                             _("If true, will display weather animations."),
                                             true
                                            );

    OPTIONS["CIRCLEDIST"] =             cOpt("general", _("Circular distances"),
                                             _("If true, the game will calculate range in a realistic way: light sources will be circles diagonal movement will cover more ground and take longer. If disabled, everything is square: moving to the northwest corner of a building takes as long as moving to the north wall."),
                                             false
                                            );

    OPTIONS["QUERY_DISASSEMBLE"] =      cOpt("interface", _("Query on disassembly"),
                                             _("If true, will query before disassembling items."),
                                             true
                                            );

    optionNames["no"] = _("No");
    //~ containers
    optionNames["watertight"] = _("Watertight");
    optionNames["all"] = _("All");
    OPTIONS["DROP_EMPTY"] =             cOpt("general", _("Drop empty containers"),
                                             _("Set to drop empty containers after use. No: Don't drop any. - Watertight: All except watertight containers. - All: Drop all containers."),
                                             "no,watertight,all", "no"
                                            );

    //~ plain, default, normal
    optionNames["vanilla"] = _("Vanilla");
    //~ capped at a value
    optionNames["capped"] = _("Capped");
    //~ based on intelligence
    optionNames["int"] = _("Int");
    //~ based on intelligence and capped
    optionNames["intcap"] = _("IntCap");
    optionNames["off"] = _("Off");
    OPTIONS["SKILL_RUST"] =             cOpt("debug", _("Skill rust"),
                                             _("Set the level of skill rust. Vanilla: Vanilla Cataclysm - Capped: Capped at skill levels 2 - Int: Intelligence dependent - IntCap: Intelligence dependent, capped - Off: None at all."),
                                             "vanilla,capped,int,intcap,off", "vanilla"
                                            );

    optionNames["no"] = _("No");
    optionNames["yes"] = _("Yes");
    optionNames["query"] = _("Query");
    OPTIONS["DELETE_WORLD"] =           cOpt("world_default", _("Delete world"),
                                             _("Delete the world when the last active character dies."),
                                             "no,yes,query", "no"
                                            );

    OPTIONS["INITIAL_POINTS"] =         cOpt("debug", _("Initial points"),
                                             _("Initial points available on character generation."),
                                             0, 1000, 6
                                            );

    OPTIONS["MAX_TRAIT_POINTS"] =       cOpt("debug", _("Maximum trait points"),
                                             _("Maximum trait points available for character generation."),
                                             0, 1000, 12
                                            );

    OPTIONS["SPAWN_DENSITY"] =          cOpt("world_default", _("Spawn rate scaling factor"),
                                             _("A scaling factor that determines density of monster spawns."),
                                             0.0, 50.0, 1.0, 0.1
                                            );

    OPTIONS["ITEM_SPAWNRATE"] =         cOpt("world_default", _("Item spawn scaling factor"),
                                             _("A scaling factor that determines density of item spawns."),
                                             0.01, 10.0, 1.0, 0.01
                                            );
    std::string region_ids("default");
    optionNames["default"] = "default";

    OPTIONS["DEFAULT_REGION"] =          cOpt("world_default", _("Default region type"),
                                             _("(WIP feature) Determines terrain, shops, plants, and more."),
                                             region_ids, "default"
                                            );

    OPTIONS["CITY_SIZE"] =              cOpt("world_default", _("Size of cities"),
                                             _("A number determining how large cities are. Warning, large numbers lead to very slow mapgen."),
                                             1, 16, 4
                                            );

    OPTIONS["INITIAL_TIME"] =           cOpt("world_default", _("Initial time"),
                                             _("Initial starting time of day on character generation."),
                                             0, 23, 8
                                            );

    optionNames["spring"] = _("Spring");
    optionNames["summer"] = _("Summer");
    optionNames["autumn"] = _("Autumn");
    optionNames["winter"] = _("Winter");
    OPTIONS["INITIAL_SEASON"] =         cOpt("world_default", _("Initial season"),
                                             _("Initial starting season of day on character generation."),
                                             "spring,summer,autumn,winter", "spring");

    OPTIONS["TERMINAL_X"] =             cOpt("graphics", _("Terminal width"),
                                             _("SDL ONLY: Set the size of the terminal along the X axis. Requires restart. POSIX systems will use terminal size at startup."),
                                             80, 242, 80
                                            );

    OPTIONS["TERMINAL_Y"] =             cOpt("graphics", _("Terminal height"),
                                             _("SDL ONLY: Set the size of the terminal along the Y axis. Requires restart. POSIX systems will use terminal size at startup."),
                                             24, 187, 24
                                            );

    optionNames["standard"] = _("Standard");
    //~ sidebar style
    optionNames["narrow"] = _("Narrow");
    OPTIONS["SIDEBAR_STYLE"] =          cOpt("interface", _("Sidebar style"),
                                             _("Switch between the standard or a narrower and taller sidebar. Requires restart."),
                                             "standard,narrow", "standard"
                                            );
    //~ style of vehicle interaction menu; vertical is old one.
    optionNames["vertical"] = _("Vertical");
    optionNames["horizontal"] = _("Horizontal");
    optionNames["hybrid"] = _("Hybrid");
    OPTIONS["VEH_MENU_STYLE"] =         cOpt("interface", _("Vehicle menu style"),
                                             _("Switch between two different styles of vehicle interaction menu or combination of them."),
                                             "vertical,horizontal,hybrid", "vertical"
                                            );

    OPTIONS["MOVE_VIEW_OFFSET"] =       cOpt("interface", _("Move view offset"),
                                             _("Move view by how many squares per keypress."),
                                             1, 50, 1
                                            );

    OPTIONS["STATIC_SPAWN"] =           cOpt("world_default", _("Static spawn"),
                                             _("Spawn zombies at game start instead of during game. Must reset world directory after changing for it to take effect."),
                                             true
                                            );

    OPTIONS["CLASSIC_ZOMBIES"] =        cOpt("world_default", _("Classic zombies"),
                                             _("Only spawn classic zombies and natural wildlife. Requires a reset of save folder to take effect. This disables certain buildings."),
                                             false
                                            );

    OPTIONS["BLACK_ROAD"] =             cOpt("world_default", _("Surrounded start"),
                                             _("If true, spawn zombies at shelters. Makes the starting game a lot harder."),
                                             false
                                            );

    OPTIONS["SEASON_LENGTH"] =          cOpt("world_default", _("Season length"),
                                             _("Season length, in days."),
                                             14, 127, 14
                                            );

    OPTIONS["STATIC_NPC"] =             cOpt("world_default", _("Static npcs"),
                                             _("If true, the game will spawn static NPC at the start of the game, requires world reset."),
                                             false
                                            );

    OPTIONS["RANDOM_NPC"] =             cOpt("world_default", _("Random npcs"),
                                             _("If true, the game will randomly spawn NPC during gameplay."),
                                             false
                                            );

    OPTIONS["RAD_MUTATION"] =           cOpt("world_default", _("Mutations by radiation"),
                                             _("If true, radiation causes the player to mutate."),
                                             true
                                            );

    OPTIONS["DISTANCE_INITIAL_VISIBILITY"] = cOpt("debug", _("Distance initial visibility"),
                                                  _("Determines the scope, which is known in the beginning of the game."),
                                                  3, 20, 15
                                                  );

    OPTIONS["SAVE_SLEEP"] =             cOpt("interface", _("Ask to save before sleeping"),
                                             _("If true, game will ask to save the map before sleeping."),
                                             false
                                            );

    //~ show mouse cursor
    optionNames["show"] = _("Show");
    //~ hide mouse cursor
    optionNames["hide"] = _("Hide");
    //~ hide mouse cursor when keyboard is used
    optionNames["hidekb"] = _("HideKB");
    OPTIONS["HIDE_CURSOR"] =            cOpt("interface", _("Hide mouse cursor"),
                                             _("Always: Cursor is always shown. Hidden: Cursor is hidden. HiddenKB: Cursor is hidden on keyboard input and unhidden on mouse movement."),
                                             "show,hide,hidekb", "show"
                                            );

    OPTIONS["MENU_SCROLL"] =            cOpt("interface", _("Centered menu scrolling"),
                                             _("If true, menus will start scrolling in the center of the list, and keep the list centered."),
                                             true
                                            );

    OPTIONS["AUTO_PICKUP"] =            cOpt("general", _("Auto pickup enabled"),
                                             _("Enable item auto pickup. Change pickup rules with the Auto Pickup Manager in the Help Menu ?3"),
                                             false
                                            );

    OPTIONS["AUTO_PICKUP_ZERO"] =       cOpt("general", _("Auto pickup 0 vol light items"),
                                             _("Auto pickup items with 0 Volume, and weight less than or equal to [option] * 50 grams. '0' disables this option"),
                                             0, 20, 0
                                            );

    OPTIONS["AUTO_PICKUP_SAFEMODE"] =   cOpt("general", _("Auto pickup safemode"),
                                             _("Auto pickup is disabled as long as you can see monsters nearby. This is affected by Safemode proximity distance."),
                                             false
                                            );

    OPTIONS["DANGEROUS_PICKUPS"] =      cOpt("general", _("Dangerous pickups"),
                                             _("If false will cause player to drop new items that cause them to exceed the weight limit."),
                                             false
                                            );

    optionNames["false"] = _("False");
    optionNames["centered"] = _("Centered");
    optionNames["edge"] = _("To edge");
    OPTIONS["SHIFT_LIST_ITEM_VIEW"] =   cOpt("interface", _("Shift list item view"),
                                             _("Centered or to edge, shift the view toward the selected item if it is outside of your current viewport."),
                                             "false,centered,edge",  "centered"
                                            );

    OPTIONS["USE_TILES"] =              cOpt("graphics", _("Use tiles"),
                                             _("If true, replaces some TTF rendered text with tiles. Only applicable on SDL builds."),
                                             true
                                            );

    OPTIONS["TILES"] =                  cOpt("graphics", _("Choose tileset"),
                                             _("Choose the tileset you want to use. Only applicable on SDL builds."),
                                             tileset_names, "hoder"
                                            );

    OPTIONS["FULLSCREEN"] =             cOpt("graphics", _("Fullscreen"),
                                             _("SDL ONLY: Starts Cataclysm in fullscreen-mode. Requires Restart."),
                                             false
                                            );  // populate the options dynamically

    for (std::map<std::string, cOpt>::iterator iter = OPTIONS.begin(); iter != OPTIONS.end(); ++iter) {
        for (unsigned i=0; i < vPages.size(); ++i) {
            if (vPages[i].first == (iter->second).getPage()) {
                mPageItems[i].push_back(iter->first);
                break;
            }
        }
    }
}

void show_options(bool ingame)
{
    std::map<std::string, cOpt> OPTIONS_OLD = OPTIONS;
    std::map<std::string, cOpt> WOPTIONS_OLD = ACTIVE_WORLD_OPTIONS;
    if ( world_generator->active_world == NULL ) {
        ingame = false;
    }

    const int iTooltipHeight = 4;
    const int iContentHeight = FULL_SCREEN_HEIGHT - 3 - iTooltipHeight;

    const int iOffsetX = (TERMX > FULL_SCREEN_WIDTH) ? (TERMX-FULL_SCREEN_WIDTH)/2 : 0;
    const int iOffsetY = (TERMY > FULL_SCREEN_HEIGHT) ? (TERMY-FULL_SCREEN_HEIGHT)/2 : 0;

    std::map<int, bool> mapLines;
    mapLines[3] = true;
    mapLines[60] = true;

    WINDOW* w_options_border = newwin(FULL_SCREEN_HEIGHT, FULL_SCREEN_WIDTH, iOffsetY, iOffsetX);

    WINDOW* w_options_tooltip = newwin(iTooltipHeight, FULL_SCREEN_WIDTH - 2, 1 + iOffsetY,
                                       1 + iOffsetX);
    WINDOW* w_options_header = newwin(1, FULL_SCREEN_WIDTH - 2, 1 + iTooltipHeight + iOffsetY,
                                      1 + iOffsetX);
    WINDOW* w_options = newwin(iContentHeight, FULL_SCREEN_WIDTH - 2,
                               iTooltipHeight + 2 + iOffsetY, 1 + iOffsetX);

    draw_border(w_options_border);
    mvwputch(w_options_border, iTooltipHeight + 1,  0, BORDER_COLOR, LINE_XXXO); // |-
    mvwputch(w_options_border, iTooltipHeight + 1, 79, BORDER_COLOR, LINE_XOXX); // -|

    for (std::map<int, bool>::iterator iter = mapLines.begin(); iter != mapLines.end(); ++iter) {
        mvwputch(w_options_border, FULL_SCREEN_HEIGHT - 1, iter->first + 1, BORDER_COLOR, LINE_XXOX); // _|_
    }

    mvwprintz(w_options_border, 0, 36, c_ltred, _(" OPTIONS "));
    wrefresh(w_options_border);

    for (int i = 0; i < 78; i++) {
        if (mapLines[i]) {
            mvwputch(w_options_header, 0, i, BORDER_COLOR, LINE_OXXX);
        } else {
            mvwputch(w_options_header, 0, i, BORDER_COLOR, LINE_OXOX); // Draw header line
        }
    }

    wrefresh(w_options_header);

    int iCurrentPage = 0;
    int iLastPage = 0;
    int iCurrentLine = 0;
    int iStartPos = 0;
    bool bStuffChanged = false;
    bool bWorldStuffChanged = false;
    char ch = ' ';

    std::stringstream sTemp;

    used_tiles_changed = false;

    do {
        std::map<std::string, cOpt> & cOPTIONS = ( ingame && iCurrentPage == iWorldOptPage ?
                                                   ACTIVE_WORLD_OPTIONS : OPTIONS );

        //Clear the lines
        for (int i = 0; i < iContentHeight; i++) {
            for (int j = 0; j < 79; j++) {
                if (mapLines[j]) {
                    mvwputch(w_options, i, j, BORDER_COLOR, LINE_XOXO);
                } else {
                    mvwputch(w_options, i, j, c_black, ' ');
                }

                if (i < iTooltipHeight) {
                    mvwputch(w_options_tooltip, i, j, c_black, ' ');
                }
            }
        }

        calcStartPos(iStartPos, iCurrentLine, iContentHeight, mPageItems[iCurrentPage].size());

        //Draw options
        for (int i = iStartPos; i < iStartPos + ((iContentHeight > mPageItems[iCurrentPage].size()) ?
                                                 mPageItems[iCurrentPage].size() : iContentHeight); i++) {
            nc_color cLineColor = c_ltgreen;

            sTemp.str("");
            sTemp << i + 1;
            mvwprintz(w_options, i - iStartPos, 0, c_white, sTemp.str().c_str());
            mvwprintz(w_options, i - iStartPos, 4, c_white, "");

            if (iCurrentLine == i) {
                wprintz(w_options, c_yellow, ">> ");
            } else {
                wprintz(w_options, c_yellow, "   ");
            }
            wprintz(w_options, c_white, "%s",
                    (cOPTIONS[mPageItems[iCurrentPage][i]].getMenuText()).c_str());

            if (cOPTIONS[mPageItems[iCurrentPage][i]].getValue() == "false") {
                cLineColor = c_ltred;
            }

            mvwprintz(w_options, i - iStartPos, 62, (iCurrentLine == i) ? hilite(cLineColor) :
                      cLineColor, "%s", (cOPTIONS[mPageItems[iCurrentPage][i]].getValueName()).c_str());
        }

        //Draw Scrollbar
        draw_scrollbar(w_options_border, iCurrentLine, iContentHeight,
                       mPageItems[iCurrentPage].size(), iTooltipHeight+2, 0, BORDER_COLOR);

        //Draw Tabs
        mvwprintz(w_options_header, 0, 7, c_white, "");
        for (unsigned i = 0; i < vPages.size(); i++) {
            if (mPageItems[i].size() > 0) { //skip empty pages
                wprintz(w_options_header, c_white, "[");
                if ( ingame && i == iWorldOptPage ) {
                   wprintz(w_options_header,
                           (iCurrentPage == i) ? hilite(c_ltgreen) : c_ltgreen, _("Current world"));
                } else {
                   wprintz(w_options_header, (iCurrentPage == i) ?
                           hilite(c_ltgreen) : c_ltgreen, (vPages[i].second).c_str());
                }
                wprintz(w_options_header, c_white, "]");
                wputch(w_options_header, BORDER_COLOR, LINE_OXOX);
            }
        }

        wrefresh(w_options_header);

#if (defined TILES || defined SDLTILES || defined _WIN32 || defined WINDOWS)
        if (mPageItems[iCurrentPage][iCurrentLine] == "TERMINAL_X") {
            int new_terminal_x, new_window_width;
            std::stringstream value_conversion(OPTIONS[mPageItems[iCurrentPage][iCurrentLine]].getValueName());

            value_conversion >> new_terminal_x;
            new_window_width = projected_window_width(new_terminal_x);

            fold_and_print(w_options_tooltip, 0, 0, 78, c_white,
                           "%s #%s -- The window will be %d pixels wide with the selected value.",
                           OPTIONS[mPageItems[iCurrentPage][iCurrentLine]].getTooltip().c_str(),
                           OPTIONS[mPageItems[iCurrentPage][iCurrentLine]].getDefaultText().c_str(),
                           new_window_width);
        } else if (mPageItems[iCurrentPage][iCurrentLine] == "TERMINAL_Y") {
            int new_terminal_y, new_window_height;
            std::stringstream value_conversion(OPTIONS[mPageItems[iCurrentPage][iCurrentLine]].getValueName());

            value_conversion >> new_terminal_y;
            new_window_height = projected_window_height(new_terminal_y);

            fold_and_print(w_options_tooltip, 0, 0, 78, c_white,
                           "%s #%s -- The window will be %d pixels tall with the selected value.",
                           OPTIONS[mPageItems[iCurrentPage][iCurrentLine]].getTooltip().c_str(),
                           OPTIONS[mPageItems[iCurrentPage][iCurrentLine]].getDefaultText().c_str(),
                           new_window_height);
        } else
#endif
        {
            fold_and_print(w_options_tooltip, 0, 0, 78, c_white, "%s #%s",
                           OPTIONS[mPageItems[iCurrentPage][iCurrentLine]].getTooltip().c_str(),
                           OPTIONS[mPageItems[iCurrentPage][iCurrentLine]].getDefaultText().c_str());
        }

        if ( iCurrentPage != iLastPage ) {
            iLastPage = iCurrentPage;
            if ( ingame && iCurrentPage == iWorldOptPage ) {
                mvwprintz( w_options_tooltip, 3, 3, c_ltred, "%s", _("Note: ") );
                wprintz(  w_options_tooltip, c_white, "%s",
                          _("Some of these options may produce unexpected results if changed."));
            }
        }
        wrefresh(w_options_tooltip);

        wrefresh(w_options);

        ch = input();

        if (mPageItems[iCurrentPage].size() > 0 || ch == '\t') {
            cOpt &cur_opt = cOPTIONS[mPageItems[iCurrentPage][iCurrentLine]];
            bool bChangedSomething = false;
            switch(ch) {
                case 'j': //move down
                    iCurrentLine++;
                    if (iCurrentLine >= mPageItems[iCurrentPage].size()) {
                        iCurrentLine = 0;
                    }
                    break;
                case 'k': //move up
                    iCurrentLine--;
                    if (iCurrentLine < 0) {
                        iCurrentLine = mPageItems[iCurrentPage].size()-1;
                    }
                    break;
                case 'l': //set to prev value
                    cOPTIONS[mPageItems[iCurrentPage][iCurrentLine]].setNext();
                    bChangedSomething = true;
                    break;
                case 'h': //set to next value
                    cOPTIONS[mPageItems[iCurrentPage][iCurrentLine]].setPrev();
                    bChangedSomething = true;
                    break;
                case '>':
                case '\t': //Switch to next Page
                    iCurrentLine = 0;
                    iStartPos = 0;
                    iCurrentPage++;
                    if (iCurrentPage >= vPages.size()) {
                        iCurrentPage = 0;
                    }
                    break;
                case '<':
                    iCurrentLine = 0;
                    iStartPos = 0;
                    iCurrentPage--;
                    if (iCurrentPage < 0) {
                        iCurrentPage = vPages.size()-1;
                    }
                    break;
                case '\n':
                    if (cur_opt.getType() == "bool" || cur_opt.getType() == "string") {
                        cur_opt.setNext();
                        bChangedSomething = true;
                    } else {
                        const bool is_int = cur_opt.getType() == "int";
                        const bool is_float = cur_opt.getType() == "float";
                        const std::string old_opt_val = cur_opt.getValueName();
                        const std::string opt_val = string_input_popup(
                            cur_opt.getMenuText(), 80, old_opt_val, "", "", -1, is_int);
                        if (!opt_val.empty() && opt_val != old_opt_val) {
                            if (is_float) {
                                std::istringstream ssTemp(opt_val);
                                ssTemp.imbue(std::locale(""));
                                // This uses the current locale, to allow the users
                                // to use their own decimal format.
                                float tmpFloat;
                                ssTemp >> tmpFloat;
                                if (ssTemp) {
                                    cur_opt.setValue(tmpFloat);
                                    bChangedSomething = true;
                                } else {
                                    popup(_("Invalid input: not a number"));
                                }
                            } else {
                                // option is of type "int": string_input_popup
                                // has taken care that the string contains
                                // only digits, parsing is done in setValue
                                cur_opt.setValue(opt_val);
                                bChangedSomething = true;
                            }
                        }
                    }
                    break;
            }
            if(bChangedSomething) {
                bStuffChanged = true;
                if ( iCurrentPage == iWorldOptPage ) {
                    bWorldStuffChanged = true;
                }
            }
        }
    } while(ch != 'q' && ch != 'Q' && ch != KEY_ESCAPE);

    used_tiles_changed = (OPTIONS_OLD["TILES"].getValue() != OPTIONS["TILES"].getValue()) ||
        (OPTIONS_OLD["USE_TILES"] != OPTIONS["USE_TILES"]);

    if (bStuffChanged) {
        if(query_yn(_("Save changes?"))) {
            save_options(ingame && bWorldStuffChanged);
        } else {
            used_tiles_changed = false;
            OPTIONS = OPTIONS_OLD;
            if (ingame && bWorldStuffChanged) {
                ACTIVE_WORLD_OPTIONS = WOPTIONS_OLD;
            }
        }
    }
#ifdef SDLTILES
<<<<<<< HEAD
    if( used_tiles_changed ) {
        SDL_FillRect( tilecontext->buffer, NULL, 0x000000 );
        SDL_BlitSurface( tilecontext->buffer, NULL, tilecontext->display_screen, NULL );
        tilecontext->reinit( "gfx" );
=======
    if (used_tiles_changed) {
        //try and keep SDL calls limited to source files that deal specifically with them
        tilecontext->clear_buffer();
        tilecontext->reinit("gfx");
>>>>>>> 1d513694
        g->init_ui();
        if( ingame ) {
            g->refresh_all();
        }
    }
#endif // SDLTILES
    delwin(w_options);
    delwin(w_options_border);
    delwin(w_options_header);
    delwin(w_options_tooltip);
}

void load_options()
{
    std::ifstream fin;
    fin.open("data/options.txt");
    if(!fin.is_open()) {
        fin.close();
        save_options();
        fin.open("data/options.txt");
        if(!fin.is_open()) {
            DebugLog() << "Could neither read nor create ./data/options.txt\n";
            return;
        }
    }

    std::string sLine;
    while(!fin.eof()) {
        getline(fin, sLine);

        if(sLine != "" && sLine[0] != '#' && std::count(sLine.begin(), sLine.end(), ' ') == 1) {
            int iPos = sLine.find(' ');
            const std::string loadedvar = sLine.substr(0, iPos);
            const std::string loadedval = sLine.substr(iPos+1, sLine.length());
            // option with values from post init() might get clobbered
            optionsdata.add_retry(loadedvar, loadedval); // stash it until update();

            OPTIONS[ loadedvar ].setValue( loadedval );
        }
    }

    fin.close();

    trigdist = OPTIONS["CIRCLEDIST"]; // cache to global due to heavy usage.
    use_tiles = OPTIONS["USE_TILES"]; // cache to global due to heavy usage.
}

std::string options_header()
{
    return "\
# This is the options file.  It works similarly to keymap.txt: the format is\n\
# <option name> <option value>\n\
# <option value> may be any number, positive or negative.  If you use a\n\
# negative sign, do not put a space between it and the number.\n\
#\n\
# If # is at the start of a line, it is considered a comment and is ignored.\n\
# In-line commenting is not allowed.  I think.\n\
#\n\
# If you want to restore the default options, simply delete this file.\n\
# A new options.txt will be created next time you play.\n\
\n\
";
}

void save_options(bool ingame)
{
    std::ofstream fout;
    fout.open("data/options.txt");
    if(!fout.is_open()) {
        return;
    }

    fout << options_header() << std::endl;

    for(int j = 0; j < vPages.size(); j++) {
        bool update_wopt = (ingame && j == iWorldOptPage );
        for(int i = 0; i < mPageItems[j].size(); i++) {
            fout << "#" << OPTIONS[mPageItems[j][i]].getTooltip() << std::endl;
            fout << "#" << OPTIONS[mPageItems[j][i]].getDefaultText() << std::endl;
            fout << mPageItems[j][i] << " " << OPTIONS[mPageItems[j][i]].getValue() << std::endl << std::endl;
            if ( update_wopt ) {
                world_generator->active_world->world_options[ mPageItems[j][i] ] = ACTIVE_WORLD_OPTIONS[ mPageItems[j][i] ];
            }
        }
    }

    fout.close();
    if ( ingame ) {
        world_generator->save_world( world_generator->active_world, false );
    }
    trigdist = OPTIONS["CIRCLEDIST"]; // update trigdist as well
    use_tiles = OPTIONS["USE_TILES"]; // and use_tiles
}

bool use_narrow_sidebar()
{
    return TERMY < 25 || g->narrow_sidebar;
}

std::string get_tileset_names(std::string dir_path)
{
    const std::string defaultTilesets = "hoder,deon";

    const std::string filename = "tileset.txt";                             // tileset-info-file
    std::vector<std::string> files;
    files = file_finder::get_files_from_path(filename, dir_path, true);     // search it

    std::string tileset_names;
    bool first_tileset_name = true;

    for(std::vector<std::string>::iterator it = files.begin(); it !=files.end(); ++it) {
        std::ifstream fin;
        fin.open(it->c_str());
        if(!fin.is_open()) {
            fin.close();
            DebugLog() << "\tCould not read ."<<*it;
            optionNames["deon"] = _("Deon's");          // just setting some standards
            optionNames["hoder"] = _("Hoder's");
            return defaultTilesets;
        }
        // should only have 2 values inside it, otherwise is going to only load the last 2 values
        std::string tileset_name;

        while(!fin.eof()) {
            std::string sOption;
            fin >> sOption;

            //DebugLog() << "\tCurrent: " << sOption << " -- ";

            if(sOption == "") {
                getline(fin, sOption);    // Empty line, chomp it
                //DebugLog() << "Empty line, skipping\n";
            } else if(sOption[0] == '#') { // # indicates a comment
                getline(fin, sOption);
                //DebugLog() << "Comment line, skipping\n";
            } else {
                if (sOption.find("NAME") != std::string::npos) {
                    tileset_name = "";
                    fin >> tileset_name;
                    if(first_tileset_name)
                    {
                        first_tileset_name = false;
                        tileset_names += tileset_name;
                    } else {
                        tileset_names += std::string(",");
                        tileset_names += tileset_name;
                    }
                } else if (sOption.find("VIEW") != std::string::npos) {
                    std::string viewName = "";
                    fin >> viewName;
                    optionNames[tileset_name] = viewName;
                    break;
                }
            }
        }
        fin.close();
    }

    if(tileset_names == "") {
        optionNames["deon"] = _("Deon's");          // more standards
        optionNames["hoder"] = _("Hoder's");
        return defaultTilesets;

    }

    return tileset_names;
}

void options_data::enable_json(const std::string & lvar) {
    post_json_verify[ lvar ] = std::string( 1, 001 ); // because "" might be valid
}

void options_data::add_retry(const std::string & lvar, const::std::string & lval) {
    static const std::string blank_value( 1, 001 );
    std::map<std::string, std::string>::const_iterator it = post_json_verify.find(lvar);
    if ( it != post_json_verify.end() && it->second == blank_value ) {
        // initialized with impossible value: valid
        post_json_verify[ lvar ] = lval;
    }
}

void options_data::add_value( const std::string & lvar, const std::string & lval, std::string lvalname ) {
    static const std::string blank_value( 1, 001 );

    std::map<std::string, std::string>::const_iterator it = post_json_verify.find(lvar);
    if ( it != post_json_verify.end() ) {
        std::map<std::string, cOpt>::iterator ot = OPTIONS.find(lvar);
        if ( ot != OPTIONS.end() && ot->second.sType == "string" ) {
            for(std::vector<std::string>::const_iterator eit = ot->second.vItems.begin();
                eit != ot->second.vItems.end(); ++eit) {
                if ( *eit == lval ) { // already in
                    return;
                }
            }
            ot->second.vItems.push_back(lval);
            if ( optionNames.find(lval) == optionNames.end() ) {
                optionNames[ lval ] = ( lvalname == "" ? lval : lvalname );
            }
            // our value was saved, then set to default, so set it again.
            if ( it->second == lval ) {
                OPTIONS[ lvar ].setValue( lval );
            }
        }

    }
}<|MERGE_RESOLUTION|>--- conflicted
+++ resolved
@@ -969,17 +969,10 @@
         }
     }
 #ifdef SDLTILES
-<<<<<<< HEAD
     if( used_tiles_changed ) {
-        SDL_FillRect( tilecontext->buffer, NULL, 0x000000 );
-        SDL_BlitSurface( tilecontext->buffer, NULL, tilecontext->display_screen, NULL );
-        tilecontext->reinit( "gfx" );
-=======
-    if (used_tiles_changed) {
         //try and keep SDL calls limited to source files that deal specifically with them
         tilecontext->clear_buffer();
-        tilecontext->reinit("gfx");
->>>>>>> 1d513694
+        tilecontext->reinit( "gfx" );
         g->init_ui();
         if( ingame ) {
             g->refresh_all();
