--- conflicted
+++ resolved
@@ -509,25 +509,13 @@
         sfx::generate_gun_sound( *this, *used_weapon );
 
         // experience gain is limited by range and penalised proportional to inaccuracy
-<<<<<<< HEAD
-        int exp = std::min(range, 3 * ( skillLevel( skill_used ) + 1 ) ) * RANGED_EXPERIENCE_FACTOR;
-        int penalty = sqrt( missed_by * RANGED_EXPERIENCE_PENALTY );
-=======
         int exp = std::min(range, 3 * ( skillLevel( skill_used ) + 1 ) ) * 20;
         int penalty = sqrt( missed_by * 36 );
->>>>>>> 4bd8d877
 
         // even if we are not training we practice the skill to prevent rust
         practice( skill_used, train_skill ? exp / penalty : 0 );
     }
 
-<<<<<<< HEAD
-    if (used_weapon->num_charges() == 0) {
-        used_weapon->unset_curammo();
-    }
-
-=======
->>>>>>> 4bd8d877
     practice( skill_gun, train_skill ? 15 : 0 );
 }
 
