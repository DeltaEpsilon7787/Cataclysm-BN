--- conflicted
+++ resolved
@@ -1487,11 +1487,7 @@
     bool is_obstructed_by_ter_furn = here.impassable_ter_furn( p );
     bool is_obstructed_by_veh = here.veh_at( p ).obstacle_at_part().has_value();
     bool is_obstructed = is_obstructed_by_ter_furn || is_obstructed_by_veh;
-<<<<<<< HEAD
     bool is_flat_ground = here.has_flag( "ROAD", p ) || here.has_flag( "FLAT", p );
-=======
-    bool is_flat_ground = here.has_flag( TFLAG_FLAT, p );
->>>>>>> 3b690950
 
     if( !is_obstructed && is_flat_ground ) {
         bool can_bash_ter = g->m.is_bashable_ter( p );
