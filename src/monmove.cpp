// Monster movement code; essentially, the AI

#include "monster.h"
#include "map.h"
#include "map_iterator.h"
#include "debug.h"
#include "game.h"
#include "line.h"
#include "rng.h"
#include "pldata.h"
#include "messages.h"
#include "cursesdef.h"
#include "sounds.h"
#include "monattack.h"
#include "monfaction.h"
#include "translations.h"
#include "npc.h"
#include "mapdata.h"
#include "mtype.h"
#include "field.h"
#include "scent_map.h"

#include <stdlib.h>
//Used for e^(x) functions
#include <stdio.h>
#include <math.h>

#define MONSTER_FOLLOW_DIST 8

const species_id FUNGUS( "FUNGUS" );

const efftype_id effect_bouldering( "bouldering" );
const efftype_id effect_docile( "docile" );
const efftype_id effect_downed( "downed" );
const efftype_id effect_pacified( "pacified" );
const efftype_id effect_pushed( "pushed" );
const efftype_id effect_stunned( "stunned" );

bool monster::wander()
{
    return ( goal == pos() );
}

bool monster::is_immune_field( const field_id fid ) const
{
    switch( fid ) {
        case fd_smoke:
        case fd_tear_gas:
        case fd_toxic_gas:
        case fd_relax_gas:
        case fd_nuke_gas:
            return has_flag( MF_NO_BREATHE );
        case fd_acid:
            return has_flag( MF_ACIDPROOF ) || has_flag( MF_FLIES );
        case fd_fire:
            return has_flag( MF_FIREPROOF );
        case fd_electricity:
            return has_flag( MF_ELECTRIC );
        case fd_fungal_haze:
            return has_flag( MF_NO_BREATHE ) || type->in_species( FUNGUS );
        case fd_fungicidal_gas:
            return !type->in_species( FUNGUS );
        default:
            // Suppress warning
            break;
    }
    // No specific immunity was found, so fall upwards
    return Creature::is_immune_field( fid );
}

bool monster::can_move_to( const tripoint &p ) const
{
    const bool can_climb = has_flag( MF_CLIMBS ) || has_flag( MF_FLIES );
    if( g->m.impassable( p ) && !( can_climb && g->m.has_flag( "CLIMBABLE", p ) ) ) {
        return false;
    }

    if( !can_submerge() && g->m.has_flag( TFLAG_DEEP_WATER, p ) ) {
        return false;
    }
    if( has_flag( MF_DIGS ) && !g->m.has_flag( "DIGGABLE", p ) ) {
        return false;
    }
    if( has_flag( MF_AQUATIC ) && !g->m.has_flag( "SWIMMABLE", p ) ) {
        return false;
    }

    if( has_flag( MF_SUNDEATH ) && g->is_in_sunlight( p ) ) {
        return false;
    }

    // Various avoiding behaviors
    if( has_flag( MF_AVOID_DANGER_1 ) || has_flag( MF_AVOID_DANGER_2 ) ) {
        const ter_id target = g->m.ter( p );
        // Don't enter lava ever
        if( target == t_lava ) {
            return false;
        }
        // Don't ever throw ourselves off cliffs
        if( !g->m.has_floor( p ) && !has_flag( MF_FLIES ) ) {
            return false;
        }

        // Don't enter open pits ever unless tiny, can fly or climb well
        if( !( type->size == MS_TINY || can_climb ) &&
            ( target == t_pit || target == t_pit_spiked || target == t_pit_glass ) ) {
            return false;
        }

        // The following behaviors are overridden when attacking
        if( attitude( &( g->u ) ) != MATT_ATTACK ) {
            if( g->m.has_flag( "SHARP", p ) &&
                !( type->size == MS_TINY || has_flag( MF_FLIES ) ) ) {
                return false;
            }
        }

        const field &target_field = g->m.field_at( p );

        // Differently handled behaviors
        if( has_flag( MF_AVOID_DANGER_2 ) ) {
            const trap &target_trap = g->m.tr_at( p );
            // Don't enter any dangerous fields
            if( is_dangerous_fields( target_field ) ) {
                return false;
            }
            // Don't step on any traps (if we can see)
            if( has_flag( MF_SEES ) && !target_trap.is_benign() && g->m.has_floor( p ) ) {
                return false;
            }
        } else if( has_flag( MF_AVOID_DANGER_1 ) ) {
            // Don't enter fire or electricity ever (other dangerous fields are fine though)
            if( target_field.findField( fd_fire ) || target_field.findField( fd_electricity ) ) {
                return false;
            }
        }
    }

    return true;
}

void monster::set_dest( const tripoint &p )
{
    goal = p;
}

void monster::unset_dest()
{
    goal = pos();
    path.clear();
}

// Move towards p for f more turns--generally if we hear a sound there
// "Stupid" movement; "if (wander_pos.x < posx) posx--;" etc.
void monster::wander_to( const tripoint &p, int f )
{
    wander_pos = p;
    wandf = f;
}

float monster::rate_target( Creature &c, float best, bool smart ) const
{
    const int d = rl_dist( pos(), c.pos() );
    if( d <= 0 ) {
        return INT_MAX;
    }

    // Check a very common and cheap case first
    if( !smart && d >= best ) {
        return INT_MAX;
    }

    if( !sees( c ) ) {
        return INT_MAX;
    }

    if( !smart ) {
        return d;
    }

    float power = c.power_rating();
    monster *mon = dynamic_cast< monster * >( &c );
    // Their attitude to us and not ours to them, so that bobcats won't get gunned down
    if( mon != nullptr && mon->attitude_to( *this ) == Attitude::A_HOSTILE ) {
        power += 2;
    }

    if( power > 0 ) {
        return d / power;
    }

    return INT_MAX;
}

void monster::plan( const mfactions &factions )
{
    // Bots are more intelligent than most living stuff
    bool smart_planning = has_flag( MF_PRIORITIZE_TARGETS );
    Creature *target = nullptr;
    // 8.6f is rating for tank drone 60 tiles away, moose 16 or boomer 33
    float dist = !smart_planning ? 1000 : 8.6f;
    bool fleeing = false;
    bool docile = friendly != 0 && has_effect( effect_docile );
    bool angers_hostile_weak = type->anger.find( MTRIG_HOSTILE_WEAK ) != type->anger.end();
    int angers_hostile_near =
        ( type->anger.find( MTRIG_HOSTILE_CLOSE ) != type->anger.end() ) ? 5 : 0;
    int fears_hostile_near = ( type->fear.find( MTRIG_HOSTILE_CLOSE ) != type->fear.end() ) ? 5 : 0;
    bool group_morale = has_flag( MF_GROUP_MORALE ) && morale < type->morale;
    bool swarms = has_flag( MF_SWARMS );
    auto mood = attitude();

    // If we can see the player, move toward them or flee.
    if( friendly == 0 && sees( g->u ) ) {
        dist = rate_target( g->u, dist, smart_planning );
        fleeing = fleeing || is_fleeing( g->u );
        target = &g->u;
        if( dist <= 5 ) {
            anger += angers_hostile_near;
            morale -= fears_hostile_near;
        }
    } else if( friendly != 0 && !docile ) {
        // Target unfriendly monsters, only if we aren't interacting with the player.
        for( int i = 0, numz = g->num_zombies(); i < numz; i++ ) {
            monster &tmp = g->zombie( i );
            if( tmp.friendly == 0 ) {
                float rating = rate_target( tmp, dist, smart_planning );
                if( rating < dist ) {
                    target = &tmp;
                    dist = rating;
                }
            }
        }
    }

    if( docile ) {
        if( friendly != 0 && target != nullptr ) {
            set_dest( target->pos() );
        }

        return;
    }

    for( size_t i = 0; i < g->active_npc.size(); i++ ) {
        npc &who = *g->active_npc[i];
        auto faction_att = faction.obj().attitude( who.get_monster_faction() );
        if( faction_att == MFA_NEUTRAL || faction_att == MFA_FRIENDLY ) {
            continue;
        }

        float rating = rate_target( who, dist, smart_planning );
        bool fleeing_from = is_fleeing( who );
        // Switch targets if closer and hostile or scarier than current target
        if( ( rating < dist && fleeing ) ||
            ( rating < dist && attitude( &who ) == MATT_ATTACK ) ||
            ( !fleeing && fleeing_from ) ) {
            target = &who;
            dist = rating;
        }
        fleeing = fleeing || fleeing_from;
        if( rating <= 5 ) {
            anger += angers_hostile_near;
            morale -= fears_hostile_near;
        }
    }

    fleeing = fleeing || ( mood == MATT_FLEE );
    if( friendly == 0 ) {
        for( const auto &fac : factions ) {
            auto faction_att = faction.obj().attitude( fac.first );
            if( faction_att == MFA_NEUTRAL || faction_att == MFA_FRIENDLY ) {
                continue;
            }

            for( int i : fac.second ) { // mon indices
                monster &mon = g->zombie( i );
                float rating = rate_target( mon, dist, smart_planning );
                if( rating < dist ) {
                    target = &mon;
                    dist = rating;
                }
                if( rating <= 5 ) {
                    anger += angers_hostile_near;
                    morale -= fears_hostile_near;
                }
            }
        }
    }

    // Friendly monsters here
    // Avoid for hordes of same-faction stuff or it could get expensive
    const auto actual_faction = friendly == 0 ? faction : mfaction_str_id( "player" );
    auto const &myfaction_iter = factions.find( actual_faction );
    if( myfaction_iter == factions.end() ) {
        DebugLog( D_ERROR, D_GAME ) << disp_name() << " tried to find faction "
                                    << actual_faction.id().str()
                                    << " which wasn't loaded in game::monmove";
        swarms = false;
        group_morale = false;
    }
    swarms = swarms && target == nullptr; // Only swarm if we have no target
    if( group_morale || swarms ) {
        for( const int i : myfaction_iter->second ) {
            monster &mon = g->zombie( i );
            float rating = rate_target( mon, dist, smart_planning );
            if( group_morale && rating <= 10 ) {
                morale += 10 - rating;
            }
            if( swarms ) {
                if( rating < 5 ) { // Too crowded here
                    wander_pos.x = posx() * rng( 1, 3 ) - mon.posx();
                    wander_pos.y = posy() * rng( 1, 3 ) - mon.posy();
                    wandf = 2;
                    target = nullptr;
                    // Swarm to the furthest ally you can see
                } else if( rating < INT_MAX && rating > dist && wandf <= 0 ) {
                    target = &mon;
                    dist = rating;
                }
            }
        }
    }

    if( target != nullptr ) {

        tripoint dest = target->pos();
        auto att_to_target = attitude_to( *target );
        if( att_to_target == Attitude::A_HOSTILE && !fleeing ) {
            set_dest( dest );
        } else if( fleeing ) {
            set_dest( tripoint( posx() * 2 - dest.x, posy() * 2 - dest.y, posz() ) );
        }
        if( angers_hostile_weak && att_to_target != Attitude::A_FRIENDLY ) {
            int hp_per = target->hp_percentage();
            if( hp_per <= 70 ) {
                anger += 10 - int( hp_per / 10 );
            }
        }
    } else if( friendly > 0 && one_in( 3 ) ) {
        // Grow restless with no targets
        friendly--;
    } else if( friendly < 0 && sees( g->u ) ) {
        if( rl_dist( pos(), g->u.pos() ) > 2 ) {
            set_dest( g->u.pos() );
        } else {
            unset_dest();
        }
    }
}

/**
 * Method to make monster movement speed consistent in the face of staggering behavior and
 * differing distance metrics.
 * It works by scaling the cost to take a step by
 * how much that step reduces the distance to your goal.
 * Since it incorporates the current distance metric,
 * it also scales for diagonal vs orthoganal movement.
 **/
static float get_stagger_adjust( const tripoint &source, const tripoint &destination,
                                 const tripoint &next_step )
{
    // TODO: push this down into rl_dist
    const float initial_dist =
        trigdist ? trig_dist( source, destination ) : rl_dist( source, destination );
    const float new_dist =
        trigdist ? trig_dist( next_step, destination ) : rl_dist( next_step, destination );
    // If we return 0, it wil cancel the action.
    return std::max( 0.01f, initial_dist - new_dist );
}

// General movement.
// Currently, priority goes:
// 1) Special Attack
// 2) Sight-based tracking
// 3) Scent-based tracking
// 4) Sound-based tracking
void monster::move()
{
    // We decrement wandf no matter what.  We'll save our wander_to plans until
    // after we finish out set_dest plans, UNLESS they time out first.
    if( wandf > 0 ) {
        wandf--;
    }

    //Hallucinations have a chance of disappearing each turn
    if( is_hallucination() && one_in( 25 ) ) {
        die( nullptr );
        return;
    }

    //The monster can consume objects it stands on. Check if there are any.
    //If there are. Consume them.
    if( !is_hallucination() && has_flag( MF_ABSORBS ) && !g->m.has_flag( TFLAG_SEALED, pos() ) &&
        g->m.has_items( pos() ) ) {
        if( g->u.sees( *this ) ) {
            add_msg( _( "The %s flows around the objects on the floor and they are quickly dissolved!" ),
                     name().c_str() );
        }
        static const auto volume_per_hp = units::from_milliliter( 250 );
        for( auto &elem : g->m.i_at( pos() ) ) {
            hp += elem.volume() / volume_per_hp; // Yeah this means it can get more HP than normal.
        }
        g->m.i_clear( pos() );
    }

    const bool pacified = has_effect( effect_pacified );

    // First, use the special attack, if we can!
    // The attack may change `monster::special_attacks` (e.g. by transforming
    // this into another monster type). Therefor we can not iterate over it
    // directly and instead iterate over the map from the monster type
    // (properties of monster types should never change).
    for( const auto &sp_type : type->special_attacks ) {
        const std::string &special_name = sp_type.first;
        const auto local_iter = special_attacks.find( special_name );
        if( local_iter == special_attacks.end() ) {
            continue;
        }
        mon_special_attack &local_attack_data = local_iter->second;
        if( !local_attack_data.enabled ) {
            continue;
        }

        if( local_attack_data.cooldown > 0 ) {
            local_attack_data.cooldown--;
        }

        if( local_attack_data.cooldown == 0 && !pacified && !is_hallucination() ) {
            if( !sp_type.second->call( *this ) ) {
                continue;
            }

            // `special_attacks` might have changed at this point. Sadly `reset_special`
            // doesn't check the attack name, so we need to do it here.
            if( special_attacks.count( special_name ) == 0 ) {
                continue;
            }
            reset_special( special_name );
        }
    }

    // The monster can sometimes hang in air due to last fall being blocked
    const bool can_fly = has_flag( MF_FLIES );
    if( !can_fly && g->m.has_flag( TFLAG_NO_FLOOR, pos() ) ) {
        g->m.creature_on_trap( *this, false );
    }

    if( moves < 0 ) {
        return;
    }

    // TODO: Move this to attack_at/move_to/etc. functions
    bool attacking = false;
    if( !move_effects( attacking ) ) {
        moves = 0;
        return;
    }
    if( has_flag( MF_IMMOBILE ) ) {
        moves = 0;
        return;
    }
    if( has_effect( effect_stunned ) ) {
        stumble();
        moves = 0;
        return;
    }
    if( friendly > 0 ) {
        --friendly;
    }

    // Set attitude to attitude to our current target
    monster_attitude current_attitude = attitude( nullptr );
    if( !wander() ) {
        if( goal == g->u.pos() ) {
            current_attitude = attitude( &( g->u ) );
        } else {
            for( auto &i : g->active_npc ) {
                if( goal == i->pos() ) {
                    current_attitude = attitude( i );
                }
            }
        }
    }

    if( current_attitude == MATT_IGNORE ||
        ( current_attitude == MATT_FOLLOW && rl_dist( pos(), goal ) <= MONSTER_FOLLOW_DIST ) ) {
        moves -= 100;
        stumble();
        return;
    }

    bool moved = false;
    tripoint destination;

    // If true, don't try to greedily avoid locally bad paths
    bool pathed = false;
    if( !wander() ) {
        while( !path.empty() && path.front() == pos() ) {
            path.erase( path.begin() );
        }

        const auto &pf_settings = get_pathfinding_settings();
        if( pf_settings.max_dist >= rl_dist( pos(), goal ) &&
            ( path.empty() || rl_dist( pos(), path.front() ) >= 2 || path.back() != goal ) ) {
            // We need a new path
            path = g->m.route( pos(), goal, pf_settings, get_path_avoid() );
        }

        // Try to respect old paths, even if we can't pathfind at the moment
        if( !path.empty() && path.back() == goal ) {
            destination = path.front();
            moved = true;
            pathed = true;
        } else {
            // Straight line forward, probably because we can't pathfind (well enough)
            destination = goal;
            moved = true;
        }
    }
    if( !moved && has_flag( MF_SMELLS ) ) {
        // No sight... or our plans are invalid (e.g. moving through a transparent, but
        //  solid, square of terrain).  Fall back to smell if we have it.
        unset_dest();
        tripoint tmp = scent_move();
        if( tmp.x != -1 ) {
            destination = tmp;
            moved = true;
        }
    }
    if( wandf > 0 && !moved ) { // No LOS, no scent, so as a fall-back follow sound
        unset_dest();
        if( wander_pos != pos() ) {
            destination = wander_pos;
            moved = true;
        }
    }

    if( !g->m.has_zlevels() ) {
        // Otherwise weird things happen
        destination.z = posz();
    }

    tripoint next_step;
    const bool staggers = has_flag( MF_STUMBLES );
    if( moved ) {
        // Implement both avoiding obstacles and staggering.
        moved = false;
        float switch_chance = 0.0;
        const bool can_bash = bash_skill() > 0;
        // This is a float and using trig_dist() because that Does the Right Thing(tm)
        // in both circular and roguelike distance modes.
        const float distance_to_target = trig_dist( pos(), destination );
        for( const tripoint &candidate : squares_closer_to( pos(), destination ) ) {
            if( candidate.z != posz() ) {
                bool can_z_move = true;
                if( !g->m.valid_move( pos(), candidate, false, true ) ) {
                    // Can't phase through floor
                    can_z_move = false;
                }

                if( can_z_move && !can_fly && candidate.z > posz() && !g->m.has_floor_or_support( candidate ) ) {
                    // Can't "jump" up a whole z-level
                    can_z_move = false;
                }

                // Last chance - we can still do the z-level stair teleport bullshit that isn't removed yet
                // @todo Remove z-level stair bullshit teleport after aligning all stairs
                if( !can_z_move &&
                    posx() / ( SEEX * 2 ) == candidate.x / ( SEEX * 2 ) &&
                    posy() / ( SEEY * 2 ) == candidate.y / ( SEEY * 2 ) ) {
                    const tripoint &upper = candidate.z > posz() ? candidate : pos();
                    const tripoint &lower = candidate.z > posz() ? pos() : candidate;
                    if( g->m.has_flag( TFLAG_GOES_DOWN, upper ) && g->m.has_flag( TFLAG_GOES_UP, lower ) ) {
                        can_z_move = true;
                    }
                }

                if( !can_z_move ) {
                    continue;
                }
            }

            // A flag to allow non-stumbling critters to stumble when the most direct choice is bad.
            bool bad_choice = false;

            const Creature *target = g->critter_at( candidate, is_hallucination() );
            if( target != nullptr ) {
                const Creature::Attitude att = attitude_to( *target );
                if( att == A_HOSTILE ) {
                    // When attacking an adjacent enemy, we're direct.
                    moved = true;
                    next_step = candidate;
                    break;
                } else if( att == A_FRIENDLY && ( target->is_player() || target->is_npc() ) ) {
                    continue; // Friendly firing the player or an NPC is illegal for gameplay reasons
                } else if( !has_flag( MF_ATTACKMON ) && !has_flag( MF_PUSH_MON ) ) {
                    // Bail out if there's a non-hostile monster in the way and we're not pushy.
                    continue;
                }
                // Friendly fire and pushing are always bad choices - they take a lot of time
                bad_choice = true;
            }

            // Bail out if we can't move there and we can't bash.
            if( !pathed && !can_move_to( candidate ) ) {
                if( !can_bash ) {
                    continue;
                }

                const int estimate = g->m.bash_rating( bash_estimate(), candidate );
                if( estimate <= 0 ) {
                    continue;
                }

                if( estimate < 5 ) {
                    bad_choice = true;
                }
            }

            const float progress = distance_to_target - trig_dist( candidate, destination );
            // The x2 makes the first (and most direct) path twice as likely,
            // since the chance of switching is 1/1, 1/4, 1/6, 1/8
            switch_chance += progress * 2;
            // Randomly pick one of the viable squares to move to weighted by distance.
            if( moved == false || x_in_y( progress, switch_chance ) ) {
                moved = true;
                next_step = candidate;
                // If we stumble, pick a random square, otherwise take the first one,
                // which is the most direct path.
                // Except if the direct path is bad, then check others
                // Or if the path is given by pathfinder
                if( !staggers && ( !bad_choice || pathed ) ) {
                    break;
                }
            }
        }
    }
    // Finished logic section.  By this point, we should have chosen a square to
    //  move to (moved = true).
    if( moved ) { // Actual effects of moving to the square we've chosen
        const bool did_something =
            ( !pacified && attack_at( next_step ) ) ||
            ( !pacified && bash_at( next_step ) ) ||
            ( !pacified && push_to( next_step, 0, 0 ) ) ||
            move_to( next_step, false, get_stagger_adjust( pos(), destination, next_step ) );

        if( !did_something ) {
            moves -= 100; // If we don't do this, we'll get infinite loops.
        }
    } else {
        moves -= 100;
        stumble();
        path.clear();
    }
}

// footsteps will determine how loud a monster's normal movement is
// and create a sound in the monsters location when they move
void monster::footsteps( const tripoint &p )
{
    if( made_footstep ) {
        return;
    }
    if( has_flag( MF_FLIES ) ) {
        return;    // Flying monsters don't have footsteps!
    }
    made_footstep = true;
    int volume = 6; // same as player's footsteps
    if( digging() ) {
        volume = 10;
    }
    switch( type->size ) {
        case MS_TINY:
            return; // No sound for the tinies
        case MS_SMALL:
            volume /= 3;
            break;
        case MS_MEDIUM:
            break;
        case MS_LARGE:
            volume *= 1.5;
            break;
        case MS_HUGE:
            volume *= 2;
            break;
        default:
            break;
    }
    int dist = rl_dist( p, g->u.pos() );
    sounds::add_footstep( p, volume, dist, this );
    return;
}

tripoint monster::scent_move()
{
    // @todo Remove when scentmap is 3D
    if( abs( posz() - g->get_levz() ) > 1 ) {
        return { -1, -1, INT_MIN };
    }

    std::vector<tripoint> smoves;

    int bestsmell = 10; // Squares with smell 0 are not eligible targets.
    int smell_threshold = 200; // Squares at or above this level are ineligible.
    if( has_flag( MF_KEENNOSE ) ) {
        bestsmell = 1;
        smell_threshold = 400;
    }

    const bool fleeing = is_fleeing( g->u );
    if( fleeing ) {
        bestsmell = g->scent.get( pos() );
    }

    tripoint next( -1, -1, posz() );
    if( ( !fleeing && g->scent.get( pos() ) > smell_threshold ) ||
        ( fleeing && bestsmell == 0 ) ) {
        return next;
    }
    const bool can_bash = bash_skill() > 0;
    for( const auto &dest : g->m.points_in_radius( pos(), 1, 1 ) ) {
        int smell = g->scent.get( dest );
        if( g->m.valid_move( pos(), dest, can_bash, true ) &&
            ( can_move_to( dest ) || ( dest == g->u.pos() ) ||
              ( can_bash && g->m.bash_rating( bash_estimate(), dest ) > 0 ) ) ) {
            if( ( !fleeing && smell > bestsmell ) || ( fleeing && smell < bestsmell ) ) {
                smoves.clear();
                smoves.push_back( dest );
                bestsmell = smell;
            } else if( ( !fleeing && smell == bestsmell ) || ( fleeing && smell == bestsmell ) ) {
                smoves.push_back( dest );
            }
        }
    }

    return random_entry( smoves, next );
}

int monster::calc_movecost( const tripoint &f, const tripoint &t ) const
{
    int movecost = 0;

    const int source_cost = g->m.move_cost( f );
    const int dest_cost = g->m.move_cost( t );
    // Digging and flying monsters ignore terrain cost
    if( has_flag( MF_FLIES ) || ( digging() && g->m.has_flag( "DIGGABLE", t ) ) ) {
        movecost = 100;
        // Swimming monsters move super fast in water
    } else if( has_flag( MF_SWIMS ) ) {
        if( g->m.has_flag( "SWIMMABLE", f ) ) {
            movecost += 25;
        } else {
            movecost += 50 * g->m.move_cost( f );
        }
        if( g->m.has_flag( "SWIMMABLE", t ) ) {
            movecost += 25;
        } else {
            movecost += 50 * g->m.move_cost( t );
        }
    } else if( can_submerge() ) {
        // No-breathe monsters have to walk underwater slowly
        if( g->m.has_flag( "SWIMMABLE", f ) ) {
            movecost += 150;
        } else {
            movecost += 50 * g->m.move_cost( f );
        }
        if( g->m.has_flag( "SWIMMABLE", t ) ) {
            movecost += 150;
        } else {
            movecost += 50 * g->m.move_cost( t );
        }
        movecost /= 2;
    } else if( has_flag( MF_CLIMBS ) ) {
        if( g->m.has_flag( "CLIMBABLE", f ) ) {
            movecost += 150;
        } else {
            movecost += 50 * g->m.move_cost( f );
        }
        if( g->m.has_flag( "CLIMBABLE", t ) ) {
            movecost += 150;
        } else {
            movecost += 50 * g->m.move_cost( t );
        }
        movecost /= 2;
    } else {
        movecost = ( ( 50 * source_cost ) + ( 50 * dest_cost ) ) / 2.0;
    }

    return movecost;
}

int monster::calc_climb_cost( const tripoint &f, const tripoint &t ) const
{
    if( has_flag( MF_FLIES ) ) {
        return 100;
    }

    if( has_flag( MF_CLIMBS ) && !g->m.has_flag( TFLAG_NO_FLOOR, t ) ) {
        const int diff = g->m.climb_difficulty( f );
        if( diff <= 10 ) {
            return 150;
        }
    }

    return 0;
}

/*
 * Return points of an area extending 1 tile to either side and
 * (maxdepth) tiles behind basher.
 */
std::vector<tripoint> get_bashing_zone( const tripoint &bashee, const tripoint &basher,
                                        int maxdepth )
{
    std::vector<tripoint> direction;
    direction.push_back( bashee );
    direction.push_back( basher );
    // Draw a line from the target through the attacker.
    std::vector<tripoint> path = continue_line( direction, maxdepth );
    // Remove the target.
    path.insert( path.begin(), basher );
    std::vector<tripoint> zone;
    // Go ahead and reserve enough room for all the points since
    // we know how many it will be.
    zone.reserve( 3 * maxdepth );
    tripoint previous = bashee;
    for( const tripoint &p : path ) {
        std::vector<point> swath = squares_in_direction( previous.x, previous.y, p.x, p.y );
        for( point q : swath ) {
            zone.push_back( tripoint( q, bashee.z ) );
        }

        previous = p;
    }
    return zone;
}

bool monster::bash_at( const tripoint &p )
{
    if( p.z != posz() ) {
        return false; // TODO: Remove this
    }

    //Hallucinations can't bash stuff.
    if( is_hallucination() ) {
        return false;
    }
    bool try_bash = !can_move_to( p ) || one_in( 3 );
    bool can_bash = g->m.is_bashable( p ) && bash_skill() > 0;

    if( try_bash && can_bash ) {
        int bashskill = group_bash_skill( p );
        g->m.bash( p, bashskill );
        moves -= 100;
        return true;
    }
    return false;
}

int monster::bash_estimate()
{
    int estimate = bash_skill();
    if( has_flag( MF_GROUP_BASH ) ) {
        // Right now just give them a boost so they try to bash a lot of stuff.
        // TODO: base it on number of nearby friendlies.
        estimate *= 2;
    }
    return estimate;
}

int monster::bash_skill()
{
    return type->bash_skill;
}

int monster::group_bash_skill( const tripoint &target )
{
    if( !has_flag( MF_GROUP_BASH ) ) {
        return bash_skill();
    }
    int bashskill = 0;

    // pileup = more bashskill, but only help bashing mob directly infront of target
    const int max_helper_depth = 5;
    const std::vector<tripoint> bzone = get_bashing_zone( target, pos(), max_helper_depth );

    for( const tripoint &candidate : bzone ) {
        // Drawing this line backwards excludes the target and includes the candidate.
        std::vector<tripoint> path_to_target = line_to( target, candidate, 0, 0 );
        bool connected = true;
        int mondex = -1;
        for( const tripoint &in_path : path_to_target ) {
            // If any point in the line from zombie to target is not a cooperating zombie,
            // it can't contribute.
            mondex = g->mon_at( in_path );
            if( mondex == -1 ) {
                connected = false;
                break;
            }
            monster &helpermon = g->zombie( mondex );
            if( !helpermon.has_flag( MF_GROUP_BASH ) || helpermon.is_hallucination() ) {
                connected = false;
                break;
            }
        }
        if( !connected || mondex == -1 ) {
            continue;
        }
        // If we made it here, the last monster checked was the candidate.
        monster &helpermon = g->zombie( mondex );
        // Contribution falls off rapidly with distance from target.
        bashskill += helpermon.bash_skill() / rl_dist( candidate, target );
    }

    return bashskill;
}

bool monster::attack_at( const tripoint &p )
{
    if( p.z != posz() ) {
        return false; // TODO: Remove this
    }

    if( p == g->u.pos() ) {
        melee_attack( g->u, true );
        return true;
    }

    if( const auto mon_ = g->critter_at<monster>( p, is_hallucination() ) ) {
        monster &mon = *mon_;

        // Don't attack yourself.
        if( &mon == this ) {
            return false;
        }

        // With no melee dice, we can't attack, but we had to process until here
        // because hallucinations require no melee dice to destroy.
        if( type->melee_dice <= 0 ) {
            return false;
        }

        auto attitude = attitude_to( mon );
        // MF_ATTACKMON == hulk behavior, whack everything in your way
        if( attitude == A_HOSTILE || has_flag( MF_ATTACKMON ) ) {
            melee_attack( mon, true );
            return true;
        }

        return false;
    }

    npc *const guy = g->critter_at<npc>( p );
    if( guy && type->melee_dice > 0 ) {
        // For now we're always attacking NPCs that are getting into our
        // way. This is consistent with how it worked previously, but
        // later on not hitting allied NPCs would be cool.
        melee_attack( *guy, true );
        return true;
    }

    // Nothing to attack.
    return false;
}

bool monster::move_to( const tripoint &p, bool force, const float stagger_adjustment )
{
    const bool digs = digging();
    const bool flies = has_flag( MF_FLIES );
    const bool on_ground = !digs && !flies;
    const bool climbs = has_flag( MF_CLIMBS ) && g->m.has_flag( TFLAG_NO_FLOOR, p );
    // Allows climbing monsters to move on terrain with movecost <= 0
    Creature *critter = g->critter_at( p, is_hallucination() );
    if( g->m.has_flag( "CLIMBABLE", p ) ) {
        if( g->m.impassable( p ) && critter == nullptr ) {
            if( flies ) {
                moves -= 100;
                force = true;
                if( g->u.sees( *this ) ) {
                    add_msg( _( "The %1$s flies over the %2$s." ), name().c_str(),
                             g->m.has_flag_furn( "CLIMBABLE", p ) ? g->m.furnname( p ).c_str() :
                             g->m.tername( p ).c_str() );
                }
            } else if( has_flag( MF_CLIMBS ) ) {
                moves -= 150;
                force = true;
                if( g->u.sees( *this ) ) {
                    add_msg( _( "The %1$s climbs over the %2$s." ), name().c_str(),
                             g->m.has_flag_furn( "CLIMBABLE", p ) ? g->m.furnname( p ).c_str() :
                             g->m.tername( p ).c_str() );
                }
            }
        }
    }

    if( critter != nullptr && !force ) {
        return false;
    }

    // Make sure that we can move there, unless force is true.
    if( !force && !can_move_to( p ) ) {
        return false;
    }

    if( !force ) {
        // This adjustment is to make it so that monster movement speed relative to the player
        // is consistent even if the monster stumbles,
        // and the same regardless of the distance measurement mode.
        // Note: Keep this as float here or else it will cancel valid moves
        const float cost = stagger_adjustment *
                           ( float )( climbs ? calc_climb_cost( pos(), p ) :
                                      calc_movecost( pos(), p ) );
        if( cost > 0.0f ) {
<<<<<<< HEAD
            moves -= ( int )cost;
=======
            moves -= ( int )ceil( cost );
>>>>>>> 55c1a21e
        } else {
            return false;
        }
    }

    //Check for moving into/out of water
    bool was_water = g->m.is_divable( pos() );
    bool will_be_water = on_ground && can_submerge() && g->m.is_divable( p );

    if( was_water && !will_be_water && g->u.sees( p ) ) {
        //Use more dramatic messages for swimming monsters
        add_msg( m_warning, _( "A %1$s %2$s from the %3$s!" ), name().c_str(),
                 has_flag( MF_SWIMS ) || has_flag( MF_AQUATIC ) ? _( "leaps" ) : _( "emerges" ),
                 g->m.tername( pos() ).c_str() );
    } else if( !was_water && will_be_water && g->u.sees( p ) ) {
        add_msg( m_warning, _( "A %1$s %2$s into the %3$s!" ), name().c_str(),
                 has_flag( MF_SWIMS ) || has_flag( MF_AQUATIC ) ? _( "dives" ) : _( "sinks" ),
                 g->m.tername( p ).c_str() );
    }

    setpos( p );
    footsteps( p );
    underwater = will_be_water;
    if( is_hallucination() ) {
        //Hallucinations don't do any of the stuff after this point
        return true;
    }
    // TODO: Make tanks stop taking damage from rubble, because it's just silly
    if( type->size != MS_TINY && on_ground ) {
        if( g->m.has_flag( "SHARP", pos() ) && !one_in( 4 ) ) {
            apply_damage( nullptr, bp_torso, rng( 1, 10 ) );
        }
        if( g->m.has_flag( "ROUGH", pos() ) && one_in( 6 ) ) {
            apply_damage( nullptr, bp_torso, rng( 1, 2 ) );
        }

    }

    if( g->m.has_flag( "UNSTABLE", p ) && on_ground ) {
        add_effect( effect_bouldering, 1, num_bp, true );
    } else if( has_effect( effect_bouldering ) ) {
        remove_effect( effect_bouldering );
    }
    g->m.creature_on_trap( *this );
    if( !will_be_water && ( has_flag( MF_DIGS ) || has_flag( MF_CAN_DIG ) ) ) {
        underwater = g->m.has_flag( "DIGGABLE", pos() );
    }
    // Diggers turn the dirt into dirtmound
    if( digging() ) {
        int factor = 0;
        switch( type->size ) {
            case MS_TINY:
                factor = 100;
                break;
            case MS_SMALL:
                factor = 30;
                break;
            case MS_MEDIUM:
                factor = 6;
                break;
            case MS_LARGE:
                factor = 3;
                break;
            case MS_HUGE:
                factor = 1;
                break;
        }
        if( one_in( factor ) ) {
            g->m.ter_set( pos(), t_dirtmound );
        }
    }
    // Acid trail monsters leave... a trail of acid
    if( has_flag( MF_ACIDTRAIL ) ) {
        g->m.add_field( pos(), fd_acid, 3, 0 );
    }

    if( has_flag( MF_SLUDGETRAIL ) ) {
        for( const tripoint &sludge_p : g->m.points_in_radius( pos(), 1 ) ) {
            const int fstr = 3 - ( abs( sludge_p.x - posx() ) + abs( sludge_p.y - posy() ) );
            if( fstr >= 2 ) {
                g->m.add_field( sludge_p, fd_sludge, fstr, 0 );
            }
        }
    }

    return true;
}

bool monster::push_to( const tripoint &p, const int boost, const size_t depth )
{
    if( is_hallucination() ) {
        // Don't let hallucinations push, not even other hallucinations
        return false;
    }

    if( !has_flag( MF_PUSH_MON ) || depth > 2 || has_effect( effect_pushed ) ) {
        return false;
    }

    // TODO: Generalize this to Creature
    monster *const critter = g->critter_at<monster>( p );
    if( critter == nullptr || critter == this || p == pos() ) {
        return false;
    }

    if( !can_move_to( p ) ) {
        return false;
    }

    if( critter->is_hallucination() ) {
        // Kill the hallu, but return false so that the regular move_to is uses instead
        critter->die( nullptr );
        return false;
    }

    // Stability roll of the pushed critter
    const int defend = critter->stability_roll();
    // Stability roll of the pushing zed
    const int attack = stability_roll() + boost;
    if( defend > attack ) {
        return false;
    }

    const int movecost_from = 50 * g->m.move_cost( p );
    const int movecost_attacker = std::max( movecost_from, 200 - 10 * ( attack - defend ) );
    const tripoint dir = p - pos();

    // Mark self as pushed to simplify recursive pushing
    add_effect( effect_pushed, 1 );

    for( size_t i = 0; i < 6; i++ ) {
        const int dx = rng( -1, 1 );
        const int dy = rng( -1, 1 );
        if( dx == 0 && dy == 0 ) {
            continue;
        }

        // Pushing forward is easier than pushing aside
        const int direction_penalty = abs( dx - dir.x ) + abs( dy - dir.y );
        if( direction_penalty > 2 ) {
            continue;
        }

        tripoint dest( p.x + dx, p.y + dy, p.z );

        // Pushing into cars/windows etc. is harder
        const int movecost_penalty = g->m.move_cost( dest ) - 2;
        if( movecost_penalty <= -2 ) {
            // Can't push into unpassable terrain
            continue;
        }

        int roll = attack - ( defend + direction_penalty + movecost_penalty );
        if( roll < 0 ) {
            continue;
        }

        Creature *critter_recur = g->critter_at( dest );
        if( critter_recur == nullptr || critter_recur->is_hallucination() ) {
            // Try to push recursively
            monster *mon_recur = dynamic_cast< monster * >( critter_recur );
            if( mon_recur == nullptr ) {
                continue;
            }

            if( critter->push_to( dest, roll, depth + 1 ) ) {
                // The tile isn't necessarily free, need to check
                if( g->mon_at( p ) == -1 ) {
                    move_to( p );
                }

                moves -= movecost_attacker;
                if( movecost_from > 100 ) {
                    critter->add_effect( effect_downed, movecost_from / 100 + 1 );
                } else {
                    critter->moves -= movecost_from;
                }

                return true;
            } else {
                continue;
            }
        }

        critter_recur = g->critter_at( dest );
        if( critter_recur != nullptr ) {
            if( critter_recur->is_hallucination() ) {
                critter_recur->die( nullptr );
            } else {
                return false;
            }
        }

        critter->setpos( dest );
        move_to( p );
        moves -= movecost_attacker;
        if( movecost_from > 100 ) {
            critter->add_effect( effect_downed, movecost_from / 100 + 1 );
        } else {
            critter->moves -= movecost_from;
        }

        return true;
    }

    // Try to trample over a much weaker zed (or one with worse rolls)
    // Don't allow trampling with boost
    if( boost > 0 || attack < 2 * defend ) {
        return false;
    }

    g->swap_critters( *critter, *this );
    critter->add_effect( effect_stunned, rng( 0, 2 ) );
    // Only print the message when near player or it can get spammy
    if( rl_dist( g->u.pos(), pos() ) < 4 && g->u.sees( *critter ) ) {
        add_msg( m_warning, _( "The %1$s tramples %2$s" ),
                 name().c_str(), critter->disp_name().c_str() );
    }

    moves -= movecost_attacker;
    if( movecost_from > 100 ) {
        critter->add_effect( effect_downed, movecost_from / 100 + 1 );
    } else {
        critter->moves -= movecost_from;
    }

    return true;
}

/**
 * Stumble in a random direction, but with some caveats.
 */
void monster::stumble()
{
    // Only move every 3rd turn.
    if( !one_in( 3 ) ) {
        return;
    }

    std::vector<tripoint> valid_stumbles;
    valid_stumbles.reserve( 11 );
    const bool avoid_water = has_flag( MF_NO_BREATHE ) &&
                             !has_flag( MF_SWIMS ) && !has_flag( MF_AQUATIC );
    for( const tripoint &dest : g->m.points_in_radius( pos(), 1 ) ) {
        if( dest != pos() && can_move_to( dest ) &&
            //Stop zombies and other non-breathing monsters wandering INTO water
            //(Unless they can swim/are aquatic)
            //But let them wander OUT of water if they are there.
            !( avoid_water &&
               g->m.has_flag( TFLAG_SWIMMABLE, dest ) &&
               !g->m.has_flag( TFLAG_SWIMMABLE, pos() ) ) &&
            ( g->critter_at( dest, is_hallucination() ) == nullptr ) ) {
            valid_stumbles.push_back( dest );
        }
    }

    if( g->m.has_zlevels() ) {
        tripoint below( posx(), posy(), posz() - 1 );
        tripoint above( posx(), posy(), posz() + 1 );
        if( g->m.valid_move( pos(), below, false, true ) && can_move_to( below ) ) {
            valid_stumbles.push_back( below );
        }
        // More restrictions for moving up
        if( has_flag( MF_FLIES ) && one_in( 5 ) &&
            g->m.valid_move( pos(), above, false, true ) && can_move_to( above ) ) {
            valid_stumbles.push_back( above );
        }
    }

    if( valid_stumbles.empty() ) { //nowhere to stumble?
        return;
    }

    move_to( random_entry( valid_stumbles ), false );
}

void monster::knock_back_from( const tripoint &p )
{
    if( p == pos() ) {
        return; // No effect
    }
    if( is_hallucination() ) {
        die( nullptr );
        return;
    }
    tripoint to = pos();;
    if( p.x < posx() ) {
        to.x++;
    }
    if( p.x > posx() ) {
        to.x--;
    }
    if( p.y < posy() ) {
        to.y++;
    }
    if( p.y > posy() ) {
        to.y--;
    }

    bool u_see = g->u.sees( to );

    // First, see if we hit another monster
    if( monster *const z = g->critter_at<monster>( to ) ) {
        apply_damage( z, bp_torso, z->type->size );
        add_effect( effect_stunned, 1 );
        if( type->size > 1 + z->type->size ) {
            z->knock_back_from( pos() ); // Chain reaction!
            z->apply_damage( this, bp_torso, type->size );
            z->add_effect( effect_stunned, 1 );
        } else if( type->size > z->type->size ) {
            z->apply_damage( this, bp_torso, type->size );
            z->add_effect( effect_stunned, 1 );
        }
        z->check_dead_state();

        if( u_see ) {
            add_msg( _( "The %1$s bounces off a %2$s!" ), name().c_str(), z->name().c_str() );
        }

        return;
    }

    if( npc *const p = g->critter_at<npc>( to ) ) {
        apply_damage( p, bp_torso, 3 );
        add_effect( effect_stunned, 1 );
        p->deal_damage( this, bp_torso, damage_instance( DT_BASH, type->size ) );
        if( u_see ) {
            add_msg( _( "The %1$s bounces off %2$s!" ), name().c_str(), p->name.c_str() );
        }

        p->check_dead_state();
        return;
    }

    // If we're still in the function at this point, we're actually moving a tile!
    if( g->m.has_flag_ter( TFLAG_DEEP_WATER, to ) ) {
        if( g->m.has_flag( "LIQUID", to ) && can_drown() ) {
            die( nullptr );
            if( u_see ) {
                add_msg( _( "The %s drowns!" ), name().c_str() );
            }

        } else if( has_flag( MF_AQUATIC ) ) { // We swim but we're NOT in water
            die( nullptr );
            if( u_see ) {
                add_msg( _( "The %s flops around and dies!" ), name().c_str() );
            }
        }
    }

    if( g->m.impassable( to ) ) {

        // It's some kind of wall.
        apply_damage( nullptr, bp_torso, type->size );
        add_effect( effect_stunned, 2 );
        if( u_see ) {
            add_msg( _( "The %1$s bounces off a %2$s." ), name().c_str(),
                     g->m.obstacle_name( to ).c_str() );
        }

    } else { // It's no wall
        setpos( to );
    }
    check_dead_state();
}


/* will_reach() is used for determining whether we'll get to stairs (and
 * potentially other locations of interest).  It is generally permissive.
 * TODO: Pathfinding;
         Make sure that non-smashing monsters won't "teleport" through windows
         Injure monsters if they're gonna be walking through pits or whatevs
 */
bool monster::will_reach( int x, int y )
{
    monster_attitude att = attitude( &( g->u ) );
    if( att != MATT_FOLLOW && att != MATT_ATTACK && att != MATT_FRIEND && att != MATT_ZLAVE ) {
        return false;
    }

    if( has_flag( MF_DIGS ) || has_flag( MF_AQUATIC ) ) {
        return false;
    }

    if( has_flag( MF_IMMOBILE ) && ( posx() != x || posy() != y ) ) {
        return false;
    }

    auto path = g->m.route( pos(), tripoint( x, y, posz() ), get_pathfinding_settings() );
    if( path.empty() ) {
        return false;
    }

    if( has_flag( MF_SMELLS ) && g->scent.get( pos() ) > 0 &&
        g->scent.get( { x, y, posz() } ) > g->scent.get( pos() ) ) {
        return true;
    }

    if( can_hear() && wandf > 0 && rl_dist( wander_pos.x, wander_pos.y, x, y ) <= 2 &&
        rl_dist( posx(), posy(), wander_pos.x, wander_pos.y ) <= wandf ) {
        return true;
    }

    if( can_see() && sees( tripoint( x, y, posz() ) ) ) {
        return true;
    }

    return false;
}

int monster::turns_to_reach( int x, int y )
{
    // This function is a(n old) temporary hack that should soon be removed
    auto path = g->m.route( pos(), tripoint( x, y, posz() ), get_pathfinding_settings() );
    if( path.empty() ) {
        return 999;
    }

    double turns = 0.;
    for( size_t i = 0; i < path.size(); i++ ) {
        const tripoint &next = path[i];
        if( g->m.impassable( next ) ) {
            // No bashing through, it looks stupid when you go back and find
            // the doors intact.
            return 999;
        } else if( i == 0 ) {
            turns += double( calc_movecost( pos(), next ) ) / get_speed();
        } else {
            turns += double( calc_movecost( path[i - 1], next ) ) / get_speed();
        }
    }

    return int( turns + .9 ); // Halve (to get turns) and round up
}<|MERGE_RESOLUTION|>--- conflicted
+++ resolved
@@ -1010,11 +1010,7 @@
                            ( float )( climbs ? calc_climb_cost( pos(), p ) :
                                       calc_movecost( pos(), p ) );
         if( cost > 0.0f ) {
-<<<<<<< HEAD
-            moves -= ( int )cost;
-=======
             moves -= ( int )ceil( cost );
->>>>>>> 55c1a21e
         } else {
             return false;
         }
