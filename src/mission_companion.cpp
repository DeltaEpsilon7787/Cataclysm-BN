--- conflicted
+++ resolved
@@ -1470,13 +1470,8 @@
             } else if (bay.get_ter(x,y) == "t_wall" && one_in(25)){
                     const map_bash_info &bash = bay.ter_at(x,y).bash;
                     bay.ter_set( x, y, bash.ter_set);
-<<<<<<< HEAD
                     bay.spawn_items( p, item_group::items_from( bash.drop_group, calendar::turn ) );
-                    bay.collapse_at( p );
-=======
-                    bay.spawn_item_list( bash.items, p );
                     bay.collapse_at( p, false );
->>>>>>> 096ffd72
             }
             //Smash easily breakable stuff
             else if ((bay.get_ter(x,y) == "t_window" || bay.get_ter(x,y) == "t_window_taped" ||
