--- conflicted
+++ resolved
@@ -566,14 +566,9 @@
         }
 
         // Check that we can pick it up.
-<<<<<<< HEAD
-        if( !temp_item->made_of( LIQUID ) ) {
+        if( !temp_item->made_of( LIQUID, true ) ) {
             int distance = std::max( rl_dist( src, dest ), 1 );
             g->u.mod_moves( -Pickup::cost_to_move_item( g->u, *temp_item ) * distance );
-=======
-        if( !temp_item->made_of( LIQUID, true ) ) {
-            g->u.mod_moves( -Pickup::cost_to_move_item( g->u, *temp_item ) );
->>>>>>> 58f5c10d
             if( to_vehicle ) {
                 put_into_vehicle_or_drop( g->u, { *temp_item }, destination );
             } else {
