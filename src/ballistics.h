#pragma once
#ifndef BALLISTICS_H
#define BALLISTICS_H

class Creature;
class dispersion_sources;
class vehicle;
struct dealt_projectile_attack;
struct projectile;
struct tripoint;

/** Aim result for a single projectile attack */
struct projectile_attack_aim {
    double missed_by;       ///< Hit quality, where 0.0 is a perfect hit and 1.0 is a miss
    double missed_by_tiles; ///< Number of tiles the attack missed by
    double dispersion;      ///< Dispersion of this particular shot in arcminutes
};

<<<<<<< HEAD
/**
 * Evaluates dispersion sources, range, and target to determine attack trajectory.
 **/
projectile_attack_aim projectile_attack_roll( dispersion_sources dispersion, double range,
        double target_size );

=======
>>>>>>> c1dc3b22
/**
 *  Fires a projectile at the target point from the source point with total_dispersion
 *  dispersion.
 *  Returns the rolled dispersion of the shot and the actually hit point.
 */
dealt_projectile_attack projectile_attack( const projectile &proj, const tripoint &source,
        const tripoint &target, dispersion_sources dispersion,
        Creature *origin = nullptr, const vehicle *in_veh = nullptr );

projectile_attack_aim projectile_attack_roll( dispersion_sources dispersion, double range,
        double target_size );

double projectile_attack_chance( const dispersion_sources &dispersion_struct, double range,
                                 double accuracy, double target_size );

double effective_range( const dispersion_sources &dispersion_struct, unsigned chance,
                        double accuracy, double target_size );

#endif<|MERGE_RESOLUTION|>--- conflicted
+++ resolved
@@ -16,15 +16,12 @@
     double dispersion;      ///< Dispersion of this particular shot in arcminutes
 };
 
-<<<<<<< HEAD
 /**
  * Evaluates dispersion sources, range, and target to determine attack trajectory.
  **/
 projectile_attack_aim projectile_attack_roll( dispersion_sources dispersion, double range,
         double target_size );
 
-=======
->>>>>>> c1dc3b22
 /**
  *  Fires a projectile at the target point from the source point with total_dispersion
  *  dispersion.
@@ -34,8 +31,6 @@
         const tripoint &target, dispersion_sources dispersion,
         Creature *origin = nullptr, const vehicle *in_veh = nullptr );
 
-projectile_attack_aim projectile_attack_roll( dispersion_sources dispersion, double range,
-        double target_size );
 
 double projectile_attack_chance( const dispersion_sources &dispersion_struct, double range,
                                  double accuracy, double target_size );
