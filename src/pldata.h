#ifndef PLDATA_H
#define PLDATA_H

#include "json.h"
#include "bodypart.h"
#include <map>
#include <string>

typedef std::string matype_id;

typedef std::string mabuff_id;

typedef std::string matec_id;

typedef std::string efftype_id;

typedef std::string dis_type;

enum character_type : int {
    PLTYPE_CUSTOM,
    PLTYPE_RANDOM,
    PLTYPE_RANDOM_WITH_SCENARIO,
    PLTYPE_TEMPLATE,
    PLTYPE_NOW,
    PLTYPE_MAX
};

enum add_type : int {
    ADD_NULL,
    ADD_CAFFEINE, ADD_ALCOHOL, ADD_SLEEP, ADD_PKILLER, ADD_SPEED, ADD_CIG,
    ADD_COKE, ADD_CRACK, ADD_MUTAGEN, ADD_DIAZEPAM, ADD_MARLOSS_R, ADD_MARLOSS_B,
    ADD_MARLOSS_Y,
};

enum hp_part : int {
    hp_head = 0,
    hp_torso,
    hp_arm_l,
    hp_arm_r,
    hp_leg_l,
    hp_leg_r,
    num_hp_parts
};

void realDebugmsg(const char *name, const char *line, const char *mes, ...);

class disease : public JsonSerializer, public JsonDeserializer
{
public:
    std::string type;
    std::string buff_id;
    int         intensity = 0;
    int         duration  = 0;
    int         decay     = 0;
    body_part   bp        = num_bp;
    bool        permanent = false;

    // extra stuff for martial arts, kind of a hack for now
    disease(std::string new_buff_id)
        : type {"ma_buff"}, buff_id {std::move(new_buff_id)}, intensity {1}
    {
    }

    bool is_mabuff() const
    {
        return !buff_id.empty() && type == "ma_buff";
    }

    disease() : type("null") { }

    disease(std::string t, int const d, int const i, body_part const part, bool const perm, int const dec)
        : type {std::move(t)}, intensity {i}, duration {d}, decay {dec}, bp {part}, permanent {perm}
    {
    }

    using JsonSerializer::serialize;
    void serialize(JsonOut &json) const override
    {
        json.start_object();
        json.member("type", type);
        json.member("intensity", intensity);
        json.member("duration", duration);
        json.member("bp", (int)bp);
        json.member("permanent", permanent);
        json.member("decay", decay);
        json.member("ma_buff_id", buff_id);
        json.end_object();
    }
    using JsonDeserializer::deserialize;
    void deserialize(JsonIn &jsin) override
    {
        JsonObject jo = jsin.get_object();
        type = jo.get_string("type");
        intensity = jo.get_int("intensity");
        duration = jo.get_int("duration");

        int tmp_bp = jo.get_int("bp");
        if (jo.has_member("side")) {
            int side = jo.get_int("side");
            if (side == 0) {
                switch (tmp_bp) {
                case 4:
                    break; //Already 4
                case 5:
                    tmp_bp = 6;
                    break;
                case 6:
                    tmp_bp = 8;
                    break;
                case 7:
                    tmp_bp = 10;
                    break;
                default:
                    break;
                }
            } else if (side == 1) {
                switch (tmp_bp) {
                case 4:
                    tmp_bp = 5;
                    break;
                case 5:
                    tmp_bp = 7;
                    break;
                case 6:
                    tmp_bp = 9;
                    break;
                case 7:
                    tmp_bp = 11;
                    break;
                default:
                    break;
                }
            }
        }
        bp = (body_part)tmp_bp;

        permanent = jo.get_bool("permanent");
        decay = jo.get_int("decay");
        buff_id = jo.get_string("ma_buff_id");
    }
};

class addiction : public JsonSerializer, public JsonDeserializer
{
public:
    add_type type      = ADD_NULL;
    int      intensity = 0;
    int      sated     = 600;

    addiction() = default;
    addiction(add_type const t, int const i = 1) : type {t}, intensity {i} { }

    using JsonSerializer::serialize;
    void serialize(JsonOut &json) const override
    {
        json.start_object();
        json.member("type_enum", type);
        json.member("intensity", intensity);
        json.member("sated", sated);
        json.end_object();
    }
    using JsonDeserializer::deserialize;
    void deserialize(JsonIn &jsin) override
    {
        JsonObject jo = jsin.get_object();
        type = (add_type)jo.get_int("type_enum");
        intensity = jo.get_int("intensity");
        sated = jo.get_int("sated");
    }
};

<<<<<<< HEAD
struct mutation_category_trait {
    std::string name;
    std::string id;
    std::string category; // Mutation catagory i.e "BIRD", "CHIMERA"
    std::string mutagen_message; // message when you consume mutagen
    int mutagen_hunger  = 10;//these are defaults
    int mutagen_thirst  = 10;
    int mutagen_pain    = 2;
    int mutagen_fatigue = 5;
    int mutagen_morale  = 0;
    std::string iv_message; //message when you inject an iv;
    int iv_min_mutations    = 1; //the minimum mutations an injection provides
    int iv_additional_mutations = 2;
    int iv_additional_mutations_chance = 3; //chance of additional mutations
    int iv_hunger   = 10;
    int iv_thirst   = 10;
    int iv_pain     = 2;
    int iv_fatigue  = 5;
    int iv_morale   = 0;
    int iv_morale_max = 0;
    bool iv_sound = false;  //determines if you make a sound when you inject mutagen
    std::string iv_sound_message = "NULL";
    int iv_noise = 0;    //the amount of noise produced by the sound
    bool iv_sleep = false;  //whether the iv has a chance of knocking you out.
    std::string iv_sleep_message = "NULL";
    int iv_sleep_dur = 0;
    std::string junkie_message;
    std::string memorial_message; //memorial message when you cross a threshold

    mutation_category_trait(std::string pid = "NULL_TRAIT") : name(pid), id(std::move(pid)) {}
};

struct trait {
    std::string name;
    std::string id;
    std::string description;
    int points     = 0; // How many points it costs in character creation
    int visibility = 0; // How visible it is
    int ugliness   = 0; // How ugly it is
    int cost       = 0;
    int charge     = 0;
    int cooldown   = 0;
    bool mixed_effect  = false; // Wheather it has positive as well as negative effects.
    bool startingtrait = false; // Starting Trait True/False
    bool purifiable    = false; // Whether it's vulnerable to Purifier
    bool activated     = false;
    bool fatigue       = false; //IF any of the three are true, it drains that as the "cost"
    bool hunger        = false;
    bool thirst        = false;
    bool powered       = false;

    trait(std::string pid = "NULL_TRAIT") : name(pid), id(std::move(pid)) {}
};

extern std::map<std::string, trait> traits;
extern std::map<std::string, mutation_category_trait> mutation_category_traits;

inline bool trait_display_sort(const std::string &a, const std::string &b) noexcept
{
    return traits[a].name < traits[b].name;
}
=======
bool trait_display_sort(const std::string &a, const std::string &b) noexcept;
>>>>>>> b8d8778f

#endif<|MERGE_RESOLUTION|>--- conflicted
+++ resolved
@@ -169,7 +169,6 @@
     }
 };
 
-<<<<<<< HEAD
 struct mutation_category_trait {
     std::string name;
     std::string id;
@@ -202,37 +201,8 @@
     mutation_category_trait(std::string pid = "NULL_TRAIT") : name(pid), id(std::move(pid)) {}
 };
 
-struct trait {
-    std::string name;
-    std::string id;
-    std::string description;
-    int points     = 0; // How many points it costs in character creation
-    int visibility = 0; // How visible it is
-    int ugliness   = 0; // How ugly it is
-    int cost       = 0;
-    int charge     = 0;
-    int cooldown   = 0;
-    bool mixed_effect  = false; // Wheather it has positive as well as negative effects.
-    bool startingtrait = false; // Starting Trait True/False
-    bool purifiable    = false; // Whether it's vulnerable to Purifier
-    bool activated     = false;
-    bool fatigue       = false; //IF any of the three are true, it drains that as the "cost"
-    bool hunger        = false;
-    bool thirst        = false;
-    bool powered       = false;
-
-    trait(std::string pid = "NULL_TRAIT") : name(pid), id(std::move(pid)) {}
-};
-
-extern std::map<std::string, trait> traits;
 extern std::map<std::string, mutation_category_trait> mutation_category_traits;
 
-inline bool trait_display_sort(const std::string &a, const std::string &b) noexcept
-{
-    return traits[a].name < traits[b].name;
-}
-=======
 bool trait_display_sort(const std::string &a, const std::string &b) noexcept;
->>>>>>> b8d8778f
 
 #endif