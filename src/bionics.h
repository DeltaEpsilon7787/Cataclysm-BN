--- conflicted
+++ resolved
@@ -175,13 +175,9 @@
         void serialize( JsonOut &json ) const;
         void deserialize( JsonIn &jsin );
     private:
-<<<<<<< HEAD
         // generic bionic specific flags
         cata::flat_set<std::string> bionic_tags;
-=======
-        cata::flat_set<std::string> bionic_tags; // generic bionic specific flags
         float auto_start_threshold = -1.0;
->>>>>>> daa356b5
 };
 
 // A simpler wrapper to allow forward declarations of it. std::vector can not
