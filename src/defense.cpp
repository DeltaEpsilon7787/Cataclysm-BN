#include "gamemode.h"
#include "action.h"
#include "color.h"
#include "enums.h"
#include "game.h"
#include "map.h"
#include "debug.h"
#include "itype.h"
#include "mtype.h"
#include "overmapbuffer.h"
#include "crafting.h"
#include "recipe_dictionary.h"
#include "monstergenerator.h"
#include "construction.h"
#include "messages.h"
#include "rng.h"
#include "mongroup.h"
#include "translations.h"
#include "input.h"
#include "overmap.h"
#include "output.h"
#include "player.h"
#include "string_input_popup.h"
#include "string_formatter.h"

#include <string>
#include <vector>
#include <ostream>
#include <sstream>

#define SPECIAL_WAVE_CHANCE 5 // One in X chance of single-flavor wave
#define SPECIAL_WAVE_MIN 5 // Don't use a special wave with < X monsters

#define SELCOL(n) (selection == (n) ? c_yellow : c_blue)
#define TOGCOL(n, b) (selection == (n) ? (b ? c_light_green : c_yellow) :\
                      (b ? c_green : c_dark_gray))
#define NUMALIGN(n) ((n) >= 10000 ? 20 : ((n) >= 1000 ? 21 :\
                     ((n) >= 100 ? 22 : ((n) >= 10 ? 23 : 24))))

const skill_id skill_barter( "barter" );

static const mongroup_id GROUP_NETHER = mongroup_id( "GROUP_NETHER" );
static const mongroup_id GROUP_ROBOT = mongroup_id( "GROUP_ROBOT" );
static const mongroup_id GROUP_SPIDER = mongroup_id( "GROUP_SPIDER" );
static const mongroup_id GROUP_TRIFFID = mongroup_id( "GROUP_TRIFFID" );
static const mongroup_id GROUP_VANILLA = mongroup_id( "GROUP_VANILLA" );
static const mongroup_id GROUP_ZOMBIE = mongroup_id( "GROUP_ZOMBIE" );

std::string caravan_category_name( caravan_category cat );
std::vector<itype_id> caravan_items( caravan_category cat );
std::set<m_flag> monflags_to_add;

int caravan_price( player &u, int price );

void draw_caravan_borders( const catacurses::window &w, int current_window );
void draw_caravan_categories( const catacurses::window &w, int category_selected,
                              unsigned total_price, unsigned long cash );
void draw_caravan_items( const catacurses::window &w, std::vector<itype_id> *items,
                         std::vector<int> *counts, int offset, int item_selected );

std::string defense_style_name( defense_style style );
std::string defense_style_description( defense_style style );
std::string defense_location_name( defense_location location );
std::string defense_location_description( defense_location location );

defense_game::defense_game()
    : time_between_waves( 0_turns )
{
    current_wave = 0;
    hunger = false;
    thirst = false;
    sleep  = false;
    zombies = false;
    specials = false;
    spiders = false;
    triffids = false;
    robots = false;
    subspace = false;
    mercenaries = false;
    init_to_style( DEFENSE_EASY );
}

bool defense_game::init()
{
    calendar::turn = HOURS( 12 ); // Start at noon
    g->temperature = 65;
    if( !g->u.create( PLTYPE_CUSTOM ) ) {
        return false;
    }
    g->u.str_cur = g->u.str_max;
    g->u.per_cur = g->u.per_max;
    g->u.int_cur = g->u.int_max;
    g->u.dex_cur = g->u.dex_max;
    init_mtypes();
    init_constructions();
    current_wave = 0;
    hunger = false;
    thirst = false;
    sleep  = false;
    zombies = false;
    specials = false;
    spiders = false;
    triffids = false;
    robots = false;
    subspace = false;
    mercenaries = false;
    init_to_style( DEFENSE_EASY );
    setup();
    g->u.cash = initial_cash;
    popup_nowait( _( "Please wait as the map generates [ 0%% ]" ) );
    // TODO: support multiple defence games? clean up old defence game
    init_map();
    caravan();
    return true;
}

void defense_game::per_turn()
{
    if( !thirst ) {
        g->u.set_thirst( 0 );
    }
    if( !hunger ) {
        g->u.set_hunger( 0 );
    }
    if( !sleep ) {
        g->u.set_fatigue( 0 );
    }
    if( calendar::once_every( time_between_waves ) ) {
        current_wave++;
        if( current_wave > 1 && current_wave % waves_between_caravans == 0 ) {
            popup( _( "A caravan approaches!  Press spacebar..." ) );
            caravan();
        }
        spawn_wave();
    }
}

void defense_game::pre_action( action_id &act )
{
    if( act == ACTION_SLEEP && !sleep ) {
        add_msg( m_info, _( "You don't need to sleep!" ) );
        act = ACTION_NULL;
    }
    if( act == ACTION_SAVE || act == ACTION_QUICKSAVE ) {
        add_msg( m_info, _( "You cannot save in defense mode!" ) );
        act = ACTION_NULL;
    }

    // Big ugly block for movement
    if( ( act == ACTION_MOVE_N && g->u.posy() == SEEX * int( MAPSIZE / 2 ) &&
          g->get_levy() <= 93 ) ||
        ( act == ACTION_MOVE_NE && ( ( g->u.posy() == SEEY * int( MAPSIZE / 2 ) &&
                                       g->get_levy() <=  93 ) ||
                                     ( g->u.posx() == SEEX * ( 1 + int( MAPSIZE / 2 ) ) - 1 &&
                                       g->get_levx() >= 98 ) ) ) ||
        ( act == ACTION_MOVE_E && g->u.posx() == SEEX * ( 1 + int( MAPSIZE / 2 ) ) - 1 &&
          g->get_levx() >= 98 ) ||
        ( act == ACTION_MOVE_SE && ( ( g->u.posy() == SEEY * ( 1 + int( MAPSIZE / 2 ) ) - 1 &&
                                       g->get_levy() >= 98 ) ||
                                     ( g->u.posx() == SEEX * ( 1 + int( MAPSIZE / 2 ) ) - 1 &&
                                       g->get_levx() >= 98 ) ) ) ||
        ( act == ACTION_MOVE_S && g->u.posy() == SEEY * ( 1 + int( MAPSIZE / 2 ) ) - 1 &&
          g->get_levy() >= 98 ) ||
        ( act == ACTION_MOVE_SW && ( ( g->u.posy() == SEEY * ( 1 + int( MAPSIZE / 2 ) ) - 1 &&
                                       g->get_levy() >= 98 ) ||
                                     ( g->u.posx() == SEEX * int( MAPSIZE / 2 ) &&
                                       g->get_levx() <=  93 ) ) ) ||
        ( act == ACTION_MOVE_W && g->u.posx() == SEEX * int( MAPSIZE / 2 ) &&
          g->get_levx() <= 93 ) ||
        ( act == ACTION_MOVE_NW && ( ( g->u.posy() == SEEY * int( MAPSIZE / 2 ) &&
                                       g->get_levy() <=  93 ) ||
                                     ( g->u.posx() == SEEX * int( MAPSIZE / 2 ) &&
                                       g->get_levx() <=  93 ) ) ) ) {
        add_msg( m_info, _( "You cannot leave the %s behind!" ),
                 defense_location_name( location ).c_str() );
        act = ACTION_NULL;
    }
}

void defense_game::post_action( action_id act )
{
    ( void )act;
}

void defense_game::game_over()
{
    popup( _( "You managed to survive through wave %d!" ), current_wave );
}

void defense_game::init_mtypes()
{
    for( auto &type : MonsterGenerator::generator().get_all_mtypes() ) {
        mtype *const t = const_cast<mtype *>( &type );
        t->difficulty *= 1.5;
        t->difficulty += int( t->difficulty / 5 );
        t->flags.insert( MF_BASHES );
        t->flags.insert( MF_SMELLS );
        t->flags.insert( MF_HEARS );
        t->flags.insert( MF_SEES );
    }
}

void defense_game::init_constructions()
{
    standardize_construction_times( 1 ); // Everything takes 1 minute
}

void defense_game::init_map()
{
    auto &starting_om = overmap_buffer.get( 0, 0 );
    for( int x = 0; x < OMAPX; x++ ) {
        for( int y = 0; y < OMAPY; y++ ) {
            starting_om.ter( x, y, 0 ) = oter_id( "field" );
            starting_om.seen( x, y, 0 ) = true;
        }
    }

    switch( location ) {
        case DEFLOC_NULL:
        case NUM_DEFENSE_LOCATIONS:
            DebugLog( D_ERROR, D_GAME ) << "defense location is invalid: " << location;
            break;

        case DEFLOC_HOSPITAL:
            starting_om.ter( 51, 49, 0 ) = oter_id( "road_end_north" );
            starting_om.ter( 50, 50, 0 ) = oter_id( "hospital_3_north" );
            starting_om.ter( 51, 50, 0 ) = oter_id( "hospital_2_north" );
            starting_om.ter( 52, 50, 0 ) = oter_id( "hospital_1_north" );
            starting_om.ter( 50, 51, 0 ) = oter_id( "hospital_6_north" );
            starting_om.ter( 51, 51, 0 ) = oter_id( "hospital_5_north" );
            starting_om.ter( 52, 51, 0 ) = oter_id( "hospital_4_north" );
            starting_om.ter( 50, 52, 0 ) = oter_id( "hospital_9_north" );
            starting_om.ter( 51, 52, 0 ) = oter_id( "hospital_8_north" );
            starting_om.ter( 52, 52, 0 ) = oter_id( "hospital_7_north" );
            break;

        case DEFLOC_WORKS:
            starting_om.ter( 50, 52, 0 ) = oter_id( "road_end_north" );
            starting_om.ter( 50, 50, 0 ) = oter_id( "public_works_NW_north" );
            starting_om.ter( 51, 50, 0 ) = oter_id( "public_works_NE_north" );
            starting_om.ter( 50, 51, 0 ) = oter_id( "public_works_SW_north" );
            starting_om.ter( 51, 51, 0 ) = oter_id( "public_works_SE_north" );
            break;

        case DEFLOC_MALL:
            for( int x = 49; x <= 51; x++ ) {
                for( int y = 49; y <= 51; y++ ) {
                    starting_om.ter( x, y, 0 ) = oter_id( "megastore" );
                }
            }
            starting_om.ter( 50, 49, 0 ) = oter_id( "megastore_entrance" );
            break;

        case DEFLOC_BAR:
            starting_om.ter( 50, 50, 0 ) = oter_id( "bar_north" );
            break;

        case DEFLOC_MANSION:
            for( int x = 49; x <= 51; x++ ) {
                for( int y = 49; y <= 51; y++ ) {
                    starting_om.ter( x, y, 0 ) = oter_id( "mansion" );
                }
            }
            starting_om.ter( 50, 49, 0 ) = oter_id( "mansion_entrance" );
            break;
    }
    starting_om.save();

    // Init the map
    int old_percent = 0;
    for( int i = 0; i <= MAPSIZE * 2; i += 2 ) {
        for( int j = 0; j <= MAPSIZE * 2; j += 2 ) {
            int mx = 100 - MAPSIZE + i, my = 100 - MAPSIZE + j;
            int percent = 100 * ( ( j / 2 + MAPSIZE * ( i / 2 ) ) ) /
                          ( ( MAPSIZE ) * ( MAPSIZE + 1 ) );
            if( percent >= old_percent + 1 ) {
                popup_nowait( _( "Please wait as the map generates [%2d%%]" ), percent );
                old_percent = percent;
            }
            // Round down to the nearest even number
            mx -= mx % 2;
            my -= my % 2;
            tinymap tm;
            tm.generate( mx, my, 0, calendar::turn );
            tm.clear_spawns();
            tm.clear_traps();
            tm.save();
        }
    }

    g->load_map( tripoint( 100, 100, 0 ) );
    g->u.setx( SEEX );
    g->u.sety( SEEY );

    g->update_map( g-> u );
    monster generator( mtype_id( "mon_generator" ),
                       tripoint( g->u.posx() + 1, g->u.posy() + 1, g->u.posz() ) );
    // Find a valid spot to spawn the generator
    std::vector<tripoint> valid;
    for( int x = g->u.posx() - 1; x <= g->u.posx() + 1; x++ ) {
        for( int y = g->u.posy() - 1; y <= g->u.posy() + 1; y++ ) {
            tripoint dest( x, y, g->u.posz() );
            if( generator.can_move_to( dest ) && g->is_empty( dest ) ) {
                valid.push_back( dest );
            }
        }
    }
    if( !valid.empty() ) {
        generator.spawn( random_entry( valid ) );
    }
    generator.friendly = -1;
    g->add_zombie( generator );
}

void defense_game::init_to_style( defense_style new_style )
{
    style = new_style;
    hunger = false;
    thirst = false;
    sleep  = false;
    zombies = false;
    specials = false;
    spiders = false;
    triffids = false;
    robots = false;
    subspace = false;
    mercenaries = false;

    switch( new_style ) {
        case NUM_DEFENSE_STYLES:
            DebugLog( D_ERROR, D_GAME ) << "invalid defense style: " << new_style;
            break;
        case DEFENSE_EASY: // fall through to custom
        case DEFENSE_CUSTOM:
            location = DEFLOC_HOSPITAL;
            initial_difficulty = 15;
            wave_difficulty = 10;
            time_between_waves = 30_minutes;
            waves_between_caravans = 3;
            initial_cash = 1000000;
            cash_per_wave = 100000;
            cash_increase = 30000;
            specials = true;
            spiders = true;
            triffids = true;
            mercenaries = true;
            break;
        case DEFENSE_MEDIUM:
            location = DEFLOC_MALL;
            initial_difficulty = 30;
            wave_difficulty = 15;
            time_between_waves = 20_minutes;
            waves_between_caravans = 4;
            initial_cash = 600000;
            cash_per_wave = 80000;
            cash_increase = 20000;
            specials = true;
            spiders = true;
            triffids = true;
            robots = true;
            hunger = true;
            mercenaries = true;
            break;

        case DEFENSE_HARD:
            location = DEFLOC_BAR;
            initial_difficulty = 50;
            wave_difficulty = 20;
            time_between_waves = 10_minutes;
            waves_between_caravans = 5;
            initial_cash = 200000;
            cash_per_wave = 60000;
            cash_increase = 10000;
            specials = true;
            spiders = true;
            triffids = true;
            robots = true;
            subspace = true;
            hunger = true;
            thirst = true;
            break;

        case DEFENSE_SHAUN:
            location = DEFLOC_BAR;
            initial_difficulty = 30;
            wave_difficulty = 15;
            time_between_waves = 5_minutes;
            waves_between_caravans = 6;
            initial_cash = 500000;
            cash_per_wave = 50000;
            cash_increase = 10000;
            zombies = true;
            break;

        case DEFENSE_DAWN:
            location = DEFLOC_MALL;
            initial_difficulty = 60;
            wave_difficulty = 20;
            time_between_waves = 30_minutes;
            waves_between_caravans = 4;
            initial_cash = 800000;
            cash_per_wave = 50000;
            cash_increase = 0;
            zombies = true;
            hunger = true;
            thirst = true;
            mercenaries = true;
            break;

        case DEFENSE_SPIDERS:
            location = DEFLOC_MALL;
            initial_difficulty = 60;
            wave_difficulty = 10;
            time_between_waves = 10_minutes;
            waves_between_caravans = 4;
            initial_cash = 600000;
            cash_per_wave = 50000;
            cash_increase = 10000;
            spiders = true;
            break;

        case DEFENSE_TRIFFIDS:
            location = DEFLOC_MANSION;
            initial_difficulty = 60;
            wave_difficulty = 20;
            time_between_waves = 30_minutes;
            waves_between_caravans = 2;
            initial_cash = 1000000;
            cash_per_wave = 60000;
            cash_increase = 10000;
            triffids = true;
            hunger = true;
            thirst = true;
            sleep = true;
            mercenaries = true;
            break;

        case DEFENSE_SKYNET:
            location = DEFLOC_HOSPITAL;
            initial_difficulty = 20;
            wave_difficulty = 20;
            time_between_waves = 20_minutes;
            waves_between_caravans = 6;
            initial_cash = 1200000;
            cash_per_wave = 100000;
            cash_increase = 20000;
            robots = true;
            hunger = true;
            thirst = true;
            mercenaries = true;
            break;

        case DEFENSE_LOVECRAFT:
            location = DEFLOC_MANSION;
            initial_difficulty = 20;
            wave_difficulty = 20;
            time_between_waves = 120_minutes;
            waves_between_caravans = 8;
            initial_cash = 400000;
            cash_per_wave = 100000;
            cash_increase = 10000;
            subspace = true;
            hunger = true;
            thirst = true;
            sleep = true;
    }
}

void defense_game::setup()
{
    catacurses::window w = catacurses::newwin( FULL_SCREEN_HEIGHT, FULL_SCREEN_WIDTH,
                           ( TERMY > FULL_SCREEN_HEIGHT ) ? ( TERMY - FULL_SCREEN_HEIGHT ) / 2 : 0,
                           ( TERMX > FULL_SCREEN_WIDTH ) ? ( TERMX - FULL_SCREEN_WIDTH ) / 2 : 0 );
    int selection = 1;
    refresh_setup( w, selection );

    input_context ctxt( "DEFENSE_SETUP" );
    ctxt.register_action( "UP", _( "Previous option" ) );
    ctxt.register_action( "DOWN", _( "Next option" ) );
    ctxt.register_action( "LEFT", _( "Cycle option value" ) );
    ctxt.register_action( "RIGHT", _( "Cycle option value" ) );
    ctxt.register_action( "CONFIRM", _( "Toogle option" ) );
    ctxt.register_action( "NEXT_TAB" );
    ctxt.register_action( "PREV_TAB" );
    ctxt.register_action( "START" );
    ctxt.register_action( "SAVE_TEMPLATE" );
    ctxt.register_action( "HELP_KEYBINDINGS" );

    while( true ) {
        const std::string action = ctxt.handle_input();

        if( action == "START" ) {
            if( !zombies && !specials && !spiders && !triffids && !robots && !subspace ) {
                popup( _( "You must choose at least one monster group!" ) );
                refresh_setup( w, selection );
            } else {
                return;
            }
        } else if( action == "DOWN" ) {
            if( selection == 19 ) {
                selection = 1;
            } else {
                selection++;
            }
            refresh_setup( w, selection );
        } else if( action == "UP" ) {
            if( selection == 1 ) {
                selection = 19;
            } else {
                selection--;
            }
            refresh_setup( w, selection );
        } else if( action == "SAVE_TEMPLATE" ) {
            std::string name = string_input_popup()
                               .title( _( "Template Name:" ) )
                               .width( 20 )
                               .query_string();
            //TODO: this is NON FUNCTIONAL!!!
            refresh_setup( w, selection );
        } else {
            switch( selection ) {
                case 1: // Scenario selection
                    if( action == "RIGHT" ) {
                        if( style == defense_style( NUM_DEFENSE_STYLES - 1 ) ) {
                            style = defense_style( 1 );
                        } else {
                            style = defense_style( style + 1 );
                        }
                    }
                    if( action == "LEFT" ) {
                        if( style == defense_style( 1 ) ) {
                            style = defense_style( NUM_DEFENSE_STYLES - 1 );
                        } else {
                            style = defense_style( style - 1 );
                        }
                    }
                    init_to_style( style );
                    break;

                case 2: // Location selection
                    if( action == "RIGHT" ) {
                        if( location == defense_location( NUM_DEFENSE_LOCATIONS - 1 ) ) {
                            location = defense_location( 1 );
                        } else {
                            location = defense_location( location + 1 );
                        }
                    }
                    if( action == "LEFT" ) {
                        if( location == defense_location( 1 ) ) {
                            location = defense_location( NUM_DEFENSE_LOCATIONS - 1 );
                        } else {
                            location = defense_location( location - 1 );
                        }
                    }
                    mvwprintz( w, 5, 2, c_black, "\
 xxxxxxxxxxxxxxxxxxxxxxxxxxxxxxxxxxxxxxxxxxxxxxxxxxxxxxxxxxxxxxxxxxxxxxxxxxxxx" );
                    mvwprintz( w, 5, 2, c_yellow, defense_location_name( location ).c_str() );
                    mvwprintz( w,  5, 28, c_light_gray,
                               defense_location_description( location ).c_str() );
                    break;

                case 3: // Difficulty of the first wave
                    if( action == "LEFT" && initial_difficulty > 10 ) {
                        initial_difficulty -= 5;
                    }
                    if( action == "RIGHT" && initial_difficulty < 995 ) {
                        initial_difficulty += 5;
                    }
                    mvwprintz( w, 7, 22, c_black, "xxx" );
                    mvwprintz( w, 7, NUMALIGN( initial_difficulty ), c_yellow, "%d",
                               initial_difficulty );
                    break;

                case 4: // Wave Difficulty
                    if( action == "LEFT" && wave_difficulty > 10 ) {
                        wave_difficulty -= 5;
                    }
                    if( action == "RIGHT" && wave_difficulty < 995 ) {
                        wave_difficulty += 5;
                    }
                    mvwprintz( w, 8, 22, c_black, "xxx" );
                    mvwprintz( w, 8, NUMALIGN( wave_difficulty ), c_yellow, "%d",
                               wave_difficulty );
                    break;

                case 5:
                    if( action == "LEFT" && time_between_waves > 5_minutes ) {
                        time_between_waves -= 5_minutes;
                    }
                    if( action == "RIGHT" && time_between_waves < 995_minutes ) {
                        time_between_waves += 5_minutes;
                    }
                    mvwprintz( w, 10, 22, c_black, "xxx" );
                    mvwprintz( w, 10, NUMALIGN( to_minutes<int>( time_between_waves ) ), c_yellow, "%d",
                               to_minutes<int>( time_between_waves ) );
                    break;

                case 6:
                    if( action == "LEFT" && waves_between_caravans > 1 ) {
                        waves_between_caravans -= 1;
                    }
                    if( action == "RIGHT" && waves_between_caravans < 50 ) {
                        waves_between_caravans += 1;
                    }
                    mvwprintz( w, 11, 22, c_black, "xxx" );
                    mvwprintz( w, 11, NUMALIGN( waves_between_caravans ), c_yellow, "%d",
                               waves_between_caravans );
                    break;

                case 7:
                    if( action == "LEFT" && initial_cash > 0 ) {
                        initial_cash -= 100;
                    }
                    if( action == "RIGHT" && initial_cash < 1000000 ) {
                        initial_cash += 100;
                    }
                    mvwprintz( w, 13, 20, c_black, "xxxxx" );
                    mvwprintz( w, 13, NUMALIGN( initial_cash ), c_yellow, "%d", initial_cash / 100 );
                    break;

                case 8:
                    if( action == "LEFT" && cash_per_wave > 0 ) {
                        cash_per_wave -= 100;
                    }
                    if( action == "RIGHT" && cash_per_wave < 1000000 ) {
                        cash_per_wave += 100;
                    }
                    mvwprintz( w, 14, 21, c_black, "xxxx" );
                    mvwprintz( w, 14, NUMALIGN( cash_per_wave ), c_yellow, "%d", cash_per_wave / 100 );
                    break;

                case 9:
                    if( action == "LEFT" && cash_increase > 0 ) {
                        cash_increase -= 50;
                    }
                    if( action == "RIGHT" && cash_increase < 1000000 ) {
                        cash_increase += 50;
                    }
                    mvwprintz( w, 15, 21, c_black, "xxxx" );
                    mvwprintz( w, 15, NUMALIGN( cash_increase ), c_yellow, "%d", cash_increase / 100 );
                    break;

                case 10:
                    if( action == "CONFIRM" ) {
                        zombies = !zombies;
                        specials = false;
                    }
                    mvwprintz( w, 18, 2, ( zombies ? c_light_green : c_yellow ), "Zombies" );
                    mvwprintz( w, 18, 14, c_yellow, _( "Special Zombies" ) );
                    break;

                case 11:
                    if( action == "CONFIRM" ) {
                        specials = !specials;
                        zombies = false;
                    }
                    mvwprintz( w, 18, 2, c_yellow, _( "Zombies" ) );
                    mvwprintz( w, 18, 14, ( specials ? c_light_green : c_yellow ), _( "Special Zombies" ) );
                    break;

                case 12:
                    if( action == "CONFIRM" ) {
                        spiders = !spiders;
                    }
                    mvwprintz( w, 18, 34, ( spiders ? c_light_green : c_yellow ), _( "Spiders" ) );
                    break;

                case 13:
                    if( action == "CONFIRM" ) {
                        triffids = !triffids;
                    }
                    mvwprintz( w, 18, 46, ( triffids ? c_light_green : c_yellow ), _( "Triffids" ) );
                    break;

                case 14:
                    if( action == "CONFIRM" ) {
                        robots = !robots;
                    }
                    mvwprintz( w, 18, 59, ( robots ? c_light_green : c_yellow ), _( "Robots" ) );
                    break;

                case 15:
                    if( action == "CONFIRM" ) {
                        subspace = !subspace;
                    }
                    mvwprintz( w, 18, 70, ( subspace ? c_light_green : c_yellow ), _( "Subspace" ) );
                    break;

                case 16:
                    if( action == "CONFIRM" ) {
                        hunger = !hunger;
                    }
                    mvwprintz( w, 21, 2, ( hunger ? c_light_green : c_yellow ), _( "Food" ) );
                    break;

                case 17:
                    if( action == "CONFIRM" ) {
                        thirst = !thirst;
                    }
                    mvwprintz( w, 21, 16, ( thirst ? c_light_green : c_yellow ), _( "Water" ) );
                    break;

                case 18:
                    if( action == "CONFIRM" ) {
                        sleep = !sleep;
                    }
                    mvwprintz( w, 21, 31, ( sleep ? c_light_green : c_yellow ), _( "Sleep" ) );
                    break;

                case 19:
                    if( action == "CONFIRM" ) {
                        mercenaries = !mercenaries;
                    }
                    mvwprintz( w, 21, 46, ( mercenaries ? c_light_green : c_yellow ), _( "Mercenaries" ) );
                    break;
            }
        }
        refresh_setup( w, selection );
    }
}

void defense_game::refresh_setup( const catacurses::window &w, int selection )
{
    werase( w );
    mvwprintz( w,  0,  1, c_light_red, _( "DEFENSE MODE" ) );
    mvwprintz( w,  0, 28, c_light_red, _( "Press direction keys to cycle, ENTER to toggle" ) );
    mvwprintz( w,  1, 28, c_light_red, _( "Press S to start, ! to save as a template" ) );
    mvwprintz( w,  2,  2, c_light_gray, _( "Scenario:" ) );
    mvwprintz( w,  3,  2, SELCOL( 1 ), defense_style_name( style ).c_str() );
    mvwprintz( w,  3, 28, c_light_gray, defense_style_description( style ).c_str() );
    mvwprintz( w,  4,  2, c_light_gray, _( "Location:" ) );
    mvwprintz( w,  5,  2, SELCOL( 2 ), defense_location_name( location ).c_str() );
    mvwprintz( w,  5, 28, c_light_gray, defense_location_description( location ).c_str() );

    mvwprintz( w,  7,  2, c_light_gray, _( "Initial Difficulty:" ) );
    mvwprintz( w,  7, NUMALIGN( initial_difficulty ), SELCOL( 3 ), "%d",
               initial_difficulty );
    mvwprintz( w,  7, 28, c_light_gray, _( "The difficulty of the first wave." ) );
    mvwprintz( w,  8,  2, c_light_gray, _( "Wave Difficulty:" ) );
    mvwprintz( w,  8, NUMALIGN( wave_difficulty ), SELCOL( 4 ), "%d", wave_difficulty );
    mvwprintz( w,  8, 28, c_light_gray, _( "The increase of difficulty with each wave." ) );

    mvwprintz( w, 10,  2, c_light_gray, _( "Time b/w Waves:" ) );
    mvwprintz( w, 10, NUMALIGN( to_minutes<int>( time_between_waves ) ), SELCOL( 5 ), "%d",
               to_minutes<int>( time_between_waves ) );
    mvwprintz( w, 10, 28, c_light_gray, _( "The time, in minutes, between waves." ) );
    mvwprintz( w, 11,  2, c_light_gray, _( "Waves b/w Caravans:" ) );
    mvwprintz( w, 11, NUMALIGN( waves_between_caravans ), SELCOL( 6 ), "%d",
               waves_between_caravans );
    mvwprintz( w, 11, 28, c_light_gray, _( "The number of waves in between caravans." ) );

    mvwprintz( w, 13,  2, c_light_gray, _( "Initial Cash:" ) );
    mvwprintz( w, 13, NUMALIGN( initial_cash ), SELCOL( 7 ), "%d", initial_cash / 100 );
    mvwprintz( w, 13, 28, c_light_gray, _( "The amount of money the player starts with." ) );
    mvwprintz( w, 14,  2, c_light_gray, _( "Cash for 1st Wave:" ) );
    mvwprintz( w, 14, NUMALIGN( cash_per_wave ), SELCOL( 8 ), "%d", cash_per_wave / 100 );
    mvwprintz( w, 14, 28, c_light_gray, _( "The cash awarded for the first wave." ) );
    mvwprintz( w, 15,  2, c_light_gray, _( "Cash Increase:" ) );
    mvwprintz( w, 15, NUMALIGN( cash_increase ), SELCOL( 9 ), "%d", cash_increase / 100 );
    mvwprintz( w, 15, 28, c_light_gray, _( "The increase in the award each wave." ) );

    mvwprintz( w, 17,  2, c_light_gray, _( "Enemy Selection:" ) );
    mvwprintz( w, 18,  2, TOGCOL( 10, zombies ), _( "Zombies" ) );
    mvwprintz( w, 18, 14, TOGCOL( 11, specials ), _( "Special Zombies" ) );
    mvwprintz( w, 18, 34, TOGCOL( 12, spiders ), _( "Spiders" ) );
    mvwprintz( w, 18, 46, TOGCOL( 13, triffids ), _( "Triffids" ) );
    mvwprintz( w, 18, 59, TOGCOL( 14, robots ), _( "Robots" ) );
    mvwprintz( w, 18, 70, TOGCOL( 15, subspace ), _( "Subspace" ) );

    mvwprintz( w, 20,  2, c_light_gray, _( "Needs:" ) );
    mvwprintz( w, 21,  2, TOGCOL( 16, hunger ), _( "Food" ) );
    mvwprintz( w, 21, 16, TOGCOL( 17, thirst ), _( "Water" ) );
    mvwprintz( w, 21, 31, TOGCOL( 18, sleep ), _( "Sleep" ) );
    mvwprintz( w, 21, 46, TOGCOL( 19, mercenaries ), _( "Mercenaries" ) );
    wrefresh( w );
}

std::string defense_style_name( defense_style style )
{
    // 24 Characters Max!
    switch( style ) {
        case DEFENSE_CUSTOM:
            return _( "Custom" );
        case DEFENSE_EASY:
            return _( "Easy" );
        case DEFENSE_MEDIUM:
            return _( "Medium" );
        case DEFENSE_HARD:
            return _( "Hard" );
        case DEFENSE_SHAUN:
            return _( "Shaun of the Dead" );
        case DEFENSE_DAWN:
            return _( "Dawn of the Dead" );
        case DEFENSE_SPIDERS:
            return _( "Eight-Legged Freaks" );
        case DEFENSE_TRIFFIDS:
            return _( "Day of the Triffids" );
        case DEFENSE_SKYNET:
            return _( "Skynet" );
        case DEFENSE_LOVECRAFT:
            return _( "The Call of Cthulhu" );
        case NUM_DEFENSE_STYLES:
            break;
    }
    return "Bug! (bug in defense.cpp:defense_style_name)";
}

std::string defense_style_description( defense_style style )
{
    // 51 Characters Max!
    switch( style ) {
        case DEFENSE_CUSTOM:
            return _( "A custom game." );
        case DEFENSE_EASY:
            return _( "Easy monsters and lots of money." );
        case DEFENSE_MEDIUM:
            return _( "Harder monsters.  You have to eat." );
        case DEFENSE_HARD:
            return _( "All monsters.  You have to eat and drink." );
        case DEFENSE_SHAUN:
            return _( "Defend a bar against classic zombies.  Easy and fun." );
        case DEFENSE_DAWN:
            return _( "Classic zombies.  Slower and more realistic." );
        case DEFENSE_SPIDERS:
            return _( "Fast-paced spider-fighting fun!" );
        case DEFENSE_TRIFFIDS:
            return _( "Defend your mansion against the triffids." );
        case DEFENSE_SKYNET:
            return _( "The robots have decided that humans are the enemy!" );
        case DEFENSE_LOVECRAFT:
            return _( "Ward off legions of eldritch horrors." );
        case NUM_DEFENSE_STYLES:
            break;
    }
    return "What the heck is this I don't even know. (defense.cpp:defense_style_description)";
}

std::string defense_location_name( defense_location location )
{
    switch( location ) {
        case DEFLOC_NULL:
            return "Nowhere?! (bug in defense.cpp:defense_location_name)";
        case DEFLOC_HOSPITAL:
            return _( "Hospital" );
        case DEFLOC_WORKS:
            return _( "Public Works" );
        case DEFLOC_MALL:
            return _( "Megastore" );
        case DEFLOC_BAR:
            return _( "Bar" );
        case DEFLOC_MANSION:
            return _( "Mansion" );
        case NUM_DEFENSE_LOCATIONS:
            break;
    }
    return "a ghost's house (bug in defense.cpp:defense_location_name)";
}

std::string defense_location_description( defense_location location )
{
    switch( location ) {
        case DEFLOC_NULL:
            return "NULL Bug. (defense.cpp:defense_location_description)";
        case DEFLOC_HOSPITAL:
            return                 _( "One entrance and many rooms.  Some medical supplies." );
        case DEFLOC_WORKS:
            return                 _( "An easy fortifiable building with lots of useful tools inside." );
        case DEFLOC_MALL:
            return                 _( "A large building with various supplies." );
        case DEFLOC_BAR:
            return                 _( "A small building with plenty of alcohol." );
        case DEFLOC_MANSION:
            return                 _( "A large house with many rooms and." );
        case NUM_DEFENSE_LOCATIONS:
            break;
    }
    return "Unknown data bug. (defense.cpp:defense_location_description)";
}

void defense_game::caravan()
{
    std::vector<itype_id> items[NUM_CARAVAN_CATEGORIES];
    std::vector<int> item_count[NUM_CARAVAN_CATEGORIES];

    // Init the items for each category
    for( int i = 0; i < NUM_CARAVAN_CATEGORIES; i++ ) {
        items[i] = caravan_items( caravan_category( i ) );
        for( std::vector<itype_id>::iterator it = items[i].begin();
             it != items[i].end(); ) {
            if( current_wave == 0 || !one_in( 4 ) ) {
                item_count[i].push_back( 0 );  // Init counts to 0 for each item
                it++;
            } else { // Remove the item
                it = items[i].erase( it );
            }
        }
    }

    unsigned total_price = 0;

    catacurses::window w = catacurses::newwin( FULL_SCREEN_HEIGHT, FULL_SCREEN_WIDTH, 0, 0 );

    int offset = 0, item_selected = 0, category_selected = 0;

    int current_window = 0;

    draw_caravan_borders( w, current_window );
    draw_caravan_categories( w, category_selected, total_price, g->u.cash );

    input_context ctxt( "CARAVAN" );
    ctxt.register_cardinal();
    ctxt.register_action( "CONFIRM" );
    ctxt.register_action( "QUIT" );
    ctxt.register_action( "NEXT_TAB" );
    ctxt.register_action( "HELP" );
    ctxt.register_action( "HELP_KEYBINDINGS" );

    bool done = false;
    bool cancel = false;
    while( !done ) {
        const std::string action = ctxt.handle_input();
        if( action == "HELP" ) {
            popup_top( _( "\
CARAVAN:\n\
Start by selecting a category using your favorite up/down keys.\n\
Switch between category selection and item selecting by pressing %s.\n\
Pick an item with the up/down keys, press left/right to buy 1 less/more.\n\
Press %s to buy everything in your cart, %s to buy nothing." ),
                       ctxt.get_desc( "NEXT_TAB" ).c_str(),
                       ctxt.get_desc( "CONFIRM" ).c_str(),
                       ctxt.get_desc( "QUIT" ).c_str()
                     );
            draw_caravan_categories( w, category_selected, total_price, g->u.cash );
            draw_caravan_items( w, &( items[category_selected] ),
                                &( item_count[category_selected] ), offset, item_selected );
            draw_caravan_borders( w, current_window );
        } else if( action == "DOWN" ) {
            if( current_window == 0 ) { // Categories
                category_selected++;
                if( category_selected == NUM_CARAVAN_CATEGORIES ) {
                    category_selected = CARAVAN_CART;
                }
                draw_caravan_categories( w, category_selected, total_price, g->u.cash );
                offset = 0;
                item_selected = 0;
                draw_caravan_items( w, &( items[category_selected] ),
                                    &( item_count[category_selected] ), offset,
                                    item_selected );
                draw_caravan_borders( w, current_window );
            } else if( !items[category_selected].empty() ) { // Items
                if( item_selected < ( int )items[category_selected].size() - 1 ) {
                    item_selected++;
                } else {
                    item_selected = 0;
                    offset = 0;
                }
                if( item_selected > offset + 22 ) {
                    offset++;
                }
                draw_caravan_items( w, &( items[category_selected] ),
                                    &( item_count[category_selected] ), offset,
                                    item_selected );
                draw_caravan_borders( w, current_window );
            }
        } else if( action == "UP" ) {
            if( current_window == 0 ) { // Categories
                if( category_selected == 0 ) {
                    category_selected = NUM_CARAVAN_CATEGORIES - 1;
                } else {
                    category_selected--;
                }
                if( category_selected == NUM_CARAVAN_CATEGORIES ) {
                    category_selected = CARAVAN_CART;
                }
                draw_caravan_categories( w, category_selected, total_price, g->u.cash );
                offset = 0;
                item_selected = 0;
                draw_caravan_items( w, &( items[category_selected] ),
                                    &( item_count[category_selected] ), offset,
                                    item_selected );
                draw_caravan_borders( w, current_window );
            } else if( !items[category_selected].empty() ) { // Items
                if( item_selected > 0 ) {
                    item_selected--;
                } else {
                    item_selected = items[category_selected].size() - 1;
                    offset = item_selected - 22;
                    if( offset < 0 ) {
                        offset = 0;
                    }
                }
                if( item_selected < offset ) {
                    offset--;
                }
                draw_caravan_items( w, &( items[category_selected] ),
                                    &( item_count[category_selected] ), offset,
                                    item_selected );
                draw_caravan_borders( w, current_window );
            }
        } else if( action == "RIGHT" ) {
            if( current_window == 1 && !items[category_selected].empty() ) {
                item_count[category_selected][item_selected]++;
                itype_id tmp_itm = items[category_selected][item_selected];
                total_price += caravan_price( g->u, item( tmp_itm, 0 ).price( false ) );
                if( category_selected == CARAVAN_CART ) { // Find the item in its category
                    for( int i = 1; i < NUM_CARAVAN_CATEGORIES; i++ ) {
                        for( unsigned j = 0; j < items[i].size(); j++ ) {
                            if( items[i][j] == tmp_itm ) {
                                item_count[i][j]++;
                            }
                        }
                    }
                } else { // Add / increase the item in the shopping cart
                    bool found_item = false;
                    for( unsigned i = 0; i < items[0].size() && !found_item; i++ ) {
                        if( items[0][i] == tmp_itm ) {
                            found_item = true;
                            item_count[0][i]++;
                        }
                    }
                    if( !found_item ) {
                        items[0].push_back( items[category_selected][item_selected] );
                        item_count[0].push_back( 1 );
                    }
                }
                draw_caravan_categories( w, category_selected, total_price, g->u.cash );
                draw_caravan_items( w, &( items[category_selected] ),
                                    &( item_count[category_selected] ), offset, item_selected );
                draw_caravan_borders( w, current_window );
            }
        } else if( action == "LEFT" ) {
            if( current_window == 1 && !items[category_selected].empty() &&
                item_count[category_selected][item_selected] > 0 ) {
                item_count[category_selected][item_selected]--;
                itype_id tmp_itm = items[category_selected][item_selected];
                total_price -= caravan_price( g->u, item( tmp_itm, 0 ).price( false ) );
                if( category_selected == CARAVAN_CART ) { // Find the item in its category
                    for( int i = 1; i < NUM_CARAVAN_CATEGORIES; i++ ) {
                        for( unsigned j = 0; j < items[i].size(); j++ ) {
                            if( items[i][j] == tmp_itm ) {
                                item_count[i][j]--;
                            }
                        }
                    }
                } else { // Decrease / remove the item in the shopping cart
                    bool found_item = false;
                    for( unsigned i = 0; i < items[0].size() && !found_item; i++ ) {
                        if( items[0][i] == tmp_itm ) {
                            found_item = true;
                            item_count[0][i]--;
                            if( item_count[0][i] == 0 ) {
                                item_count[0].erase( item_count[0].begin() + i );
                                items[0].erase( items[0].begin() + i );
                            }
                        }
                    }
                }
                draw_caravan_categories( w, category_selected, total_price, g->u.cash );
                draw_caravan_items( w, &( items[category_selected] ),
                                    &( item_count[category_selected] ), offset, item_selected );
                draw_caravan_borders( w, current_window );
            }
        } else if( action == "NEXT_TAB" ) {
            current_window = ( current_window + 1 ) % 2;
            draw_caravan_borders( w, current_window );
        } else if( action == "QUIT" ) {
            if( query_yn( _( "Really buy nothing?" ) ) ) {
                cancel = true;
                done = true;
            } else {
                draw_caravan_categories( w, category_selected, total_price, g->u.cash );
                draw_caravan_items( w, &( items[category_selected] ),
                                    &( item_count[category_selected] ), offset, item_selected );
                draw_caravan_borders( w, current_window );
            }
        } else if( action == "CONFIRM" ) {
            if( total_price > g->u.cash ) {
                popup( _( "You can't afford those items!" ) );
            } else if( ( items[0].empty() && query_yn( _( "Really buy nothing?" ) ) ) ||
                       ( !items[0].empty() &&
                         query_yn( ngettext( "Buy %d item, leaving you with $%.2f?",
                                             "Buy %d items, leaving you with $%.2f?",
                                             items[0].size() ),
                                   items[0].size(),
                                   ( static_cast<long>( g->u.cash ) - static_cast<long>( total_price ) ) / 100.0 ) ) ) {
                done = true;
            }
            if( !done ) { // We canceled, so redraw everything
                draw_caravan_categories( w, category_selected, total_price, g->u.cash );
                draw_caravan_items( w, &( items[category_selected] ),
                                    &( item_count[category_selected] ), offset, item_selected );
                draw_caravan_borders( w, current_window );
            }
        } // "switch" on (action)

    } // while (!done)

    if( !cancel ) {
        g->u.cash -= total_price;
        bool dropped_some = false;
        for( unsigned i = 0; i < items[0].size(); i++ ) {
            item tmp( items[0][i] );
            tmp = tmp.in_its_container();

            // Guns bought from the caravan should always come with an empty
            // magazine.
            if( tmp.is_gun() && !tmp.magazine_integral() ) {
                tmp.emplace_back( tmp.magazine_default() );
            }

            for( int j = 0; j < item_count[0][i]; j++ ) {
                if( g->u.can_pickVolume( tmp ) && g->u.can_pickWeight( tmp ) ) {
                    g->u.i_add( tmp );
                } else { // Could fit it in the inventory!
                    dropped_some = true;
                    g->m.add_item_or_charges( g->u.posx(), g->u.posy(), tmp );
                }
            }
        }
        if( dropped_some ) {
            add_msg( _( "You drop some items." ) );
        }
    }
}

std::string caravan_category_name( caravan_category cat )
{
    switch( cat ) {
        case CARAVAN_CART:
            return _( "Shopping Cart" );
        case CARAVAN_MELEE:
            return _( "Melee Weapons" );
        case CARAVAN_GUNS:
            return _( "Firearms & Ammo" );
        case CARAVAN_COMPONENTS:
            return _( "Crafting & Construction Components" );
        case CARAVAN_FOOD:
            return _( "Food & Drugs" );
        case CARAVAN_CLOTHES:
            return _( "Clothing & Armor" );
        case CARAVAN_TOOLS:
            return _( "Tools, Traps & Grenades" );
        case NUM_CARAVAN_CATEGORIES:
            break; // error message below
    }
    return "BUG (defense.cpp:caravan_category_name)";
}

std::vector<itype_id> caravan_items( caravan_category cat )
{
    std::vector<itype_id> ret;
    switch( cat ) {
        case CARAVAN_CART:
            return ret;

        case CARAVAN_MELEE:
            ret = {   "hammer", "bat", "mace", "morningstar", "hammer_sledge", "hatchet",
                      "knife_combat", "rapier", "machete", "katana", "spear_knife",
                      "pike", "chainsaw_off"
              };
            break;

        case CARAVAN_GUNS:
            ret = {   "crossbow", "bolt_steel", "compbow", "arrow_cf", "marlin_9a",
                      "22_lr", "hk_mp5", "9mm", "taurus_38", "38_special", "deagle_44",
                      "44magnum", "m1911", "hk_ump45", "45_acp", "fn_p90", "57mm",
                      "remington_870", "shot_00", "shot_slug", "browning_blr", "3006",
                      "ak47", "762_m87", "m4a1", "556", "savage_111f", "hk_g3",
                      "762_51", "hk_g80", "12mm", "plasma_rifle", "plasma"
              };

            // Add the default magazine types for each gun.
            for( unsigned i = 0, size = ret.size(); i < size; i++ ) {
                item tmp( ret[i] );
                if( tmp.is_gun() && !tmp.magazine_integral() ) {
                    ret.emplace_back( tmp.magazine_default() );
                }
            }
            break;

        case CARAVAN_COMPONENTS:
            ret = {   "rag", "fur", "leather", "superglue", "string_36", "chain",
                      "processor", "RAM", "power_supply", "motor", "hose", "pot",
                      "2x4", "battery", "nail", "gasoline"
              };
            break;

        case CARAVAN_FOOD:
            ret = {   "1st_aid", "water", "energy_drink", "whiskey", "can_beans",
                      "mre_beef", "flour", "inhaler", "codeine", "oxycodone", "adderall",
                      "cig", "meth", "royal_jelly", "mutagen", "purifier"
              };
            break;

        case CARAVAN_CLOTHES:
            ret = {   "backpack", "vest", "trenchcoat", "jacket_leather", "kevlar",
                      "gloves_fingerless", "mask_filter", "mask_gas", "glasses_eye",
                      "glasses_safety", "goggles_ski", "goggles_nv", "helmet_ball",
                      "helmet_riot"
              };
            break;

        case CARAVAN_TOOLS:
            ret = {   "screwdriver", "wrench", "saw", "hacksaw", "lighter", "sewing_kit",
                      "scissors", "extinguisher", "flashlight", "hotplate",
                      "soldering_iron", "shovel", "jackhammer", "landmine", "teleporter",
                      "grenade", "flashbang", "EMPbomb", "smokebomb", "bot_manhack",
                      "bot_turret", "UPS_off", "mininuke"
              };
            break;
        case NUM_CARAVAN_CATEGORIES:
            DebugLog( D_ERROR, D_GAME ) << "invalid caravan category: " << cat;
            break;
    }

    return ret;
}

void draw_caravan_borders( const catacurses::window &w, int current_window )
{
    // First, do the borders for the category window
    nc_color col = c_light_gray;
    if( current_window == 0 ) {
        col = c_yellow;
    }

    mvwputch( w, 0, 0, col, LINE_OXXO );
    for( int i = 1; i <= 38; i++ ) {
        mvwputch( w,  0, i, col, LINE_OXOX );
        mvwputch( w, 11, i, col, LINE_OXOX );
    }
    for( int i = 1; i <= 10; i++ ) {
        mvwputch( w, i,  0, col, LINE_XOXO );
        mvwputch( w, i, 39, c_yellow, LINE_XOXO ); // Shared border, always yellow
    }
    mvwputch( w, 11,  0, col, LINE_XXXO );

    // These are shared with the items window, and so are always "on"
    mvwputch( w,  0, 39, c_yellow, LINE_OXXX );
    mvwputch( w, 11, 39, c_yellow, LINE_XOXX );

    col = ( current_window == 1 ? c_yellow : c_light_gray );
    // Next, draw the borders for the item description window--always "off" & gray
    for( int i = 12; i <= 23; i++ ) {
        mvwputch( w, i,  0, c_light_gray, LINE_XOXO );
        mvwputch( w, i, 39, col,      LINE_XOXO );
    }
    for( int i = 1; i <= 38; i++ ) {
        mvwputch( w, FULL_SCREEN_HEIGHT - 1, i, c_light_gray, LINE_OXOX );
    }

    mvwputch( w, FULL_SCREEN_HEIGHT - 1,  0, c_light_gray, LINE_XXOO );
    mvwputch( w, FULL_SCREEN_HEIGHT - 1, 39, c_light_gray, LINE_XXOX );

    // Finally, draw the item section borders
    for( int i = 40; i <= FULL_SCREEN_WIDTH - 2; i++ ) {
        mvwputch( w,  0, i, col, LINE_OXOX );
        mvwputch( w, FULL_SCREEN_HEIGHT - 1, i, col, LINE_OXOX );
    }
    for( int i = 1; i <= FULL_SCREEN_HEIGHT - 2; i++ ) {
        mvwputch( w, i, FULL_SCREEN_WIDTH - 1, col, LINE_XOXO );
    }

    mvwputch( w, FULL_SCREEN_HEIGHT - 1, 39, col, LINE_XXOX );
    mvwputch( w,  0, FULL_SCREEN_WIDTH - 1, col, LINE_OOXX );
    mvwputch( w, FULL_SCREEN_HEIGHT - 1, FULL_SCREEN_WIDTH - 1, col, LINE_XOOX );

    // Quick reminded about help.
    mvwprintz( w, FULL_SCREEN_HEIGHT - 1, 2, c_red, _( "Press ? for help." ) );
    wrefresh( w );
}

void draw_caravan_categories( const catacurses::window &w, int category_selected,
                              unsigned total_price, unsigned long cash )
{
    // Clear the window
    for( int i = 1; i <= 10; i++ ) {
        mvwprintz( w, i, 1, c_black, "xxxxxxxxxxxxxxxxxxxxxxxxxxxxxxxxxxxxxx" );
    }
    mvwprintz( w, 1, 1, c_white, _( "Your Cash: $%6.2f" ), cash / 100.0 );
    wprintz( w, c_light_gray, " -> " );
    wprintz( w, ( total_price > cash ? c_red : c_green ), "$%.2f",
             ( static_cast<long>( cash ) - static_cast<long>( total_price ) ) / 100.0 );

    for( int i = 0; i < NUM_CARAVAN_CATEGORIES; i++ )
        mvwprintz( w, i + 3, 1, ( i == category_selected ? h_white : c_white ),
                   caravan_category_name( caravan_category( i ) ).c_str() );
    wrefresh( w );
}

void draw_caravan_items( const catacurses::window &w, std::vector<itype_id> *items,
                         std::vector<int> *counts, int offset, int item_selected )
{
    // Print the item info first.  This is important, because it contains \n which
    // will corrupt the item list.

    // Actually, clear the item info first.
    for( int i = 12; i <= FULL_SCREEN_HEIGHT - 2; i++ ) {
        mvwprintz( w, i, 1, c_black, "xxxxxxxxxxxxxxxxxxxxxxxxxxxxxxxxxxxxxx" );
    }
    // THEN print it--if item_selected is valid
    if( item_selected < ( int )items->size() ) {
        item tmp( ( *items )[item_selected], 0 ); // Dummy item to get info
        fold_and_print( w, 12, 1, 38, c_white, tmp.info() );
    }
    // Next, clear the item list on the right
    for( int i = 1; i <= FULL_SCREEN_HEIGHT - 2; i++ ) {
        mvwprintz( w, i, 40, c_black, "xxxxxxxxxxxxxxxxxxxxxxxxxxxxxxxxxxxxxxx" );
    }
    // Finally, print the item list on the right
    for( int i = offset; i <= offset + FULL_SCREEN_HEIGHT - 2 && i < ( int )items->size(); i++ ) {
        mvwprintz( w, i - offset + 1, 40, ( item_selected == i ? h_white : c_white ),
                   item::nname( ( *items )[i], ( *counts )[i] ).c_str() );
        wprintz( w, c_white, " x %2d", ( *counts )[i] );
        if( ( *counts )[i] > 0 ) {
            unsigned long price = caravan_price( g->u, item( ( *items )[i],
                                                 0 ).price( false ) * ( *counts )[i] );
            wprintz( w, ( price > g->u.cash ? c_red : c_green ), " ($%6.2f)", price / 100.0 );
        }
    }
    wrefresh( w );
}

int caravan_price( player &u, int price )
{
    ///\EFFECT_BARTER reduces caravan prices, 5% per point, up to 50%
    if( u.get_skill_level( skill_barter ) > 10 ) {
        return int( double( price ) * .5 );
    }
<<<<<<< HEAD
    return int( double( price ) * ( 1.0 - double( u.get_skill_level( skill_barter ) ) * .05 ) );
=======
    return price * ( 1.0 - u.get_skill_level( skill_barter ) * .05 );
>>>>>>> 432d7a1e
}

void defense_game::spawn_wave()
{
    add_msg( m_info, "********" );
    int diff = initial_difficulty + current_wave * wave_difficulty;
    bool themed_wave = one_in( SPECIAL_WAVE_CHANCE ); // All a single monster type
    g->u.cash += cash_per_wave + ( current_wave - 1 ) * cash_increase;
    std::vector<mtype_id> valid = pick_monster_wave();
    while( diff > 0 ) {
        // Clear out any monsters that exceed our remaining difficulty
        for( auto it = valid.begin(); it != valid.end(); ) {
            const mtype &mt = it->obj();
            if( mt.difficulty > diff ) {
                it = valid.erase( it );
            } else {
                it++;
            }
        }
        if( valid.empty() ) {
            add_msg( m_info, _( "Welcome to Wave %d!" ), current_wave );
            add_msg( m_info, "********" );
            return;
        }
        const mtype &type = random_entry( valid ).obj();
        if( themed_wave ) {
            int num = diff / type.difficulty;
            if( num >= SPECIAL_WAVE_MIN ) {
                // TODO: Do we want a special message here?
                for( int i = 0; i < num; i++ ) {
                    spawn_wave_monster( type.id );
                }
                add_msg( m_info,  special_wave_message( type.nname( 100 ) ).c_str() );
                add_msg( m_info, "********" );
                return;
            } else {
                themed_wave = false;    // No partially-themed waves
            }
        }
        diff -= type.difficulty;
        spawn_wave_monster( type.id );
    }
    add_msg( m_info, _( "Welcome to Wave %d!" ), current_wave );
    add_msg( m_info, "********" );
}

std::vector<mtype_id> defense_game::pick_monster_wave()
{
    std::vector<mongroup_id> valid;
    std::vector<mtype_id> ret;

    if( zombies || specials ) {
        if( specials ) {
            valid.push_back( GROUP_ZOMBIE );
        } else {
            valid.push_back( GROUP_VANILLA );
        }
    }
    if( spiders ) {
        valid.push_back( GROUP_SPIDER );
    }
    if( triffids ) {
        valid.push_back( GROUP_TRIFFID );
    }
    if( robots ) {
        valid.push_back( GROUP_ROBOT );
    }
    if( subspace ) {
        valid.push_back( GROUP_NETHER );
    }

    if( valid.empty() ) {
        debugmsg( "Couldn't find a valid monster group for defense!" );
    } else {
        ret = MonsterGroupManager::GetMonstersFromGroup( random_entry( valid ) );
    }

    return ret;
}

void defense_game::spawn_wave_monster( const mtype_id &type )
{
    point pnt;
    int tries = 0;
    while( true ) {
        if( location == DEFLOC_HOSPITAL || location == DEFLOC_MALL ) {
            // Always spawn to the north!
            pnt = point( rng( SEEX * ( MAPSIZE / 2 ), SEEX * ( 1 + MAPSIZE / 2 ) ), SEEY );
        } else if( one_in( 2 ) ) {
            pnt = point( rng( SEEX * ( MAPSIZE / 2 ), SEEX * ( 1 + MAPSIZE / 2 ) ), rng( 1, SEEY ) );
            if( one_in( 2 ) ) {
                pnt = point( pnt.x, SEEY * MAPSIZE - 1 - pnt.y );
            }
        } else {
            pnt = point( rng( 1, SEEX ), rng( SEEY * ( MAPSIZE / 2 ), SEEY * ( 1 + MAPSIZE / 2 ) ) );
            if( one_in( 2 ) ) {
                pnt = point( SEEX * MAPSIZE - 1 - pnt.x, pnt.y );
            }
        }
        if( g->is_empty( { pnt.x, pnt.y, g->get_levz() } ) ) {
            break;
        }
        if( tries++ == 1000 ) {
            DebugLog( D_ERROR, DC_ALL ) << "could not find acceptable monster spawn location";
            return;
        }
    }
    monster tmp( type, tripoint( pnt, g->get_levz() ) );
    tmp.wander_pos = g->u.pos();
    tmp.wandf = 150;
    // We want to kill!
    tmp.anger = 100;
    tmp.morale = 100;
    g->add_zombie( tmp );
}

std::string defense_game::special_wave_message( std::string name )
{
    std::ostringstream ret;
    ret << string_format( _( "Wave %d: " ), current_wave );

    // Capitalize
    capitalize_letter( name );
    for( unsigned i = 2; i < name.size(); i++ ) {
        if( name[i - 1] == ' ' ) {
            capitalize_letter( name, i );
        }
    }

    switch( rng( 1, 8 ) ) {
        case 1:
            ret << string_format( _( "Invasion of the %s!" ), name.c_str() );
            break;
        case 2:
            ret << string_format( _( "Attack of the %s!" ), name.c_str() );
            break;
        case 3:
            ret << string_format( _( "%s Attack!" ), name.c_str() );
            break;
        case 4:
            ret << string_format( _( "%s from Hell!" ), name.c_str() );
            break;
        case 5:
            ret << string_format( _( "Beware! %s!" ), name.c_str() );
            break;
        case 6:
            ret << string_format( _( "The Day of the %s!" ), name.c_str() );
            break;
        case 7:
            ret << string_format( _( "Revenge of the %s!" ), name.c_str() );
            break;
        case 8:
            ret << string_format( _( "Rise of the %s!" ), name.c_str() );
            break;
    }

    return ret.str();
}<|MERGE_RESOLUTION|>--- conflicted
+++ resolved
@@ -1327,11 +1327,7 @@
     if( u.get_skill_level( skill_barter ) > 10 ) {
         return int( double( price ) * .5 );
     }
-<<<<<<< HEAD
-    return int( double( price ) * ( 1.0 - double( u.get_skill_level( skill_barter ) ) * .05 ) );
-=======
     return price * ( 1.0 - u.get_skill_level( skill_barter ) * .05 );
->>>>>>> 432d7a1e
 }
 
 void defense_game::spawn_wave()
