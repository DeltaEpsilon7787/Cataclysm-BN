#include "gamemode.h"
#include "action.h"
#include "color.h"
#include "enums.h"
#include "game.h"
#include "map.h"
#include "debug.h"
#include "itype.h"
#include "mtype.h"
#include "overmapbuffer.h"
#include "crafting.h"
#include "recipe_dictionary.h"
#include "monstergenerator.h"
#include "construction.h"
#include "messages.h"
#include "rng.h"
#include "mongroup.h"
#include "translations.h"
#include "input.h"
#include "overmap.h"
#include "output.h"
#include "player.h"
#include "string_input_popup.h"
#include "string_formatter.h"

#include <string>
#include <vector>
#include <ostream>
#include <sstream>

#define SPECIAL_WAVE_CHANCE 5 // One in X chance of single-flavor wave
#define SPECIAL_WAVE_MIN 5 // Don't use a special wave with < X monsters

#define SELCOL(n) (selection == (n) ? c_yellow : c_blue)
#define TOGCOL(n, b) (selection == (n) ? (b ? c_light_green : c_yellow) :\
                      (b ? c_green : c_dark_gray))
#define NUMALIGN(n) ((n) >= 10000 ? 20 : ((n) >= 1000 ? 21 :\
                     ((n) >= 100 ? 22 : ((n) >= 10 ? 23 : 24))))

const skill_id skill_barter( "barter" );

static const mongroup_id GROUP_NETHER = mongroup_id( "GROUP_NETHER" );
static const mongroup_id GROUP_ROBOT = mongroup_id( "GROUP_ROBOT" );
static const mongroup_id GROUP_SPIDER = mongroup_id( "GROUP_SPIDER" );
static const mongroup_id GROUP_TRIFFID = mongroup_id( "GROUP_TRIFFID" );
static const mongroup_id GROUP_VANILLA = mongroup_id( "GROUP_VANILLA" );
static const mongroup_id GROUP_ZOMBIE = mongroup_id( "GROUP_ZOMBIE" );

std::string caravan_category_name( caravan_category cat );
std::vector<itype_id> caravan_items( caravan_category cat );
std::set<m_flag> monflags_to_add;

int caravan_price( player &u, int price );

void draw_caravan_borders( const catacurses::window &w, int current_window );
void draw_caravan_categories( const catacurses::window &w, int category_selected,
                              unsigned total_price, unsigned long cash );
void draw_caravan_items( const catacurses::window &w, std::vector<itype_id> *items,
                         std::vector<int> *counts, int offset, int item_selected );

std::string defense_style_name( defense_style style );
std::string defense_style_description( defense_style style );
std::string defense_location_name( defense_location location );
std::string defense_location_description( defense_location location );

defense_game::defense_game()
    : time_between_waves( 0_turns )
{
    current_wave = 0;
    hunger = false;
    thirst = false;
    sleep  = false;
    zombies = false;
    specials = false;
    spiders = false;
    triffids = false;
    robots = false;
    subspace = false;
    mercenaries = false;
    init_to_style( DEFENSE_EASY );
}

bool defense_game::init()
{
    calendar::turn = HOURS( 12 ); // Start at noon
    g->temperature = 65;
    if( !g->u.create( PLTYPE_CUSTOM ) ) {
        return false;
    }
    g->u.str_cur = g->u.str_max;
    g->u.per_cur = g->u.per_max;
    g->u.int_cur = g->u.int_max;
    g->u.dex_cur = g->u.dex_max;
    init_mtypes();
    init_constructions();
    current_wave = 0;
    hunger = false;
    thirst = false;
    sleep  = false;
    zombies = false;
    specials = false;
    spiders = false;
    triffids = false;
    robots = false;
    subspace = false;
    mercenaries = false;
    init_to_style( DEFENSE_EASY );
    setup();
    g->u.cash = initial_cash;
    popup_nowait( _( "Please wait as the map generates [ 0%%]" ) );
    // TODO: support multiple defence games? clean up old defence game
    init_map();
    caravan();
    return true;
}

void defense_game::per_turn()
{
    if( !thirst ) {
        g->u.set_thirst( 0 );
    }
    if( !hunger ) {
        g->u.set_hunger( 0 );
    }
    if( !sleep ) {
        g->u.set_fatigue( 0 );
    }
    if( calendar::once_every( time_between_waves ) ) {
        current_wave++;
        if( current_wave > 1 && current_wave % waves_between_caravans == 0 ) {
            popup( _( "A caravan approaches!  Press spacebar..." ) );
            caravan();
        }
        spawn_wave();
    }
}

void defense_game::pre_action( action_id &act )
{
    if( act == ACTION_SLEEP && !sleep ) {
        add_msg( m_info, _( "You don't need to sleep!" ) );
        act = ACTION_NULL;
    }
    if( act == ACTION_SAVE || act == ACTION_QUICKSAVE ) {
        add_msg( m_info, _( "You cannot save in defense mode!" ) );
        act = ACTION_NULL;
    }

    // Big ugly block for movement
    if( ( act == ACTION_MOVE_N && g->u.posy() == SEEX * int( MAPSIZE / 2 ) &&
          g->get_levy() <= 93 ) ||
        ( act == ACTION_MOVE_NE && ( ( g->u.posy() == SEEY * int( MAPSIZE / 2 ) &&
                                       g->get_levy() <=  93 ) ||
                                     ( g->u.posx() == SEEX * ( 1 + int( MAPSIZE / 2 ) ) - 1 &&
                                       g->get_levx() >= 98 ) ) ) ||
        ( act == ACTION_MOVE_E && g->u.posx() == SEEX * ( 1 + int( MAPSIZE / 2 ) ) - 1 &&
          g->get_levx() >= 98 ) ||
        ( act == ACTION_MOVE_SE && ( ( g->u.posy() == SEEY * ( 1 + int( MAPSIZE / 2 ) ) - 1 &&
                                       g->get_levy() >= 98 ) ||
                                     ( g->u.posx() == SEEX * ( 1 + int( MAPSIZE / 2 ) ) - 1 &&
                                       g->get_levx() >= 98 ) ) ) ||
        ( act == ACTION_MOVE_S && g->u.posy() == SEEY * ( 1 + int( MAPSIZE / 2 ) ) - 1 &&
          g->get_levy() >= 98 ) ||
        ( act == ACTION_MOVE_SW && ( ( g->u.posy() == SEEY * ( 1 + int( MAPSIZE / 2 ) ) - 1 &&
                                       g->get_levy() >= 98 ) ||
                                     ( g->u.posx() == SEEX * int( MAPSIZE / 2 ) &&
                                       g->get_levx() <=  93 ) ) ) ||
        ( act == ACTION_MOVE_W && g->u.posx() == SEEX * int( MAPSIZE / 2 ) &&
          g->get_levx() <= 93 ) ||
        ( act == ACTION_MOVE_NW && ( ( g->u.posy() == SEEY * int( MAPSIZE / 2 ) &&
                                       g->get_levy() <=  93 ) ||
                                     ( g->u.posx() == SEEX * int( MAPSIZE / 2 ) &&
                                       g->get_levx() <=  93 ) ) ) ) {
        add_msg( m_info, _( "You cannot leave the %s behind!" ),
                 defense_location_name( location ).c_str() );
        act = ACTION_NULL;
    }
}

void defense_game::post_action( action_id act )
{
    ( void )act;
}

void defense_game::game_over()
{
    popup( _( "You managed to survive through wave %d!" ), current_wave );
}

void defense_game::init_mtypes()
{
    for( auto &type : MonsterGenerator::generator().get_all_mtypes() ) {
        mtype *const t = const_cast<mtype *>( &type );
        t->difficulty *= 1.5;
        t->difficulty += int( t->difficulty / 5 );
        t->flags.insert( MF_BASHES );
        t->flags.insert( MF_SMELLS );
        t->flags.insert( MF_HEARS );
        t->flags.insert( MF_SEES );
    }
}

void defense_game::init_constructions()
{
    standardize_construction_times( 1 ); // Everything takes 1 minute
}

void defense_game::init_map()
{
    auto &starting_om = overmap_buffer.get( 0, 0 );
    for( int x = 0; x < OMAPX; x++ ) {
        for( int y = 0; y < OMAPY; y++ ) {
            starting_om.ter( x, y, 0 ) = oter_id( "field" );
            starting_om.seen( x, y, 0 ) = true;
        }
    }

    switch( location ) {
        case DEFLOC_NULL:
        case NUM_DEFENSE_LOCATIONS:
            DebugLog( D_ERROR, D_GAME ) << "defense location is invalid: " << location;
            break;

        case DEFLOC_HOSPITAL:
            starting_om.ter( 51, 49, 0 ) = oter_id( "road_end_north" );
            starting_om.ter( 50, 50, 0 ) = oter_id( "hospital_3_north" );
            starting_om.ter( 51, 50, 0 ) = oter_id( "hospital_2_north" );
            starting_om.ter( 52, 50, 0 ) = oter_id( "hospital_1_north" );
            starting_om.ter( 50, 51, 0 ) = oter_id( "hospital_6_north" );
            starting_om.ter( 51, 51, 0 ) = oter_id( "hospital_5_north" );
            starting_om.ter( 52, 51, 0 ) = oter_id( "hospital_4_north" );
            starting_om.ter( 50, 52, 0 ) = oter_id( "hospital_9_north" );
            starting_om.ter( 51, 52, 0 ) = oter_id( "hospital_8_north" );
            starting_om.ter( 52, 52, 0 ) = oter_id( "hospital_7_north" );
            break;

        case DEFLOC_WORKS:
            starting_om.ter( 50, 52, 0 ) = oter_id( "road_end_north" );
            starting_om.ter( 50, 50, 0 ) = oter_id( "public_works_NW_north" );
            starting_om.ter( 51, 50, 0 ) = oter_id( "public_works_NE_north" );
            starting_om.ter( 50, 51, 0 ) = oter_id( "public_works_SW_north" );
            starting_om.ter( 51, 51, 0 ) = oter_id( "public_works_SE_north" );
            break;

        case DEFLOC_MALL:
            for( int x = 49; x <= 51; x++ ) {
                for( int y = 49; y <= 51; y++ ) {
                    starting_om.ter( x, y, 0 ) = oter_id( "megastore" );
                }
            }
            starting_om.ter( 50, 49, 0 ) = oter_id( "megastore_entrance" );
            break;

        case DEFLOC_BAR:
            starting_om.ter( 50, 50, 0 ) = oter_id( "bar_north" );
            break;

<<<<<<< HEAD
    case DEFLOC_MANSION:
        starting_om.ter( 49, 49, 0 ) = oter_id( "mansion_c3_north" );
        starting_om.ter( 50, 49, 0 ) = oter_id( "mansion_e1_north" );
        starting_om.ter( 51, 49, 0 ) = oter_id( "mansion_c1_east" );
        starting_om.ter( 49, 50, 0 ) = oter_id( "mansion_t4_east" );
        starting_om.ter( 50, 50, 0 ) = oter_id( "mansion_+4_north" );
        starting_om.ter( 51, 50, 0 ) = oter_id( "mansion_t2_west" );
        starting_om.ter( 49, 51, 0 ) = oter_id( "mansion_c2_west" );
        starting_om.ter( 50, 51, 0 ) = oter_id( "mansion_t2_north" );
        starting_om.ter( 51, 51, 0 ) = oter_id( "mansion_c4_south" );
        starting_om.ter( 49, 49, 1 ) = oter_id( "mansion_c3u_north" );
        starting_om.ter( 50, 49, 1 ) = oter_id( "mansion_e1u_north" );
        starting_om.ter( 51, 49, 1 ) = oter_id( "mansion_c1u_east" );
        starting_om.ter( 49, 50, 1 ) = oter_id( "mansion_t4u_east" );
        starting_om.ter( 50, 50, 1 ) = oter_id( "mansion_+4u_north" );
        starting_om.ter( 51, 50, 1 ) = oter_id( "mansion_t2u_west" );
        starting_om.ter( 49, 51, 1 ) = oter_id( "mansion_c2u_west" );
        starting_om.ter( 50, 51, 1 ) = oter_id( "mansion_t2u_north" );
        starting_om.ter( 51, 51, 1 ) = oter_id( "mansion_c4u_south" );
        starting_om.ter( 49, 49, -1 ) = oter_id( "mansion_c3d_north" );
        starting_om.ter( 50, 49, -1 ) = oter_id( "mansion_e1d_north" );
        starting_om.ter( 51, 49, -1 ) = oter_id( "mansion_c1d_east" );
        starting_om.ter( 49, 50, -1 ) = oter_id( "mansion_t4d_east" );
        starting_om.ter( 50, 50, -1 ) = oter_id( "mansion_+4d_north" );
        starting_om.ter( 51, 50, -1 ) = oter_id( "mansion_t2d_west" );
        starting_om.ter( 49, 51, -1 ) = oter_id( "mansion_c2d_west" );
        starting_om.ter( 50, 51, -1 ) = oter_id( "mansion_t2d_north" );
        starting_om.ter( 51, 51, -1 ) = oter_id( "mansion_c4d_south" );
        break;
=======
        case DEFLOC_MANSION:
            for( int x = 49; x <= 51; x++ ) {
                for( int y = 49; y <= 51; y++ ) {
                    starting_om.ter( x, y, 0 ) = oter_id( "mansion" );
                }
            }
            starting_om.ter( 50, 49, 0 ) = oter_id( "mansion_entrance" );
            break;
>>>>>>> fca2e044
    }
    starting_om.save();

    // Init the map
    int old_percent = 0;
    for( int i = 0; i <= MAPSIZE * 2; i += 2 ) {
        for( int j = 0; j <= MAPSIZE * 2; j += 2 ) {
            int mx = 100 - MAPSIZE + i, my = 100 - MAPSIZE + j;
            int percent = 100 * ( ( j / 2 + MAPSIZE * ( i / 2 ) ) ) /
                          ( ( MAPSIZE ) * ( MAPSIZE + 1 ) );
            if( percent >= old_percent + 1 ) {
                popup_nowait( _( "Please wait as the map generates [%2d%%]" ), percent );
                old_percent = percent;
            }
            // Round down to the nearest even number
            mx -= mx % 2;
            my -= my % 2;
            tinymap tm;
            tm.generate( mx, my, 0, calendar::turn );
            tm.clear_spawns();
            tm.clear_traps();
            tm.save();
        }
    }

    g->load_map( tripoint( 100, 100, 0 ) );
    g->u.setx( SEEX );
    g->u.sety( SEEY );

    g->update_map( g-> u );
    monster generator( mtype_id( "mon_generator" ),
                       tripoint( g->u.posx() + 1, g->u.posy() + 1, g->u.posz() ) );
    // Find a valid spot to spawn the generator
    std::vector<tripoint> valid;
    for( int x = g->u.posx() - 1; x <= g->u.posx() + 1; x++ ) {
        for( int y = g->u.posy() - 1; y <= g->u.posy() + 1; y++ ) {
            tripoint dest( x, y, g->u.posz() );
            if( generator.can_move_to( dest ) && g->is_empty( dest ) ) {
                valid.push_back( dest );
            }
        }
    }
    if( !valid.empty() ) {
        generator.spawn( random_entry( valid ) );
    }
    generator.friendly = -1;
    g->add_zombie( generator );
}

void defense_game::init_to_style( defense_style new_style )
{
    style = new_style;
    hunger = false;
    thirst = false;
    sleep  = false;
    zombies = false;
    specials = false;
    spiders = false;
    triffids = false;
    robots = false;
    subspace = false;
    mercenaries = false;

    switch( new_style ) {
        case NUM_DEFENSE_STYLES:
            DebugLog( D_ERROR, D_GAME ) << "invalid defense style: " << new_style;
            break;
        case DEFENSE_EASY: // fall through to custom
        case DEFENSE_CUSTOM:
            location = DEFLOC_HOSPITAL;
            initial_difficulty = 15;
            wave_difficulty = 10;
            time_between_waves = 30_minutes;
            waves_between_caravans = 3;
            initial_cash = 1000000;
            cash_per_wave = 100000;
            cash_increase = 30000;
            specials = true;
            spiders = true;
            triffids = true;
            mercenaries = true;
            break;
        case DEFENSE_MEDIUM:
            location = DEFLOC_MALL;
            initial_difficulty = 30;
            wave_difficulty = 15;
            time_between_waves = 20_minutes;
            waves_between_caravans = 4;
            initial_cash = 600000;
            cash_per_wave = 80000;
            cash_increase = 20000;
            specials = true;
            spiders = true;
            triffids = true;
            robots = true;
            hunger = true;
            mercenaries = true;
            break;

        case DEFENSE_HARD:
            location = DEFLOC_BAR;
            initial_difficulty = 50;
            wave_difficulty = 20;
            time_between_waves = 10_minutes;
            waves_between_caravans = 5;
            initial_cash = 200000;
            cash_per_wave = 60000;
            cash_increase = 10000;
            specials = true;
            spiders = true;
            triffids = true;
            robots = true;
            subspace = true;
            hunger = true;
            thirst = true;
            break;

        case DEFENSE_SHAUN:
            location = DEFLOC_BAR;
            initial_difficulty = 30;
            wave_difficulty = 15;
            time_between_waves = 5_minutes;
            waves_between_caravans = 6;
            initial_cash = 500000;
            cash_per_wave = 50000;
            cash_increase = 10000;
            zombies = true;
            break;

        case DEFENSE_DAWN:
            location = DEFLOC_MALL;
            initial_difficulty = 60;
            wave_difficulty = 20;
            time_between_waves = 30_minutes;
            waves_between_caravans = 4;
            initial_cash = 800000;
            cash_per_wave = 50000;
            cash_increase = 0;
            zombies = true;
            hunger = true;
            thirst = true;
            mercenaries = true;
            break;

        case DEFENSE_SPIDERS:
            location = DEFLOC_MALL;
            initial_difficulty = 60;
            wave_difficulty = 10;
            time_between_waves = 10_minutes;
            waves_between_caravans = 4;
            initial_cash = 600000;
            cash_per_wave = 50000;
            cash_increase = 10000;
            spiders = true;
            break;

        case DEFENSE_TRIFFIDS:
            location = DEFLOC_MANSION;
            initial_difficulty = 60;
            wave_difficulty = 20;
            time_between_waves = 30_minutes;
            waves_between_caravans = 2;
            initial_cash = 1000000;
            cash_per_wave = 60000;
            cash_increase = 10000;
            triffids = true;
            hunger = true;
            thirst = true;
            sleep = true;
            mercenaries = true;
            break;

        case DEFENSE_SKYNET:
            location = DEFLOC_HOSPITAL;
            initial_difficulty = 20;
            wave_difficulty = 20;
            time_between_waves = 20_minutes;
            waves_between_caravans = 6;
            initial_cash = 1200000;
            cash_per_wave = 100000;
            cash_increase = 20000;
            robots = true;
            hunger = true;
            thirst = true;
            mercenaries = true;
            break;

        case DEFENSE_LOVECRAFT:
            location = DEFLOC_MANSION;
            initial_difficulty = 20;
            wave_difficulty = 20;
            time_between_waves = 120_minutes;
            waves_between_caravans = 8;
            initial_cash = 400000;
            cash_per_wave = 100000;
            cash_increase = 10000;
            subspace = true;
            hunger = true;
            thirst = true;
            sleep = true;
    }
}

void defense_game::setup()
{
    catacurses::window w = catacurses::newwin( FULL_SCREEN_HEIGHT, FULL_SCREEN_WIDTH,
                           ( TERMY > FULL_SCREEN_HEIGHT ) ? ( TERMY - FULL_SCREEN_HEIGHT ) / 2 : 0,
                           ( TERMX > FULL_SCREEN_WIDTH ) ? ( TERMX - FULL_SCREEN_WIDTH ) / 2 : 0 );
    int selection = 1;
    refresh_setup( w, selection );

    input_context ctxt( "DEFENSE_SETUP" );
    ctxt.register_action( "UP", _( "Previous option" ) );
    ctxt.register_action( "DOWN", _( "Next option" ) );
    ctxt.register_action( "LEFT", _( "Cycle option value" ) );
    ctxt.register_action( "RIGHT", _( "Cycle option value" ) );
    ctxt.register_action( "CONFIRM", _( "Toogle option" ) );
    ctxt.register_action( "NEXT_TAB" );
    ctxt.register_action( "PREV_TAB" );
    ctxt.register_action( "START" );
    ctxt.register_action( "SAVE_TEMPLATE" );
    ctxt.register_action( "HELP_KEYBINDINGS" );

    while( true ) {
        const std::string action = ctxt.handle_input();

        if( action == "START" ) {
            if( !zombies && !specials && !spiders && !triffids && !robots && !subspace ) {
                popup( _( "You must choose at least one monster group!" ) );
                refresh_setup( w, selection );
            } else {
                return;
            }
        } else if( action == "DOWN" ) {
            if( selection == 19 ) {
                selection = 1;
            } else {
                selection++;
            }
            refresh_setup( w, selection );
        } else if( action == "UP" ) {
            if( selection == 1 ) {
                selection = 19;
            } else {
                selection--;
            }
            refresh_setup( w, selection );
        } else if( action == "SAVE_TEMPLATE" ) {
            std::string name = string_input_popup()
                               .title( _( "Template Name:" ) )
                               .width( 20 )
                               .query_string();
            //TODO: this is NON FUNCTIONAL!!!
            refresh_setup( w, selection );
        } else {
            switch( selection ) {
                case 1: // Scenario selection
                    if( action == "RIGHT" ) {
                        if( style == defense_style( NUM_DEFENSE_STYLES - 1 ) ) {
                            style = defense_style( 1 );
                        } else {
                            style = defense_style( style + 1 );
                        }
                    }
                    if( action == "LEFT" ) {
                        if( style == defense_style( 1 ) ) {
                            style = defense_style( NUM_DEFENSE_STYLES - 1 );
                        } else {
                            style = defense_style( style - 1 );
                        }
                    }
                    init_to_style( style );
                    break;

                case 2: // Location selection
                    if( action == "RIGHT" ) {
                        if( location == defense_location( NUM_DEFENSE_LOCATIONS - 1 ) ) {
                            location = defense_location( 1 );
                        } else {
                            location = defense_location( location + 1 );
                        }
                    }
                    if( action == "LEFT" ) {
                        if( location == defense_location( 1 ) ) {
                            location = defense_location( NUM_DEFENSE_LOCATIONS - 1 );
                        } else {
                            location = defense_location( location - 1 );
                        }
                    }
                    mvwprintz( w, 5, 2, c_black, "\
 xxxxxxxxxxxxxxxxxxxxxxxxxxxxxxxxxxxxxxxxxxxxxxxxxxxxxxxxxxxxxxxxxxxxxxxxxxxxx" );
                    mvwprintz( w, 5, 2, c_yellow, defense_location_name( location ).c_str() );
                    mvwprintz( w,  5, 28, c_light_gray,
                               defense_location_description( location ).c_str() );
                    break;

                case 3: // Difficulty of the first wave
                    if( action == "LEFT" && initial_difficulty > 10 ) {
                        initial_difficulty -= 5;
                    }
                    if( action == "RIGHT" && initial_difficulty < 995 ) {
                        initial_difficulty += 5;
                    }
                    mvwprintz( w, 7, 22, c_black, "xxx" );
                    mvwprintz( w, 7, NUMALIGN( initial_difficulty ), c_yellow, "%d",
                               initial_difficulty );
                    break;

                case 4: // Wave Difficulty
                    if( action == "LEFT" && wave_difficulty > 10 ) {
                        wave_difficulty -= 5;
                    }
                    if( action == "RIGHT" && wave_difficulty < 995 ) {
                        wave_difficulty += 5;
                    }
                    mvwprintz( w, 8, 22, c_black, "xxx" );
                    mvwprintz( w, 8, NUMALIGN( wave_difficulty ), c_yellow, "%d",
                               wave_difficulty );
                    break;

                case 5:
                    if( action == "LEFT" && time_between_waves > 5_minutes ) {
                        time_between_waves -= 5_minutes;
                    }
                    if( action == "RIGHT" && time_between_waves < 995_minutes ) {
                        time_between_waves += 5_minutes;
                    }
                    mvwprintz( w, 10, 22, c_black, "xxx" );
                    mvwprintz( w, 10, NUMALIGN( to_minutes<int>( time_between_waves ) ), c_yellow, "%d",
                               to_minutes<int>( time_between_waves ) );
                    break;

                case 6:
                    if( action == "LEFT" && waves_between_caravans > 1 ) {
                        waves_between_caravans -= 1;
                    }
                    if( action == "RIGHT" && waves_between_caravans < 50 ) {
                        waves_between_caravans += 1;
                    }
                    mvwprintz( w, 11, 22, c_black, "xxx" );
                    mvwprintz( w, 11, NUMALIGN( waves_between_caravans ), c_yellow, "%d",
                               waves_between_caravans );
                    break;

                case 7:
                    if( action == "LEFT" && initial_cash > 0 ) {
                        initial_cash -= 100;
                    }
                    if( action == "RIGHT" && initial_cash < 1000000 ) {
                        initial_cash += 100;
                    }
                    mvwprintz( w, 13, 20, c_black, "xxxxx" );
                    mvwprintz( w, 13, NUMALIGN( initial_cash ), c_yellow, "%d", initial_cash / 100 );
                    break;

                case 8:
                    if( action == "LEFT" && cash_per_wave > 0 ) {
                        cash_per_wave -= 100;
                    }
                    if( action == "RIGHT" && cash_per_wave < 1000000 ) {
                        cash_per_wave += 100;
                    }
                    mvwprintz( w, 14, 21, c_black, "xxxx" );
                    mvwprintz( w, 14, NUMALIGN( cash_per_wave ), c_yellow, "%d", cash_per_wave / 100 );
                    break;

                case 9:
                    if( action == "LEFT" && cash_increase > 0 ) {
                        cash_increase -= 50;
                    }
                    if( action == "RIGHT" && cash_increase < 1000000 ) {
                        cash_increase += 50;
                    }
                    mvwprintz( w, 15, 21, c_black, "xxxx" );
                    mvwprintz( w, 15, NUMALIGN( cash_increase ), c_yellow, "%d", cash_increase / 100 );
                    break;

                case 10:
                    if( action == "CONFIRM" ) {
                        zombies = !zombies;
                        specials = false;
                    }
                    mvwprintz( w, 18, 2, ( zombies ? c_light_green : c_yellow ), "Zombies" );
                    mvwprintz( w, 18, 14, c_yellow, _( "Special Zombies" ) );
                    break;

                case 11:
                    if( action == "CONFIRM" ) {
                        specials = !specials;
                        zombies = false;
                    }
                    mvwprintz( w, 18, 2, c_yellow, _( "Zombies" ) );
                    mvwprintz( w, 18, 14, ( specials ? c_light_green : c_yellow ), _( "Special Zombies" ) );
                    break;

                case 12:
                    if( action == "CONFIRM" ) {
                        spiders = !spiders;
                    }
                    mvwprintz( w, 18, 34, ( spiders ? c_light_green : c_yellow ), _( "Spiders" ) );
                    break;

                case 13:
                    if( action == "CONFIRM" ) {
                        triffids = !triffids;
                    }
                    mvwprintz( w, 18, 46, ( triffids ? c_light_green : c_yellow ), _( "Triffids" ) );
                    break;

                case 14:
                    if( action == "CONFIRM" ) {
                        robots = !robots;
                    }
                    mvwprintz( w, 18, 59, ( robots ? c_light_green : c_yellow ), _( "Robots" ) );
                    break;

                case 15:
                    if( action == "CONFIRM" ) {
                        subspace = !subspace;
                    }
                    mvwprintz( w, 18, 70, ( subspace ? c_light_green : c_yellow ), _( "Subspace" ) );
                    break;

                case 16:
                    if( action == "CONFIRM" ) {
                        hunger = !hunger;
                    }
                    mvwprintz( w, 21, 2, ( hunger ? c_light_green : c_yellow ), _( "Food" ) );
                    break;

                case 17:
                    if( action == "CONFIRM" ) {
                        thirst = !thirst;
                    }
                    mvwprintz( w, 21, 16, ( thirst ? c_light_green : c_yellow ), _( "Water" ) );
                    break;

                case 18:
                    if( action == "CONFIRM" ) {
                        sleep = !sleep;
                    }
                    mvwprintz( w, 21, 31, ( sleep ? c_light_green : c_yellow ), _( "Sleep" ) );
                    break;

                case 19:
                    if( action == "CONFIRM" ) {
                        mercenaries = !mercenaries;
                    }
                    mvwprintz( w, 21, 46, ( mercenaries ? c_light_green : c_yellow ), _( "Mercenaries" ) );
                    break;
            }
        }
        refresh_setup( w, selection );
    }
}

void defense_game::refresh_setup( const catacurses::window &w, int selection )
{
    werase( w );
    mvwprintz( w,  0,  1, c_light_red, _( "DEFENSE MODE" ) );
    mvwprintz( w,  0, 28, c_light_red, _( "Press direction keys to cycle, ENTER to toggle" ) );
    mvwprintz( w,  1, 28, c_light_red, _( "Press S to start, ! to save as a template" ) );
    mvwprintz( w,  2,  2, c_light_gray, _( "Scenario:" ) );
    mvwprintz( w,  3,  2, SELCOL( 1 ), defense_style_name( style ).c_str() );
    mvwprintz( w,  3, 28, c_light_gray, defense_style_description( style ).c_str() );
    mvwprintz( w,  4,  2, c_light_gray, _( "Location:" ) );
    mvwprintz( w,  5,  2, SELCOL( 2 ), defense_location_name( location ).c_str() );
    mvwprintz( w,  5, 28, c_light_gray, defense_location_description( location ).c_str() );

    mvwprintz( w,  7,  2, c_light_gray, _( "Initial Difficulty:" ) );
    mvwprintz( w,  7, NUMALIGN( initial_difficulty ), SELCOL( 3 ), "%d",
               initial_difficulty );
    mvwprintz( w,  7, 28, c_light_gray, _( "The difficulty of the first wave." ) );
    mvwprintz( w,  8,  2, c_light_gray, _( "Wave Difficulty:" ) );
    mvwprintz( w,  8, NUMALIGN( wave_difficulty ), SELCOL( 4 ), "%d", wave_difficulty );
    mvwprintz( w,  8, 28, c_light_gray, _( "The increase of difficulty with each wave." ) );

    mvwprintz( w, 10,  2, c_light_gray, _( "Time b/w Waves:" ) );
    mvwprintz( w, 10, NUMALIGN( to_minutes<int>( time_between_waves ) ), SELCOL( 5 ), "%d",
               to_minutes<int>( time_between_waves ) );
    mvwprintz( w, 10, 28, c_light_gray, _( "The time, in minutes, between waves." ) );
    mvwprintz( w, 11,  2, c_light_gray, _( "Waves b/w Caravans:" ) );
    mvwprintz( w, 11, NUMALIGN( waves_between_caravans ), SELCOL( 6 ), "%d",
               waves_between_caravans );
    mvwprintz( w, 11, 28, c_light_gray, _( "The number of waves in between caravans." ) );

    mvwprintz( w, 13,  2, c_light_gray, _( "Initial Cash:" ) );
    mvwprintz( w, 13, NUMALIGN( initial_cash ), SELCOL( 7 ), "%d", initial_cash / 100 );
    mvwprintz( w, 13, 28, c_light_gray, _( "The amount of money the player starts with." ) );
    mvwprintz( w, 14,  2, c_light_gray, _( "Cash for 1st Wave:" ) );
    mvwprintz( w, 14, NUMALIGN( cash_per_wave ), SELCOL( 8 ), "%d", cash_per_wave / 100 );
    mvwprintz( w, 14, 28, c_light_gray, _( "The cash awarded for the first wave." ) );
    mvwprintz( w, 15,  2, c_light_gray, _( "Cash Increase:" ) );
    mvwprintz( w, 15, NUMALIGN( cash_increase ), SELCOL( 9 ), "%d", cash_increase / 100 );
    mvwprintz( w, 15, 28, c_light_gray, _( "The increase in the award each wave." ) );

    mvwprintz( w, 17,  2, c_light_gray, _( "Enemy Selection:" ) );
    mvwprintz( w, 18,  2, TOGCOL( 10, zombies ), _( "Zombies" ) );
    mvwprintz( w, 18, 14, TOGCOL( 11, specials ), _( "Special Zombies" ) );
    mvwprintz( w, 18, 34, TOGCOL( 12, spiders ), _( "Spiders" ) );
    mvwprintz( w, 18, 46, TOGCOL( 13, triffids ), _( "Triffids" ) );
    mvwprintz( w, 18, 59, TOGCOL( 14, robots ), _( "Robots" ) );
    mvwprintz( w, 18, 70, TOGCOL( 15, subspace ), _( "Subspace" ) );

    mvwprintz( w, 20,  2, c_light_gray, _( "Needs:" ) );
    mvwprintz( w, 21,  2, TOGCOL( 16, hunger ), _( "Food" ) );
    mvwprintz( w, 21, 16, TOGCOL( 17, thirst ), _( "Water" ) );
    mvwprintz( w, 21, 31, TOGCOL( 18, sleep ), _( "Sleep" ) );
    mvwprintz( w, 21, 46, TOGCOL( 19, mercenaries ), _( "Mercenaries" ) );
    wrefresh( w );
}

std::string defense_style_name( defense_style style )
{
    // 24 Characters Max!
    switch( style ) {
        case DEFENSE_CUSTOM:
            return _( "Custom" );
        case DEFENSE_EASY:
            return _( "Easy" );
        case DEFENSE_MEDIUM:
            return _( "Medium" );
        case DEFENSE_HARD:
            return _( "Hard" );
        case DEFENSE_SHAUN:
            return _( "Shaun of the Dead" );
        case DEFENSE_DAWN:
            return _( "Dawn of the Dead" );
        case DEFENSE_SPIDERS:
            return _( "Eight-Legged Freaks" );
        case DEFENSE_TRIFFIDS:
            return _( "Day of the Triffids" );
        case DEFENSE_SKYNET:
            return _( "Skynet" );
        case DEFENSE_LOVECRAFT:
            return _( "The Call of Cthulhu" );
        case NUM_DEFENSE_STYLES:
            break;
    }
    return "Bug! (bug in defense.cpp:defense_style_name)";
}

std::string defense_style_description( defense_style style )
{
    // 51 Characters Max!
    switch( style ) {
        case DEFENSE_CUSTOM:
            return _( "A custom game." );
        case DEFENSE_EASY:
            return _( "Easy monsters and lots of money." );
        case DEFENSE_MEDIUM:
            return _( "Harder monsters.  You have to eat." );
        case DEFENSE_HARD:
            return _( "All monsters.  You have to eat and drink." );
        case DEFENSE_SHAUN:
            return _( "Defend a bar against classic zombies.  Easy and fun." );
        case DEFENSE_DAWN:
            return _( "Classic zombies.  Slower and more realistic." );
        case DEFENSE_SPIDERS:
            return _( "Fast-paced spider-fighting fun!" );
        case DEFENSE_TRIFFIDS:
            return _( "Defend your mansion against the triffids." );
        case DEFENSE_SKYNET:
            return _( "The robots have decided that humans are the enemy!" );
        case DEFENSE_LOVECRAFT:
            return _( "Ward off legions of eldritch horrors." );
        case NUM_DEFENSE_STYLES:
            break;
    }
    return "What the heck is this I don't even know. (defense.cpp:defense_style_description)";
}

std::string defense_location_name( defense_location location )
{
    switch( location ) {
        case DEFLOC_NULL:
            return "Nowhere?! (bug in defense.cpp:defense_location_name)";
        case DEFLOC_HOSPITAL:
            return _( "Hospital" );
        case DEFLOC_WORKS:
            return _( "Public Works" );
        case DEFLOC_MALL:
            return _( "Megastore" );
        case DEFLOC_BAR:
            return _( "Bar" );
        case DEFLOC_MANSION:
            return _( "Mansion" );
        case NUM_DEFENSE_LOCATIONS:
            break;
    }
    return "a ghost's house (bug in defense.cpp:defense_location_name)";
}

std::string defense_location_description( defense_location location )
{
    switch( location ) {
        case DEFLOC_NULL:
            return "NULL Bug. (defense.cpp:defense_location_description)";
        case DEFLOC_HOSPITAL:
            return                 _( "One entrance and many rooms.  Some medical supplies." );
        case DEFLOC_WORKS:
            return                 _( "An easy fortifiable building with lots of useful tools inside." );
        case DEFLOC_MALL:
            return                 _( "A large building with various supplies." );
        case DEFLOC_BAR:
            return                 _( "A small building with plenty of alcohol." );
        case DEFLOC_MANSION:
            return                 _( "A large house with many rooms and." );
        case NUM_DEFENSE_LOCATIONS:
            break;
    }
    return "Unknown data bug. (defense.cpp:defense_location_description)";
}

void defense_game::caravan()
{
    std::vector<itype_id> items[NUM_CARAVAN_CATEGORIES];
    std::vector<int> item_count[NUM_CARAVAN_CATEGORIES];

    // Init the items for each category
    for( int i = 0; i < NUM_CARAVAN_CATEGORIES; i++ ) {
        items[i] = caravan_items( caravan_category( i ) );
        for( std::vector<itype_id>::iterator it = items[i].begin();
             it != items[i].end(); ) {
            if( current_wave == 0 || !one_in( 4 ) ) {
                item_count[i].push_back( 0 );  // Init counts to 0 for each item
                it++;
            } else { // Remove the item
                it = items[i].erase( it );
            }
        }
    }

    unsigned total_price = 0;

    catacurses::window w = catacurses::newwin( FULL_SCREEN_HEIGHT, FULL_SCREEN_WIDTH, 0, 0 );

    int offset = 0, item_selected = 0, category_selected = 0;

    int current_window = 0;

    draw_caravan_borders( w, current_window );
    draw_caravan_categories( w, category_selected, total_price, g->u.cash );

    input_context ctxt( "CARAVAN" );
    ctxt.register_cardinal();
    ctxt.register_action( "CONFIRM" );
    ctxt.register_action( "QUIT" );
    ctxt.register_action( "NEXT_TAB" );
    ctxt.register_action( "HELP" );
    ctxt.register_action( "HELP_KEYBINDINGS" );

    bool done = false;
    bool cancel = false;
    while( !done ) {
        const std::string action = ctxt.handle_input();
        if( action == "HELP" ) {
            popup_top( _( "\
CARAVAN:\n\
Start by selecting a category using your favorite up/down keys.\n\
Switch between category selection and item selecting by pressing %s.\n\
Pick an item with the up/down keys, press left/right to buy 1 less/more.\n\
Press %s to buy everything in your cart, %s to buy nothing." ),
                       ctxt.get_desc( "NEXT_TAB" ).c_str(),
                       ctxt.get_desc( "CONFIRM" ).c_str(),
                       ctxt.get_desc( "QUIT" ).c_str()
                     );
            draw_caravan_categories( w, category_selected, total_price, g->u.cash );
            draw_caravan_items( w, &( items[category_selected] ),
                                &( item_count[category_selected] ), offset, item_selected );
            draw_caravan_borders( w, current_window );
        } else if( action == "DOWN" ) {
            if( current_window == 0 ) { // Categories
                category_selected++;
                if( category_selected == NUM_CARAVAN_CATEGORIES ) {
                    category_selected = CARAVAN_CART;
                }
                draw_caravan_categories( w, category_selected, total_price, g->u.cash );
                offset = 0;
                item_selected = 0;
                draw_caravan_items( w, &( items[category_selected] ),
                                    &( item_count[category_selected] ), offset,
                                    item_selected );
                draw_caravan_borders( w, current_window );
            } else if( !items[category_selected].empty() ) { // Items
                if( item_selected < ( int )items[category_selected].size() - 1 ) {
                    item_selected++;
                } else {
                    item_selected = 0;
                    offset = 0;
                }
                if( item_selected > offset + 22 ) {
                    offset++;
                }
                draw_caravan_items( w, &( items[category_selected] ),
                                    &( item_count[category_selected] ), offset,
                                    item_selected );
                draw_caravan_borders( w, current_window );
            }
        } else if( action == "UP" ) {
            if( current_window == 0 ) { // Categories
                if( category_selected == 0 ) {
                    category_selected = NUM_CARAVAN_CATEGORIES - 1;
                } else {
                    category_selected--;
                }
                if( category_selected == NUM_CARAVAN_CATEGORIES ) {
                    category_selected = CARAVAN_CART;
                }
                draw_caravan_categories( w, category_selected, total_price, g->u.cash );
                offset = 0;
                item_selected = 0;
                draw_caravan_items( w, &( items[category_selected] ),
                                    &( item_count[category_selected] ), offset,
                                    item_selected );
                draw_caravan_borders( w, current_window );
            } else if( !items[category_selected].empty() ) { // Items
                if( item_selected > 0 ) {
                    item_selected--;
                } else {
                    item_selected = items[category_selected].size() - 1;
                    offset = item_selected - 22;
                    if( offset < 0 ) {
                        offset = 0;
                    }
                }
                if( item_selected < offset ) {
                    offset--;
                }
                draw_caravan_items( w, &( items[category_selected] ),
                                    &( item_count[category_selected] ), offset,
                                    item_selected );
                draw_caravan_borders( w, current_window );
            }
        } else if( action == "RIGHT" ) {
            if( current_window == 1 && !items[category_selected].empty() ) {
                item_count[category_selected][item_selected]++;
                itype_id tmp_itm = items[category_selected][item_selected];
                total_price += caravan_price( g->u, item( tmp_itm, 0 ).price( false ) );
                if( category_selected == CARAVAN_CART ) { // Find the item in its category
                    for( int i = 1; i < NUM_CARAVAN_CATEGORIES; i++ ) {
                        for( unsigned j = 0; j < items[i].size(); j++ ) {
                            if( items[i][j] == tmp_itm ) {
                                item_count[i][j]++;
                            }
                        }
                    }
                } else { // Add / increase the item in the shopping cart
                    bool found_item = false;
                    for( unsigned i = 0; i < items[0].size() && !found_item; i++ ) {
                        if( items[0][i] == tmp_itm ) {
                            found_item = true;
                            item_count[0][i]++;
                        }
                    }
                    if( !found_item ) {
                        items[0].push_back( items[category_selected][item_selected] );
                        item_count[0].push_back( 1 );
                    }
                }
                draw_caravan_categories( w, category_selected, total_price, g->u.cash );
                draw_caravan_items( w, &( items[category_selected] ),
                                    &( item_count[category_selected] ), offset, item_selected );
                draw_caravan_borders( w, current_window );
            }
        } else if( action == "LEFT" ) {
            if( current_window == 1 && !items[category_selected].empty() &&
                item_count[category_selected][item_selected] > 0 ) {
                item_count[category_selected][item_selected]--;
                itype_id tmp_itm = items[category_selected][item_selected];
                total_price -= caravan_price( g->u, item( tmp_itm, 0 ).price( false ) );
                if( category_selected == CARAVAN_CART ) { // Find the item in its category
                    for( int i = 1; i < NUM_CARAVAN_CATEGORIES; i++ ) {
                        for( unsigned j = 0; j < items[i].size(); j++ ) {
                            if( items[i][j] == tmp_itm ) {
                                item_count[i][j]--;
                            }
                        }
                    }
                } else { // Decrease / remove the item in the shopping cart
                    bool found_item = false;
                    for( unsigned i = 0; i < items[0].size() && !found_item; i++ ) {
                        if( items[0][i] == tmp_itm ) {
                            found_item = true;
                            item_count[0][i]--;
                            if( item_count[0][i] == 0 ) {
                                item_count[0].erase( item_count[0].begin() + i );
                                items[0].erase( items[0].begin() + i );
                            }
                        }
                    }
                }
                draw_caravan_categories( w, category_selected, total_price, g->u.cash );
                draw_caravan_items( w, &( items[category_selected] ),
                                    &( item_count[category_selected] ), offset, item_selected );
                draw_caravan_borders( w, current_window );
            }
        } else if( action == "NEXT_TAB" ) {
            current_window = ( current_window + 1 ) % 2;
            draw_caravan_borders( w, current_window );
        } else if( action == "QUIT" ) {
            if( query_yn( _( "Really buy nothing?" ) ) ) {
                cancel = true;
                done = true;
            } else {
                draw_caravan_categories( w, category_selected, total_price, g->u.cash );
                draw_caravan_items( w, &( items[category_selected] ),
                                    &( item_count[category_selected] ), offset, item_selected );
                draw_caravan_borders( w, current_window );
            }
        } else if( action == "CONFIRM" ) {
            if( total_price > g->u.cash ) {
                popup( _( "You can't afford those items!" ) );
            } else if( ( items[0].empty() && query_yn( _( "Really buy nothing?" ) ) ) ||
                       ( !items[0].empty() &&
                         query_yn( ngettext( "Buy %d item, leaving you with $%.2f?",
                                             "Buy %d items, leaving you with $%.2f?",
                                             items[0].size() ),
                                   items[0].size(),
                                   ( static_cast<long>( g->u.cash ) - static_cast<long>( total_price ) ) / 100.0 ) ) ) {
                done = true;
            }
            if( !done ) { // We canceled, so redraw everything
                draw_caravan_categories( w, category_selected, total_price, g->u.cash );
                draw_caravan_items( w, &( items[category_selected] ),
                                    &( item_count[category_selected] ), offset, item_selected );
                draw_caravan_borders( w, current_window );
            }
        } // "switch" on (action)

    } // while (!done)

    if( !cancel ) {
        g->u.cash -= total_price;
        bool dropped_some = false;
        for( unsigned i = 0; i < items[0].size(); i++ ) {
            item tmp( items[0][i] );
            tmp = tmp.in_its_container();

            // Guns bought from the caravan should always come with an empty
            // magazine.
            if( tmp.is_gun() && !tmp.magazine_integral() ) {
                tmp.emplace_back( tmp.magazine_default() );
            }

            for( int j = 0; j < item_count[0][i]; j++ ) {
                if( g->u.can_pickVolume( tmp ) && g->u.can_pickWeight( tmp ) ) {
                    g->u.i_add( tmp );
                } else { // Could fit it in the inventory!
                    dropped_some = true;
                    g->m.add_item_or_charges( g->u.posx(), g->u.posy(), tmp );
                }
            }
        }
        if( dropped_some ) {
            add_msg( _( "You drop some items." ) );
        }
    }
}

std::string caravan_category_name( caravan_category cat )
{
    switch( cat ) {
        case CARAVAN_CART:
            return _( "Shopping Cart" );
        case CARAVAN_MELEE:
            return _( "Melee Weapons" );
        case CARAVAN_GUNS:
            return _( "Firearms & Ammo" );
        case CARAVAN_COMPONENTS:
            return _( "Crafting & Construction Components" );
        case CARAVAN_FOOD:
            return _( "Food & Drugs" );
        case CARAVAN_CLOTHES:
            return _( "Clothing & Armor" );
        case CARAVAN_TOOLS:
            return _( "Tools, Traps & Grenades" );
        case NUM_CARAVAN_CATEGORIES:
            break; // error message below
    }
    return "BUG (defense.cpp:caravan_category_name)";
}

std::vector<itype_id> caravan_items( caravan_category cat )
{
    std::vector<itype_id> ret;
    switch( cat ) {
        case CARAVAN_CART:
            return ret;

        case CARAVAN_MELEE:
            ret = {   "hammer", "bat", "mace", "morningstar", "hammer_sledge", "hatchet",
                      "knife_combat", "rapier", "machete", "katana", "spear_knife",
                      "pike", "chainsaw_off"
              };
            break;

        case CARAVAN_GUNS:
            ret = {   "crossbow", "bolt_steel", "compbow", "arrow_cf", "marlin_9a",
                      "22_lr", "hk_mp5", "9mm", "taurus_38", "38_special", "deagle_44",
                      "44magnum", "m1911", "hk_ump45", "45_acp", "fn_p90", "57mm",
                      "remington_870", "shot_00", "shot_slug", "browning_blr", "3006",
                      "ak47", "762_m87", "m4a1", "556", "savage_111f", "hk_g3",
                      "762_51", "hk_g80", "12mm", "plasma_rifle", "plasma"
              };

            // Add the default magazine types for each gun.
            for( unsigned i = 0, size = ret.size(); i < size; i++ ) {
                item tmp( ret[i] );
                if( tmp.is_gun() && !tmp.magazine_integral() ) {
                    ret.emplace_back( tmp.magazine_default() );
                }
            }
            break;

        case CARAVAN_COMPONENTS:
            ret = {   "rag", "fur", "leather", "superglue", "string_36", "chain",
                      "processor", "RAM", "power_supply", "motor", "hose", "pot",
                      "2x4", "battery", "nail", "gasoline"
              };
            break;

        case CARAVAN_FOOD:
            ret = {   "1st_aid", "water", "energy_drink", "whiskey", "can_beans",
                      "mre_beef", "flour", "inhaler", "codeine", "oxycodone", "adderall",
                      "cig", "meth", "royal_jelly", "mutagen", "purifier"
              };
            break;

        case CARAVAN_CLOTHES:
            ret = {   "backpack", "vest", "trenchcoat", "jacket_leather", "kevlar",
                      "gloves_fingerless", "mask_filter", "mask_gas", "glasses_eye",
                      "glasses_safety", "goggles_ski", "goggles_nv", "helmet_ball",
                      "helmet_riot"
              };
            break;

        case CARAVAN_TOOLS:
            ret = {   "screwdriver", "wrench", "saw", "hacksaw", "lighter", "sewing_kit",
                      "scissors", "extinguisher", "flashlight", "hotplate",
                      "soldering_iron", "shovel", "jackhammer", "landmine", "teleporter",
                      "grenade", "flashbang", "EMPbomb", "smokebomb", "bot_manhack",
                      "bot_turret", "UPS_off", "mininuke"
              };
            break;
        case NUM_CARAVAN_CATEGORIES:
            DebugLog( D_ERROR, D_GAME ) << "invalid caravan category: " << cat;
            break;
    }

    return ret;
}

void draw_caravan_borders( const catacurses::window &w, int current_window )
{
    // First, do the borders for the category window
    nc_color col = c_light_gray;
    if( current_window == 0 ) {
        col = c_yellow;
    }

    mvwputch( w, 0, 0, col, LINE_OXXO );
    for( int i = 1; i <= 38; i++ ) {
        mvwputch( w,  0, i, col, LINE_OXOX );
        mvwputch( w, 11, i, col, LINE_OXOX );
    }
    for( int i = 1; i <= 10; i++ ) {
        mvwputch( w, i,  0, col, LINE_XOXO );
        mvwputch( w, i, 39, c_yellow, LINE_XOXO ); // Shared border, always yellow
    }
    mvwputch( w, 11,  0, col, LINE_XXXO );

    // These are shared with the items window, and so are always "on"
    mvwputch( w,  0, 39, c_yellow, LINE_OXXX );
    mvwputch( w, 11, 39, c_yellow, LINE_XOXX );

    col = ( current_window == 1 ? c_yellow : c_light_gray );
    // Next, draw the borders for the item description window--always "off" & gray
    for( int i = 12; i <= 23; i++ ) {
        mvwputch( w, i,  0, c_light_gray, LINE_XOXO );
        mvwputch( w, i, 39, col,      LINE_XOXO );
    }
    for( int i = 1; i <= 38; i++ ) {
        mvwputch( w, FULL_SCREEN_HEIGHT - 1, i, c_light_gray, LINE_OXOX );
    }

    mvwputch( w, FULL_SCREEN_HEIGHT - 1,  0, c_light_gray, LINE_XXOO );
    mvwputch( w, FULL_SCREEN_HEIGHT - 1, 39, c_light_gray, LINE_XXOX );

    // Finally, draw the item section borders
    for( int i = 40; i <= FULL_SCREEN_WIDTH - 2; i++ ) {
        mvwputch( w,  0, i, col, LINE_OXOX );
        mvwputch( w, FULL_SCREEN_HEIGHT - 1, i, col, LINE_OXOX );
    }
    for( int i = 1; i <= FULL_SCREEN_HEIGHT - 2; i++ ) {
        mvwputch( w, i, FULL_SCREEN_WIDTH - 1, col, LINE_XOXO );
    }

    mvwputch( w, FULL_SCREEN_HEIGHT - 1, 39, col, LINE_XXOX );
    mvwputch( w,  0, FULL_SCREEN_WIDTH - 1, col, LINE_OOXX );
    mvwputch( w, FULL_SCREEN_HEIGHT - 1, FULL_SCREEN_WIDTH - 1, col, LINE_XOOX );

    // Quick reminded about help.
    mvwprintz( w, FULL_SCREEN_HEIGHT - 1, 2, c_red, _( "Press ? for help." ) );
    wrefresh( w );
}

void draw_caravan_categories( const catacurses::window &w, int category_selected,
                              unsigned total_price, unsigned long cash )
{
    // Clear the window
    for( int i = 1; i <= 10; i++ ) {
        mvwprintz( w, i, 1, c_black, "xxxxxxxxxxxxxxxxxxxxxxxxxxxxxxxxxxxxxx" );
    }
    mvwprintz( w, 1, 1, c_white, _( "Your Cash: $%6.2f" ), cash / 100.0 );
    wprintz( w, c_light_gray, " -> " );
    wprintz( w, ( total_price > cash ? c_red : c_green ), "$%.2f",
             ( static_cast<long>( cash ) - static_cast<long>( total_price ) ) / 100.0 );

    for( int i = 0; i < NUM_CARAVAN_CATEGORIES; i++ )
        mvwprintz( w, i + 3, 1, ( i == category_selected ? h_white : c_white ),
                   caravan_category_name( caravan_category( i ) ).c_str() );
    wrefresh( w );
}

void draw_caravan_items( const catacurses::window &w, std::vector<itype_id> *items,
                         std::vector<int> *counts, int offset, int item_selected )
{
    // Print the item info first.  This is important, because it contains \n which
    // will corrupt the item list.

    // Actually, clear the item info first.
    for( int i = 12; i <= FULL_SCREEN_HEIGHT - 2; i++ ) {
        mvwprintz( w, i, 1, c_black, "xxxxxxxxxxxxxxxxxxxxxxxxxxxxxxxxxxxxxx" );
    }
    // THEN print it--if item_selected is valid
    if( item_selected < ( int )items->size() ) {
        item tmp( ( *items )[item_selected], 0 ); // Dummy item to get info
        fold_and_print( w, 12, 1, 38, c_white, tmp.info() );
    }
    // Next, clear the item list on the right
    for( int i = 1; i <= FULL_SCREEN_HEIGHT - 2; i++ ) {
        mvwprintz( w, i, 40, c_black, "xxxxxxxxxxxxxxxxxxxxxxxxxxxxxxxxxxxxxxx" );
    }
    // Finally, print the item list on the right
    for( int i = offset; i <= offset + FULL_SCREEN_HEIGHT - 2 && i < ( int )items->size(); i++ ) {
        mvwprintz( w, i - offset + 1, 40, ( item_selected == i ? h_white : c_white ),
                   item::nname( ( *items )[i], ( *counts )[i] ).c_str() );
        wprintz( w, c_white, " x %2d", ( *counts )[i] );
        if( ( *counts )[i] > 0 ) {
            unsigned long price = caravan_price( g->u, item( ( *items )[i],
                                                 0 ).price( false ) * ( *counts )[i] );
            wprintz( w, ( price > g->u.cash ? c_red : c_green ), " ($%6.2f)", price / 100.0 );
        }
    }
    wrefresh( w );
}

int caravan_price( player &u, int price )
{
    ///\EFFECT_BARTER reduces caravan prices, 5% per point, up to 50%
    if( u.get_skill_level( skill_barter ) > 10 ) {
        return int( double( price ) * .5 );
    }
    return int( double( price ) * ( 1.0 - double( u.get_skill_level( skill_barter ) ) * .05 ) );
}

void defense_game::spawn_wave()
{
    add_msg( m_info, "********" );
    int diff = initial_difficulty + current_wave * wave_difficulty;
    bool themed_wave = one_in( SPECIAL_WAVE_CHANCE ); // All a single monster type
    g->u.cash += cash_per_wave + ( current_wave - 1 ) * cash_increase;
    std::vector<mtype_id> valid = pick_monster_wave();
    while( diff > 0 ) {
        // Clear out any monsters that exceed our remaining difficulty
        for( auto it = valid.begin(); it != valid.end(); ) {
            const mtype &mt = it->obj();
            if( mt.difficulty > diff ) {
                it = valid.erase( it );
            } else {
                it++;
            }
        }
        if( valid.empty() ) {
            add_msg( m_info, _( "Welcome to Wave %d!" ), current_wave );
            add_msg( m_info, "********" );
            return;
        }
        const mtype &type = random_entry( valid ).obj();
        if( themed_wave ) {
            int num = diff / type.difficulty;
            if( num >= SPECIAL_WAVE_MIN ) {
                // TODO: Do we want a special message here?
                for( int i = 0; i < num; i++ ) {
                    spawn_wave_monster( type.id );
                }
                add_msg( m_info,  special_wave_message( type.nname( 100 ) ).c_str() );
                add_msg( m_info, "********" );
                return;
            } else {
                themed_wave = false;    // No partially-themed waves
            }
        }
        diff -= type.difficulty;
        spawn_wave_monster( type.id );
    }
    add_msg( m_info, _( "Welcome to Wave %d!" ), current_wave );
    add_msg( m_info, "********" );
}

std::vector<mtype_id> defense_game::pick_monster_wave()
{
    std::vector<mongroup_id> valid;
    std::vector<mtype_id> ret;

    if( zombies || specials ) {
        if( specials ) {
            valid.push_back( GROUP_ZOMBIE );
        } else {
            valid.push_back( GROUP_VANILLA );
        }
    }
    if( spiders ) {
        valid.push_back( GROUP_SPIDER );
    }
    if( triffids ) {
        valid.push_back( GROUP_TRIFFID );
    }
    if( robots ) {
        valid.push_back( GROUP_ROBOT );
    }
    if( subspace ) {
        valid.push_back( GROUP_NETHER );
    }

    if( valid.empty() ) {
        debugmsg( "Couldn't find a valid monster group for defense!" );
    } else {
        ret = MonsterGroupManager::GetMonstersFromGroup( random_entry( valid ) );
    }

    return ret;
}

void defense_game::spawn_wave_monster( const mtype_id &type )
{
    point pnt;
    int tries = 0;
    while( true ) {
        if( location == DEFLOC_HOSPITAL || location == DEFLOC_MALL ) {
            // Always spawn to the north!
            pnt = point( rng( SEEX * ( MAPSIZE / 2 ), SEEX * ( 1 + MAPSIZE / 2 ) ), SEEY );
        } else if( one_in( 2 ) ) {
            pnt = point( rng( SEEX * ( MAPSIZE / 2 ), SEEX * ( 1 + MAPSIZE / 2 ) ), rng( 1, SEEY ) );
            if( one_in( 2 ) ) {
                pnt = point( pnt.x, SEEY * MAPSIZE - 1 - pnt.y );
            }
        } else {
            pnt = point( rng( 1, SEEX ), rng( SEEY * ( MAPSIZE / 2 ), SEEY * ( 1 + MAPSIZE / 2 ) ) );
            if( one_in( 2 ) ) {
                pnt = point( SEEX * MAPSIZE - 1 - pnt.x, pnt.y );
            }
        }
        if( g->is_empty( { pnt.x, pnt.y, g->get_levz() } ) ) {
            break;
        }
        if( tries++ == 1000 ) {
            DebugLog( D_ERROR, DC_ALL ) << "could not find acceptable monster spawn location";
            return;
        }
    }
    monster tmp( type, tripoint( pnt, g->get_levz() ) );
    tmp.wander_pos = g->u.pos();
    tmp.wandf = 150;
    // We wanna kill!
    tmp.anger = 100;
    tmp.morale = 100;
    g->add_zombie( tmp );
}

std::string defense_game::special_wave_message( std::string name )
{
    std::ostringstream ret;
    ret << string_format( _( "Wave %d: " ), current_wave );

    // Capitalize
    capitalize_letter( name );
    for( unsigned i = 2; i < name.size(); i++ ) {
        if( name[i - 1] == ' ' ) {
            capitalize_letter( name, i );
        }
    }

    switch( rng( 1, 8 ) ) {
        case 1:
            ret << string_format( _( "Invasion of the %s!" ), name.c_str() );
            break;
        case 2:
            ret << string_format( _( "Attack of the %s!" ), name.c_str() );
            break;
        case 3:
            ret << string_format( _( "%s Attack!" ), name.c_str() );
            break;
        case 4:
            ret << string_format( _( "%s from Hell!" ), name.c_str() );
            break;
        case 5:
            ret << string_format( _( "Beware! %s!" ), name.c_str() );
            break;
        case 6:
            ret << string_format( _( "The Day of the %s!" ), name.c_str() );
            break;
        case 7:
            ret << string_format( _( "Revenge of the %s!" ), name.c_str() );
            break;
        case 8:
            ret << string_format( _( "Rise of the %s!" ), name.c_str() );
            break;
    }

    return ret.str();
}<|MERGE_RESOLUTION|>--- conflicted
+++ resolved
@@ -255,7 +255,6 @@
             starting_om.ter( 50, 50, 0 ) = oter_id( "bar_north" );
             break;
 
-<<<<<<< HEAD
     case DEFLOC_MANSION:
         starting_om.ter( 49, 49, 0 ) = oter_id( "mansion_c3_north" );
         starting_om.ter( 50, 49, 0 ) = oter_id( "mansion_e1_north" );
@@ -285,16 +284,6 @@
         starting_om.ter( 50, 51, -1 ) = oter_id( "mansion_t2d_north" );
         starting_om.ter( 51, 51, -1 ) = oter_id( "mansion_c4d_south" );
         break;
-=======
-        case DEFLOC_MANSION:
-            for( int x = 49; x <= 51; x++ ) {
-                for( int y = 49; y <= 51; y++ ) {
-                    starting_om.ter( x, y, 0 ) = oter_id( "mansion" );
-                }
-            }
-            starting_om.ter( 50, 49, 0 ) = oter_id( "mansion_entrance" );
-            break;
->>>>>>> fca2e044
     }
     starting_om.save();
 
