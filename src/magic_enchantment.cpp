--- conflicted
+++ resolved
@@ -171,23 +171,14 @@
     return enchant_factory.is_valid( *this );
 }
 
-enchantment_id enchantment::load_enchantment( const JsonObject &jo, const std::string &src )
-{
-<<<<<<< HEAD
-    enchantment ench;
-    ench.load( jo, src );
-    // Ugly hack warning: we don't always have an id in json, but want to handle inheritance
-    spell_factory.handle_inheritance( ench, jo, src );
-    spell_factory.insert( ench );
-    return ench.id;
-=======
+void enchantment::load_enchantment( const JsonObject &jo, const std::string &src )
+{
     enchant_factory.load( jo, src );
 }
 
 void enchantment::reset()
 {
     enchant_factory.reset();
->>>>>>> 5b3a5768
 }
 
 bool enchantment::is_active( const Character &guy, const item &parent ) const
@@ -234,10 +225,7 @@
 
 void enchantment::load( const JsonObject &jo, const std::string & )
 {
-    if( !jo.read( "id", id ) ) {
-        id = enchantment_id( string_format( "inline_%u", spell_factory.size() ) );
-        is_inline = true;
-    }
+    optional( jo, was_loaded, "id", id, enchantment_id( "" ) );
 
     jo.read( "hit_you_effect", hit_you_effect );
     jo.read( "hit_me_effect", hit_me_effect );
@@ -297,10 +285,10 @@
 {
     jsout.start_object();
 
-    // Inline ID means it is defined in static data and doesn't need to be in saves
-    if( !is_inline ) {
+    if( !id.is_empty() ) {
         jsout.member( "id", id );
         jsout.end_object();
+        // if the enchantment has an id then it is defined elsewhere and does not need to be serialized.
         return;
     }
 
@@ -554,11 +542,6 @@
            active_conditions == rhs.active_conditions;
 }
 
-void enchantment::check_consistency()
-{
-    spell_factory.check();
-}
-
 namespace
 {
 
@@ -580,7 +563,7 @@
 void enchantment::check() const
 {
     // TODO: Where was it declared? CONTEXT!
-    const char *ench_desc = is_inline ? "An inline enchantment" : "Enchantment";
+    const char *ench_desc = id.is_empty() ? "An inline enchantment" : "Enchantment";
     std::vector<std::string> problems;
     for( const trait_id &mut : mutations ) {
         if( !mut.is_valid() ) {
@@ -613,4 +596,9 @@
         debugmsg( "%s %s has: %s", ench_desc, id.c_str(),
                   enumerate_as_string( problems, enumeration_conjunction::none ) );
     }
+}
+
+void enchantment::check_consistency()
+{
+    enchant_factory.check();
 }