#include "npc_class.h"
#include "skill.h"
#include "debug.h"
#include "rng.h"
#include "generic_factory.h"
#include "item_group.h"
#include "mutation.h"

#include <list>

static const std::array<npc_class_id, 17> legacy_ids = {{
        npc_class_id( "NC_NONE" ),
        npc_class_id( "NC_EVAC_SHOPKEEP" ),  // Found in the Evacuation Center, unique, has more goods than he should be able to carry
        npc_class_id( "NC_SHOPKEEP" ),       // Found in towns.  Stays in his shop mostly.
        npc_class_id( "NC_HACKER" ),         // Weak in combat but has hacking skills and equipment
        npc_class_id( "NC_DOCTOR" ),         // Found in towns, or roaming.  Stays in the clinic.
        npc_class_id( "NC_TRADER" ),         // Roaming trader, journeying between towns.
        npc_class_id( "NC_NINJA" ),          // Specializes in unarmed combat, carries few items
        npc_class_id( "NC_COWBOY" ),         // Gunslinger and survivalist
        npc_class_id( "NC_SCIENTIST" ),      // Uses intelligence-based skills and high-tech items
        npc_class_id( "NC_BOUNTY_HUNTER" ),  // Resourceful and well-armored
        npc_class_id( "NC_THUG" ),           // Moderate melee skills and poor equipment
        npc_class_id( "NC_SCAVENGER" ),      // Good with pistols light weapons
        npc_class_id( "NC_ARSONIST" ),       // Evacuation Center, restocks moltovs and anarcist type stuff
        npc_class_id( "NC_HUNTER" ),         // Survivor type good with bow or rifle
        npc_class_id( "NC_SOLDIER" ),        // Well equiped and trained combatant, good with rifles and melee
        npc_class_id( "NC_BARTENDER" ),      // Stocks alcohol
        npc_class_id( "NC_JUNK_SHOPKEEP" )   // Stocks wide range of items...
    }
};

npc_class_id NC_NONE( "NC_NONE" );
npc_class_id NC_EVAC_SHOPKEEP( "NC_EVAC_SHOPKEEP" );
npc_class_id NC_SHOPKEEP( "NC_SHOPKEEP" );
npc_class_id NC_HACKER( "NC_HACKER" );
npc_class_id NC_DOCTOR( "NC_DOCTOR" );
npc_class_id NC_TRADER( "NC_TRADER" );
npc_class_id NC_NINJA( "NC_NINJA" );
npc_class_id NC_COWBOY( "NC_COWBOY" );
npc_class_id NC_SCIENTIST( "NC_SCIENTIST" );
npc_class_id NC_BOUNTY_HUNTER( "NC_BOUNTY_HUNTER" );
npc_class_id NC_THUG( "NC_THUG" );
npc_class_id NC_SCAVENGER( "NC_SCAVENGER" );
npc_class_id NC_ARSONIST( "NC_ARSONIST" );
npc_class_id NC_HUNTER( "NC_HUNTER" );
npc_class_id NC_SOLDIER( "NC_SOLDIER" );
npc_class_id NC_BARTENDER( "NC_BARTENDER" );
npc_class_id NC_JUNK_SHOPKEEP( "NC_JUNK_SHOPKEEP" );

generic_factory<npc_class> npc_class_factory( "npc_class" );

/** @relates string_id */
template<>
const npc_class &string_id<npc_class>::obj() const
{
    return npc_class_factory.obj( *this );
}

/** @relates string_id */
template<>
bool string_id<npc_class>::is_valid() const
{
    return npc_class_factory.is_valid( *this );
}

npc_class::npc_class() : id( NC_NONE )
{
}

void npc_class::load_npc_class( JsonObject &jo, const std::string &src )
{
    npc_class_factory.load( jo, src );
}

void npc_class::reset_npc_classes()
{
    npc_class_factory.reset();
}

// Copies the value under the key "ALL" to all unassigned skills
template <typename T>
void apply_all_to_unassigned( T &skills )
{
    auto iter = std::find_if( skills.begin(), skills.end(),
    []( decltype( *begin( skills ) ) &pr ) {
        return pr.first == "ALL";
    } );

    if( iter != skills.end() ) {
        distribution dis = iter->second;
        skills.erase( iter );
        for( const auto &sk : Skill::skills ) {
            if( skills.count( sk.ident() ) == 0 ) {
                skills[ sk.ident() ] = dis;
            }
        }
    }
}

void npc_class::finalize_all()
{
    for( auto &cl_const : npc_class_factory.get_all() ) {
        auto &cl = const_cast<npc_class &>( cl_const );
        apply_all_to_unassigned( cl.skills );
        apply_all_to_unassigned( cl.bonus_skills );

        for( const auto &pr : cl.bonus_skills ) {
            if( cl.skills.count( pr.first ) == 0 ) {
                cl.skills[ pr.first ] = pr.second;
            } else {
                cl.skills[ pr.first ] = cl.skills[ pr.first ] + pr.second;
            }
        }
    }
}

void npc_class::check_consistency()
{
    for( const auto &legacy : legacy_ids ) {
        if( !npc_class_factory.is_valid( legacy ) ) {
            debugmsg( "Missing legacy npc class %s", legacy.c_str() );
        }
    }

    for( auto &cl : npc_class_factory.get_all() ) {
        if( !item_group::group_is_defined( cl.shopkeeper_item_group ) ) {
            debugmsg( "Missing shopkeeper item group %s", cl.shopkeeper_item_group.c_str() );
        }

        if( !cl.worn_override.empty() && !item_group::group_is_defined( cl.worn_override ) ) {
            debugmsg( "Missing worn override item group %s", cl.worn_override.c_str() );
        }

        if( !cl.carry_override.empty() && !item_group::group_is_defined( cl.carry_override ) ) {
            debugmsg( "Missing carry override item group %s", cl.carry_override.c_str() );
        }

        if( !cl.weapon_override.empty() && !item_group::group_is_defined( cl.weapon_override ) ) {
            debugmsg( "Missing weapon override item group %s", cl.weapon_override.c_str() );
        }

        for( const auto &pr : cl.skills ) {
            if( !pr.first.is_valid() ) {
                debugmsg( "Invalid skill %s", pr.first.c_str() );
            }
        }

        for( const auto &pr : cl.traits ) {
            if( !pr.first.is_valid() ) {
                debugmsg( "Invalid trait %s", pr.first.c_str() );
            }
        }
    }
}

distribution load_distribution( JsonObject &jo )
{
    if( jo.has_float( "constant" ) ) {
        return distribution::constant( jo.get_float( "constant" ) );
    }

    if( jo.has_float( "one_in" ) ) {
        return distribution::one_in( jo.get_float( "one_in" ) );
    }

    if( jo.has_array( "dice" ) ) {
        JsonArray jarr = jo.get_array( "dice" );
        return distribution::dice_roll( jarr.get_int( 0 ), jarr.get_int( 1 ) );
    }

    if( jo.has_array( "rng" ) ) {
        JsonArray jarr = jo.get_array( "rng" );
        return distribution::rng_roll( jarr.get_int( 0 ), jarr.get_int( 1 ) );
    }

    if( jo.has_array( "sum" ) ) {
        JsonArray jarr = jo.get_array( "sum" );
        JsonObject obj = jarr.next_object();
        distribution ret = load_distribution( obj );
        while( jarr.has_more() ) {
            obj = jarr.next_object();
            ret = ret + load_distribution( obj );
        }

        return ret;
    }

    if( jo.has_array( "mul" ) ) {
        JsonArray jarr = jo.get_array( "mul" );
        JsonObject obj = jarr.next_object();
        distribution ret = load_distribution( obj );
        while( jarr.has_more() ) {
            obj = jarr.next_object();
            ret = ret * load_distribution( obj );
        }

        return ret;
    }

    jo.throw_error( "Invalid distribution" );
    return distribution();
}

distribution load_distribution( JsonObject &jo, const std::string &name )
{
    if( !jo.has_member( name ) ) {
        return distribution();
    }

    if( jo.has_float( name ) ) {
        return distribution::constant( jo.get_float( name ) );
    }

    if( jo.has_object( name ) ) {
        JsonObject obj = jo.get_object( name );
        return load_distribution( obj );
    }

    jo.throw_error( "Invalid distribution type", name );
    return distribution();
}

void npc_class::load( JsonObject &jo, const std::string & )
{
    mandatory( jo, was_loaded, "name", name, translated_string_reader );
    mandatory( jo, was_loaded, "job_description", job_description, translated_string_reader );

    optional( jo, was_loaded, "common", common, true );
    bonus_str = load_distribution( jo, "bonus_str" );
    bonus_dex = load_distribution( jo, "bonus_dex" );
    bonus_int = load_distribution( jo, "bonus_int" );
    bonus_per = load_distribution( jo, "bonus_per" );

    optional( jo, was_loaded, "shopkeeper_item_group", shopkeeper_item_group, "EMPTY_GROUP" );
    optional( jo, was_loaded, "worn_override", worn_override );
    optional( jo, was_loaded, "carry_override", carry_override );
    optional( jo, was_loaded, "weapon_override", weapon_override );

    if( jo.has_array( "traits" ) ) {
        JsonArray jarr = jo.get_array( "traits" );
        while( jarr.has_more() ) {
            JsonArray jarr_in = jarr.next_array();
            traits[ trait_id( jarr_in.get_string( 0 ) ) ] = jarr_in.get_int( 1 );
        }
    }

    /* Mutation rounds can be specified as either a single distribution:
     *   "mutation_rounds" : { "constant" : 1 }
     * or a map of categories to distributions:
     *   "mutagen_rounds": [
<<<<<<< HEAD
     *     { "category": "MUTCAT_ANY", "rounds": { "constant": 1 } },
     *     { "category": "MUTCAT_INSECT", "rounds": { "rng": [1, 3] } }
=======
     *     [ "MUTCAT_ANY", { "constant": 1 } ],
     *     [ "MUTCAT_INSECT", { "rng": [1, 3] } ]
>>>>>>> 9d69909c
     *   ]
     */
    if( jo.has_object( "mutation_rounds" ) ) {
        JsonObject jo2 = jo.get_object( "mutation_rounds" );
        mutation_rounds["MUTCAT_ANY"] = load_distribution( jo2 );
    } else if( jo.has_array( "mutation_rounds" ) ) {
        JsonArray jarr = jo.get_array( "mutation_rounds" );
        while( jarr.has_more() ) {
            JsonObject jo2 = jarr.next_object();
            JsonObject distr_jo = jo2.get_object( "rounds" );
            mutation_rounds[jo2.get_string( "category" )] = load_distribution( distr_jo );
        }
    }

    if( jo.has_array( "skills" ) ) {
        JsonArray jarr = jo.get_array( "skills" );
        while( jarr.has_more() ) {
            JsonObject skill_obj = jarr.next_object();
            auto skill_ids = skill_obj.get_tags( "skill" );
            if( skill_obj.has_object( "level" ) ) {
                distribution dis = load_distribution( skill_obj, "level" );
                for( const auto &sid : skill_ids ) {
                    skills[ skill_id( sid ) ] = dis;
                }
            } else {
                distribution dis = load_distribution( skill_obj, "bonus" );
                for( const auto &sid : skill_ids ) {
                    bonus_skills[ skill_id( sid ) ] = dis;
                }
            }
        }
    }
}

const npc_class_id &npc_class::from_legacy_int( int i )
{
    if( i < 0 || ( size_t )i >= legacy_ids.size() ) {
        debugmsg( "Invalid legacy class id: %d", i );
        return npc_class_id::NULL_ID();
    }

    return legacy_ids[ i ];
}

const std::vector<npc_class> &npc_class::get_all()
{
    return npc_class_factory.get_all();
}

const npc_class_id &npc_class::random_common()
{
    std::list<const npc_class_id *> common_classes;
    for( const auto &pr : npc_class_factory.get_all() ) {
        if( pr.common ) {
            common_classes.push_back( &pr.id );
        }
    }

    if( common_classes.empty() ) {
        return NC_NONE;
    }

    return *random_entry( common_classes );
}

const std::string &npc_class::get_name() const
{
    return name;
}

const std::string &npc_class::get_job_description() const
{
    return job_description;
}

const Group_tag &npc_class::get_shopkeeper_items() const
{
    return shopkeeper_item_group;
}

int npc_class::roll_strength() const
{
    return dice( 4, 3 ) + bonus_str.roll();
}

int npc_class::roll_dexterity() const
{
    return dice( 4, 3 ) + bonus_dex.roll();
}

int npc_class::roll_intelligence() const
{
    return dice( 4, 3 ) + bonus_int.roll();
}

int npc_class::roll_perception() const
{
    return dice( 4, 3 ) + bonus_per.roll();
}

int npc_class::roll_skill( const skill_id &sid ) const
{
    const auto &iter = skills.find( sid );
    if( iter == skills.end() ) {
        return 0;
    }

    return std::max<int>( 0, iter->second.roll() );
}

distribution::distribution()
{
    generator_function = []() {
        return 0.0f;
    };
}

distribution::distribution( std::function<float()> gen )
{
    generator_function = gen;
}

float distribution::roll() const
{
    return generator_function();
}

distribution distribution::constant( float val )
{
    return distribution( [val]() {
        return val;
    } );
}

distribution distribution::one_in( float in )
{
    if( in <= 1.0f ) {
        debugmsg( "Invalid one_in: %.2f", in );
        return distribution();
    }

    return distribution( [in]() {
        return one_in_improved( in );
    } );
}

distribution distribution::rng_roll( int from, int to )
{
    return distribution( [from, to]() -> float {
        return rng( from, to );
    } );
}

distribution distribution::dice_roll( int sides, int size )
{
    if( sides < 1 || size < 1 ) {
        debugmsg( "Invalid dice: %d sides, %d sizes", sides, size );
        return distribution();
    }

    return distribution( [sides, size]() -> float {
        return dice( sides, size );
    } );
}

distribution distribution::operator+( const distribution &other ) const
{
    auto my_fun = generator_function;
    auto other_fun = other.generator_function;
    return distribution( [my_fun, other_fun]() {
        return my_fun() + other_fun();
    } );
}

distribution distribution::operator*( const distribution &other ) const
{
    auto my_fun = generator_function;
    auto other_fun = other.generator_function;
    return distribution( [my_fun, other_fun]() {
        return my_fun() * other_fun();
    } );
}

distribution &distribution::operator=( const distribution &other )
{
    generator_function = other.generator_function;
    return *this;
}<|MERGE_RESOLUTION|>--- conflicted
+++ resolved
@@ -248,13 +248,8 @@
      *   "mutation_rounds" : { "constant" : 1 }
      * or a map of categories to distributions:
      *   "mutagen_rounds": [
-<<<<<<< HEAD
-     *     { "category": "MUTCAT_ANY", "rounds": { "constant": 1 } },
-     *     { "category": "MUTCAT_INSECT", "rounds": { "rng": [1, 3] } }
-=======
      *     [ "MUTCAT_ANY", { "constant": 1 } ],
      *     [ "MUTCAT_INSECT", { "rng": [1, 3] } ]
->>>>>>> 9d69909c
      *   ]
      */
     if( jo.has_object( "mutation_rounds" ) ) {
