--- conflicted
+++ resolved
@@ -1103,56 +1103,7 @@
     } );
 
     if( has_electronic_controls ) {
-<<<<<<< HEAD
-        add_toggle( _( "headlights" ), keybind( "TOGGLE_HEADLIGHT" ), "CONE_LIGHT" );
-        add_toggle( _( "overhead lights" ), keybind( "TOGGLE_OVERHEAD_LIGHT" ), "CIRCLE_LIGHT" );
-        add_toggle( _( "aisle lights" ), keybind( "TOGGLE_AISLE_LIGHT" ), "AISLE_LIGHT" );
-        add_toggle( _( "dome lights" ), keybind( "TOGGLE_DOME_LIGHT" ), "DOME_LIGHT" );
-        add_toggle( _( "atomic lights" ), keybind( "TOGGLE_ATOMIC_LIGHT" ), "ATOMIC_LIGHT" );
-        add_toggle( _( "stereo" ), keybind( "TOGGLE_STEREO" ), "STEREO" );
-        add_toggle( _( "chimes" ), keybind( "TOGGLE_CHIMES" ), "CHIMES" );
-        add_toggle( _( "fridge" ), keybind( "TOGGLE_FRIDGE" ), "FRIDGE" );
-        add_toggle( _( "freezer" ), keybind( "TOGGLE_FREEZER" ), "FREEZER" );
-        add_toggle( _( "recharger" ), keybind( "TOGGLE_RECHARGER" ), "RECHARGE" );
-        add_toggle( _( "plow" ), keybind( "TOGGLE_PLOW" ), "PLOW" );
-        add_toggle( _( "rockwheel" ), keybind( "TOGGLE_PLOW" ), "ROCKWHEEL" );
-        add_toggle( _( "reaper" ), keybind( "TOGGLE_REAPER" ), "REAPER" );
-        add_toggle( _( "planter" ), keybind( "TOGGLE_PLANTER" ), "PLANTER" );
-        add_toggle( _( "scoop" ), keybind( "TOGGLE_SCOOP" ), "SCOOP" );
-        add_toggle( _( "water purifier" ), keybind( "TOGGLE_WATER_PURIFIER" ), "WATER_PURIFIER" );
-
-        if( has_part( "DOOR_MOTOR" ) ) {
-            options.emplace_back( _( "Toggle doors" ), keybind( "TOGGLE_DOORS" ) );
-            actions.push_back( [&]{ control_doors(); refresh(); } );
-        }
-
-        options.emplace_back( cruise_on ? _( "Disable cruise control" ) : _( "Enable cruise control" ),
-                              keybind( "TOGGLE_CRUISE_CONTROL" ) );
-
-        actions.emplace_back( [&]{
-            cruise_on = !cruise_on;
-            add_msg( cruise_on ? _( "Cruise control turned on" ) : _( "Cruise control turned off" ) );
-            refresh();
-        } );
-        if( camera_on ||
-            ( has_part( "CAMERA" ) && has_part( "CAMERA_CONTROL" ) ) ) {
-            options.emplace_back( camera_on ?  _( "Turn off camera system" ) : _( "Turn on camera system" ), keybind( "TOGGLE_CAMERA") );
-            actions.push_back( [&]{
-                if( camera_on ) {
-                    camera_on = false;
-                    add_msg( _("Camera system disabled") );
-                } else if( fuel_left(fuel_type_battery, true) ) {
-                    camera_on = true;
-                    add_msg( _("Camera system enabled") );
-                } else {
-                    add_msg( _("Camera system won't turn on") );
-                }
-                refresh();
-            } );
-        }
-=======
         set_electronics_menu_options( options, actions );
->>>>>>> aa662723
         options.emplace_back( _( "Control multiple electronics" ), keybind( "CONTROL_MANY_ELECTRONICS" ) );
         actions.push_back( [&] { control_electronics(); refresh(); } );
     }
