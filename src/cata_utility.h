#pragma once
#ifndef CATA_SRC_CATA_UTILITY_H
#define CATA_SRC_CATA_UTILITY_H

#include <functional>
#include <string>
#include <utility>
#include <vector>
#include <algorithm>
#include <memory>
#include <type_traits>

/**
 * Greater-than comparison operator; required by the sort interface
 */
struct pair_greater_cmp_first {
    template< class T, class U >
    bool operator()( const std::pair<T, U> &a, const std::pair<T, U> &b ) const {
        return a.first > b.first;
    }

};

/**
 * For use with smart pointers when you don't actually want the deleter to do
 * anything.
 */
struct null_deleter {
    template<typename T>
    void operator()( T * ) const {}
};

/**
 * Round a floating point value down to the nearest integer
 *
 * Optimized floor function, similar to std::floor but faster.
 */
inline int fast_floor( double v )
{
    return static_cast<int>( v ) - ( v < static_cast<int>( v ) );
}

/**
 * Round a value up at a given decimal place.
 *
 * @param val Value to be rounded.
 * @param dp Decimal place to round the value at.
 * @return Rounded value.
 */
double round_up( double val, unsigned int dp );

/** Divide @p num by @p den, rounding up
*
* @p num must be non-negative, @p den must be positive, and @c num+den must not overflow.
*/
template<typename T, typename std::enable_if<std::is_integral<T>::value, int>::type = 0>
T divide_round_up( T num, T den )
{
    return ( num + den - 1 ) / den;
}

/**
 * Determine whether a value is between two given boundaries.
 *
 * @param test Value to be tested.
 * @param down Lower boundary for value.
 * @param up Upper boundary for value.
 *
 * @return True if test value is greater than lower boundary and less than upper
 *         boundary, otherwise returns false.
 */
bool isBetween( int test, int down, int up );

/**
 * Basic logistic function.
 *
 * Calculates the value at a single point on a standard logistic curve.
 *
 * @param t Point on logistic curve to retrieve value for
 *
 * @return Value of the logistic curve at the given point
 */
double logarithmic( double t );

/**
 * Normalized logistic function
 *
 * Generates a logistic curve on the domain [-6,6], then normalizes such that
 * the value ranges from 1 to 0.  A single point is then calculated on this curve.
 *
 * @param min t-value that should yield an output of 1 on the scaled curve.
 * @param max t-value that should yield an output of 0 on the scaled curve.
 * @param pos t-value to calculate the output for.
 *
 * @return The value of the scaled logistic curve at point pos.
 */
double logarithmic_range( int min, int max, int pos );

/**
 * Clamp the value of a modifier in order to bound the resulting value
 *
 * Ensures that a modifier value will not cause a base value to exceed given
 * bounds when applied.  If necessary, the given modifier value is increased or
 * reduced to meet this constraint.
 *
 * Giving a value of zero for min or max indicates that there is no minimum or
 * maximum boundary, respectively.
 *
 * @param val The base value that the modifier will be applied to
 * @param mod The desired modifier to be added to the base value
 * @param max The desired maximum value of the base value after modification, or zero.
 * @param min The desired minimum value of the base value after modification, or zero.
 *
 * @returns Value of mod, possibly altered to respect the min and max boundaries
 */
int bound_mod_to_vals( int val, int mod, int max, int min );

/**
 * Clamp (number and space wise) value to with,
 * taking into account the specified preferred scale,
 * returning the adjusted (shortened) scale that best fit the width,
 * optionally returning a flag that indicate if the value was truncated to fit the width
 */
/**@{*/
double clamp_to_width( double value, int width, int &scale );
double clamp_to_width( double value, int width, int &scale, bool *out_truncated );
/**@}*/

/**
 * Clamp first argument so that it is no lower than second and no higher than third.
 * Does not check if min is lower than max.
 */
template<typename T>
constexpr T clamp( const T &val, const T &min, const T &max )
{
    return std::max( min, std::min( max, val ) );
}

/**
 * Linear interpolation: returns first argument if t is 0, second if t is 1, otherwise proportional to t.
 * Does not clamp t, meaning it can return values lower than min (if t<0) or higher than max (if t>1).
 */
template<typename T>
constexpr T lerp( const T &min, const T &max, float t )
{
    return ( 1.0f - t ) * min + t * max;
}

/** Linear interpolation with t clamped to [0, 1] */
template<typename T>
constexpr T lerp_clamped( const T &min, const T &max, float t )
{
    return lerp( min, max, clamp( t, 0.0f, 1.0f ) );
}

/**
 * From `points`, finds p1 and p2 such that p1.first < x < p2.first
 * Then linearly interpolates between p1.second and p2.second and returns the result.
 * `points` should be sorted by first elements of the pairs.
 * If x is outside range, returns second value of the first (if x < points[0].first) or last point.
 */
float multi_lerp( const std::vector<std::pair<float, float>> &points, float x );

/**
 * @brief Class used to access a list as if it were circular.
 *
 * Some times you just want to have a list loop around on itself.
 * This wrapper class allows you to do that. It requires the list to exist
 * separately, but that also means any changes to the list get propagated (both ways).
 */
template<typename T>
class list_circularizer
{
    private:
        unsigned int _index = 0;
        std::vector<T> *_list;
    public:
        /** Construct list_circularizer from an existing std::vector. */
        list_circularizer( std::vector<T> &_list ) : _list( &_list ) {
        }

        /** Advance list to next item, wrapping back to 0 at end of list */
        void next() {
            _index = ( _index == _list->size() - 1 ? 0 : _index + 1 );
        }

        /** Advance list to previous item, wrapping back to end at zero */
        void prev() {
            _index = ( _index == 0 ? _list->size() - 1 : _index - 1 );
        }

        /** Return list element at the current location */
        T &cur() const {
            // list could be null, but it would be a design time mistake and really, the callers fault.
            return ( *_list )[_index];
        }
};

/** Apply fuzzy effect to a string like:
 * Hello, world! --> H##lo, wurl#!
 *
 * @param str the original string to be processed
 * @param f the function that guides how to mess the message
 * f() will be called for each character (lingual, not byte):
 * [-] f() == -1 : nothing will be done
 * [-] f() == 0  : the said character will be replace by a random character
 * [-] f() == ch : the said character will be replace by ch
 *
 * @return The processed string
 *
 */

std::string obscure_message( const std::string &str, std::function<char()> f );

<<<<<<< HEAD
/**
 * \brief Returns true iff s1 starts with s2
 */
bool string_starts_with( const std::string &s1, const std::string &s2 );

/**
 * \brief Returns true iff s1 ends with s2
 */
bool string_ends_with( const std::string &s1, const std::string &s2 );

/**
 * Joins a vector of `std::string`s into a single string with a delimiter/joiner
 */
std::string join( const std::vector<std::string> &strings, const std::string &joiner );

/**
 * Erases elements from a set that match given predicate function.
 * Will work on vector, albeit not optimally performance-wise.
 * @return true if set was changed
 */
//bool erase_if( const std::function<bool( const value_type & )> &predicate ) {
template<typename Col, class Pred>
bool erase_if( Col &set, Pred predicate )
{
    bool ret = false;
    auto iter = set.begin();
    for( ; iter != set.end(); ) {
        if( predicate( *iter ) ) {
            iter = set.erase( iter );
            ret = true;
        } else {
            ++iter;
        }
    }
    return ret;
}

=======
>>>>>>> 309eea8e
int modulo( int v, int m );

class on_out_of_scope
{
    private:
        std::function<void()> func;
    public:
        on_out_of_scope( const std::function<void()> &func ) : func( func ) {
        }

        ~on_out_of_scope() {
            if( func ) {
                func();
            }
        }

        void cancel() {
            func = nullptr;
        }
};

template<typename T>
class restore_on_out_of_scope
{
    private:
        T &t;
        T orig_t;
        on_out_of_scope impl;
    public:
        // *INDENT-OFF*
        restore_on_out_of_scope( T &t_in ) : t( t_in ), orig_t( t_in ),
            impl( [this]() { t = std::move( orig_t ); } ) {
        }

        restore_on_out_of_scope( T &&t_in ) : t( t_in ), orig_t( std::move( t_in ) ),
            impl( [this]() { t = std::move( orig_t ); } ) {
        }
        // *INDENT-ON*
};

#endif // CATA_SRC_CATA_UTILITY_H<|MERGE_RESOLUTION|>--- conflicted
+++ resolved
@@ -211,22 +211,6 @@
  */
 
 std::string obscure_message( const std::string &str, std::function<char()> f );
-
-<<<<<<< HEAD
-/**
- * \brief Returns true iff s1 starts with s2
- */
-bool string_starts_with( const std::string &s1, const std::string &s2 );
-
-/**
- * \brief Returns true iff s1 ends with s2
- */
-bool string_ends_with( const std::string &s1, const std::string &s2 );
-
-/**
- * Joins a vector of `std::string`s into a single string with a delimiter/joiner
- */
-std::string join( const std::vector<std::string> &strings, const std::string &joiner );
 
 /**
  * Erases elements from a set that match given predicate function.
@@ -250,8 +234,6 @@
     return ret;
 }
 
-=======
->>>>>>> 309eea8e
 int modulo( int v, int m );
 
 class on_out_of_scope
