--- conflicted
+++ resolved
@@ -81,7 +81,7 @@
     w_border = NULL;
 }
 
-void computer::use(game *g)
+void computer::use()
 {
     if (w_border == NULL) {
         w_border = newwin(FULL_SCREEN_HEIGHT, FULL_SCREEN_WIDTH,
@@ -113,13 +113,13 @@
 
         case 'y':
         case 'Y':
-            if (!hack_attempt(g, &(g->u))) {
+            if (!hack_attempt(&(g->u))) {
                 if (failures.empty()) {
                     query_any(_("Maximum login attempts exceeded. Press any key..."));
                     shutdown_terminal();
                     return;
                 }
-                activate_random_failure(g);
+                activate_random_failure();
                 shutdown_terminal();
                 return;
             } else { // Successful hack attempt
@@ -156,18 +156,18 @@
             if (current.security > 0) {
                 print_error(_("Password required."));
                 if (query_bool(_("Hack into system?"))) {
-                    if (!hack_attempt(g, &(g->u), current.security)) {
-                        activate_random_failure(g);
+                    if (!hack_attempt(&(g->u), current.security)) {
+                        activate_random_failure();
                         shutdown_terminal();
                         return;
                     } else {
                         // Succesfully hacked function
                         options[ch].security = 0;
-                        activate_function(g, current.action);
+                        activate_function(current.action);
                     }
                 }
             } else { // No need to hack, just activate
-                activate_function(g, current.action);
+                activate_function(current.action);
             }
             reset_terminal();
         } // Done processing a selected option.
@@ -176,7 +176,7 @@
     shutdown_terminal(); // This should have been done by now, but just in case.
 }
 
-bool computer::hack_attempt(game *g, player *p, int Security)
+bool computer::hack_attempt(player *p, int Security)
 {
     if (Security == -1) {
         Security = security;    // Set to main system security if no value passed
@@ -261,7 +261,7 @@
     }
 }
 
-void computer::activate_function(game *g, computer_action action)
+void computer::activate_function(computer_action action)
 {
     switch (action) {
 
@@ -477,14 +477,8 @@
 
     case COMPACT_MISS_LAUNCH: {
         // Target Acquisition.
-<<<<<<< HEAD
-        point target = g->cur_om->draw_overmap(g, 0);
+        point target = g->cur_om->draw_overmap(0);
         if (target.x == -1) {
-=======
-        point target = g->cur_om->draw_overmap(0);
-        if (target.x == -1)
-        {
->>>>>>> 97536ce8
             g->add_msg(_("Target acquisition canceled"));
             return;
         }
@@ -501,7 +495,7 @@
         for(int i = g->u.posx + 8; i < g->u.posx + 15; i++) {
             for(int j = g->u.posy + 3; j < g->u.posy + 12; j++)
                 if(!one_in(4)) {
-                    g->m.add_field(NULL, i + rng(-2, 2), j + rng(-2, 2), fd_smoke, rng(1, 9));
+                    g->m.add_field(i + rng(-2, 2), j + rng(-2, 2), fd_smoke, rng(1, 9));
                 }
         }
 
@@ -511,7 +505,7 @@
         // For each level between here and the surface, remove the missile
         for (int level = g->levz; level <= 0; level++) {
             map tmpmap(&g->traps);
-            tmpmap.load(g, g->levx, g->levy, level, false);
+            tmpmap.load(g->levx, g->levy, level, false);
 
             if(level < 0) {
                 tmpmap.translate(t_missile, t_hole);
@@ -529,7 +523,7 @@
             }
         }
 
-        activate_failure(g, COMPFAIL_SHUTDOWN);
+        activate_failure(COMPFAIL_SHUTDOWN);
     }
     break;
 
@@ -539,7 +533,7 @@
             g->u.add_memorial_log(_("Disarmed a nuclear missile."));
             g->add_msg(_("Nuclear missile disarmed!"));
             options.clear();//disable missile.
-            activate_failure(g, COMPFAIL_SHUTDOWN);
+            activate_failure(COMPFAIL_SHUTDOWN);
         } else {
             g->add_msg(_("Nuclear missile remains active."));
             return;
@@ -1065,14 +1059,14 @@
     } // switch (action)
 }
 
-void computer::activate_random_failure(game *g)
+void computer::activate_random_failure()
 {
     computer_failure fail = (failures.empty() ? COMPFAIL_SHUTDOWN :
                              failures[rng(0, failures.size() - 1)]);
-    activate_failure(g, fail);
-}
-
-void computer::activate_failure(game *g, computer_failure fail)
+    activate_failure(fail);
+}
+
+void computer::activate_failure(computer_failure fail)
 {
     switch (fail) {
 
