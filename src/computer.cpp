#include "computer.h"
#include "game.h"
#include "monster.h"
#include "overmap.h"
#include "output.h"
#include "json.h"
#include "monstergenerator.h"
#include "overmapbuffer.h"
#include "messages.h"
#include "sounds.h"
#include "rng.h"
#include "mission.h"

#include <fstream>
#include <string>
#include <sstream>

std::vector<std::string> computer::lab_notes;
int alerts = 0;

computer::computer(): name(DEFAULT_COMPUTER_NAME)
{
    security = 0;
    w_terminal = NULL;
    w_border = NULL;
    mission_id = -1;
}

computer::computer(std::string Name, int Security): name(Name)
{
    security = Security;
    w_terminal = NULL;
    w_border = NULL;
    mission_id = -1;
}

computer::~computer()
{
    if (w_terminal != NULL) {
        delwin(w_terminal);
    }
    if (w_border != NULL) {
        delwin(w_border);
    }
}

computer &computer::operator=(const computer &rhs)
{
    security = rhs.security;
    name = rhs.name;
    mission_id = rhs.mission_id;
    options = rhs.options;
    failures = rhs.failures;
    w_terminal = NULL;
    w_border = NULL;
    return *this;
}

void computer::set_security(int Security)
{
    security = Security;
}

void computer::add_option(std::string opt_name, computer_action action,
                          int Security)
{
    options.push_back(computer_option(opt_name, action, Security));
}

void computer::add_failure(computer_failure failure)
{
    failures.push_back(failure);
}

void computer::shutdown_terminal()
{
    // So yeah, you can reset the term by logging off.
    // Otherwise, it's persistent across all terms.
    // Decided to go easy on people for now.
    alerts = 0;
    werase(w_terminal);
    delwin(w_terminal);
    w_terminal = NULL;
    werase(w_border);
    delwin(w_border);
    w_border = NULL;
}

void computer::use()
{
    if (w_border == NULL) {
        w_border = newwin(FULL_SCREEN_HEIGHT, FULL_SCREEN_WIDTH,
                          (TERMY > FULL_SCREEN_HEIGHT) ? (TERMY - FULL_SCREEN_HEIGHT) / 2 : 0,
                          (TERMX > FULL_SCREEN_WIDTH) ? (TERMX - FULL_SCREEN_WIDTH) / 2 : 0);
    }
    if (w_terminal == NULL) {
        w_terminal = newwin(getmaxy(w_border) - 2, getmaxx(w_border) - 2,
                            getbegy(w_border) + 1, getbegx(w_border) + 1);
    }
    draw_border(w_border);
    wrefresh(w_border);

    // Login
    print_line(_("Logging into %s..."), name.c_str());
    if (security > 0) {
        print_error(_("ERROR!  Access denied!"));
        switch (query_ynq(_("Bypass security?"))) {
        case 'q':
        case 'Q':
            shutdown_terminal();
            return;

        case 'n':
        case 'N':
            query_any(_("Shutting down... press any key."));
            shutdown_terminal();
            return;

        case 'y':
        case 'Y':
            if (!hack_attempt(&(g->u))) {
                if (failures.empty()) {
                    query_any(_("Maximum login attempts exceeded. Press any key..."));
                    shutdown_terminal();
                    return;
                }
                activate_random_failure();
                shutdown_terminal();
                return;
            } else { // Successful hack attempt
                security = 0;
                query_any(_("Login successful.  Press any key..."));
                reset_terminal();
            }
        }
    } else { // No security
        query_any(_("Login successful.  Press any key..."));
        reset_terminal();
    }

    // Main computer loop
    while(true) {
        //reset_terminal();
        size_t options_size = options.size();
        print_newline();
        print_line("%s - %s", name.c_str(), _("Root Menu"));
        for (size_t i = 0; i < options_size; i++) {
            print_line("%d - %s", i + 1, options[i].name.c_str());
        }
        print_line("Q - %s", _("Quit and shut down"));
        print_newline();

        char ch;
        do {
            ch = getch();
        } while (ch != 'q' && ch != 'Q' && (ch < '1' || ch - '1' >= (char)options_size));
        if (ch == 'q' || ch == 'Q') {
            break; // Exit from main computer loop
        } else { // We selected an option other than quit.
            ch -= '1'; // So '1' -> 0; index in options.size()
            computer_option current = options[ch];
            // Once you trip the security, you have to roll every time you want to do something
            if ((current.security + (alerts)) > 0) {
                print_error(_("Password required."));
                if (query_bool(_("Hack into system?"))) {
                    if (!hack_attempt(&(g->u), current.security)) {
                        activate_random_failure();
                        shutdown_terminal();
                        return;
                    } else {
                        // Successfully hacked function
                        options[ch].security = 0;
                        activate_function(current.action, ch);
                    }
                }
            } else { // No need to hack, just activate
                activate_function(current.action, ch);
            }
            reset_terminal();
        } // Done processing a selected option.
    }

    shutdown_terminal(); // This should have been done by now, but just in case.
}

bool computer::hack_attempt(player *p, int Security)
{
    if (Security == -1) {
        Security = security;    // Set to main system security if no value passed
    }
    const int hack_skill = p->get_skill_level( "computer" );

    // Every time you dig for lab notes, (or, in future, do other suspicious stuff?)
    // +2 dice to the system's hack-resistance
    // So practical max files from a given terminal = 5, at 10 Computer
    if (alerts > 0) {
        Security += (alerts * 2);
    }

    p->moves -= 10 * (5 + Security * 2) / std::max( 1, hack_skill + 1 );
    p->practice( "computer", 5 + Security * 2 );
    int player_roll = hack_skill;
    if (p->int_cur < 8 && one_in(2)) {
        player_roll -= rng(0, 8 - p->int_cur);
    } else if (p->int_cur > 8 && one_in(3)) {
        player_roll += rng(0, p->int_cur - 8);
    }

    return (dice(player_roll, 6) >= dice(Security, 6));
}

std::string computer::save_data()
{
    std::stringstream data;
    std::string savename = name; // Replace " " with "_"
    size_t found = savename.find(" ");
    while (found != std::string::npos) {
        savename.replace(found, 1, "_");
        found = savename.find(" ");
    }
    data << savename << " " << security << " " << mission_id << " " <<
         options.size() << " ";
    for( auto &elem : options ) {
        savename = elem.name;
        found = savename.find(" ");
        while (found != std::string::npos) {
            savename.replace(found, 1, "_");
            found = savename.find(" ");
        }
        data << savename << " " << int( elem.action ) << " " << elem.security << " ";
    }
    data << failures.size() << " ";
    for( auto &elem : failures ) {
        data << int( elem ) << " ";
    }

    return data.str();
}

void computer::load_data(std::string data)
{
    options.clear();
    failures.clear();
    std::stringstream dump;
    dump << data;

    // Pull in name and security
    dump >> name >> security >> mission_id;
    size_t found = name.find("_");
    while (found != std::string::npos) {
        name.replace(found, 1, " ");
        found = name.find("_");
    }

    // Pull in options
    int optsize;
    dump >> optsize;
    for (int n = 0; n < optsize; n++) {
        std::string tmpname;
        int tmpaction, tmpsec;
        dump >> tmpname >> tmpaction >> tmpsec;
        size_t tmp_found = tmpname.find("_");
        while (tmp_found != std::string::npos) {
            tmpname.replace(tmp_found, 1, " ");
            tmp_found = tmpname.find("_");
        }
        add_option(tmpname, computer_action(tmpaction), tmpsec);
    }

    // Pull in failures
    int failsize, tmpfail;
    dump >> failsize;
    for (int n = 0; n < failsize; n++) {
        dump >> tmpfail;
        failures.push_back(computer_failure(tmpfail));
    }
}

void computer::activate_function(computer_action action, char ch)
{
    // Token move cost for any action, if an action takes longer decrement moves further.
    g->u.moves -= 30;
    switch (action) {

    case COMPACT_NULL: // Unknown action.
    case NUM_COMPUTER_ACTIONS: // Suppress compiler warning [-Wswitch]
        break;

    case COMPACT_OPEN:
        g->m.translate_radius(t_door_metal_locked, t_floor, 25.0, g->u.pos3());
        query_any(_("Doors opened.  Press any key..."));
        break;

    //LOCK AND UNLOCK are used to build more complex buildings
    // that can have multiple doors that can be locked and be
    // unlocked by different computers.
    //Simply uses translate_radius which take a given radius and
    // player position to determine which terrain tiles to edit.
    case COMPACT_LOCK:
        g->m.translate_radius(t_door_metal_c, t_door_metal_locked, 8.0, g->u.pos3());
        query_any(_("Lock enabled.  Press any key..."));
        break;

    case COMPACT_UNLOCK:
        g->m.translate_radius(t_door_metal_locked, t_door_metal_c, 8.0, g->u.pos3());
        query_any(_("Lock disabled.  Press any key..."));
        break;

    //Toll is required for the church computer/mechanism to function
    case COMPACT_TOLL:
        //~ the sound of a church bell ringing
        sounds::sound(g->u.posx(), g->u.posy(), 120, _("Bohm... Bohm... Bohm..."));
        break;

    case COMPACT_SAMPLE:
        g->u.moves -= 30;
        for (int x = 0; x < SEEX * MAPSIZE; x++) {
            for (int y = 0; y < SEEY * MAPSIZE; y++) {
                if (g->m.ter(x, y) == t_sewage_pump) {
                    for (int x1 = x - 1; x1 <= x + 1; x1++) {
                        for (int y1 = y - 1; y1 <= y + 1; y1++ ) {
                            if (g->m.furn(x1, y1) == f_counter) {
                                bool found_item = false;
                                item sewage( "sewage", calendar::turn );
                                auto candidates = g->m.i_at( x1, y1 );
                                for( auto candidate = candidates.begin();
                                     candidate !=candidates.end(); ++candidate ) {
                                    long capa = candidate->get_remaining_capacity_for_liquid( sewage );
                                    if( capa <= 0 ) {
                                        continue;
                                    }
                                    item &elem = *candidate;
                                    capa = std::min( sewage.charges, capa );
                                    if( elem.contents.empty() ) {
                                        elem.put_in( sewage );
                                        elem.contents[0].charges = capa;
                                    } else {
                                        elem.contents[0].charges += capa;
                                    }
                                    found_item = true;
                                    break;
                                }
                                if (!found_item) {
                                    g->m.add_item_or_charges(x1, y1, sewage);
                                }
                            }
                        }
                    }
                }
            }
        }
        break;

    case COMPACT_RELEASE:
        g->u.add_memorial_log(pgettext("memorial_male", "Released subspace specimens."),
                              pgettext("memorial_female", "Released subspace specimens."));
        sounds::sound(g->u.posx(), g->u.posy(), 40, _("An alarm sounds!"));
<<<<<<< HEAD
        g->m.translate_radius(t_reinforced_glass_h, t_floor, 25.0, g->u.pos3());
        g->m.translate_radius(t_reinforced_glass_v, t_floor, 25.0, g->u.pos3());
=======
        g->m.translate_radius(t_reinforced_glass, t_floor, 25.0, g->u.posx(), g->u.posy());
>>>>>>> 1a6e17ff
        query_any(_("Containment shields opened.  Press any key..."));
        break;

    case COMPACT_RELEASE_BIONICS:
        sounds::sound(g->u.posx(), g->u.posy(), 40, _("An alarm sounds!"));
<<<<<<< HEAD
        g->m.translate_radius(t_reinforced_glass_h, t_floor, 2.0, g->u.pos3());
        g->m.translate_radius(t_reinforced_glass_v, t_floor, 2.0, g->u.pos3());
=======
        g->m.translate_radius(t_reinforced_glass, t_floor, 2.0, g->u.posx(), g->u.posy());
>>>>>>> 1a6e17ff
        query_any(_("Containment shields opened.  Press any key..."));
        break;

    case COMPACT_TERMINATE:
        g->u.add_memorial_log(pgettext("memorial_male", "Terminated subspace specimens."),
                              pgettext("memorial_female", "Terminated subspace specimens."));
        for (int x = 0; x < SEEX * MAPSIZE; x++) {
            for (int y = 0; y < SEEY * MAPSIZE; y++) {
                int mondex = g->mon_at(x, y);
                if (mondex != -1 &&
                    ((g->m.ter(x, y - 1) == t_reinforced_glass &&
                      g->m.ter(x, y + 1) == t_concrete_wall) ||
                     (g->m.ter(x, y + 1) == t_reinforced_glass &&
                      g->m.ter(x, y - 1) == t_concrete_wall))) {
                    g->zombie( mondex ).die( &g->u );
                }
            }
        }
        query_any(_("Subjects terminated.  Press any key..."));
        break;

    case COMPACT_PORTAL:
        g->u.add_memorial_log(pgettext("memorial_male", "Opened a portal."),
                              pgettext("memorial_female", "Opened a portal."));
        for (int i = 0; i < SEEX * MAPSIZE; i++) {
            for (int j = 0; j < SEEY * MAPSIZE; j++) {
                int numtowers = 0;
                for (int xt = i - 2; xt <= i + 2; xt++) {
                    for (int yt = j - 2; yt <= j + 2; yt++) {
                        if (g->m.ter(xt, yt) == t_radio_tower) {
                            numtowers++;
                        }
                    }
                }
                if (numtowers == 4) {
                    if (g->m.tr_at(i, j).id == "tr_portal") {
                        g->m.remove_trap(i, j);
                    } else {
                        g->m.add_trap(i, j, tr_portal);
                    }
                }
            }
        }
        break;

    case COMPACT_CASCADE: {
        if (!query_bool(_("WARNING: Resonance cascade carries severe risk!  Continue?"))) {
            return;
        }
        g->u.add_memorial_log(pgettext("memorial_male", "Caused a resonance cascade."),
                              pgettext("memorial_female", "Caused a resonance cascade."));
        std::vector<tripoint> cascade_points;
        for (int i = g->u.posx() - 10; i <= g->u.posx() + 10; i++) {
            for (int j = g->u.posy() - 10; j <= g->u.posy() + 10; j++) {
                if (g->m.ter(i, j) == t_radio_tower) {
                    // TODO: Z
                    cascade_points.push_back( tripoint(i, j, g->get_levz() ) );
                }
            }
        }
        if (cascade_points.empty()) {
            g->resonance_cascade( g->u.pos3() );
        } else {
            const tripoint &p = cascade_points[rng(0, cascade_points.size() - 1)];
            g->resonance_cascade( p );
        }
    }
    break;

    case COMPACT_RESEARCH: {
        std::string log;
        if (lab_notes.empty()) {
            log = _("No data found.");
        } else {
            g->u.moves -= 70;
            log = lab_notes[(g->get_levx() + g->get_levy() + g->get_levz() + alerts) %
                            lab_notes.size()];
        }

        print_text("%s", log.c_str());
        // One's an anomaly
        if (alerts == 0) {
            query_any(_("Local data-access error logged, alerting helpdesk. Press any key..."));
            alerts ++;
        } else {
            // Two's a trend.
            query_any(_("Warning: anomalous archive-access activity detected at this node. Press any key..."));
            alerts ++;
        }
    }
    break;

    case COMPACT_MAPS: {
        g->u.moves -= 30;
        const tripoint center = g->u.global_omt_location();
        overmap_buffer.reveal(point(center.x, center.y), 40, 0);
        query_any(_("Surface map data downloaded.  Local anomalous-access error logged.  Press any key..."));
        alerts ++;
    }
    break;

    case COMPACT_MAP_SEWER: {
        g->u.moves -= 30;
        const tripoint center = g->u.global_omt_location();
        for (int i = -60; i <= 60; i++) {
            for (int j = -60; j <= 60; j++) {
                const oter_id &oter = overmap_buffer.ter(center.x + i, center.y + j, center.z);
                if (is_ot_type("sewer", oter) || is_ot_type("sewage", oter)) {
                    overmap_buffer.set_seen(center.x + i, center.y + j, center.z, true);
                }
            }
        }
        query_any(_("Sewage map data downloaded.  Press any key..."));
    }
    break;


    case COMPACT_MISS_LAUNCH: {
        // Target Acquisition.
        tripoint target = overmap::draw_overmap(0);
        if (target == overmap::invalid_tripoint) {
            add_msg(m_info, _("Target acquisition canceled"));
            return;
        }
        if(query_yn(_("Confirm nuclear missile launch."))) {
            add_msg(m_info, _("Nuclear missile launched!"));
            options.clear();//Remove the option to fire another missle.
        } else {
            add_msg(m_info, _("Nuclear missile launch aborted."));
            return;
        }
        g->refresh_all();

        //Put some smoke gas and explosions at the nuke location.
        for(int i = g->u.posx() + 8; i < g->u.posx() + 15; i++) {
            for(int j = g->u.posy() + 3; j < g->u.posy() + 12; j++)
                if(!one_in(4)) {
                    g->m.add_field(i + rng(-2, 2), j + rng(-2, 2), fd_smoke, rng(1, 9));
                }
        }

        g->explosion( tripoint( g->u.posx() + 10, g->u.posx() + 21, g->get_levz() ), 200, 0, true); //Only explode once. But make it large.

        //...ERASE MISSILE, OPEN SILO, DISABLE COMPUTER
        // For each level between here and the surface, remove the missile
        for (int level = g->get_levz(); level <= 0; level++) {
            map tmpmap;
            tmpmap.load(g->get_levx(), g->get_levy(), level, false);

            if(level < 0) {
                tmpmap.translate(t_missile, t_hole);
            } else if(level == 0) {
                tmpmap.translate(t_metal_floor, t_hole);
            }
            tmpmap.save();
        }

        const oter_id oter = overmap_buffer.ter(target.x, target.y, 0);
        //~ %s is terrain name
        g->u.add_memorial_log( pgettext("memorial_male", "Launched a nuke at a %s."),
                               pgettext("memorial_female", "Launched a nuke at a %s."),
                               otermap[oter].name.c_str() );
        for(int x = target.x - 2; x <= target.x + 2; x++) {
            for(int y = target.y - 2; y <= target.y + 2; y++) {
                // give it a nice rounded shape
                if(!(x == (target.x - 2) && (y == (target.y - 2))) &&
                   !(x == (target.x - 2) && (y == (target.y + 2))) &&
                   !(x == (target.x + 2) && (y == (target.y - 2))) &&
                   !(x == (target.x + 2) && (y == (target.y + 2)))) {
                    // TODO: Z
                    g->nuke( tripoint( x, y, 0 ) );
                }

            }
        }

        activate_failure(COMPFAIL_SHUTDOWN);
    }
    break;


    case COMPACT_MISS_DISARM: // TODO: stop the nuke from creating radioactive clouds.
        if(query_yn(_("Disarm missile."))) {
            g->u.add_memorial_log(pgettext("memorial_male", "Disarmed a nuclear missile."),
                                  pgettext("memorial_female", "Disarmed a nuclear missile."));
            add_msg(m_info, _("Nuclear missile disarmed!"));
            options.clear();//disable missile.
            activate_failure(COMPFAIL_SHUTDOWN);
        } else {
            add_msg(m_neutral, _("Nuclear missile remains active."));
            return;
        }
        break;

    case COMPACT_LIST_BIONICS: {
        g->u.moves -= 30;
        std::vector<std::string> names;
        int more = 0;
        for (int x = 0; x < SEEX * MAPSIZE; x++) {
            for (int y = 0; y < SEEY * MAPSIZE; y++) {
                for( auto &elem : g->m.i_at( x, y ) ) {
                    if( elem.is_bionic() ) {
                        if ((int)names.size() < TERMY - 8) {
                            names.push_back( elem.tname() );
                        } else {
                            more++;
                        }
                    }
                }
            }
        }

        reset_terminal();

        print_newline();
        print_line(_("Bionic access - Manifest:"));
        print_newline();

        for( auto &name : names ) {
            print_line( "%s", name.c_str() );
        }
        if (more > 0) {
            print_line(ngettext("%d OTHER FOUND...", "%d OTHERS FOUND...", more), more);
        }

        print_newline();
        query_any(_("Press any key..."));
    }
    break;

    case COMPACT_ELEVATOR_ON:
        for (int x = 0; x < SEEX * MAPSIZE; x++) {
            for (int y = 0; y < SEEY * MAPSIZE; y++) {
                if (g->m.ter(x, y) == t_elevator_control_off) {
                    g->m.ter_set(x, y, t_elevator_control);
                }
            }
        }
        query_any(_("Elevator activated.  Press any key..."));
        break;

    case COMPACT_AMIGARA_LOG: // TODO: This is static, move to data file?
        g->u.moves -= 30;
        reset_terminal();
        print_line(_("NEPower Mine(%d:%d) Log"), g->get_levx(), g->get_levy());
        print_line(_("\
ENTRY 47:\n\
Our normal mining routine has unearthed a hollow chamber.  This would not be\n\
out of the ordinary, save for the odd, perfectly vertical faultline found.\n\
This faultline has several odd concavities in it which have the more\n\
superstitious crew members alarmed; they seem to be of human origin.\n\
\n\
ENTRY 48:\n\
The concavities are between 10 and 20 feet tall, and run the length of the\n\
faultline.  Each one is vaguely human in shape, but with the proportions of\n\
the limbs, neck and head greatly distended, all twisted and curled in on\n\
themselves.\n"));
        if (!query_bool(_("Continue reading?"))) {
            return;
        }
        g->u.moves -= 30;
        reset_terminal();
        print_line(_("NEPower Mine(%d:%d) Log"), g->get_levx(), g->get_levy());
        print_line(_("\
ENTRY 49:\n\
We've stopped mining operations in this area, obviously, until archaeologists\n\
have the chance to inspect the area.  This is going to set our schedule back\n\
by at least a week.  This stupid artifact-preservation law has been in place\n\
for 50 years, and hasn't even been up for termination despite the fact that\n\
these mining operations are the backbone of our economy.\n\
\n\
ENTRY 52:\n\
Still waiting on the archaeologists.  We've done a little light insepction of\n\
the faultline; our sounding equipment is insufficient to measure the depth of\n\
the concavities.  The equipment is rated at 15 miles depth, but it isn't made\n\
for such narrow tunnels, so it's hard to say exactly how far back they go.\n"));
        if (!query_bool(_("Continue reading?"))) {
            return;
        }
        g->u.moves -= 30;
        reset_terminal();
        print_line(_("NEPower Mine(%d:%d) Log"), g->get_levx(), g->get_levy());
        print_line(_("\
ENTRY 54:\n\
I noticed a couple of the guys down in the chamber with a chisel, breaking\n\
off a piece of the sheer wall.  I'm looking the other way.  It's not like\n\
the eggheads are going to notice a little piece missing.  Fuck em.\n\
\n\
ENTRY 55:\n\
Well, the archaeologists are down there now with a couple of the boys as\n\
guides.  They're hardly Indiana Jones types; I doubt they been below 20\n\
feet.  I hate taking guys off assignment just to babysit the scientists, but\n\
if they get hurt we'll be shut down for god knows how long.\n\
\n\
ENTRY 58:\n\
They're bringing in ANOTHER CREW?  Christ, it's just some cave carvings!  I\n\
know that's sort of a big deal, but come on, these guys can't handle it?\n"));
        if (!query_bool(_("Continue reading?"))) {
            return;
        }
        reset_terminal();
        for (int i = 0; i < 10; i++) {
            print_gibberish_line();
        }
        print_newline();
        print_newline();
        print_newline();
        print_line(_("AMIGARA PROJECT"));
        print_newline();
        print_newline();
        if (!query_bool(_("Continue reading?"))) {
            return;
        }
        g->u.moves -= 30;
        reset_terminal();
        print_line(_("\
SITE %d%d%d\n\
PERTINANT FOREMAN LOGS WILL BE PREPENDED TO NOTES"),
                   g->get_levx(), g->get_levy(), abs(g->get_levz()));
        print_line(_("\n\
MINE OPERATIONS SUSPENDED; CONTROL TRANSFERRED TO AMIGARA PROJECT UNDER\n\
   IMPERATIVE 2:07B\n\
FAULTLINE SOUNDING HAS PLACED DEPTH AT 30.09 KM\n\
DAMAGE TO FAULTLINE DISCOVERED; NEPOWER MINE CREW PLACED UNDER ARREST FOR\n\
   VIOLATION OF REGULATION 87.08 AND TRANSFERRED TO LAB 89-C FOR USE AS\n\
   SUBJECTS\n\
QUALITIY OF FAULTLINE NOT COMPROMISED\n\
INITIATING STANDARD TREMOR TEST..."));
        print_gibberish_line();
        print_gibberish_line();
        print_newline();
        print_error(_("FILE CORRUPTED, PRESS ANY KEY..."));
        getch();
        reset_terminal();
        break;

    case COMPACT_AMIGARA_START:
        g->add_event(EVENT_AMIGARA, int(calendar::turn) + 10);
        if (!g->u.has_artifact_with(AEP_PSYSHIELD)) {
            g->u.add_effect("amigara", 20);
        }
        break;

    case COMPACT_STEMCELL_TREATMENT:
        g->u.moves -= 70;
        g->u.add_effect("stemcell_treatment", 120);
        print_line(_("The machine injects your eyeball with the solution \n\
of pureed bone & LSD."));
        query_any(_("Press any key..."));
        g->u.mod_pain( rng(40, 90) );
        break;

    case COMPACT_COMPLETE_MISSION:
        for( auto miss : g->u.get_active_missions() ) {
            if (miss->name() == options[ch].name){
                print_error(_("--ACCESS GRANTED--"));
                print_error(_("Mission Complete!"));
                miss->step_complete( 1 );
                getch();
                return;
                //break;
            }
        }
        print_error(_("ACCESS DENIED"));
        getch();
        break;

    case COMPACT_REPEATER_MOD:
        if (g->u.has_amount("radio_repeater_mod", 1)) {
            for( auto miss : g->u.get_active_missions() ) {
                if (miss->name() == "Install Repeater Mod"){
                    miss->step_complete( 1 );
                    print_error(_("Repeater mod installed..."));
                    print_error(_("Mission Complete!"));
                    g->u.use_amount("radio_repeater_mod", 1);
                    getch();
                    options.clear();
                    activate_failure(COMPFAIL_SHUTDOWN);
                    break;
                }
            }
        }else{
            print_error(_("You do not have a repeater mod to install..."));
            getch();
            break;
        }
        break;

    case COMPACT_DOWNLOAD_SOFTWARE:
        if (!g->u.has_amount("usb_drive", 1)) {
            print_error(_("USB drive required!"));
        } else {
            mission *miss = mission::find(mission_id);
            if (miss == NULL) {
                debugmsg(_("Computer couldn't find its mission!"));
                return;
            }
            g->u.moves -= 30;
            item software(miss->get_item_id(), 0);
            software.mission_id = mission_id;
            item *usb = g->u.pick_usb();
            usb->contents.clear();
            usb->put_in(software);
            print_line(_("Software downloaded."));
        }
        getch();
        break;

    case COMPACT_BLOOD_ANAL:
        g->u.moves -= 70;
        for (int x = g->u.posx() - 2; x <= g->u.posx() + 2; x++) {
            for (int y = g->u.posy() - 2; y <= g->u.posy() + 2; y++) {
                if (g->m.ter(x, y) == t_centrifuge) {
                    if (g->m.i_at(x, y).empty()) {
                        print_error(_("ERROR: Please place sample in centrifuge."));
                    } else if (g->m.i_at(x, y).size() > 1) {
                        print_error(_("ERROR: Please remove all but one sample from centrifuge."));
                    } else if (g->m.i_at(x, y)[0].type->id != "vacutainer") {
                        print_error(_("ERROR: Please use vacutainer-contained samples."));
                    } else if (g->m.i_at(x, y)[0].contents.empty()) {
                        print_error(_("ERROR: Vacutainer empty."));
                    } else if (g->m.i_at(x, y)[0].contents[0].type->id != "blood") {
                        print_error(_("ERROR: Please only use blood samples."));
                    } else { // Success!
                        const item &blood = g->m.i_at(x, y).front().contents[0];
                        const mtype *mt = blood.get_mtype();
                        if( mt == nullptr || mt->id == "mon_null" ) {
                            print_line(_("Result:  Human blood, no pathogens found."));
                        } else if( mt->in_species( "ZOMBIE" ) ) {
                            if( mt->sym == "Z" ) {
                                print_line(_("Result:  Human blood.  Unknown pathogen found."));
                            } else {
                                print_line(_("Result:  Unknown blood type.  Unknown pathogen found."));
                            }
                            print_line(_("Pathogen bonded to erythrocytes and leukocytes."));
                            if (query_bool(_("Download data?"))) {
                                if (!g->u.has_amount("usb_drive", 1)) {
                                    print_error(_("USB drive required!"));
                                } else {
                                    item software("software_blood_data", 0);
                                    item *usb = g->u.pick_usb();
                                    usb->contents.clear();
                                    usb->put_in(software);
                                    print_line(_("Software downloaded."));
                                }
                            }
                        } else {
                            print_line(_("Result: Unknown blood type.  Test nonconclusive."));
                        }
                    }
                }
            }
        }
        query_any(_("Press any key..."));
        break;

    case COMPACT_DATA_ANAL:
        g->u.moves -= 30;
        for (int x = g->u.posx() - 2; x <= g->u.posx() + 2; x++) {
            for (int y = g->u.posy() - 2; y <= g->u.posy() + 2; y++) {
                if (g->m.ter(x, y) == t_floor_blue) {
                    print_error(_("PROCESSING DATA"));
                    if (g->m.i_at(x, y).empty()) {
                        print_error(_("ERROR: Please place memory bank in scan area."));
                    } else if (g->m.i_at(x, y).size() > 1) {
                        print_error(_("ERROR: Please only scan one item at a time."));
                    } else if (g->m.i_at(x, y)[0].type->id != "usb_drive" &&
                               g->m.i_at(x, y)[0].type->id != "black_box") {
                        print_error(_("ERROR: Memory bank destroyed or not present."));
                    } else if (g->m.i_at(x, y)[0].type->id == "usb_drive" && g->m.i_at(x, y)[0].contents.empty()) {
                        print_error(_("ERROR: Memory bank is empty."));
                    } else { // Success!
                        if (g->m.i_at(x, y)[0].type->id == "black_box") {
                            print_line(_("Memory Bank:  Military Hexron Encryption\nPrinting Transcript\n"));
                            item transcript("black_box_transcript", calendar::turn);
                            g->m.add_item_or_charges(g->u.posx(), g->u.posy(), transcript);
                        } else {
                            print_line(_("Memory Bank:  Unencrypted\nNothing of interest.\n"));
                        }

                    }
                }
            }
        }
        query_any(_("Press any key..."));
        break;

    case COMPACT_DISCONNECT:
        reset_terminal();
        print_line(_("\n\
ERROR:  NETWORK DISCONNECT \n\
UNABLE TO REACH NETWORK ROUTER OR PROXY.  PLEASE CONTACT YOUR\n\
SYSTEM ADMINISTRATOR TO RESOLVE THIS ISSUE.\n\
  \n"));
        query_any(_("Press any key to continue..."));
        break;

    case COMPACT_EMERG_MESS:
        print_line(_("\
GREETINGS CITIZEN. A BIOLOGICAL ATTACK HAS TAKEN PLACE AND A STATE OF \n\
EMERGENCY HAS BEEN DECLARED. EMERGENCY PERSONNEL WILL BE AIDING YOU \n\
SHORTLY. TO ENSURE YOUR SAFETY PLEASE FOLLOW THE BELOW STEPS. \n\
\n\
1. DO NOT PANIC. \n\
2. REMAIN INSIDE THE BUILDING. \n\
3. SEEK SHELTER IN THE BASEMENT. \n\
4. USE PROVIDED GAS MASKS. \n\
5. AWAIT FURTHER INSTRUCTIONS \n\
\n\
  \n"));
        query_any(_("Press any key to continue..."));
        break;

    case COMPACT_TOWER_UNRESPONSIVE:
        print_line(_("\
  WARNING, RADIO TOWER IS UNRESPONSIVE. \n\
  \n\
  BACKUP POWER INSUFFICIENT TO MEET BROADCASTING REQUIREMENTS. \n\
  IN THE EVENT OF AN EMERGENCY, CONTACT LOCAL NATIONAL GUARD \n\
  UNITS TO RECEIVE PRIORITY WHEN GENERATORS ARE BEING DEPLOYED. \n\
  \n\
  \n"));
        query_any(_("Press any key to continue..."));
        break;

    case COMPACT_SR1_MESS:
        reset_terminal();
        print_line(_("\n\
  Subj: Security Reminder\n\
  To: all SRCF staff\n\
  From: Constantine Dvorak, Undersecretary of Nuclear Security\n\
  \n\
      I want to remind everyone on staff: Do not open or examine\n\
  containers above your security-clearance.  If you have some\n\
  question about safety protocols or shipping procedures, please\n\
  contact your SRCF administrator or on-site military officer.\n\
  When in doubt, assume all containers are Class-A Biohazards\n\
  and highly toxic. Take full precautions!\n\
  \n"));
        query_any(_("Press any key to continue..."));
        break;

    case COMPACT_SR2_MESS:
        reset_terminal();
        print_line(_("\n\
  Subj: Security Reminder\n\
  To: all SRCF staff\n\
  From: Constantine Dvorak, Undersecretary of Nuclear Security\n\
  \n\
  From today onward medical wastes are not to be stored anywhere\n\
  near radioactive materials.  All containers are to be\n\
  re-arranged according to these new regulations.  If your\n\
  facility currently has these containers stored in close\n\
  proximity, you are to work with armed guards on duty at all\n\
  times. Report any unusual activity to your SRCF administrator\n\
  at once.\n\
  "));
        query_any(_("Press any key to continue..."));
        break;

    case COMPACT_SR3_MESS:
        reset_terminal();
        print_line(_("\n\
  Subj: Security Reminder\n\
  To: all SRCF staff\n\
  From: Constantine Dvorak, Undersecretary of Nuclear Security\n\
  \n\
  Worker health and safety is our number one concern!  As such,\n\
  we are instituting weekly health examinations for all SRCF\n\
  employees.  Report any unusual symptoms or physical changes\n\
  to your SRCF administrator at once.\n\
  "));
        query_any(_("Press any key to continue..."));
        break;

    case COMPACT_SR4_MESS:
        reset_terminal();
        print_line(_("\n\
  Subj: Security Reminder\n\
  To: all SRCF staff\n\
  From:  Constantine Dvorak, Undersecretary of Nuclear Security\n\
  \n\
  All compromised facilities will remain under lock down until\n\
  further notice.  Anyone who has seen or come in direct contact\n\
  with the creatures is to report to the home office for a full\n\
  medical evaluation and security debriefing.\n\
  "));
        query_any(_("Press any key to continue..."));
        break;

    case COMPACT_SRCF_1_MESS:
        reset_terminal();
        print_line(_("\n\
  Subj: EPA: Report All Potential Containment Breaches 3873643\n\
  To: all SRCF staff\n\
  From:  Robert Shane, Director of the EPA\n\
  \n\
  All hazardous waste dumps and sarcophagi must submit three\n\
  samples from each operational leache system to the following\n\
  addresses:\n\
  \n\
  CDC Bioterrorism Lab \n\
  Building 10\n\
  Corporate Square Boulevard\n\
  Atlanta, GA 30329\n\
  \n\
  EPA Region 8 Laboratory\n\
  16194 W. 45th\n\
  Drive Golden, Colorado 80403\n\
  \n\
  These samples must be accurate and any attempts to cover\n\
  incompetencies will result in charges of Federal Corruption\n\
  and potentially Treason.\n"));
        query_any(_("Press any key to continue..."));
        reset_terminal();
        print_line(_("Director of the EPA,\n\
  Robert Shane\n\
  \n"));
        query_any(_("Press any key to continue..."));
        break;

    case COMPACT_SRCF_2_MESS:
        reset_terminal();
        print_line(_(" Subj: SRCF: Internal Memo, EPA [2918024]\n\
  To: all SRCF admin staff\n\
  From:  Constantine Dvorak, Undersecretary of Nuclear Security\n\
  \n\
  Director Grimes has released a new series of accusations that\n\
  will soon be investigated by a Congressional committee.  Below\n\
  is the message that he sent me.\n\
  \n\
  --------------------------------------------------------------\n\
  Subj: Congressional Investigations\n\
  To: Constantine Dvorak, Undersecretary of Nuclear Safety\n\
  From: Robert Shane, director of the EPA\n\
  \n\
      The EPA has opposed the Security-Restricted Containment\n\
  Facility (SRCF) project from its inception.  We were horrified\n\
  that these facilities would be constructed so close to populated\n\
  areas, and only agreed to sign-off on the project if we were\n\
  allowed to freely examine and monitor the sarcophagi.  But that\n\
  has not happened.  Since then, the DoE has employed any and all\n\
  means to keep EPA agents from visiting the SRCFs, using military\n\
  secrecy, emergency powers, and inter-departmental gag orders to\n"));
        query_any(_("Press any key to continue..."));
        reset_terminal();
        print_line(_(" surround the project with an impenetrable thicket of red tape.\n\
  \n\
      Although our agents have not been allowed inside, our atmospheric\n\
  testers in nearby communities have detected high levels of toxins\n\
  and radiation, and we've found dozens of potentially dangerous\n\
  unidentified compounds in the ground water.  We now have\n\
  conclusive evidence that the SRCFs are a threat to the public\n\
  safety.  We are taking these data to state representatives and\n\
  petitioning for a full Congressional inquiry.  They should be\n\
  able to force open your secret vaults, and the world will see\n\
  what you've been hiding.\n\
  \n\
  If you had any hand in this outbreak I hope you rot in hell.\n\
  \n\
  Director of the EPA,\n\
  Robert Shane\n\
  \n"));
        query_any(_("Press any key to continue..."));
        break;

    case COMPACT_SRCF_3_MESS:
        reset_terminal();
        print_line(_(" Subj: CDC: Internal Memo, Standby [2918115]\n\
  To: all SRCF staff\n\
  From:  Ellen Grimes, Director of the CDC\n\
  \n\
      Your site along with many others has been found to be\n\
  contaminated with what we will now refer to as [redacted].\n\
  It is vital that you standby for further orders.  We are\n\
  currently awaiting the President to decide our course of\n\
  action in this national crisis.  You will proceed with fail-\n\
  safe procedures and rig the sarcophagus with C-4 as outlined\n\
  in Publication 4423.  We will send you orders to either detonate\n\
  and seal the sarcophagus or remove the charges.  It is of the\n\
  utmost importance that the facility be sealed immediatly when\n\
  the orders are given.  We have been alerted by Homeland Security\n\
  that there are potential terrorist suspects that are being\n\
  detained in connection with the recent national crisis.\n\
  \n\
  Director of the CDC,\n\
  Ellen Grimes\n\
  \n"));
        query_any(_("Press any key to continue..."));
        break;

    case COMPACT_SRCF_SEAL_ORDER:
        reset_terminal();
        print_line(_(" Subj: USARMY: SEAL SRCF [987167]\n\
  To: all SRCF staff\n\
  From:  Major General Cornelius, U.S. Army\n\
  \n\
    As a general warning to all civilian staff: the 10th Mountain\n\
  Division has been assigned to oversee the sealing of the SRCF\n\
  facilities.  By direct order, all non-essential staff must vacate\n\
  at the earliest possible opportunity to prevent potential\n\
  contamination.  Low yield tactical nuclear demolition charges\n\
  will be deployed in the lower tunnels to ensure that recovery\n\
  of hazardous material is impossible.  The Army Corps of Engineers\n\
  will then dump concrete over the rubble so that we can redeploy \n\
  the 10th Mountain into the greater Boston area.\n\
  \n\
  Cornelius,\n\
  Major General, U.S. Army\n\
  Commander of the 10th Mountain Division\n\
  \n"));
        query_any(_("Press any key to continue..."));
        break;

    case COMPACT_SRCF_SEAL:
        g->u.add_memorial_log(pgettext("memorial_male", "Sealed a Hazardous Material Sarcophagus."),
                              pgettext("memorial_female", "Sealed a Hazardous Material Sarcophagus."));
        print_line(_("Charges Detonated"));
        print_line(_("Backup Generator Power Failing"));
        print_line(_("Evacuate Immediately"));
        add_msg(m_warning, _("Evacuate Immediately!"));
        for (int x = 0; x < SEEX * MAPSIZE; x++) {
            for (int y = 0; y < SEEY * MAPSIZE; y++) {
                tripoint p( x, y, g->get_levz() );
                if (g->m.ter(x, y) == t_elevator || g->m.ter(x, y) == t_vat) {
                    g->m.make_rubble( p, f_rubble_rock, true);
                    g->explosion( p, 40, 0, true );
                }
<<<<<<< HEAD
                if (g->m.ter(x, y) == t_wall_glass_h || g->m.ter(x, y) == t_wall_glass_v) {
                    g->m.make_rubble( p, f_rubble_rock, true );
=======
                if (g->m.ter(x, y) == t_wall_glass) {
                    g->m.make_rubble(x, y, f_rubble_rock, true);
>>>>>>> 1a6e17ff
                }
                if (g->m.ter(x, y) == t_sewage_pipe || g->m.ter(x, y) == t_sewage || g->m.ter(x, y) == t_grate) {
                    g->m.make_rubble( p, f_rubble_rock, true );
                }
                if (g->m.ter(x, y) == t_sewage_pump) {
                    g->m.make_rubble( p, f_rubble_rock, true );
                    g->explosion( p, 50, 0, true);
                }
            }
        }
        options.clear(); // Disable the terminal.
        activate_failure(COMPFAIL_SHUTDOWN);
        break;

    case COMPACT_SRCF_ELEVATOR:
        if (!g->u.has_amount("sarcophagus_access_code", 1)) {
            print_error(_("Access code required!"));
        } else {
            g->u.use_amount("sarcophagus_access_code", 1);
            reset_terminal();
            print_line(
                _("\nPower:         Backup Only\nRadion Level:  Very Dangerous\nOperational:   Overrided\n\n"));
            for (int x = 0; x < SEEX * MAPSIZE; x++) {
                for (int y = 0; y < SEEY * MAPSIZE; y++) {
                    if (g->m.ter(x, y) == t_elevator_control_off) {
                        g->m.ter_set(x, y, t_elevator_control);

                    }
                }
            }
        }
        query_any(_("Press any key..."));
        break;

    } // switch (action)
}

void computer::activate_random_failure()
{
    computer_failure fail = (failures.empty() ? COMPFAIL_SHUTDOWN :
                             failures[rng(0, failures.size() - 1)]);
    activate_failure(fail);
}

void computer::activate_failure(computer_failure fail)
{
    bool found_tile = false;
    switch (fail) {

    case COMPFAIL_NULL: // Unknown action.
    case NUM_COMPUTER_FAILURES: // Suppress compiler warning [-Wswitch]
        break;

    case COMPFAIL_SHUTDOWN:
        for( int x = g->u.posx() - 1; x <= g->u.posx() + 1; x++ ) {
            for( int y = g->u.posy() - 1; y <= g->u.posy() + 1; y++ ) {
                if( g->m.has_flag("CONSOLE", x, y) ) {
                    g->m.ter_set(x, y, t_console_broken);
                    add_msg(m_bad, _("The console shuts down."));
                    found_tile = true;
                }
            }
        }
        if( found_tile ) {
            break;
        }
        for (int x = 0; x < SEEX * MAPSIZE; x++) {
            for (int y = 0; y < SEEY * MAPSIZE; y++) {
                if (g->m.has_flag("CONSOLE", x, y)) {
                    g->m.ter_set(x, y, t_console_broken);
                    add_msg(m_bad, _("The console shuts down."));
                }
            }
        }
        break;

    case COMPFAIL_ALARM:
        g->u.add_memorial_log(pgettext("memorial_male", "Set off an alarm."),
                              pgettext("memorial_female", "Set off an alarm."));
        sounds::sound(g->u.posx(), g->u.posy(), 60, _("An alarm sounds!"));
        if (g->get_levz() > 0 && !g->event_queued(EVENT_WANTED)) {
            g->add_event(EVENT_WANTED, int(calendar::turn) + 300, 0, g->u.global_sm_location());
        }
        break;

    case COMPFAIL_MANHACKS: {
        int num_robots = rng(4, 8);
        for (int i = 0; i < num_robots; i++) {
            int mx, my, tries = 0;
            do {
                mx = rng(g->u.posx() - 3, g->u.posx() + 3);
                my = rng(g->u.posy() - 3, g->u.posy() + 3);
                tries++;
            } while (!g->is_empty(mx, my) && tries < 10);
            if (tries != 10) {
                add_msg(m_warning, _("Manhacks drop from compartments in the ceiling."));
                monster robot(GetMType("mon_manhack"));
                robot.spawn(mx, my);
                g->add_zombie(robot);
            }
        }
    }
    break;

    case COMPFAIL_SECUBOTS: {
        int num_robots = 1;
        for (int i = 0; i < num_robots; i++) {
            int mx, my, tries = 0;
            do {
                mx = rng(g->u.posx() - 3, g->u.posx() + 3);
                my = rng(g->u.posy() - 3, g->u.posy() + 3);
                tries++;
            } while (!g->is_empty(mx, my) && tries < 10);
            if (tries != 10) {
                add_msg(m_warning, _("Secubots emerge from compartments in the floor."));
                monster robot(GetMType("mon_secubot"));
                robot.spawn(mx, my);
                g->add_zombie(robot);
            }
        }
    }
    break;

    case COMPFAIL_DAMAGE:
        add_msg(m_neutral, _("The console electrocutes you."));
        if( g->u.is_elec_immune() ) {
            add_msg( m_good, _("You're protected from electric shocks.") );
        } else {
            add_msg(m_bad, _("Your body is damaged by the electric shock!"));
            g->u.hurtall(rng(1, 10), nullptr);
        }
        break;

    case COMPFAIL_PUMP_EXPLODE:
        add_msg(m_warning, _("The pump explodes!"));
        for (int x = 0; x < SEEX * MAPSIZE; x++) {
            for (int y = 0; y < SEEY * MAPSIZE; y++) {
                if (g->m.ter(x, y) == t_sewage_pump) {
                    tripoint p( x, y, g->get_levz() );
                    g->m.make_rubble( p );
                    g->explosion( p, 10, 0, false);
                }
            }
        }
        break;

    case COMPFAIL_PUMP_LEAK:
        add_msg(m_warning, _("Sewage leaks!"));
        for (int x = 0; x < SEEX * MAPSIZE; x++) {
            for (int y = 0; y < SEEY * MAPSIZE; y++) {
                if (g->m.ter(x, y) == t_sewage_pump) {
                    point p(x, y);
                    int leak_size = rng(4, 10);
                    for (int i = 0; i < leak_size; i++) {
                        std::vector<point> next_move;
                        if (g->m.move_cost(p.x, p.y - 1) > 0) {
                            next_move.push_back( point(p.x, p.y - 1) );
                        }
                        if (g->m.move_cost(p.x + 1, p.y) > 0) {
                            next_move.push_back( point(p.x + 1, p.y) );
                        }
                        if (g->m.move_cost(p.x, p.y + 1) > 0) {
                            next_move.push_back( point(p.x, p.y + 1) );
                        }
                        if (g->m.move_cost(p.x - 1, p.y) > 0) {
                            next_move.push_back( point(p.x - 1, p.y) );
                        }

                        if (next_move.empty()) {
                            i = leak_size;
                        } else {
                            p = next_move[rng(0, next_move.size() - 1)];
                            g->m.ter_set(p.x, p.y, t_sewage);
                        }
                    }
                }
            }
        }
        break;

    case COMPFAIL_AMIGARA:
        g->add_event(EVENT_AMIGARA, int(calendar::turn) + 5);
        g->u.add_effect("amigara", 20);
        g->explosion( tripoint( rng(0, SEEX * MAPSIZE), rng(0, SEEY * MAPSIZE), g->get_levz() ), 10, 10, false );
        g->explosion( tripoint( rng(0, SEEX * MAPSIZE), rng(0, SEEY * MAPSIZE), g->get_levz() ), 10, 10, false );
        break;

    case COMPFAIL_DESTROY_BLOOD:
        print_error(_("ERROR: Disruptive Spin"));
        for (int x = g->u.posx() - 2; x <= g->u.posx() + 2; x++) {
            for (int y = g->u.posy() - 2; y <= g->u.posy() + 2; y++) {
                if (g->m.ter(x, y) == t_centrifuge) {
                    if (g->m.i_at(x, y).empty()) {
                        print_error(_("ERROR: Please place sample in centrifuge."));
                    } else if (g->m.i_at(x, y).size() > 1) {
                        print_error(_("ERROR: Please remove all but one sample from centrifuge."));
                    } else if (g->m.i_at(x, y)[0].type->id != "vacutainer") {
                        print_error(_("ERROR: Please use vacutainer-contained samples."));
                    } else if (g->m.i_at(x, y)[0].contents.empty()) {
                        print_error(_("ERROR: Vacutainer empty."));
                    } else if (g->m.i_at(x, y)[0].contents[0].type->id != "blood") {
                        print_error(_("ERROR: Please only use blood samples."));
                    } else {
                        print_error(_("ERROR: Blood sample destroyed."));
                        g->m.i_clear( x, y );
                    }
                }
            }
        }
        getch();
        break;

    case COMPFAIL_DESTROY_DATA:
        print_error(_("ERROR: ACCESSING DATA MALFUNCTION"));
        for (int x = 0; x <= 23; x++) {
            for (int y = 0; y <= 23; y++) {
                if (g->m.ter(x, y) == t_floor_blue) {
                    if (g->m.i_at(x, y).empty()) {
                        print_error(_("ERROR: Please place memory bank in scan area."));
                    } else if (g->m.i_at(x, y).size() > 1) {
                        print_error(_("ERROR: Please only scan one item at a time."));
                    } else if (g->m.i_at(x, y)[0].type->id != "usb_drive") {
                        print_error(_("ERROR: Memory bank destroyed or not present."));
                    } else if (g->m.i_at(x, y)[0].contents.empty()) {
                        print_error(_("ERROR: Memory bank is empty."));
                    } else {
                        print_error(_("ERROR: Data bank destroyed."));
                        g->m.i_clear( x, y );
                    }
                }
            }
        }
        getch();
        break;

    }// switch (fail)
}

bool computer::query_bool(const char *mes, ...)
{
    va_list ap;
    va_start(ap, mes);
    const std::string text = vstring_format(mes, ap);
    va_end(ap);
    print_line("%s (Y/N/Q)", text.c_str());
    char ret;
    do {
        ret = getch();
    } while (ret != 'y' && ret != 'Y' && ret != 'n' && ret != 'N' && ret != 'q' &&
             ret != 'Q');
    return (ret == 'y' || ret == 'Y');
}

bool computer::query_any(const char *mes, ...)
{
    va_list ap;
    va_start(ap, mes);
    const std::string text = vstring_format(mes, ap);
    va_end(ap);
    print_line("%s", text.c_str());
    getch();
    return true;
}

char computer::query_ynq(const char *mes, ...)
{
    va_list ap;
    va_start(ap, mes);
    const std::string text = vstring_format(mes, ap);
    va_end(ap);
    print_line("%s (Y/N/Q)", text.c_str());
    char ret;
    do {
        ret = getch();
    } while (ret != 'y' && ret != 'Y' && ret != 'n' && ret != 'N' && ret != 'q' &&
             ret != 'Q');
    return ret;
}

void computer::print_line(const char *mes, ...)
{
    va_list ap;
    va_start(ap, mes);
    const std::string text = vstring_format(mes, ap);
    va_end(ap);
    wprintz(w_terminal, c_green, "%s", text.c_str());
    print_newline();
    wrefresh(w_terminal);
}

void computer::print_error(const char *mes, ...)
{
    va_list ap;
    va_start(ap, mes);
    const std::string text = vstring_format(mes, ap);
    va_end(ap);
    wprintz(w_terminal, c_red, "%s", text.c_str());
    print_newline();
    wrefresh(w_terminal);
}

void computer::print_text(const char *mes, ...)
{
    va_list ap;
    va_start(ap, mes);
    const std::string text = vstring_format(mes, ap);
    va_end(ap);
    int y = getcury(w_terminal);
    int w = getmaxx(w_terminal) - 2;
    fold_and_print(w_terminal, y, 1, w, c_green, text);
    print_newline();
    print_newline();
    wrefresh(w_terminal);
}

void computer::print_gibberish_line()
{
    std::string gibberish;
    int length = rng(50, 70);
    for (int i = 0; i < length; i++) {
        switch (rng(0, 4)) {
        case 0:
            gibberish += '0' + rng(0, 9);
            break;
        case 1:
        case 2:
            gibberish += 'a' + rng(0, 25);
            break;
        case 3:
        case 4:
            gibberish += 'A' + rng(0, 25);
            break;
        }
    }
    wprintz(w_terminal, c_yellow, "%s", gibberish.c_str());
    print_newline();
    wrefresh(w_terminal);
}

void computer::reset_terminal()
{
    werase(w_terminal);
    wmove(w_terminal, 0, 0);
    wrefresh(w_terminal);
}

void computer::print_newline()
{
    wprintz(w_terminal, c_green, "\n");
}

void computer::load_lab_note(JsonObject &jsobj)
{
    lab_notes.push_back(_(jsobj.get_string("text").c_str()));
}

void computer::clear_lab_notes()
{
    lab_notes.clear();
}<|MERGE_RESOLUTION|>--- conflicted
+++ resolved
@@ -355,23 +355,13 @@
         g->u.add_memorial_log(pgettext("memorial_male", "Released subspace specimens."),
                               pgettext("memorial_female", "Released subspace specimens."));
         sounds::sound(g->u.posx(), g->u.posy(), 40, _("An alarm sounds!"));
-<<<<<<< HEAD
-        g->m.translate_radius(t_reinforced_glass_h, t_floor, 25.0, g->u.pos3());
-        g->m.translate_radius(t_reinforced_glass_v, t_floor, 25.0, g->u.pos3());
-=======
-        g->m.translate_radius(t_reinforced_glass, t_floor, 25.0, g->u.posx(), g->u.posy());
->>>>>>> 1a6e17ff
+        g->m.translate_radius(t_reinforced_glass, t_floor, 25.0, g->u.pos3());
         query_any(_("Containment shields opened.  Press any key..."));
         break;
 
     case COMPACT_RELEASE_BIONICS:
         sounds::sound(g->u.posx(), g->u.posy(), 40, _("An alarm sounds!"));
-<<<<<<< HEAD
-        g->m.translate_radius(t_reinforced_glass_h, t_floor, 2.0, g->u.pos3());
-        g->m.translate_radius(t_reinforced_glass_v, t_floor, 2.0, g->u.pos3());
-=======
-        g->m.translate_radius(t_reinforced_glass, t_floor, 2.0, g->u.posx(), g->u.posy());
->>>>>>> 1a6e17ff
+        g->m.translate_radius(t_reinforced_glass, t_floor, 2.0, g->u.pos3());
         query_any(_("Containment shields opened.  Press any key..."));
         break;
 
@@ -1100,13 +1090,8 @@
                     g->m.make_rubble( p, f_rubble_rock, true);
                     g->explosion( p, 40, 0, true );
                 }
-<<<<<<< HEAD
-                if (g->m.ter(x, y) == t_wall_glass_h || g->m.ter(x, y) == t_wall_glass_v) {
+                if (g->m.ter(x, y) == t_wall_glass) {
                     g->m.make_rubble( p, f_rubble_rock, true );
-=======
-                if (g->m.ter(x, y) == t_wall_glass) {
-                    g->m.make_rubble(x, y, f_rubble_rock, true);
->>>>>>> 1a6e17ff
                 }
                 if (g->m.ter(x, y) == t_sewage_pipe || g->m.ter(x, y) == t_sewage || g->m.ter(x, y) == t_grate) {
                     g->m.make_rubble( p, f_rubble_rock, true );
