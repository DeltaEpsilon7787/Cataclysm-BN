#ifndef PLAYER_H
#define PLAYER_H

#include "character.h"
#include "item.h"
#include "player_activity.h"
#include "weighted_list.h"
#include "morale.h"

#include <unordered_set>
#include <bitset>
#include <array>

static const std::string DEFAULT_HOTKEYS("1234567890abcdefghijklmnopqrstuvwxyz");

enum action_id : int;

class monster;
class game;
struct trap;
class mission;
class profession;
nc_color encumb_color(int level);
enum morale_type : int;
class morale_point;
enum game_message_type : int;
class ma_technique;
class martialart;
struct recipe;
struct item_comp;
struct tool_comp;
class vehicle;
struct it_comest;
struct w_point;

struct special_attack {
    std::string text;
    int bash;
    int cut;
    int stab;

    special_attack()
    {
        bash = 0;
        cut = 0;
        stab = 0;
    };
};

// The minimum level recoil will reach without aiming.
// Sets the floor for accuracy of a "snap" or "hip" shot.
#define MIN_RECOIL 150

//Don't forget to add new memorial counters
//to the save and load functions in savegame_json.cpp
struct stats : public JsonSerializer, public JsonDeserializer {
    int squares_walked;
    int damage_taken;
    int damage_healed;
    int headshots;

    void reset()
    {
        squares_walked = 0;
        damage_taken = 0;
        damage_healed = 0;
        headshots = 0;
    }

    stats()
    {
        reset();
    }

    using JsonSerializer::serialize;
    void serialize(JsonOut &json) const override
    {
        json.start_object();
        json.member("squares_walked", squares_walked);
        json.member("damage_taken", damage_taken);
        json.member("damage_healed", damage_healed);
        json.member("headshots", headshots);
        json.end_object();
    }
    using JsonDeserializer::deserialize;
    void deserialize(JsonIn &jsin) override
    {
        JsonObject jo = jsin.get_object();
        jo.read("squares_walked", squares_walked);
        jo.read("damage_taken", damage_taken);
        jo.read("damage_healed", damage_healed);
        jo.read("headshots", headshots);
    }
};

class player : public Character, public JsonSerializer, public JsonDeserializer
{
    public:
        player();
        player(const player &) = default;
        player(player &&) = default;
        virtual ~player() override;
        player &operator=(const player &) = default;
        player &operator=(player &&) = default;

        // newcharacter.cpp
        int create(character_type type, std::string tempname = "");
        /** Calls Character::normalize()
         *  normalizes HP and bodytemperature
         */

        void normalize() override;

        /** Returns either "you" or the player's name */
        std::string disp_name(bool possessive = false) const override;
        /** Returns the name of the player's outer layer, e.g. "armor plates" */
        std::string skin_name() const override;

        virtual bool is_player() const override
        {
            return true;
        }

        /** Handles human-specific effect application effects before calling Creature::add_eff_effects(). */
        virtual void add_eff_effects(effect e, bool reduced) override;
        /** Processes human-specific effects effects before calling Creature::process_effects(). */
        void process_effects() override;
        /** Handles the still hard-coded effects. */
        void hardcoded_effects(effect &it);
        /** Returns the modifier value used for vomiting effects. */
        double vomit_mod();

        virtual bool is_npc() const override
        {
            return false;    // Overloaded for NPCs in npc.h
        }
        /** Returns what color the player should be drawn as */
        virtual nc_color basic_symbol_color() const override;

        /** Deserializes string data when loading files */
        virtual void load_info(std::string data);
        /** Outputs a serialized json string for saving */
        virtual std::string save_info() const;

        int print_info(WINDOW *w, int vStart, int vLines, int column) const override;

        // populate variables, inventory items, and misc from json object
        using JsonDeserializer::deserialize;
        virtual void deserialize(JsonIn &jsin) override;

        using JsonSerializer::serialize;
        // by default save all contained info
        virtual void serialize(JsonOut &jsout) const override;

        /** Prints out the player's memorial file */
        void memorial( std::ofstream &memorial_file, std::string epitaph );
        /** Handles and displays detailed character info for the '@' screen */
        void disp_info();
        /** Provides the window and detailed morale data */
        void disp_morale();
        /** Print the bars indicating how well the player is currently aiming.**/
        int print_aim_bars( WINDOW *w, int line_number, item *weapon, Creature *target);
        /** Returns the gun mode indicator, ready to be printed, contains color-tags. **/
        std::string print_gun_mode() const;
        /** Returns the colored recoil indicator (contains color-tags). **/
        std::string print_recoil() const;
        /** Displays indicator informing which turrets can fire at `targ`.**/
        int draw_turret_aim( WINDOW *w, int line_number, const tripoint &targ ) const;

        /** Print the player's stamina bar. **/
        void print_stamina_bar( WINDOW *w ) const;
        /** Generates the sidebar and it's data in-game */
        void disp_status(WINDOW *w, WINDOW *w2);

        /** Resets stats, and applies effects in an idempotent manner */
        void reset_stats() override;
        /** Resets movement points and applies other non-idempotent changes */
        void process_turn() override;
        /** Calculates the various speed bonuses we will get from mutations, etc. */
        void recalc_speed_bonus();
        /** Called after every action, invalidates player caches */
        void action_taken();
        /** Ticks down morale counters and removes them */
        void update_morale();
        /** Ensures persistent morale effects are up-to-date */
        void apply_persistent_morale();
        /** Uses calc_focus_equilibrium to update the player's current focus */
        void update_mental_focus();
        /** Uses morale and other factors to return the player's focus gain rate */
        int calc_focus_equilibrium() const;
        /** Maintains body temperature */
        void update_bodytemp();
        /** Define color for displaying the body temperature */
        nc_color bodytemp_color(int bp) const;
        /** Returns the player's modified base movement cost */
        int  run_cost(int base_cost, bool diag = false) const;
        /** Returns the player's speed for swimming across water tiles */
        int  swim_speed() const;
        /** Maintains body wetness and handles the rate at which the player dries */
        void update_body_wetness( const w_point &weather );
        /** Increases hunger, thirst, fatigue, stimms wearing off, dying from hunger and dying from overdose */
        void update_needs();
        /** Handles passive regeneration of pain and maybe hp, except sleep regeneration.
          * Updates health and checks for sickness.
          */
        void regen();
        /** Regenerates stamina */
        void update_stamina();

        /** Returns true if the player has a conflicting trait to the entered trait
         *  Uses has_opposite_trait(), has_lower_trait(), and has_higher_trait() to determine conflicts.
         */
        bool has_conflicting_trait(const std::string &flag) const;
        /** Returns true if the player has a trait which cancels the entered trait */
        bool has_opposite_trait(const std::string &flag) const;
        /** Returns true if the player has a trait which upgrades into the entered trait */
        bool has_lower_trait(const std::string &flag) const;
        /** Returns true if the player has a trait which is an upgrade of the entered trait */
        bool has_higher_trait(const std::string &flag) const;
        /** Returns true if the player has crossed a mutation threshold
         *  Player can only cross one mutation threshold.
         */
        bool crossed_threshold() const;
        /** Returns true if the entered trait may be purified away
         *  Defaults to true
         */
        bool purifiable(const std::string &flag) const;
        /** Modifies mutation_category_level[] based on the entered trait */
        void set_cat_level_rec(const std::string &sMut);
        /** Recalculates mutation_category_level[] values for the player */
        void set_highest_cat_level();
        /** Returns the highest mutation category */
        std::string get_highest_category() const;
        /** Returns a dream's description selected randomly from the player's highest mutation category */
        std::string get_category_dream(const std::string &cat, int strength) const;

        /** Returns true if the player is in a climate controlled area or armor */
        bool in_climate_control();

        /** Returns true if the player is wearing an active optical cloak */
        bool has_active_optcloak() const;
        /** Adds a bionic to my_bionics[] */
        void add_bionic(std::string const &b);
        /** Removes a bionic from my_bionics[] */
        void remove_bionic(std::string const &b);
        /** Used by the player to perform surgery to remove bionics and possibly retrieve parts */
        bool uninstall_bionic(std::string const &b_id, int skill_level = -1);
        /** Adds the entered amount to the player's bionic power_level */
        void charge_power(int amount);
        /** Generates and handles the UI for player interaction with installed bionics */
        void power_bionics();
        void power_mutations();
        /** Handles bionic activation effects of the entered bionic, returns if anything activated */
        bool activate_bionic(int b, bool eff_only = false);
        /** Handles bionic deactivation effects of the entered bionic, returns if anything deactivated */
        bool deactivate_bionic(int b, bool eff_only = false);
        /** Handles bionic effects over time of the entered bionic */
        void process_bionic(int b);
        /** Randomly removes a bionic from my_bionics[] */
        bool remove_random_bionic();
        /** Returns the size of my_bionics[] */
        int num_bionics() const;
        /** Returns amount of Storage CBMs in the corpse **/
        std::pair<int, int> amount_of_storage_bionics() const;
        /** Returns the bionic at a given index in my_bionics[] */
        bionic &bionic_at_index(int i);
        /** Returns the bionic with the given invlet, or NULL if no bionic has that invlet */
        bionic *bionic_by_invlet(char ch);
        /** Returns player lumination based on the brightest active item they are carrying */
        float active_light() const;

        /** Returns true if the player doesn't have the mutation or a conflicting one and it complies with the force typing */
        bool mutation_ok( const std::string &mutation, bool force_good, bool force_bad ) const;
        /** Picks a random valid mutation and gives it to the player, possibly removing/changing others along the way */
        void mutate();
        /** Picks a random valid mutation in a category and mutate_towards() it */
        void mutate_category( const std::string &mut_cat );
        /** Mutates toward the entered mutation, upgrading or removing conflicts if necessary */
        bool mutate_towards( const std::string &mut );
        /** Removes a mutation, downgrading to the previous level if possible */
        void remove_mutation( const std::string &mut );
        /** Returns true if the player has the entered mutation child flag */
        bool has_child_flag( const std::string &mut ) const;
        /** Removes the mutation's child flag from the player's list */
        void remove_child_flag( const std::string &mut );

        const tripoint &pos() const override;
        /** Returns the player's sight range */
        int sight_range( int light_level ) const override;
        /** Returns the player maximum vision range factoring in mutations, diseases, and other effects */
        int  unimpaired_range() const;
        /** Returns true if overmap tile is within player line-of-sight */
        bool overmap_los( const tripoint &omt, int sight_points );
        /** Returns the distance the player can see on the overmap */
        int  overmap_sight_range(int light_level) const;
        /** Returns the distance the player can see through walls */
        int  clairvoyance() const;
        /** Returns true if the player has some form of impaired sight */
        bool sight_impaired() const;
        /** Returns true if the player has two functioning arms */
        bool has_two_arms() const;
        /** Returns true if the player is wielding something, including bionic weapons */
        bool is_armed() const;
        /** Calculates melee weapon wear-and-tear through use, returns true */
        bool handle_melee_wear();
        /** True if unarmed or wielding a weapon with the UNARMED_WEAPON flag */
        bool unarmed_attack() const;
        /** Called when a player triggers a trap, returns true if they don't set it off */
        bool avoid_trap( const tripoint &pos, const trap &tr ) const override;
        /** Picks a random body part, adjusting for mutations, broken body parts etc. */
        body_part get_random_body_part( bool main ) const override;

        /** Returns true if the player has a pda */
        bool has_pda();
        /** Returns true if the player or their vehicle has an alarm clock */
        bool has_alarm_clock() const;
        /** Returns true if the player or their vehicle has a watch */
        bool has_watch() const;

        using Creature::sees;
        // see Creature::sees
        bool sees( const tripoint &c, bool is_player = false ) const override;
        // see Creature::sees
        bool sees( const Creature &critter ) const override;
        /**
         * Returns all creatures that this player can see and that are in the given
         * range. This player object itself is never included.
         * The player character (g->u) is checked and might be included (if applicable).
         * @param range The maximal distance (@ref rl_dist), creatures at this distance or less
         * are included.
         */
        std::vector<Creature*> get_visible_creatures( int range ) const;
        /**
         * As above, but includes all creatures the player can detect well enough to target
         * with ranged weapons, e.g. with infared vision.
         */
        std::vector<Creature*> get_targetable_creatures( int range ) const;
        /**
         * Check whether the this player can see the other creature with infrared. This implies
         * this player can see infrared and the target is visible with infrared (is warm).
         * And of course a line of sight exists.
         */
        bool sees_with_infrared( const Creature &critter ) const;

        Attitude attitude_to( const Creature &other ) const override;

        void pause(); // '.' command; pauses & reduces recoil
        void toggle_move_mode(); // Toggles to the next move mode.
        void shout( std::string text = "" );

        // martialarts.cpp
        /** Fires all non-triggered martial arts events */
        void ma_static_effects();
        /** Fires all move-triggered martial arts events */
        void ma_onmove_effects();
        /** Fires all hit-triggered martial arts events */
        void ma_onhit_effects();
        /** Fires all attack-triggered martial arts events */
        void ma_onattack_effects();
        /** Fires all dodge-triggered martial arts events */
        void ma_ondodge_effects();
        /** Fires all block-triggered martial arts events */
        void ma_onblock_effects();
        /** Fires all get hit-triggered martial arts events */
        void ma_ongethit_effects();

        /** Returns true if the player has any martial arts buffs attached */
        bool has_mabuff(mabuff_id buff_id) const;
        /** Returns true if the player has access to the entered martial art */
        bool has_martialart(const matype_id &ma_id) const;
        /** Adds the entered martial art to the player's list */
        void add_martialart(const matype_id &ma_id);

        /** Returns the to hit bonus from martial arts buffs */
        int mabuff_tohit_bonus() const;
        /** Returns the dodge bonus from martial arts buffs */
        int mabuff_dodge_bonus() const;
        /** Returns the block bonus from martial arts buffs */
        int mabuff_block_bonus() const;
        /** Returns the speed bonus from martial arts buffs */
        int mabuff_speed_bonus() const;
        /** Returns the bash armor bonus from martial arts buffs */
        int mabuff_arm_bash_bonus() const;
        /** Returns the cut armor bonus from martial arts buffs */
        int mabuff_arm_cut_bonus() const;
        /** Returns the bash damage multiplier from martial arts buffs */
        float mabuff_bash_mult() const;
        /** Returns the bash damage bonus from martial arts buffs, applied after the multiplier */
        int mabuff_bash_bonus() const;
        /** Returns the cut damage multiplier from martial arts buffs */
        float mabuff_cut_mult() const;
        /** Returns the cut damage bonus from martial arts buffs, applied after the multiplier */
        int mabuff_cut_bonus() const;
        /** Returns true if the player is immune to throws */
        bool is_throw_immune() const;
        /** Returns value of player's stable footing */
        int stability_roll() const override;
        /** Returns true if the player has quiet melee attacks */
        bool is_quiet() const;
        /** Returns true if the current martial art works with the player's current weapon */
        bool can_melee() const;
        /** Always returns false, since players can't dig currently */
        bool digging() const override;
        /** Returns true if the player is knocked over or has broken legs */
        bool is_on_ground() const override;
        /** Returns true if the player should be dead */
        bool is_dead_state() const override;
        /** Returns true is the player is protected from electric shocks */
        bool is_elec_immune() const override;
        /** Returns true if the player is immune to this kind of effect */
        bool is_immune_effect( const efftype_id& ) const override;
        /** Returns true if the player is immune to this kind of damage */
        bool is_immune_damage( const damage_type ) const override;

        /** Returns true if the player has technique-based miss recovery */
        bool has_miss_recovery_tec() const;
        /** Returns true if the player has a grab breaking technique available */
        bool has_grab_break_tec() const override;
        /** Returns true if the player has the leg block technique available */
        bool can_leg_block() const;
        /** Returns true if the player has the arm block technique available */
        bool can_arm_block() const;
        /** Returns true if either can_leg_block() or can_arm_block() returns true */
        bool can_limb_block() const;

        // melee.cpp
        /** Returns true if the player has a weapon with a block technique */
        bool can_weapon_block() const;
        using Creature::melee_attack;
        /** Sets up a melee attack and handles melee attack function calls */
        void melee_attack(Creature &t, bool allow_special, const matec_id &technique) override;
        /** Returns the player's dispersion modifier based on skill. **/
        int skill_dispersion( item *weapon, bool random ) const;
        /** Returns a weapon's modified dispersion value */
        double get_weapon_dispersion( item *weapon, bool random ) const;
        /** Returns true if a gun misfires, jams, or has other problems, else returns false */
        bool handle_gun_damage( const itype &firing, const std::set<std::string> &curammo_effects );
        /** Handles gun firing effects and functions */
        void fire_gun( const tripoint &target, bool burst );
        void fire_gun( const tripoint &target, long burst_size );
        /** Handles reach melee attacks */
        void reach_attack( const tripoint &target );

        /** Activates any on-dodge effects and checks for dodge counter techniques */
        void dodge_hit(Creature *source, int hit_spread) override;
        /** Checks for valid block abilities and reduces damage accordingly. Returns true if the player blocks */
        bool block_hit(Creature *source, body_part &bp_hit, damage_instance &dam) override;
        /**
         * Reduces and mutates du, prints messages about armor taking damage.
         * @return true if the armor was completely destroyed (and the item must be deleted).
         */
        bool armor_absorb(damage_unit &du, item &armor);
        /** Runs through all bionics and armor on a part and reduces damage through their armor_absorb */
        void absorb_hit(body_part bp, damage_instance &dam) override;
        /** Handles dodged attacks (training dodge) and ma_ondodge */
        void on_dodge( Creature *source, int difficulty = INT_MIN ) override;
        /** Handles special defenses from an attack that hit us (source can be null) */
        void on_hit( Creature *source, body_part bp_hit = num_bp,
                     int difficulty = INT_MIN, projectile const* const proj = nullptr ) override;
        /** Handles effects that happen when the player is damaged and aware of the fact. */
        void on_hurt( Creature *source, bool disturb = true );

        /** Returns the base damage the player deals based on their stats */
        int base_damage(bool real_life = true, int stat = -999) const;
        /** Returns Creature::get_hit_base() modified by weapon skill */
        int get_hit_base() const override;
        /** Returns the player's basic hit roll that is compared to the target's dodge roll */
        int hit_roll() const override;
        /** Returns the chance to crit given a hit roll and target's dodge roll */
        double crit_chance( int hit_roll, int target_dodge, const item &weap ) const;
        /** Returns true if the player scores a critical hit */
        bool scored_crit(int target_dodge = 0) const;
        /** Returns cost (in moves) of attacking with given item (no modifiers, like stuck) */
        int attack_speed( const item &weap, bool average = false ) const;
        /** Gets melee accuracy component from weapon+skills */
        int get_hit_weapon( const item &weap ) const;
        /** NPC-related item rating functions */
        double weapon_value( const item &weap ) const; // Evaluates item as a weapon
        double melee_value( const item &weap ) const; // As above, but only as melee
        double unarmed_value() const; // Evaluate yourself!

        // If average == true, adds expected values of random rolls instead of rolling.
        /** Adds all 3 types of physical damage to instance */
<<<<<<< HEAD
        void roll_all_damage( bool crit, damage_instance &di ) const;
        void roll_all_damage( bool crit, damage_instance &di, bool average, const item &weap ) const; 
=======
        void roll_all_damage( bool crit, damage_instance &di, bool average ) const;
>>>>>>> a0d7cff3
        /** Adds player's total bash damage to the damage instance */
        void roll_bash_damage( bool crit, damage_instance &di, bool average, const item &weap ) const;
        /** Adds player's total cut damage to the damage instance */
        void roll_cut_damage( bool crit, damage_instance &di, bool average, const item &weap ) const;
        /** Adds player's total stab damage to the damage instance */
        void roll_stab_damage( bool crit, damage_instance &di, bool average, const item &weap ) const;
        /** Returns the number of moves unsticking a weapon will penalize for */
        int roll_stuck_penalty( bool stabbing, const ma_technique &tec ) const;
        std::vector<matec_id> get_all_techniques() const;

        /** Returns true if the player has a weapon or martial arts skill available with the entered technique */
        bool has_technique( const matec_id & tec ) const;
        /** Returns a random valid technique */
        matec_id pick_technique(Creature &t,
                                bool crit, bool dodge_counter, bool block_counter);
        void perform_technique(const ma_technique &technique, Creature &t, damage_instance &di, int &move_cost);
        /** Performs special attacks and their effects (poisonous, stinger, etc.) */
        void perform_special_attacks(Creature &t);

        /** Returns a vector of valid mutation attacks */
        std::vector<special_attack> mutation_attacks(Creature &t) const;
        /** Handles combat effects, returns a string of any valid combat effect messages */
        std::string melee_special_effects(Creature &t, damage_instance &d, const ma_technique &tec);
        /** Returns Creature::get_dodge_base modified by the player's skill level */
        int get_dodge_base() const override;   // Returns the players's dodge, modded by clothing etc
        /** Returns Creature::get_dodge() modified by any player effects */
        int get_dodge() const override;
        /** Returns the player's dodge_roll to be compared against an agressor's hit_roll() */
        int dodge_roll() override;

        /** Returns melee skill level, to be used to throttle dodge practice. **/
        int get_melee() const override;
        /**
         * Adds a reason for why the player would miss a melee attack.
         *
         * To possibly be messaged to the player when he misses a melee attack.
         * @param reason A message for the player that gives a reason for him missing.
         * @param weight The weight used when choosing what reason to pick when the
         * player misses.
         */
        void add_miss_reason(const char *reason, unsigned int weight);
        /** Clears the list of reasons for why the player would miss a melee attack. */
        void clear_miss_reasons();
        /**
         * Returns an explanation for why the player would miss a melee attack.
         */
        const char *get_miss_reason();

        /** Handles the uncanny dodge bionic and effects, returns true if the player successfully dodges */
        bool uncanny_dodge() override;
        /** Returns an unoccupied, safe adjacent point. If none exists, returns player position. */
        tripoint adjacent_tile() const;

        /**
         * Checks both the neighborhoods of from and to for climbable surfaces,
         * returns move cost of climbing from `from` to `to`.
         * 0 means climbing is not possible.
         * Return value can depend on the orientation of the terrain.
         */
        int climbing_cost( const tripoint &from, const tripoint &to ) const;

        // ranged.cpp
        /** Returns the throw range of the item at the entered inventory position. -1 = ERR, 0 = Can't throw */
        int throw_range(int pos) const;
        /** Execute a throw */
        dealt_projectile_attack throw_item( const tripoint &target, const item &thrown );
        /** Returns the ranged attack dexterity mod */
        int ranged_dex_mod() const;
        /** Returns the ranged attack perception mod */
        int ranged_per_mod() const;
        /** Returns the throwing attack dexterity mod */
        int throw_dex_mod(bool return_stat_effect = true) const;
        int aim_per_time( item *gun ) const;

        // Mental skills and stats
        /** Returns the player's reading speed */
        int read_speed( bool real_life = true ) const;
        /** Returns the player's skill rust rate */
        int rust_rate( bool real_life = true ) const;
        /** Returns a value used when attempting to convince NPC's of something */
        int talk_skill() const;
        /** Returns a value used when attempting to intimidate NPC's */
        int intimidation() const;

        /** Calls Creature::deal_damage and handles damaged effects (waking up, etc.) */
        dealt_damage_instance deal_damage(Creature *source, body_part bp, const damage_instance &d) override;
        /** Actually hurt the player, hurts a body_part directly, no armor reduction */
        void apply_damage(Creature *source, body_part bp, int amount) override;
        /** Modifies a pain value by player traits before passing it to Creature::mod_pain() */
        void mod_pain(int npain) override;

        void cough(bool harmful = false, int volume = 4);

        void add_pain_msg(int val, body_part bp) const;

        /** Heals a body_part for dam */
        void heal(body_part healed, int dam);
        /** Heals an hp_part for dam */
        void heal(hp_part healed, int dam);
        /** Heals all body parts for dam */
        void healall(int dam);
        /** Hurts all body parts for dam, no armor reduction */
        void hurtall(int dam, Creature *source, bool disturb = true);
        /** Harms all body parts for dam, with armor reduction. If vary > 0 damage to parts are random within vary % (1-100) */
        int hitall(int dam, int vary, Creature *source);
        /** Knocks the player back one square from a tile */
        void knock_back_from( const tripoint &p ) override;

        /** Returns multiplier on fall damage at low velocity (knockback/pit/1 z-level, not 5 z-levels) */
        float fall_damage_mod() const override;
        /** Deals falling/collision damage with terrain/creature at pos */
        int impact( int force, const tripoint &pos ) override;

        /** Converts a body_part to an hp_part */
        static hp_part bp_to_hp(body_part bp);
        /** Converts an hp_part to a body_part */
        static body_part hp_to_bp(hp_part hpart);

        /** Returns overall % of HP remaining */
        int hp_percentage() const override;

        /** Handles the chance to be infected by random diseases */
        void get_sick();
        /** Handles health fluctuations over time, redirects into Creature::update_health */
        void update_health(int base_threshold = 0) override;
        /** Returns list of rc items in player inventory. **/
        std::list<item *> get_radio_items();

        /** Adds an addiction to the player */
        void add_addiction(add_type type, int strength);
        /** Removes an addition from the player */
        void rem_addiction(add_type type);
        /** Returns true if the player has an addiction of the specified type */
        bool has_addiction(add_type type) const;
        /** Returns the intensity of the specified addiction */
        int  addiction_level(add_type type) const;

        /** Siphons fuel from the specified vehicle into the player's inventory */
        bool siphon(vehicle *veh, const itype_id &desired_liquid);
        /** Handles a large number of timers decrementing and other randomized effects */
        void suffer();
        /** Handles the chance for broken limbs to spontaneously heal to 1 HP */
        void mend();
        /** Handles player vomiting effects */
        void vomit();

        /** Drenches the player with water, saturation is the percent gotten wet */
        void drench( int saturation, int flags, bool ignore_waterproof );
        /** Recalculates mutation drench protection for all bodyparts (ignored/good/neutral stats) */
        void drench_mut_calc();
        /** Recalculates morale penalty/bonus from wetness based on mutations, equipment and temperature */
        void apply_wetness_morale( int temperature );

        /** used for drinking from hands, returns how many charges were consumed */
        int drink_from_hands(item &water);
        /** Used for eating object at pos, returns true if object is removed from inventory (last charge was consumed) */
        bool consume(int pos);
        /** Used for eating a particular item that doesn't need to be in inventory.
         *  Returns true if the item is to be removed (doesn't remove). */
        bool consume_item( item &eat );
        /** Used for eating entered comestible, returns true if comestible is successfully eaten */
        bool eat(item *eat, const it_comest *comest);
        /** Handles the nutrition value for a comestible **/
        int nutrition_for(const it_comest *comest);
        /** Handles the effects of consuming an item */
        void consume_effects(item *eaten, const it_comest *comest, bool rotten = false);
        /** Handles rooting effects */
        void rooted_message() const;
        void rooted();
        /** Wields an item, returns false on failed wield */
        virtual bool wield(item *it, bool autodrop = false);
        /** Creates the UI and handles player input for picking martial arts styles */
        bool pick_style();
        /** Wear item; returns false on fail. If interactive is false, don't alert the player or drain moves on completion. */
        bool wear(int pos, bool interactive = true);
        /** Wear item; returns false on fail. If interactive is false, don't alert the player or drain moves on completion. */
        bool wear_item(item *to_wear, bool interactive = true);
        /** Takes off an item, returning false on fail, if an item vector
         *  is given, stores the items in that vector and not in the inventory */
        bool takeoff( item *target, bool autodrop = false, std::vector<item> *items = nullptr );
        bool takeoff( int pos, bool autodrop = false, std::vector<item> *items = nullptr );
        /** Removes the first item in the container's contents and wields it,
         * taking moves based on skill and volume of item being wielded. */
        void wield_contents(item *container, bool force_invlet, std::string skill_used, int volume_factor);
        /** Stores an item inside another item, taking moves based on skill and volume of item being stored. */
        void store(item *container, item *put, std::string skill_used, int volume_factor);
        /** Draws the UI and handles player input for the armor re-ordering window */
        void sort_armor();
        /** Uses a tool */
        void use(int pos);
        /** Uses the current wielded weapon */
        void use_wielded();
        /**
         * Asks how to use the item (if it has more than one use_method) and uses it.
         * Returns true if it destroys the item. Consumes charges from the item.
         * Multi-use items are ONLY supported when all use_methods are iuse_actor!
         */
        bool invoke_item( item* );
        /** As above, but with a pre-selected method. Debugmsg if this item doesn't have this method. */
        bool invoke_item( item*, const std::string& );
        /** Consumes charges from a tool or does nothing with a non-tool. Returns true if it destroys the item. */
        bool consume_charges(item *used, long charges_used);
        /** Removes selected gunmod from the entered weapon */
        void remove_gunmod(item *weapon, unsigned id);
        /** Attempts to install bionics, returns false if the player cancels prior to installation */
        bool install_bionics(const itype &type, int skill_level = -1);
        /** Handles reading effects */
        void read(int pos);
        /** Completes book reading action. **/
        void do_read( item *book );
        /** Note that we've read a book at least once. **/
        bool has_identified( std::string item_id ) const;
        /** Handles sleep attempts by the player, adds "lying_down" */
        void try_to_sleep();
        /** Rate point's ability to serve as a bed. Takes mutations, fatigue and stimms into account. */
        int sleep_spot( const tripoint &p ) const;
        /** Checked each turn during "lying_down", returns true if the player falls asleep */
        bool can_sleep();
        /** Adds "sleep" to the player */
        void fall_asleep(int duration);
        /** Removes "sleep" and "lying_down" from the player */
        void wake_up();
        /** Checks to see if the player is using floor items to keep warm, and return the name of one such item if so */
        std::string is_snuggling() const;
        /** Returns a value from 1.0 to 5.0 that acts as a multiplier
         * for the time taken to perform tasks that require detail vision,
         * above 4.0 means these activities cannot be performed. */
        float fine_detail_vision_mod();

        /** Used to determine player feedback on item use for the inventory code.
         *  rates usability lower for non-tools (books, etc.) */
        hint_rating rate_action_use( const item &it ) const;
        hint_rating rate_action_wear( const item &it ) const;
        hint_rating rate_action_eat( const item &it ) const;
        hint_rating rate_action_read( const item &it ) const;
        hint_rating rate_action_takeoff( const item &it ) const;
        hint_rating rate_action_reload( const item &it ) const;
        hint_rating rate_action_unload( const item &it ) const;
        hint_rating rate_action_disassemble( const item &it );

        /** Returns warmth provided by armor, etc. */
        int warmth(body_part bp) const;
        /** Returns warmth provided by an armor's bonus, like hoods, pockets, etc. */
        int bonus_warmth(body_part bp) const;
        /** Returns ENC provided by armor, etc. */
        int encumb(body_part bp) const;
        /** Returns warmth provided by armor, etc., factoring in layering */
        int encumb(body_part bp, double &layers, int &armorenc) const;
        /** Returns overall bashing resistance for the body_part */
        int get_armor_bash(body_part bp) const override;
        /** Returns overall cutting resistance for the body_part */
        int get_armor_cut(body_part bp) const override;
        /** Returns bashing resistance from the creature and armor only */
        int get_armor_bash_base(body_part bp) const override;
        /** Returns cutting resistance from the creature and armor only */
        int get_armor_cut_base(body_part bp) const override;
        /** Returns overall env_resist on a body_part */
        int get_env_resist(body_part bp) const override;
        /** Returns true if the player is wearing something on the entered body_part */
        bool wearing_something_on(body_part bp) const;
        /** Returns true if the player is wearing something on their feet that is not SKINTIGHT */
        bool is_wearing_shoes(std::string side = "both") const;
        /** Returns 1 if the player is wearing something on both feet, .5 if on one, and 0 if on neither */
        double footwear_factor() const;
        /** Returns 1 if the player is wearing an item of that count on one foot, 2 if on both, and zero if on neither */
        int shoe_type_count(const itype_id &it) const;
        /** Returns true if the player is wearing power armor */
        bool is_wearing_power_armor(bool *hasHelmet = NULL) const;
        /** Returns true if the player is wearing active power */
        bool is_wearing_active_power_armor() const;
        /** Returns wind resistance provided by armor, etc **/
        int get_wind_resistance(body_part bp) const;

        int adjust_for_focus(int amount) const;
        void practice( const Skill* s, int amount, int cap = 99 );
        void practice( std::string s, int amount, int cap = 99 );

        void assign_activity(activity_type type, int moves, int index = -1, int pos = INT_MIN,
                             std::string name = "");
        bool has_activity(const activity_type type) const;
        void cancel_activity();

        double convert_weight(int weight) const;
        int net_morale(morale_point effect) const;
        int morale_level() const; // Modified by traits, &c
        void add_morale(morale_type type, int bonus, int max_bonus = 0,
                        int duration = 60, int decay_start = 30,
                        bool cap_existing = false, const itype *item_type = NULL);
        int has_morale( morale_type type ) const;
        void rem_morale(morale_type type, const itype *item_type = NULL);

        std::string weapname(bool charges = true) const;

        virtual float power_rating() const override;

        /**
         * All items that have the given flag (@ref item::has_flag).
         */
        std::vector<const item *> all_items_with_flag( const std::string flag ) const;

        void process_active_items();
        /**
         * Remove charges from a specific item (given by its item position).
         * The item must exist and it must be counted by charges.
         * @param position Item position of the item.
         * @param quantity The number of charges to remove, must not be larger than
         * the current charges of the item.
         * @return An item that contains the removed charges, it's effectively a
         * copy of the item with the proper charges.
         */
        item reduce_charges(int position, long quantity);
        /**
         * Remove charges from a specific item (given by a pointer to it).
         * Otherwise identical to @ref reduce_charges(int,long)
         * @param it A pointer to the item, it *must* exist.
         */
        item reduce_charges(item *it, long quantity);
        /** Return the item position of the item with given invlet, return INT_MIN if
         * the player does not have such an item with that invlet. Don't use this on npcs.
         * Only use the invlet in the user interface, otherwise always use the item position. */
        int invlet_to_position(char invlet) const;

        const martialart &get_combat_style() const; // Returns the combat style object
        std::vector<item *> inv_dump(); // Inventory + weapon + worn (for death, etc)
        void place_corpse(); // put corpse+inventory on map at the place where this is.
        int butcher_factor() const; // Automatically picks our best butchering tool
        item  *pick_usb(); // Pick a usb drive, interactively if it matters

        bool covered_with_flag( const std::string &flag, const std::bitset<num_bp> &parts ) const;
        /** Bitset of all the body parts covered only with items with `flag` (or nothing) */
        std::bitset<num_bp> exclusive_flag_coverage( const std::string &flag ) const;
        bool is_waterproof( const std::bitset<num_bp> &parts ) const;

        // has_amount works ONLY for quantity.
        // has_charges works ONLY for charges.
        std::list<item> use_amount(itype_id it, int quantity, bool use_container = false);
        bool use_charges_if_avail(itype_id it, long quantity);// Uses up charges
        std::list<item> use_charges(itype_id it, long quantity);// Uses up charges
        bool has_amount(const itype_id &it, int quantity) const;
        bool has_charges(const itype_id &it, long quantity) const;
        int  amount_of(const itype_id &it) const;
        /** Returns the amount of item `type' that is currently worn */
        int  amount_worn(const itype_id &id) const;
        long charges_of(const itype_id &it) const;

        int  leak_level( std::string flag ) const; // carried items may leak radiation or chemicals

        // Check for free container space for the whole liquid item
        bool has_container_for(const item &liquid) const;
        // Has a weapon, inventory item or worn item with flag
        bool has_item_with_flag( std::string flag ) const;
        // Has amount (or more) items with at least the required quality level.
        bool has_items_with_quality( const std::string &quality_id, int level, int amount ) const;
        bool has_item(int position);
        /**
         * Check whether a specific item is in the players possession.
         * The item is compared by pointer.
         * @param it A pointer to the item to be looked for.
         */
        bool has_item(const item *it) const;
        bool has_mission_item(int mission_id) const; // Has item with mission_id
        /**
         * Returns the items that are ammo and have the matching ammo type.
         */
        std::vector<const item *> get_ammo( const ammotype &at ) const;
        /**
         * Check whether the player has a gun that uses the given type of ammo.
         */
        bool has_gun_for_ammo( const ammotype &at ) const;

        bool has_weapon() const override;
        // Check if the player can pickup stuff (fails if wielding
        // certain bionic weapons).
        // Print a message if print_msg is true and this isn't a NPC
        bool can_pickup(bool print_msg) const;

        // Checks crafting inventory for books providing the requested recipe.
        // Returns -1 to indicate recipe not found, otherwise difficulty to learn.
        int has_recipe( const recipe *r, const inventory &crafting_inv ) const;
        bool knows_recipe( const recipe *rec ) const;
        void learn_recipe( const recipe *rec );

        bool studied_all_recipes(const itype &book) const;

        // crafting.cpp
        bool crafting_allowed(); // is morale high enough to craft?
        bool crafting_can_see(); // can player see well enough to craft?
        bool can_make(const recipe *r, int batch_size = 1); // have components?
        bool making_would_work(const std::string &id_to_make, int batch_size);
        void craft();
        void recraft();
        void long_craft();
        void make_craft(const std::string &id, int batch_size);
        void make_all_craft(const std::string &id, int batch_size);
        void complete_craft();

        // also crafting.cpp
        /**
         * Check if the player can disassemble the item dis_item with the recipe
         * cur_recipe and the inventory crafting_inv.
         * If no cur_recipe given, searches for the first relevant, reversible one
         * Checks for example tools (and charges), enough input charges
         * (if disassembled item is counted by charges).
         * If print_msg is true show a message about missing tools/charges.
         */
        bool can_disassemble( const item &dis_item, const inventory &crafting_inv,
                              bool print_msg ) const;
        bool can_disassemble( const item &dis_item, const recipe *cur_recipe,
                              const inventory &crafting_inv, bool print_msg ) const;
        void disassemble(int pos = INT_MAX);
        void disassemble(item &dis_item, int dis_pos, bool ground);
        void complete_disassemble();

        // yet more crafting.cpp
        const inventory &crafting_inventory(); // includes nearby items
        void invalidate_crafting_inventory();
        std::vector<item> get_eligible_containers_for_crafting();
        std::list<item> consume_items(const std::vector<item_comp> &components, int batch = 1);
        void consume_tools(const std::vector<tool_comp> &tools, int batch = 1, const std::string &hotkeys = DEFAULT_HOTKEYS);

        // Auto move methods
        void set_destination(const std::vector<tripoint> &route);
        void clear_destination();
        bool has_destination() const;
        std::vector<tripoint> &get_auto_move_route();
        action_id get_next_auto_move_direction();
        void shift_destination(int shiftx, int shifty);

        // Library functions
        double logistic(double t) const;
        double logistic_range(int min, int max, int pos) const;

        /**
         * Global position, expressed in map square coordinate system
         * (the most detailed coordinate system), used by the @ref map.
         */
        virtual tripoint global_square_location() const;
        /**
        * Returns the location of the player in global submap coordinates.
        */
        tripoint global_sm_location() const;
        /**
        * Returns the location of the player in global overmap terrain coordinates.
        */
        tripoint global_omt_location() const;

        // ---------------VALUES-----------------
        inline int posx() const override
        {
            return position.x;
        }
        inline int posy() const override
        {
            return position.y;
        }
        inline int posz() const override
        {
            return position.z;
        }
        inline void setx( int x )
        {
            position.x = x;
        }
        inline void sety( int y )
        {
            position.y = y;
        }
        inline void setz( int z )
        {
            position.z = z;
        }
        inline void setpos( const tripoint &p ) override
        {
            position = p;
        }
        tripoint view_offset;
        bool in_vehicle;       // Means player sit inside vehicle on the tile he is now
        bool controlling_vehicle;  // Is currently in control of a vehicle
        // Relative direction of a grab, add to posx, posy to get the coordinates of the grabbed thing.
        tripoint grab_point;
        object_type grab_type;
        player_activity activity;
        std::list<player_activity> backlog;
        int volume;

        profession *prof;

        std::string start_location;

        std::map<std::string, int> mutation_category_level;

        int next_climate_control_check;
        bool last_climate_control_ret;
        std::string move_mode;
        int power_level, max_power_level;
        int thirst, fatigue;
        int tank_plut, reactor_plut, slow_rad;
        int oxygen;
        int stamina;
        int recoil;
        int driving_recoil;
        int scent;
        int dodges_left, blocks_left;
        int stim, pkill, radiation;
        unsigned long cash;
        int movecounter;
        std::array<int, num_bp> temp_cur, frostbite_timer, temp_conv;
        void temp_equalizer(body_part bp1, body_part bp2); // Equalizes heat between body parts
        bool pda_cached;

        // Drench cache
        enum water_tolerance {
            WT_IGNORED = 0,
            WT_NEUTRAL,
            WT_GOOD,
            NUM_WATER_TOLERANCE
        };
        std::array<std::array<int, NUM_WATER_TOLERANCE>, num_bp> mut_drench;
        std::array<int, num_bp> drench_capacity;
        std::array<int, num_bp> body_wetness;

        std::vector<morale_point> morale;

        int focus_pool;

        void set_skill_level(const Skill* _skill, int level);
        void set_skill_level(Skill const &_skill, int level);
        void set_skill_level(std::string ident, int level);

        void boost_skill_level(const Skill* _skill, int level);
        void boost_skill_level(std::string ident, int level);

        void copy_skill_levels(const player *rhs);

        std::map<std::string, const recipe *> learned_recipes;

        std::vector<matype_id> ma_styles;
        matype_id style_selected;
        bool keep_hands_free;

        std::vector <addiction> addictions;

        std::string lastrecipe;
        int last_batch;
        itype_id lastconsumed;        //used in crafting.cpp and construction.cpp

        //Dumps all memorial events into a single newline-delimited string
        std::string dump_memorial() const;
        //Log an event, to be later written to the memorial file
        void add_memorial_log(const char *male_msg, const char *female_msg, ...) override;
        //Loads the memorial log from a file
        void load_memorial_file(std::ifstream &fin);
        //Notable events, to be printed in memorial
        std::vector <std::string> memorial_log;

        //Record of player stats, for posterity only
        stats *lifetime_stats();
        stats get_stats() const; // for serialization
        void mod_stat( const std::string &stat, int modifier ) override;

        int getID () const;
        // sets the ID, will *only* succeed when the current id is 0 (=not initialized)
        void setID (int i);

        bool is_underwater() const override;
        void set_underwater(bool);
        bool is_hallucination() const override;

        void environmental_revert_effect();

        bool is_invisible() const;
        bool is_deaf() const;
        // Checks whether a player can hear a sound at a given volume and location.
        bool can_hear( const tripoint &source, const int volume ) const;
        // Returns a multiplier indicating the keeness of a player's hearing.
        float hearing_ability() const;
        int visibility( bool check_color = false,
                        int stillness = 0 ) const; // just checks is_invisible for the moment

        m_size get_size() const override;
        int get_hp( hp_part bp ) const override;
        int get_hp_max( hp_part bp ) const override;
        int get_stamina_max() const;
        void burn_move_stamina( int moves );

        field_id playerBloodType() const;

        //message related stuff
        virtual void add_msg_if_player(const char *msg, ...) const override;
        virtual void add_msg_if_player(game_message_type type, const char *msg, ...) const override;
        virtual void add_msg_player_or_npc(const char *player_str, const char *npc_str, ...) const override;
        virtual void add_msg_player_or_npc(game_message_type type, const char *player_str,
                                           const char *npc_str, ...) const override;

        typedef std::map<tripoint, std::string> trap_map;
        bool knows_trap( const tripoint &pos ) const;
        void add_known_trap( const tripoint &pos, const trap &t );
        /** Search surrounding squares for traps (and maybe other things in the future). */
        void search_surroundings();

        // drawing related stuff
        /**
         * Returns a list of the IDs of overlays on this character,
         * sorted from "lowest" to "highest".
         *
         * Only required for rendering.
         */
        std::vector<std::string> get_overlay_ids() const;

        void spores();
        void blossoms();

        int add_ammo_to_worn_quiver(item &ammo);

        std::vector<mission*> get_active_missions() const;
        std::vector<mission*> get_completed_missions() const;
        std::vector<mission*> get_failed_missions() const;
        /**
         * Returns the mission that is currently active. Returns null if mission is active.
         */
        mission *get_active_mission() const;
        /**
         * Returns the target of the active mission or @ref overmap::invalid_point if there is
         * no active mission.
         */
        tripoint get_active_mission_target() const;
        /**
         * Set which mission is active. The mission must be listed in @ref active_missions.
         */
        void set_active_mission( mission &mission );
        /**
         * Called when a mission has been assigned to the player.
         */
        void on_mission_assignment( mission &new_mission );
        /**
         * Called when a mission has been completed or failed. Either way it's finished.
         * Check @ref mission::failed to see which case it is.
         */
        void on_mission_finished( mission &mission );

        // formats and prints encumbrance info to specified window
        void print_encumbrance(WINDOW *win, int min, int max, int line = -1) const;

        // Prints message(s) about current health
        void print_health() const;

    protected:
        // The player's position on the local map.
        tripoint position;

        trap_map known_traps;

        void store(JsonOut &jsout) const;
        void load(JsonObject &jsin);

    private:
        // Items the player has identified.
        std::unordered_set<std::string> items_identified;
        /** Check if an area-of-effect technique has valid targets */
        bool valid_aoe_technique( Creature &t, const ma_technique &technique );
        bool valid_aoe_technique( Creature &t, const ma_technique &technique,
                                  std::vector<int> &mon_targets, std::vector<int> &npc_targets );
        /**
         * Check whether the other creature is in range and can be seen by this creature.
         * @param range The maximal distance (@ref rl_dist), creatures at this distance or less
         * are included.
         */
        bool is_visible_in_range( const Creature &critter, int range ) const;

        // Trigger and disable mutations that can be so toggled.
        void activate_mutation( const std::string &mutation );
        void deactivate_mutation( const std::string &mut );
        bool has_fire(const int quantity) const;
        void use_fire(const int quantity);
        /**
         * Has the item enough charges to invoke its use function?
         * Also checks if UPS from this player is used instead of item charges.
         */
        bool has_enough_charges(const item &it, bool show_msg) const;

        bool can_study_recipe(const itype &book) const;
        bool try_study_recipe(const itype &book);

        std::vector<tripoint> auto_move_route;
        // Used to make sure auto move is canceled if we stumble off course
        tripoint next_expected_position;

        inventory cached_crafting_inventory;
        int cached_moves;
        int cached_turn;
        tripoint cached_position;

        struct weighted_int_list<const char*> melee_miss_reasons;

        int id; // A unique ID number, assigned by the game class private so it cannot be overwritten and cause save game corruptions.
        //NPCs also use this ID value. Values should never be reused.
        /**
         * Missions that the player has accepted and that are not finished (one
         * way or the other).
         */
        std::vector<mission*> active_missions;
        /**
         * Missions that the player has successfully completed.
         */
        std::vector<mission*> completed_missions;
        /**
         * Missions that have failed while being assigned to the player.
         */
        std::vector<mission*> failed_missions;
        /**
         * The currently active mission, or null if no mission is currently in progress.
         */
        mission *active_mission;
};

#endif<|MERGE_RESOLUTION|>--- conflicted
+++ resolved
@@ -481,12 +481,8 @@
 
         // If average == true, adds expected values of random rolls instead of rolling.
         /** Adds all 3 types of physical damage to instance */
-<<<<<<< HEAD
         void roll_all_damage( bool crit, damage_instance &di ) const;
-        void roll_all_damage( bool crit, damage_instance &di, bool average, const item &weap ) const; 
-=======
-        void roll_all_damage( bool crit, damage_instance &di, bool average ) const;
->>>>>>> a0d7cff3
+        void roll_all_damage( bool crit, damage_instance &di, bool average, const item &weap ) const;
         /** Adds player's total bash damage to the damage instance */
         void roll_bash_damage( bool crit, damage_instance &di, bool average, const item &weap ) const;
         /** Adds player's total cut damage to the damage instance */
