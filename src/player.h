--- conflicted
+++ resolved
@@ -929,20 +929,13 @@
 
         // Checks crafting inventory for books providing the requested recipe.
         // Returns -1 to indicate recipe not found, otherwise difficulty to learn.
-<<<<<<< HEAD
         int has_recipe( const recipe *r, const inventory &crafting_inv ) const;
         bool knows_recipe( const recipe *rec ) const;
         void learn_recipe( const recipe *rec, bool force = false );
-        bool has_recipe_requirements(const recipe *rec) const;
-=======
-        int has_recipe( const recipe * r, const inventory & crafting_inv ) const;
-        bool knows_recipe( const recipe * rec ) const;
-        void learn_recipe( const recipe * rec );
-        int exceeds_recipe_requirements( const recipe & rec ) const;
-        bool has_recipe_requirements( const recipe * rec ) const;
->>>>>>> 4049aef6
-
-        bool studied_all_recipes(const itype &book) const;
+        int exceeds_recipe_requirements( const recipe &rec ) const;
+        bool has_recipe_requirements( const recipe *rec ) const;
+
+        bool studied_all_recipes( const itype &book ) const;
 
         // crafting.cpp
         bool crafting_allowed( const std::string & rec_name );
