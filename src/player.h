--- conflicted
+++ resolved
@@ -80,16 +80,12 @@
  player& operator= (const player & rhs);
 
 // newcharacter.cpp
- bool create(game *g, character_type type, std::string tempname = "");
+ bool create(character_type type, std::string tempname = "");
  std::string random_good_trait();
  std::string random_bad_trait();
-<<<<<<< HEAD
- void normalize(game *g); // Starting set up of HP and inventory
-
- virtual void die(game* g, Creature* nkiller);
-=======
  void normalize(); // Starting set up of HP and inventory
->>>>>>> 97536ce8
+
+ virtual void die(Creature* nkiller);
 // </newcharacter.cpp>
 
     void pick_name(); // Picks a name from NAMES_*
@@ -98,7 +94,7 @@
 
     virtual bool is_player() { return true; }
 
-    void process_effects(game *g); // Process long-term effects
+    void process_effects(); // Process long-term effects
 
  virtual bool is_npc() { return false; } // Overloaded for NPCs in npc.h
  nc_color color(); // What color to draw us as
@@ -119,18 +115,18 @@
     virtual void serialize(JsonOut &jsout, bool save_contents) const;
 
  void memorial( std::ofstream &memorial_file ); // Write out description of player.
- void disp_info(game *g); // '@' key; extended character info
+ void disp_info(); // '@' key; extended character info
  void disp_morale(); // '%' key; morale info
- void disp_status(WINDOW* w, WINDOW *w2, game *g = NULL);// On-screen data
-
- void reset_stats(game *g = NULL);// Resets movement points, stats, applies effects
- void recalc_speed_bonus(game *g = NULL); // Calculate the various speed bonuses we will get from mutations etc
+ void disp_status(WINDOW* w, WINDOW *w2);// On-screen data
+
+ void reset_stats();// Resets movement points, stats, applies effects
+ void recalc_speed_bonus(); // Calculate the various speed bonuses we will get from mutations etc
  void action_taken(); // Called after every action, invalidates player caches.
  void update_morale(); // Ticks down morale counters and removes them
  void apply_persistent_morale(); // Ensure persistent morale effects are up-to-date.
  void update_mental_focus();
  int calc_focus_equilibrium();
- void update_bodytemp(game *g);  // Maintains body temperature
+ void update_bodytemp();  // Maintains body temperature
  int  run_cost(int base_cost, bool diag = false); // Adjust base_cost
  int  swim_speed(); // Our speed when swimming
 
@@ -144,15 +140,15 @@
  std::string get_highest_category() const;
  std::string get_category_dream(const std::string &cat, int strength) const;
 
- bool in_climate_control(game *g);
+ bool in_climate_control();
 
  bool has_bionic(const bionic_id & b) const;
  bool has_active_bionic(const bionic_id & b) const;
  bool has_active_optcloak() const;
  void add_bionic(bionic_id b);
  void charge_power(int amount);
- void power_bionics(game *g);
- void activate_bionic(int b, game *g);
+ void power_bionics();
+ void activate_bionic(int b);
  bool remove_random_bionic();
  int num_bionics() const;
  bionic& bionic_at_index(int i);
@@ -161,13 +157,13 @@
  bionic* bionic_by_invlet(char ch);
  float active_light();
 
- bool mutation_ok(game *g, std::string mutation, bool force_good, bool force_bad);
- void mutate(game *g);
- void mutate_category(game *g, std::string);
- void mutate_towards(game *g, std::string mut);
- void remove_mutation(game *g, std::string mut);
- bool has_child_flag(game *g, std::string mut);
- void remove_child_flag(game *g, std::string mut);
+ bool mutation_ok(std::string mutation, bool force_good, bool force_bad);
+ void mutate();
+ void mutate_category(std::string);
+ void mutate_towards(std::string mut);
+ void remove_mutation(std::string mut);
+ bool has_child_flag(std::string mut);
+ void remove_child_flag(std::string mut);
 
  point pos();
  int  sight_range(int light_level) const;
@@ -184,7 +180,7 @@
 
  bool has_nv();
 
- void pause(game *g); // '.' command; pauses & reduces recoil
+ void pause(); // '.' command; pauses & reduces recoil
 
 // martialarts.cpp
  void ma_static_effects(); // fires all non-triggered martial arts events
@@ -223,19 +219,19 @@
 
 // melee.cpp
  bool can_weapon_block(); //gear-based defensive ability
- void melee_attack(game *g, Creature &p, bool allow_special = true);
+ void melee_attack(Creature &p, bool allow_special = true);
  double get_weapon_dispersion(item* weapon);
  void fire_gun(int targetx, int targety, bool burst);
- int  hit_mon(game *g, monster *critter, bool allow_grab = true);
- void hit_player(game *g, player &p, bool allow_grab = true);
-
- bool block_hit(game *g, body_part &bp_hit, int &side,
+ int  hit_mon(monster *critter, bool allow_grab = true);
+ void hit_player(player &p, bool allow_grab = true);
+
+ bool block_hit(body_part &bp_hit, int &side,
     damage_instance &dam);
 
  bool armor_absorb(damage_unit& du, item& armor);
- void absorb_hit(game *g, body_part bp, int side,
+ void absorb_hit(body_part bp, int side,
     damage_instance &dam);
- void on_gethit(game *g, Creature *source, body_part bp_hit, damage_instance &dam);
+ void on_gethit(Creature *source, body_part bp_hit, damage_instance &dam);
 
  int base_damage(bool real_life = true, int stat = -999);
  int base_to_hit(bool real_life = true, int stat = -999);
@@ -252,15 +248,15 @@
  std::vector<matec_id> get_all_techniques();
 
  bool has_technique(matec_id tec);
- matec_id pick_technique(game *g, Creature &t,
+ matec_id pick_technique(Creature &t,
                              bool crit, bool allowgrab);
- void perform_technique(ma_technique technique, game *g, Creature &t,
+ void perform_technique(ma_technique technique, Creature &t,
                        int &bash_dam, int &cut_dam, int &pierce_dam, int &pain);
 
- void perform_special_attacks(game *g, Creature &t);
+ void perform_special_attacks(Creature &t);
 
  std::vector<special_attack> mutation_attacks(Creature &t);
- std::string melee_special_effects(game *g, Creature &t, damage_instance& d);
+ std::string melee_special_effects(Creature &t, damage_instance& d);
 
  int get_dodge_base();   // Returns the players's dodge, modded by clothing etc
  int get_dodge();
@@ -283,14 +279,14 @@
 
 // Converts bphurt to a hp_part (if side == 0, the left), then does/heals dam
 // absorb() reduces dam and cut by your armor (and bionics, traits, etc)
- void absorb(game *g, body_part bp,               int &dam, int &cut);
+ void absorb(body_part bp,               int &dam, int &cut);
 // hurt() doesn't--effects of disease, what have you
- void hurt (game *g, body_part bphurt, int side, int  dam);
+ void hurt (body_part bphurt, int side, int  dam);
  void hurt (hp_part hurt, int dam);
 
- dealt_damage_instance deal_damage(game* g, Creature* source, body_part bp,
-         int side, const damage_instance& d);
- void apply_damage(game* g, Creature* source, body_part bp, int side, int amount);
+ dealt_damage_instance deal_damage(Creature* source, body_part bp,
+                                   int side, const damage_instance& d);
+ void apply_damage(Creature* source, body_part bp, int side, int amount);
 
  void mod_pain(int npain);
 
@@ -299,9 +295,9 @@
  void healall(int dam);
  void hurtall(int dam);
  // checks armor. if vary > 0, then damage to parts are random within 'vary' percent (1-100)
- void hitall(game *g, int dam, int vary = 0);
+ void hitall(int dam, int vary = 0);
  // Sends us flying one tile
- void knock_back_from(game *g, int x, int y);
+ void knock_back_from(int x, int y);
 
  //Converts bp/side to hp_part and back again
  void bp_convert(hp_part &hpart, body_part bp, int side);
@@ -310,7 +306,7 @@
  int hp_percentage(); // % of HP remaining, overall
  void recalc_hp(); // Change HP after a change to max strength
 
- void get_sick(game *g); // Process diseases
+ void get_sick(); // Process diseases
 // infect() gives us a chance to save (mostly from armor)
  bool infect(dis_type type, body_part vector, int strength,
               int duration, bool permanent = false, int intensity = 1,
@@ -339,54 +335,45 @@
  bool has_addiction(add_type type) const;
  int  addiction_level(add_type type);
 
- bool siphon(game *g, vehicle *veh, ammotype desired_liquid);
- void suffer(game *g);
- void mend(game *g);
- void vomit(game *g);
-
- void drench(game *g, int saturation, int flags); // drenches the player in water; saturation is percent
+ bool siphon(vehicle *veh, ammotype desired_liquid);
+ void suffer();
+ void mend();
+ void vomit();
+
+ void drench(int saturation, int flags); // drenches the player in water; saturation is percent
  void drench_mut_calc(); //Recalculate mutation drench protection for all bodyparts (ignored/good/neutral stats)
 
  char lookup_item(char let);
- bool consume(game *g, int pos);
- bool eat(game *g, item *eat, it_comest *comest);
+ bool consume(int pos);
+ bool eat(item *eat, it_comest *comest);
  void consume_effects(item *eaten, it_comest *comest, bool rotten = false);
- virtual bool wield(game *g, signed char invlet, bool autodrop = false);// Wield item; returns false on fail
-<<<<<<< HEAD
- void pick_style(game *g); // Pick a style
- bool wear(game *g, int pos, bool interactive = true); // Wear item; returns false on fail. If interactive is false, don't alert the player or drain moves on completion.
- bool wear_item(game *g, item *to_wear, bool interactive = true); // Wear item; returns false on fail. If interactive is false, don't alert the player or drain moves on completion.
- bool takeoff(game *g, int pos, bool autodrop = false);// Take off item; returns false on fail
- void sort_armor(game *g);      // re-order armor layering
- void use(game *g, int pos); // Use a tool
-=======
+ virtual bool wield(signed char invlet, bool autodrop = false);// Wield item; returns false on fail
  void pick_style(); // Pick a style
- bool wear(game *g, char let, bool interactive = true); // Wear item; returns false on fail. If interactive is false, don't alert the player or drain moves on completion.
- bool wear_item(game *g, item *to_wear, bool interactive = true); // Wear item; returns false on fail. If interactive is false, don't alert the player or drain moves on completion.
- bool takeoff(game *g, char let, bool autodrop = false);// Take off item; returns false on fail
+ bool wear(int pos, bool interactive = true); // Wear item; returns false on fail. If interactive is false, don't alert the player or drain moves on completion.
+ bool wear_item(item *to_wear, bool interactive = true); // Wear item; returns false on fail. If interactive is false, don't alert the player or drain moves on completion.
+ bool takeoff(int pos, bool autodrop = false);// Take off item; returns false on fail
  void sort_armor();      // re-order armor layering
- void use(game *g, char let); // Use a tool
->>>>>>> 97536ce8
- void use_wielded(game *g);
- void remove_gunmod(item *weapon, int id, game *g);
- bool install_bionics(game *g, it_bionic* type); // Install bionics
- void read(game *g, int pos); // Read a book
- void try_to_sleep(game *g); // '$' command; adds DIS_LYING_DOWN
- bool can_sleep(game *g); // Checked each turn during DIS_LYING_DOWN
+ void use(int pos); // Use a tool
+ void use_wielded();
+ void remove_gunmod(item *weapon, int id);
+ bool install_bionics(it_bionic* type); // Install bionics
+ void read(int pos); // Read a book
+ void try_to_sleep(); // '$' command; adds DIS_LYING_DOWN
+ bool can_sleep(); // Checked each turn during DIS_LYING_DOWN
  void fall_asleep(int duration);
  void wake_up(const char * message = NULL);
- std::string is_snuggling(game *g);    // Check to see if the player is using floor items to keep warm. If so, return one such item
- float fine_detail_vision_mod(game *g); // Used for things like reading and sewing, checks light level
+ std::string is_snuggling();    // Check to see if the player is using floor items to keep warm. If so, return one such item
+ float fine_detail_vision_mod(); // Used for things like reading and sewing, checks light level
 
  // helper functions meant to tell inventory display code what kind of visual feedback to give to the user
  hint_rating rate_action_use(const item *it) const; //rates usability lower for non-tools (books, etc.)
  hint_rating rate_action_wear(item *it);
  hint_rating rate_action_eat(item *it);
- hint_rating rate_action_read(item *it, game *g);
+ hint_rating rate_action_read(item *it);
  hint_rating rate_action_takeoff(item *it);
  hint_rating rate_action_reload(item *it);
  hint_rating rate_action_unload(item *it);
- hint_rating rate_action_disassemble(item *it, game *g);
+ hint_rating rate_action_disassemble(item *it);
 
  int warmth(body_part bp); // Warmth provided by armor &c
  int encumb(body_part bp); // Encumbrance from armor &c
@@ -404,13 +391,8 @@
  void practice(const calendar& turn, Skill *s, int amount);
  void practice(const calendar& turn, std::string s, int amount);
 
-<<<<<<< HEAD
- void assign_activity(game* g, activity_type type, int moves, int index = -1, int pos = INT_MIN, std::string name = "");
- bool has_activity(game* g, const activity_type type);
-=======
- void assign_activity(activity_type type, int moves, int index = -1, char invlet = 0, std::string name = "");
+ void assign_activity(activity_type type, int moves, int index = -1, int pos = INT_MIN, std::string name = "");
  bool has_activity(const activity_type type);
->>>>>>> 97536ce8
  void cancel_activity();
 
  int weight_carried();
@@ -431,14 +413,14 @@
 
  std::string weapname(bool charges = true);
 
- item& i_add(item it, game *g = NULL);
+ item& i_add(item it);
  // Sets invlet and adds to inventory if possible, drops otherwise, returns true if either succeeded.
  // An optional qty can be provided (and will perform better than separate calls).
- bool i_add_or_drop(item& it, game *g, int qty = 1);
+ bool i_add_or_drop(item& it, int qty = 1);
  bool has_active_item(const itype_id &id) const;
  int  active_item_charges(itype_id id);
- void process_active_items(game *g);
- bool process_single_active_item(game *g, item *it); // returns false if it needs to be removed
+ void process_active_items();
+ bool process_single_active_item(item *it); // returns false if it needs to be removed
  item i_rem(char let); // Remove item from inventory; returns ret_null on fail
  item i_rem(signed char ch) { return i_rem((char) ch); }  // prevent signed char->int conversion
  item i_rem(int pos); // Remove item from inventory; returns ret_null on fail
@@ -493,7 +475,7 @@
 
  bool can_study_recipe(it_book *book);
  bool studied_all_recipes(it_book *book);
- bool try_study_recipe(game *g, it_book *book);
+ bool try_study_recipe(it_book *book);
 
  // Auto move methods
  void set_destination(const std::vector<point> &route);
