#include "npc.h"

#include "ballistics.h"
#include "dispersion.h"
#include "rng.h"
#include "game.h"
#include "map.h"
#include "map_iterator.h"
#include "projectile.h"
#include "line.h"
#include "debug.h"
#include "overmapbuffer.h"
#include "messages.h"
#include "ammo.h"
#include "translations.h"
#include "veh_type.h"
#include "monster.h"
#include "itype.h"
#include "vehicle.h"
#include "mtype.h"
#include "field.h"
#include "sounds.h"
#include "gates.h"

#include <algorithm>
#include <sstream>

// @todo Get rid of this include

#define NPC_DANGER_VERY_LOW 5

#define dbg(x) DebugLog((DebugLevel)(x),D_NPC) << __FILE__ << ":" << __LINE__ << ": "

const skill_id skill_firstaid( "firstaid" );
const skill_id skill_gun( "gun" );
const skill_id skill_throw( "throw" );

const efftype_id effect_bleed( "bleed" );
const efftype_id effect_bite( "bite" );
const efftype_id effect_bouldering( "bouldering" );
const efftype_id effect_catch_up( "catch_up" );
const efftype_id effect_hit_by_player( "hit_by_player" );
const efftype_id effect_infection( "infection" );
const efftype_id effect_infected( "infected" );
const efftype_id effect_lying_down( "lying_down" );
const efftype_id effect_stunned( "stunned" );
const efftype_id effect_onfire( "onfire" );

enum npc_action : int {
    npc_undecided = 0,
    npc_pause,
    npc_reload, npc_sleep,
    npc_pickup,
    npc_wield_melee, npc_wield_loaded_gun, npc_wield_empty_gun,
    npc_heal, npc_use_painkiller, npc_drop_items,
    npc_flee, npc_melee, npc_shoot,
    npc_look_for_player, npc_heal_player, npc_follow_player, npc_follow_embarked,
    npc_talk_to_player, npc_mug_player,
    npc_goto_destination, npc_avoid_friendly_fire,
    npc_base_idle,
    npc_noop,
    npc_reach_attack, npc_aim,
    num_npc_actions
};

const int avoidance_vehicles_radius = 5;

std::string npc_action_name( npc_action action );

void print_action( const char *prepend, npc_action action );

hp_part most_damaged_hp_part( const Character &c );

// Used in npc::drop_items()
struct ratio_index {
    double ratio;
    int index;
    ratio_index( double R, int I ) : ratio( R ), index( I ) {};
};

bool clear_shot_reach( const tripoint &from, const tripoint &to )
{
    std::vector<tripoint> path = line_to( from, to );
    path.pop_back();
    for( const tripoint &p : path ) {
        Creature *inter = g->critter_at( p );
        if( inter != nullptr ) {
            return false;
        } else if( g->m.impassable( p ) ) {
            return false;
        }
    }

    return true;
}

tripoint good_escape_direction( const npc &who )
{
    std::vector<tripoint> candidates;

    const auto rate_pt = [&who]( const tripoint & p ) {
        if( !g->m.passable( p ) ) {
            return INT_MAX;
        }

        int rating = 0;
        for( const auto &e : g->m.field_at( p ) ) {
            if( who.is_dangerous_field( e.second ) ) {
                // @todo Rate fire higher than smoke
                rating += e.second.getFieldDensity();
            }
        }

        return rating;
    };

    int best_rating = rate_pt( who.pos() );
    candidates.emplace_back( who.pos() );
    for( const tripoint &p : g->m.points_in_radius( who.pos(), 1 ) ) {
        if( p == who.pos() ) {
            continue;
        }

        int cur_rating = rate_pt( p );
        if( cur_rating == best_rating ) {
            candidates.emplace_back( p );
        } else if( cur_rating < best_rating ) {
            candidates.clear();
            candidates.emplace_back( p );
        }
    }

    return random_entry( candidates );
}

bool npc::sees_dangerous_field( const tripoint &p ) const
{
    return is_dangerous_fields( g->m.field_at( p ) );
}

bool npc::could_move_onto( const tripoint &p ) const
{
    if( !g->m.passable( p ) ) {
        return false;
    }

    if( !sees_dangerous_field( p ) ) {
        return true;
    }

    const auto fields_here = g->m.field_at( pos() );
    for( const auto &e : g->m.field_at( p ) ) {
        if( !is_dangerous_field( e.second ) ) {
            continue;
        }

        const auto *entry_here = fields_here.findField( e.first );
        if( entry_here == nullptr || entry_here->getFieldDensity() < e.second.getFieldDensity() ) {
            return false;
        }
    }

    return true;
}

// class npc functions!

float npc::evaluate_enemy( const Creature &target ) const
{
    if( target.is_monster() ) {
        // effective range [2..42]
        return std::max( dynamic_cast<const monster &>( target ).type->difficulty - 2, 0 ) / 40.0f;

    } else if( target.is_npc() || target.is_player() ) {
        // @todo determine based upon visible equipment
        return 1.0f;

    } else {
        return 0.0f;
    }
}

void npc::assess_danger()
{
    float assessment = 0;
    for( const monster &critter : g->all_monsters() ) {
        if( sees( critter ) ) {
            assessment += critter.type->difficulty;
        }
    }
    assessment /= 10;
    if( assessment <= 2 ) {
        assessment = -10 + 5 * assessment; // Low danger if no monsters around
    }
    // Mod for the player
    if( is_enemy() ) {
        if( rl_dist( pos(), g->u.pos() ) < 10 ) {
            if( g->u.weapon.is_gun() ) {
                assessment += 10;
            } else {
                assessment += 10 - rl_dist( pos(), g->u.pos() );
            }
        }
    } else if( is_friend() ) {
        if( rl_dist( pos(), g->u.pos() ) < 8 ) {
            if( g->u.weapon.is_gun() ) {
                assessment -= 8;
            } else {
                assessment -= 8 - rl_dist( pos(), g->u.pos() );
            }
        }
    }
    for( int i = 0; i < num_hp_parts; i++ ) {
        if( i == hp_head || i == hp_torso ) {
            if( hp_cur[i] < hp_max[i] / 4 ) {
                assessment += 5;
            } else if( hp_cur[i] < hp_max[i] / 2 ) {
                assessment += 3;
            } else if( hp_cur[i] < hp_max[i] * .9 ) {
                assessment += 1;
            }
        } else {
            if( hp_cur[i] < hp_max[i] / 4 ) {
                assessment += 2;
            } else if( hp_cur[i] < hp_max[i] / 2 ) {
                assessment += 1;
            }
        }
    }

    ai_cache.danger_assessment = assessment;
}

float npc::character_danger( const Character &uc ) const
{
    // @todo Remove this when possible
    const player &u = dynamic_cast<const player &>( uc );
    float ret = 0.0;
    bool u_gun = u.weapon.is_gun();
    bool my_gun = weapon.is_gun();
    double u_weap_val = u.weapon_value( u.weapon );
    const double &my_weap_val = ai_cache.my_weapon_value;
    if( u_gun && !my_gun ) {
        u_weap_val *= 1.5f;
    }

    ret += hp_percentage() * get_hp_max( hp_torso ) / 100.0 / my_weap_val;

    ret += my_gun ? u.get_dodge() / 2 : u.get_dodge();

    ret *= std::max( 0.5, u.get_speed() / 100.0 );

    add_msg( m_debug, "%s danger: %1f", u.disp_name().c_str(), ret );
    return ret;
}

void npc::regen_ai_cache()
{
    ai_cache.friends.clear();
    ai_cache.target = std::shared_ptr<Creature>();
    ai_cache.danger = 0.0f;
    ai_cache.total_danger = 0.0f;
    ai_cache.my_weapon_value = weapon_value( weapon );
    assess_danger();

    choose_target();
}

void npc::move()
{
    regen_ai_cache();
    npc_action action = npc_undecided;

    static const std::string no_target_str = "none";
    const Creature *target = current_target();
    const std::string &target_name = target != nullptr ? target->disp_name() : no_target_str;
    add_msg( m_debug, "NPC %s: target = %s, danger = %.1f, range = %d",
             name.c_str(), target_name.c_str(), ai_cache.danger, confident_shoot_range( weapon ) );

    //faction opinion determines if it should consider you hostile
    if( !is_enemy() && guaranteed_hostile() && sees( g->u ) ) {
        add_msg( m_debug, "NPC %s turning hostile because is guaranteed_hostile()", name.c_str() );
        if( op_of_u.fear > 10 + personality.aggression + personality.bravery ) {
            attitude = NPCATT_FLEE;    // We don't want to take u on!
        } else {
            attitude = NPCATT_KILL;    // Yeah, we think we could take you!
        }
    }

    // This bypasses the logic to determine the npc action, but this all needs to be rewritten anyway.
    if( sees_dangerous_field( pos() ) ) {
        const tripoint escape_dir = good_escape_direction( *this );
        if( escape_dir != pos() ) {
            move_to( escape_dir );
            return;
        }
    }

    // TODO: Place player-aiding actions here, with a weight

    /* NPCs are fairly suicidal so at this point we will do a quick check to see if
     * something nasty is going to happen.
     */

    if( is_enemy() && vehicle_danger( avoidance_vehicles_radius ) > 0 ) {
        // TODO: Think about how this actually needs to work, for now assume flee from player
        ai_cache.target = g->shared_from( g->u );
    }

    if( target == &g->u && attitude == NPCATT_FLEE ) {
        action = method_of_fleeing();
    } else if( target != nullptr && ai_cache.danger > 0 ) {
        action = method_of_attack();
    } else {
        // No present danger
        action = address_needs();
        print_action( "address_needs %s", action );

        if( action == npc_undecided ) {
            action = address_player();
            print_action( "address_player %s", action );
        }
    }

    if( action == npc_undecided ) {
        if( is_guarding() ) {
            action = goal == global_omt_location() ?
                     npc_pause :
                     npc_goto_destination;
        } else if( has_new_items && scan_new_items() ) {
            return;
        } else if( !fetching_item ) {
            find_item();
            print_action( "find_item %s", action );
        }

        // check if in vehicle before rushing off to fetch things
        if( is_following() && g->u.in_vehicle ) {
            action = npc_follow_embarked;
        } else if( fetching_item ) {
            // Set to true if find_item() found something
            action = npc_pickup;
        } else if( is_following() ) {
            // No items, so follow the player?
            action = npc_follow_player;
        }

        if( action == npc_undecided ) {
            // Do our long-term action
            action = long_term_goal_action();
            print_action( "long_term_goal_action %s", action );
        }
    }

    /* Sometimes we'll be following the player at this point, but close enough that
     * "following" means standing still.  If that's the case, if there are any
     * monsters around, we should attack them after all!
     *
     * If we are following a embarked player and we are in a vehicle then shoot anyway
     * as we are most likely riding shotgun
     */
    if( ai_cache.danger > 0 && target != nullptr &&
        (
            ( action == npc_follow_embarked && in_vehicle ) ||
            ( action == npc_follow_player &&
              ( rl_dist( pos(), g->u.pos() ) <= follow_distance() || posz() != g->u.posz() ) )
        ) ) {
        action = method_of_attack();
    }

    add_msg( m_debug, "%s chose action %s.", name.c_str(), npc_action_name( action ).c_str() );

    execute_action( action );
}

void npc::execute_action( npc_action action )
{
    int oldmoves = moves;
    tripoint tar = pos();
    Creature *cur = current_target();
    if( cur != nullptr ) {
        tar = cur->pos();
    }
    /*
      debugmsg("%s ran execute_action() with target = %d! Action %s",
               name.c_str(), target, npc_action_name(action).c_str());
    */

    switch( action ) {

        case npc_pause:
            move_pause();
            break;

        case npc_reload: {
            do_reload( weapon );
        }
        break;

        case npc_sleep: {
            // TODO: Allow stims when not too tired
            // Find a nice spot to sleep
            int best_sleepy = sleep_spot( pos() );
            tripoint best_spot = pos();
            const auto points = closest_tripoints_first( 6, pos() );
            for( const tripoint &p : points ) {
                if( !could_move_onto( p ) || !g->is_empty( p ) ) {
                    continue;
                }

                // TODO: Blankets when it's cold
                const int sleepy = sleep_spot( p );
                if( sleepy > best_sleepy ) {
                    best_sleepy = sleepy;
                    best_spot = p;
                }
            }

            update_path( best_spot );
            // TODO: Handle empty path better
            if( best_spot == pos() || path.empty() ) {
                move_pause();
                if( !has_effect( effect_lying_down ) ) {
                    add_effect( effect_lying_down, 300, num_bp, false, 1 );
                    if( g->u.sees( *this ) ) {
                        add_msg( _( "%s lies down to sleep." ), name.c_str() );
                    }
                }
            } else {
                move_to_next();
            }
        }
        break;

        case npc_pickup:
            pick_up_item();
            break;

        case npc_wield_melee:
            wield_best_melee();
            break;

        case npc_wield_loaded_gun: {
            item *it = inv.most_loaded_gun();
            if( it->is_null() ) {
                debugmsg( "NPC tried to wield a loaded gun, but has none!" );
                move_pause();
            } else {
                wield( *it );
            }
        }
        break;

        case npc_wield_empty_gun: {
            bool ammo_found = false;
            int index = -1;
            invslice slice = inv.slice();
            for( size_t i = 0; i < slice.size(); i++ ) {
                item &it = slice[i]->front();
                bool am = ( it.is_gun() &&
                            get_ammo( it.type->gun->ammo ).size() > 0 );
                if( it.is_gun() && ( !ammo_found || am ) ) {
                    index = i;
                    ammo_found = ( ammo_found || am );
                }
            }
            if( index == -1 ) {
                debugmsg( "NPC tried to wield a gun, but has none!" );
                move_pause();
            } else {
                wield( slice[index]->front() );
            }
        }
        break;

        case npc_heal:
            heal_self();
            break;

        case npc_use_painkiller:
            use_painkiller();
            break;

        case npc_drop_items:
            /*
              drop_items(weight_carried() - weight_capacity(),
                            volume_carried() - volume_capacity());
            */
            move_pause();
            break;

        case npc_flee:
            // TODO: More intelligent fleeing
            move_away_from( tar );
            break;

        case npc_reach_attack:
            if( weapon.reach_range( *this ) >= rl_dist( pos(), tar ) &&
                clear_shot_reach( pos(), tar ) ) {
                reach_attack( tar );
                break;
            }
        /* fallthrough */
        case npc_melee:
            update_path( tar );
            if( path.size() > 1 ) {
                move_to_next();
            } else if( path.size() == 1 ) {
                if( cur != nullptr ) {
                    melee_attack( *cur, true );
                }
            } else {
                look_for_player( g->u );
            }
            break;

        case npc_aim:
            if( moves > 10 ) {
                aim();
            } else {
                move_pause();
            }

            break;

        case npc_shoot: {
            auto mode = weapon.gun_current_mode();
            if( !mode ) {
                debugmsg( "NPC tried to shoot without valid mode" );
                break;
            }
            aim();
            fire_gun( tar, mode.qty, *mode );
            break;
        }

        case npc_look_for_player:
            if( saw_player_recently() && sees( last_player_seen_pos ) ) {
                update_path( last_player_seen_pos );
                move_to_next();
            } else {
                look_for_player( g->u );
            }
            break;

        case npc_heal_player:
            update_path( g->u.pos() );
            if( path.size() == 1 ) { // We're adjacent to u, and thus can heal u
                heal_player( g->u );
            } else if( !path.empty() ) {
                move_to_next();
            } else {
                move_pause();
            }
            break;

        case npc_follow_player:
            update_path( g->u.pos() );
            if( ( int )path.size() <= follow_distance() && g->u.posz() == posz() ) { // We're close enough to u.
                move_pause();
            } else if( !path.empty() ) {
                move_to_next();
            } else {
                move_pause();
            }
            // TODO: Make it only happen when it's safe
            complain();
            break;

        case npc_follow_embarked: {
            int p1;
            vehicle *veh = g->m.veh_at( g->u.pos(), p1 );

            if( veh == nullptr ) {
                debugmsg( "Following an embarked player with no vehicle at their location?" );
                // TODO: change to wait? - for now pause
                move_pause();
                break;
            }

            // Try to find the last destination
            // This is mount point, not actual position
            point last_dest( INT_MIN, INT_MIN );
            if( !path.empty() && g->m.veh_at( path[path.size() - 1], p1 ) == veh && p1 >= 0 ) {
                last_dest = veh->parts[p1].mount;
            }

            // Prioritize last found path, then seats
            // Don't change spots if ours is nice
            int my_spot = -1;
            std::vector<std::pair<int, int> > seats;
            for( size_t p2 = 0; p2 < veh->parts.size(); p2++ ) {
                if( !veh->part_flag( p2, VPFLAG_BOARDABLE ) ) {
                    continue;
                }

                const player *passenger = veh->get_passenger( p2 );
                if( passenger != this && passenger != nullptr ) {
                    continue;
                }

                // a seat is available if either unassigned or assigned to us
                auto available_seat = [&]( const vehicle_part & pt ) {
                    if( !pt.is_seat() ) {
                        return false;
                    }
                    const npc *who = pt.crew();
                    return !who || who->getID() == getID();
                };

                const auto &pt = veh->parts[p2];

                int priority = 0;

                if( pt.mount == last_dest ) {
                    // Shares mount point with last known path
                    // We probably wanted to go there in the last turn
                    priority = 4;

                } else if( available_seat( pt ) ) {
                    // Assuming player "owns" a sensible vehicle seats should be in good spots to occupy
                    // Prefer our assigned seat if we have one
                    const npc *who = pt.crew();
                    priority = who && who->getID() == getID() ? 3 : 2;

                } else if( veh->is_inside( p2 ) ) {
                    priority = 1;
                }

                if( passenger == this ) {
                    my_spot = priority;
                }

                seats.push_back( std::make_pair( priority, static_cast<int>( p2 ) ) );
            }

            if( my_spot >= 3 ) {
                // We won't get any better, so don't try
                move_pause();
                break;
            }

            std::sort( seats.begin(), seats.end(),
            []( const std::pair<int, int> &l, const std::pair<int, int> &r ) {
                return l.first > r.first;
            } );

            if( seats.empty() ) {
                // TODO: be angry at player, switch to wait or leave - for now pause
                move_pause();
                break;
            }

            // Only check few best seats - pathfinding can get expensive
            const size_t try_max = std::min<size_t>( 4, seats.size() );
            for( size_t i = 0; i < try_max; i++ ) {
                if( seats[i].first <= my_spot ) {
                    // We have a nicer spot than this
                    // Note: this will make NPCs steal player's seat...
                    break;
                }

                const int cur_part = seats[i].second;

                tripoint pp = veh->global_pos3() + veh->parts[cur_part].precalc[0];
                update_path( pp, true );
                if( !path.empty() ) {
                    // All is fine
                    move_to_next();
                    break;
                }
            }

            // TODO: Check the rest
            move_pause();
        }

        break;
        case npc_talk_to_player:
            talk_to_u();
            moves = 0;
            break;

        case npc_mug_player:
            mug_player( g->u );
            break;

        case npc_goto_destination:
            go_to_destination();
            break;

        case npc_avoid_friendly_fire:
            avoid_friendly_fire();
            break;

        case npc_base_idle:
            // TODO: patrol or sleep or something?
            move_pause();
            break;

        case npc_undecided:
            complain();
            move_pause();
            break;

        case npc_noop:
            add_msg( m_debug, "%s skips turn (noop)", disp_name().c_str() );
            return;

        default:
            debugmsg( "Unknown NPC action (%d)", action );
    }

    if( oldmoves == moves ) {
        add_msg( m_debug, "NPC didn't use its moves.  Action %d.", action );
    }
}

void npc::choose_target()
{
    ai_cache.total_danger = 0.0f;

    float highest_priority = 1.0f;

    // Radius we can attack without moving
    const int cur_range = std::max( weapon.reach_range( *this ), confident_shoot_range( weapon ) );

    constexpr static int def_radius = 6;

    const auto ok_by_rules = [cur_range, this]( const Creature & c, int dist, int scaled_dist ) {
        if( !is_following() ) {
            return true;
        }

        switch( rules.engagement ) {
            case ENGAGE_NONE:
                return false;
            case ENGAGE_CLOSE:
                // Either close to player or close enough that we can reach it and close to us
                return rl_dist( c.pos(), g->u.pos() ) <= def_radius ||
                       ( dist <= cur_range && scaled_dist <= def_radius / 2 );
            case ENGAGE_WEAK:
                return c.get_hp() <= average_damage_dealt();
            case ENGAGE_HIT:
                return c.has_effect( effect_hit_by_player );
            case ENGAGE_NO_MOVE:
                return dist <= cur_range;
            case ENGAGE_ALL:
                return true;
        }

        return true;
    };

    for( monster &mon : g->all_monsters() ) {
        if( !sees( mon ) ) {
            continue;
        }

        int dist = rl_dist( pos(), mon.pos() );
        // @todo This should include ranged attacks in calculation
        float scaled_distance = std::max( 1.0f, dist / mon.speed_rating() );
        float hp_percent = ( float )( mon.get_hp_max() - mon.get_hp() ) / mon.get_hp_max();
        float critter_danger = mon.type->difficulty * ( hp_percent / 2.0f + 0.5f );

        auto att = mon.attitude( this );
        if( att == MATT_FRIEND ) {
            ai_cache.friends.emplace_back( g->shared_from( mon ) );
            continue;
        }

        if( att == MATT_FPASSIVE || att == MATT_ZLAVE ) {
            continue;
        }

        if( att == MATT_ATTACK ) {
            critter_danger++;
        }

        ai_cache.total_danger += critter_danger / scaled_distance;

        if( !ok_by_rules( mon, dist, scaled_distance ) ) {
            continue;
        }

        float priority = critter_danger - 2.0f * ( scaled_distance - 1.0f );
        if( priority < 1.0f && is_following() && att == MATT_ATTACK &&
            rl_dist( mon.pos(), g->u.pos() ) <= def_radius ) {
            priority = 1.0f;
        }

        if( priority >= highest_priority ) {
            highest_priority = priority;
            ai_cache.target = g->shared_from( mon );
            ai_cache.danger = critter_danger;
        }
    }

    const auto check_hostile_character = [this, &ok_by_rules,
          &highest_priority]( const Character & c ) {
        float critter_danger = character_danger( c );

        int dist = rl_dist( pos(), c.pos() );
        int scaled_distance = std::max( 1, ( 100 * dist ) / c.get_speed() );

        ai_cache.total_danger += critter_danger / scaled_distance;

        if( !ok_by_rules( c, dist, scaled_distance ) ) {
            return false;
        }

        float priority = critter_danger - 2 * ( scaled_distance - 1 );

        if( priority < 1.0f && is_following() && rl_dist( c.pos(), g->u.pos() ) <= def_radius ) {
            priority = 1.0f;
        }

        if( priority > highest_priority ) {
            highest_priority = priority;
            ai_cache.danger = critter_danger;
            return true;
        }

        return false;
    };

    for( size_t i = 0; i < g->active_npc.size(); i++ ) {
        if( g->active_npc[ i ].get() == this ) {
            continue;
        }

        const npc &np = *g->active_npc[ i ];

        auto att = attitude_to( np );
        if( att == Creature::A_FRIENDLY ) {
            ai_cache.friends.emplace_back( g->active_npc[i] );
        } else if( att == Creature::A_NEUTRAL ) {
            // Nothing
        } else if( sees( np ) && check_hostile_character( np ) ) {
            ai_cache.target = g->active_npc[i];
        }
    }

    if( is_friend() ) {
        ai_cache.friends.emplace_back( g->shared_from( g->u ) );
    } else if( is_enemy() ) {
        if( sees( g->u ) && check_hostile_character( g->u ) ) {
            ai_cache.target = g->shared_from( g->u );
            ai_cache.danger = std::max( 1.0f, ai_cache.danger );
        }
    }
}

npc_action npc::method_of_fleeing()
{
    const Creature *target = current_target();
    if( target == nullptr ) {
        // Shouldn't be called
        debugmsg( "Ran npc::method_of_fleeing without a target!" );
        return npc_pause;
    }
    const float enemy_speed = target->speed_rating();
    const tripoint &enemy_loc = target->pos();
    int distance = rl_dist( pos(), enemy_loc );

    if( distance < 2 && enemy_speed > speed_rating() ) {
        // Can't outrun, so attack
        return method_of_attack();
    }

    return npc_flee;
}

npc_action npc::method_of_attack()
{
    Creature *critter = current_target();
    if( critter == nullptr ) {
        // This function shouldn't be called...
        debugmsg( "Ran npc::method_of_attack without a target!" );
        return npc_pause;
    }

    tripoint tar = critter->pos();
    int dist = rl_dist( pos(), tar );
    double danger = evaluate_enemy( *critter );

    // TODO: Change the in_vehicle check to actual "are we driving" check
    const bool dont_move = in_vehicle || rules.engagement == ENGAGE_NO_MOVE;

    long ups_charges = charges_of( "UPS" );

    // get any suitable modes excluding melee, any forbiden to NPCs and those without ammo
    // if we require a silent weapon inappropriate modes are also removed
    // except in emergency only fire bursts if danger > 0.5 and don't shoot at all at harmless targets
    std::vector<std::pair<std::string, item::gun_mode>> modes;
    if( rules.use_guns || !is_following() ) {
        for( const auto &e : weapon.gun_all_modes() ) {
            modes.push_back( e );
        }

        modes.erase( std::remove_if( modes.begin(), modes.end(),
        [&]( const std::pair<std::string, item::gun_mode> &e ) {

            const auto &m = e.second;
            return m.melee() || m.flags.count( "NPC_AVOID" ) ||
                   !m->ammo_sufficient( m.qty ) || !can_use( *m.target ) ||
                   m->get_gun_ups_drain() > ups_charges ||
                   ( danger <= ( ( m.qty == 1 ) ? 0.0 : 0.5 ) && !emergency() ) ||
                   ( rules.use_silent && is_following() && !m.target->is_silent() );

        } ), modes.end() );
    }

    // prefer modes that result in more total damage
    std::stable_sort( modes.begin(),
                      modes.end(), [&]( const std::pair<std::string, item::gun_mode> &lhs,
    const std::pair<std::string, item::gun_mode> &rhs ) {
        return ( lhs.second->gun_damage() * lhs.second.qty ) > ( rhs.second->gun_damage() *
                rhs.second.qty );
    } );

    // modes outside confident range should always be the last option(s)
    std::stable_sort( modes.begin(),
                      modes.end(), [&]( const std::pair<std::string, item::gun_mode> &lhs,
    const std::pair<std::string, item::gun_mode> &rhs ) {
        return ( confident_gun_mode_range( lhs.second ) >= dist ) > ( confident_gun_mode_range(
                    rhs.second ) >= dist );
    } );

    if( emergency() && alt_attack() ) {
        return npc_noop;
    }

    // reach attacks are silent and consume no ammo so prefer these if available
    int reach_range = weapon.reach_range( *this );
    if( reach_range > 1 && reach_range >= dist && clear_shot_reach( pos(), tar ) ) {
        return npc_reach_attack;
    }

    // if the best mode is within the confident range try for a shot
    if( !modes.empty() && sees( *critter ) && confident_gun_mode_range( modes[ 0 ].second ) >= dist ) {

        // @todo Make NPCs understand reinforced glass and vehicles blocking line of fire

        if( wont_hit_friend( tar, weapon, false ) ) {
            weapon.gun_set_mode( modes[ 0 ].first );
            return npc_shoot;

        } else {
            if( !dont_move ) {
                return npc_avoid_friendly_fire;
            }
        }
    }

    if( dist == 1 ) {
        return npc_melee;
    }

    // TODO: Add a time check now that wielding takes a lot of time
    if( wield_better_weapon() ) {
        return npc_noop;
    }

    if( !weapon.ammo_sufficient() && can_reload_current() ) {
        return npc_reload;
    }

    if( !modes.empty() && sees( *critter ) && aim_per_move( weapon, recoil ) > 0 ) {
        return npc_aim;
    }

    return npc_melee;
}

bool need_heal( const Character &n )
{
    for( int i = 0; i < num_hp_parts; i++ ) {
        hp_part part = hp_part( i );
        if( ( part == hp_head  && n.hp_cur[i] <= 35 ) ||
            ( part == hp_torso && n.hp_cur[i] <= 25 ) ||
            n.hp_cur[i] <= 15 ) {
            return true;
        }
    }

    return false;
}

npc_action npc::address_needs()
{
    return address_needs( ai_cache.danger );
}

bool wants_to_reload( const npc &who, const item &it )
{
    if( !who.can_reload( it ) ) {
        return false;
    }

    const long required = it.ammo_required();
    // TODO: Add bandolier check here, once they can be reloaded
    if( required < 1 && !it.is_magazine() ) {
        return false;
    }

    const long remaining = it.ammo_remaining();
    return remaining < required || remaining < it.ammo_capacity();
}

bool wants_to_reload_with( const item &weap, const item &ammo )
{
    if( ammo.is_magazine() && ( ammo.ammo_remaining() <= weap.ammo_remaining() ) ) {
        return false;
    }

    return true;
}

item &npc::find_reloadable()
{
    // Check wielded gun, non-wielded guns, mags and tools
    // TODO: Build a proper gun->mag->ammo DAG (Directed Acyclic Graph)
    // to avoid checking same properties over and over
    // TODO: Make this understand bandoliers, pouches etc.
    // TODO: Cache items checked for reloading to avoid re-checking same items every turn
    // TODO: Make it understand smaller and bigger magazines
    item *reloadable = nullptr;
    visit_items( [this, &reloadable]( item * node ) {
        if( !wants_to_reload( *this, *node ) ) {
            return VisitResponse::NEXT;
        }
        const auto it_loc = select_ammo( *node ).ammo;
        if( it_loc && wants_to_reload_with( *node, *it_loc ) ) {
            reloadable = node;
            return VisitResponse::ABORT;
        }

        return VisitResponse::NEXT;
    } );

    if( reloadable != nullptr ) {
        return *reloadable;
    }

    return ret_null;
}

const item &npc::find_reloadable() const
{
    return const_cast<const item &>( const_cast<npc *>( this )->find_reloadable() );
}

bool npc::can_reload_current()
{
    if( !weapon.is_gun() ) {
        return false;
    }

    return find_usable_ammo( weapon );
}

item_location npc::find_usable_ammo( const item &weap )
{
    if( !can_reload( weap ) ) {
        return item_location();
    }

    auto loc = select_ammo( weap ).ammo;
    if( !loc || !wants_to_reload_with( weap, *loc ) ) {
        return item_location();
    }

    return loc;
}

const item_location npc::find_usable_ammo( const item &weap ) const
{
    return const_cast<npc *>( this )->find_usable_ammo( weap );
}

npc_action npc::address_needs( float danger )
{
    if( need_heal( *this ) && has_healing_item() ) {
        return npc_heal;
    }

    if( get_perceived_pain() >= 15 && has_painkiller() && !took_painkiller() ) {
        return npc_use_painkiller;
    }

    if( can_reload_current() ) {
        return npc_reload;
    }

    item &reloadable = find_reloadable();
    if( !reloadable.is_null() ) {
        do_reload( reloadable );
        return npc_noop;
    }

    if( ( danger <= NPC_DANGER_VERY_LOW && ( get_hunger() > 40 || get_thirst() > 40 ) ) ||
        get_thirst() > 80 || get_hunger() > 160 ) {
        if( consume_food() ) {
            return npc_noop;
        }
    }

    if( danger <= NPC_DANGER_VERY_LOW && find_corpse_to_pulp() ) {
        if( !do_pulp() ) {
            move_to_next();
        }

        return npc_noop;
    }

    if( danger <= NPC_DANGER_VERY_LOW && adjust_worn() ) {
        return npc_noop;
    }

    // TODO: More risky attempts at sleep when exhausted
    if( danger <= 0.01 && get_fatigue() >= TIRED ) {
        if( !is_following() ) {
            set_fatigue( 0 ); // TODO: Make tired NPCs handle sleep offscreen
            return npc_undecided;
        }

        if( rules.allow_sleep || get_fatigue() > MASSIVE_FATIGUE ) {
            return npc_sleep;
        } else if( g->u.in_sleep_state() ) {
            // TODO: "Guard me while I sleep" command
            return npc_sleep;
        }
    }

    // TODO: Mutation & trait related needs
    // e.g. finding glasses; getting out of sunlight if we're an albino; etc.

    return npc_undecided;
}

npc_action npc::address_player()
{
    if( attitude == NPCATT_TALK && sees( g->u ) ) {
        if( g->u.in_sleep_state() ) {
            // Leave sleeping characters alone.
            return npc_undecided;
        }
        if( rl_dist( pos(), g->u.pos() ) <= 6 ) {
            return npc_talk_to_player;    // Close enough to talk to you
        } else {
            if( one_in( 10 ) ) {
                say( "<lets_talk>" );
            }
            return npc_follow_player;
        }
    }

    if( attitude == NPCATT_MUG && sees( g->u ) ) {
        if( one_in( 3 ) ) {
            say( _( "Don't move a <swear> muscle..." ) );
        }
        return npc_mug_player;
    }

    if( attitude == NPCATT_WAIT_FOR_LEAVE ) {
        patience--;
        if( patience <= 0 ) {
            patience = 0;
            attitude = NPCATT_KILL;
            return npc_noop;
        }
        return npc_undecided;
    }

    if( attitude == NPCATT_FLEE ) {
        return npc_flee;
    }

    if( attitude == NPCATT_LEAD ) {
        if( rl_dist( pos(), g->u.pos() ) >= 12 || !sees( g->u ) ) {
            int intense = get_effect_int( effect_catch_up );
            if( intense < 10 ) {
                say( "<keep_up>" );
                add_effect( effect_catch_up, 5 );
                return npc_pause;
            } else {
                say( "<im_leaving_you>" );
                attitude = NPCATT_NULL;
                return npc_pause;
            }
        } else if( has_destination() ) {
            return npc_goto_destination;
        } else { // At goal. Now, waiting on nearby player
            return npc_pause;
        }
    }
    return npc_undecided;
}

npc_action npc::long_term_goal_action()
{
    add_msg( m_debug, "long_term_goal_action()" );

    if( mission == NPC_MISSION_SHOPKEEP || mission == NPC_MISSION_SHELTER ) {
        return npc_pause;    // Shopkeeps just stay put.
    }

    // TODO: Follow / look for player

    if( mission == NPC_MISSION_BASE ) {
        return npc_base_idle;
    }

    if( !has_destination() ) {
        set_destination();
    }

    if( has_destination() ) {
        return npc_goto_destination;
    }

    return npc_undecided;
}

double npc::confidence_mult() const
{
    if( !is_following() ) {
        return 1.0f;
    }

    switch( rules.aim ) {
        case AIM_WHEN_CONVENIENT:
            return emergency() ? 1.0f : 0.75f;
            break;
        case AIM_SPRAY:
            return 1.25f;
            break;
        case AIM_PRECISE:
            return emergency() ? 0.75f : 0.4f;
            break;
        case AIM_STRICTLY_PRECISE:
            return 0.25f;
            break;
    }

    return 1.0f;
}

int npc::confident_shoot_range( const item &it ) const
{
    int res = 0;
    for( const auto &m : it.gun_all_modes() ) {
        res = std::max( res, confident_gun_mode_range( m.second ) );
    }
    return res;
}

int npc::confident_gun_mode_range( const item::gun_mode &gun, int at_recoil ) const
{
    if( at_recoil < 0 ) {
        at_recoil = recoil_total();
    }

    if( !gun || gun.melee() ) {
        return 0;
    }

<<<<<<< HEAD
    dispersion_sources dispersion = get_weapon_dispersion( *gun.target );
    dispersion.add_range( recoil_total() );
    int chance = 50 * std::max( sqrt( gun.qty / 1.5 ), 1.0 ) / confidence_mult();
    const int confident_range = effective_range( dispersion, chance, 0.5, 0.5 );
    add_msg( m_debug, "confident_gun_mode_range (%s=%d)", gun.mode.c_str(), (int)confident_range );
=======
    double average_dispersion = get_weapon_dispersion( *( gun.target ) ).avg() + at_recoil;
    double even_chance_range = range_with_even_chance_of_good_hit( average_dispersion );
    // 5 round burst equivalent to ~2 individually aimed shots
    even_chance_range /= std::max( sqrt( gun.qty / 1.5 ), 1.0 );
    double confident_range = even_chance_range * confidence_mult();

    add_msg( m_debug, "confident_gun_mode_range (%s=%d)", gun.mode.c_str(), ( int )confident_range );
>>>>>>> 82d02285
    return std::max<int>( confident_range, 1 );
}

int npc::confident_throw_range( const item &thrown, Creature *target ) const
{
<<<<<<< HEAD
    dispersion_sources dispersion( throwing_dispersion( thrown, target ) );
    const int confident_range = effective_range( dispersion, 50 / confidence_mult(), 0.5,
                                                 target == nullptr ? 0.5 : target->ranged_target_size() );
    add_msg( m_debug, "confident_throw_range == %d", (int)confident_range );
    return (int)confident_range;
=======
    double average_dispersion = throwing_dispersion( thrown, target ) / 2.0;
    double even_chance_range = ( target == nullptr ? 0.5 : target->ranged_target_size() ) /
                               average_dispersion;
    double confident_range = even_chance_range * confidence_mult();
    add_msg( m_debug, "confident_throw_range == %d", ( int )confident_range );
    return ( int )confident_range;
>>>>>>> 82d02285
}

// Index defaults to -1, i.e., wielded weapon
bool npc::wont_hit_friend( const tripoint &tar, const item &it, bool throwing ) const
{
    // @todo Get actual dispersion instead of extracting it (badly) from confident range
    int confident = throwing ? confident_throw_range( it, nullptr ) : confident_shoot_range( it );
    // if there is no confidence at using weapon, it's not used at range
    // zero confidence leads to divide by zero otherwise
    if( confident < 1 ) {
        return true;
    }

    if( rl_dist( pos(), tar ) == 1 ) {
        return true;    // If we're *really* sure that our aim is dead-on
    }

    int target_angle = g->m.coord_to_angle( posx(), posy(), tar.x, tar.y );

    // @todo Base on dispersion
    int safe_angle = 30;

    for( const auto &fr : ai_cache.friends ) {
        const Creature &ally = *fr.get();

        // @todo Extract common functions with turret target selection
        int safe_angle_ally = safe_angle;
        int ally_dist = rl_dist( pos(), ally.pos() );
        if( ally_dist < 3 ) {
            safe_angle_ally += ( 3 - ally_dist ) * 30;
        }

        int ally_angle = g->m.coord_to_angle( posx(), posy(), ally.posx(), ally.posy() );
        int angle_diff = abs( ally_angle - target_angle );
        angle_diff = std::min( 360 - angle_diff, angle_diff );
        if( angle_diff < safe_angle_ally ) {
            // @todo Disable NPC whining is it's other NPC who prevents aiming
            return false;
        }
    }

    return true;
}

bool npc::enough_time_to_reload( const item &gun ) const
{
    int rltime = item_reload_cost( gun, item( gun.ammo_type()->default_ammotype() ),
                                   gun.ammo_capacity() );
    const float turns_til_reloaded = ( float )rltime / get_speed();

    const Creature *target = current_target();
    if( target == nullptr ) {
        // No target, plenty of time to reload
        return true;
    }

    const auto distance = rl_dist( pos(), target->pos() );
    const float target_speed = target->speed_rating();
    const float turns_til_reached = distance / target_speed;
    if( target->is_player() || target->is_npc() ) {
        auto &c = dynamic_cast<const Character &>( *target );
        // TODO: Allow reloading if the player has a low accuracy gun
        if( sees( c ) && c.weapon.is_gun() && rltime > 200 &&
            c.weapon.gun_range( true ) > distance + turns_til_reloaded / target_speed ) {
            // Don't take longer than 2 turns if player has a gun
            return false;
        }
    }

    // TODO: Handle monsters with ranged attacks and players with CBMs
    return turns_til_reloaded < turns_til_reached;
}

void npc::aim()
{
    double aim_amount = aim_per_move( weapon, recoil );
    while( aim_amount > 0 && recoil > 0 && moves > 10 ) {
        moves--;
        recoil -= aim_amount;
        recoil = std::max( 0.0, recoil );
        aim_amount = aim_per_move( weapon, recoil );
    }
}

bool npc::update_path( const tripoint &p, const bool no_bashing, bool force )
{
    if( p == tripoint_min ) {
        add_msg( m_debug, "Pathing to tripoint_min" );
        return false;
    }

    if( p == pos() ) {
        path.clear();
        return true;
    }

    while( !path.empty() && path[0] == pos() ) {
        path.erase( path.begin() );
    }

    if( !path.empty() ) {
        const tripoint &last = path[path.size() - 1];
        if( last == p && ( path[0].z != posz() || rl_dist( path[0], pos() ) <= 1 ) ) {
            // Our path already leads to that point, no need to recalculate
            return true;
        }
    }

    auto new_path = g->m.route( pos(), p, get_pathfinding_settings( no_bashing ), get_path_avoid() );
    if( new_path.empty() ) {
        add_msg( m_debug, "Failed to path %d,%d,%d->%d,%d,%d",
                 posx(), posy(), posz(), p.x, p.y, p.z );
    }

    while( !new_path.empty() && new_path[0] == pos() ) {
        new_path.erase( new_path.begin() );
    }

    if( !new_path.empty() || force ) {
        path = std::move( new_path );
        return true;
    }

    return false;
}

bool npc::can_move_to( const tripoint &p, bool no_bashing ) const
{
    // Allow moving into any bashable spots, but penalize them during pathing
    return( rl_dist( pos(), p ) <= 1 &&
            (
                g->m.passable( p ) ||
                ( !no_bashing && g->m.bash_rating( smash_ability(), p ) > 0 ) ||
                g->m.open_door( p, !g->m.is_outside( pos() ), true )
            )
          );
}

void npc::move_to( const tripoint &pt, bool no_bashing )
{
    if( g->m.has_flag( "UNSTABLE", pt ) ) {
        add_effect( effect_bouldering, 1, num_bp, true );
    } else if( has_effect( effect_bouldering ) ) {
        remove_effect( effect_bouldering );
    }

    tripoint p = pt;
    if( sees_dangerous_field( pt ) ) {
        // Move to a neighbor field instead, if possible.
        // Maybe this code already exists somewhere?
        auto other_points = g->m.get_dir_circle( pos(), pt );
        for( const tripoint &ot : other_points ) {
            if( could_move_onto( ot ) ) {
                p = ot;
                break;
            }
        }
    }

    recoil = MAX_RECOIL;

    if( has_effect( effect_stunned ) ) {
        p.x = rng( posx() - 1, posx() + 1 );
        p.y = rng( posy() - 1, posy() + 1 );
        p.z = posz();
    }

    // "Long steps" are allowed when crossing z-levels
    // Stairs teleport the player too
    if( rl_dist( pos(), p ) > 1 && p.z == posz() ) {
        // On the same level? Not so much. Something weird happened
        path.clear();
        move_pause();
    }
    bool attacking = false;
    if( g->critter_at<monster>( p ) ) {
        attacking = true;
    }
    if( !move_effects( attacking ) ) {
        mod_moves( -100 );
        return;
    }

    Creature *critter = g->critter_at( p );
    if( critter != nullptr ) {
        if( critter == this ) { // We're just pausing!
            move_pause();
            return;
        }
        const auto att = attitude_to( *critter );
        if( att == A_HOSTILE ) {
            if( !no_bashing ) {
                melee_attack( *critter, true );
            } else {
                move_pause();
            }

            return;
        }

        if( critter == &g->u ) {
            say( "<let_me_pass>" );
        }

        // Let NPCs push each other when non-hostile
        // TODO: Have them attack each other when hostile
        npc *np = dynamic_cast<npc *>( critter );
        if( np != nullptr && !np->in_sleep_state() ) {
            np->move_away_from( pos(), true );
        }

        if( critter->pos() == p ) {
            move_pause();
            return;
        }
    }

    // Boarding moving vehicles is fine, unboarding isn't
    bool moved = false;
    int vpart;
    vehicle *veh = g->m.veh_at( pos(), vpart );
    if( veh != nullptr ) {
        int other_part = -1;
        const vehicle *oveh = g->m.veh_at( p, other_part );
        if( abs( veh->velocity ) > 0 &&
            ( oveh != veh ||
              veh->part_with_feature( other_part, VPFLAG_BOARDABLE ) < 0 ) ) {
            move_pause();
            return;
        }
    }

    if( p.z != posz() ) {
        // Z-level move
        // For now just teleport to the destination
        // TODO: Make it properly find the tile to move to
        moves -= 100;
        moved = true;
    } else if( g->m.passable( p ) ) {
        bool diag = trigdist && posx() != p.x && posy() != p.y;
        moves -= run_cost( g->m.combined_movecost( pos(), p ), diag );
        moved = true;
    } else if( g->m.open_door( p, !g->m.is_outside( pos() ) ) ) {
        moves -= 100;
    } else if( get_dex() > 1 && g->m.has_flag_ter_or_furn( "CLIMBABLE", p ) ) {
        ///\EFFECT_DEX_NPC increases chance to climb CLIMBABLE furniture or terrain
        int climb = get_dex();
        if( one_in( climb ) ) {
            add_msg_if_npc( m_neutral, _( "%1$s falls tries to climb the %2$s but slips." ),
                            name.c_str(), g->m.tername( p ).c_str() );
            moves -= 400;
        } else {
            add_msg_if_npc( m_neutral, _( "%1$s climbs over the %2$s." ), name.c_str(),
                            g->m.tername( p ).c_str() );
<<<<<<< HEAD
            moves -= 500 - climb * 10;
=======
            moves -= ( 500 - ( rng( 0, climb ) * 20 ) );
>>>>>>> 82d02285
            moved = true;
        }
    } else if( !no_bashing && smash_ability() > 0 && g->m.is_bashable( p ) &&
               g->m.bash_rating( smash_ability(), p ) > 0 ) {
        moves -= !is_armed() ? 80 : weapon.attack_time() * 0.8;
        g->m.bash( p, smash_ability() );
    } else {
        if( attitude == NPCATT_MUG ||
            attitude == NPCATT_KILL ||
            attitude == NPCATT_WAIT_FOR_LEAVE ) {
            attitude = NPCATT_FLEE;
        }

        moves = 0;
    }

    if( moved ) {
        const tripoint old_pos = pos();
        setpos( p );
        if( in_vehicle ) {
            g->m.unboard_vehicle( old_pos );
        }

        // Close doors behind self (if you can)
        if( is_friend() && rules.close_doors ) {
            doors::close_door( g->m, *this, old_pos );
        }

        int part;
        vehicle *veh = g->m.veh_at( p, part );
        if( veh != nullptr && veh->part_with_feature( part, VPFLAG_BOARDABLE ) >= 0 ) {
            g->m.board_vehicle( p, this );
        }

        g->m.creature_on_trap( *this );
        g->m.creature_in_field( *this );
    }
}

void npc::move_to_next()
{
    while( !path.empty() && pos() == path[0] ) {
        path.erase( path.begin() );
    }

    if( path.empty() ) {
        add_msg( m_debug,
                 "npc::move_to_next() called with an empty path or path containing only current position" );
        move_pause();
        return;
    }

    move_to( path[0] );
    if( !path.empty() && pos() == path[0] ) { // Move was successful
        path.erase( path.begin() );
    }
}

void npc::avoid_friendly_fire()
{
    // @todo To parameter
    const tripoint &tar = current_target()->pos();
    // Calculate center of weight of friends and move away from that
    tripoint center;
    for( const auto &fr : ai_cache.friends ) {
        const Creature &ally = *fr.get();
        center += ally.pos();
    }

    float friend_count = ai_cache.friends.size();
    center.x = round( center.x / friend_count );
    center.y = round( center.y / friend_count );
    center.z = round( center.z / friend_count );

    auto candidates = closest_tripoints_first( 1, pos() );
    candidates.erase( candidates.begin() );
    std::sort( candidates.begin(), candidates.end(),
    [&tar, &center]( const tripoint & l, const tripoint & r ) {
        return ( rl_dist( l, tar ) - rl_dist( l, center ) ) <
               ( rl_dist( r, tar ) - rl_dist( r, center ) );
    } );

    for( const auto &pt : candidates ) {
        if( can_move_to( pt ) ) {
            move_to( pt );
            return;
        }
    }

    /* If we're still in the function at this point, maneuvering can't help us. So,
     * might as well address some needs.
     * We pass a <danger> value of NPC_DANGER_VERY_LOW + 1 so that we won't start
     * eating food (or, god help us, sleeping).
     */
    npc_action action = address_needs( NPC_DANGER_VERY_LOW + 1 );
    if( action == npc_undecided ) {
        move_pause();
    }
    execute_action( action );
}

void npc::move_away_from( const tripoint &pt, bool no_bash_atk )
{
    tripoint best_pos = pos();
    int best = -1;
    int chance = 2;
    for( const tripoint &p : g->m.points_in_radius( pos(), 1 ) ) {
        if( p == pos() ) {
            continue;
        }

        if( p == g->u.pos() ) {
            continue;
        }

        const int cost = g->m.combined_movecost( pos(), p );
        if( cost <= 0 ) {
            continue;
        }

        const int dst = abs( p.x - pt.x ) + abs( p.y - pt.y ) + abs( p.z - pt.z );
        const int val = dst * 1000 / cost;
        if( val > best && can_move_to( p, no_bash_atk ) ) {
            best_pos = p;
            best = val;
            chance = 2;
        } else if( ( val == best && one_in( chance ) ) && can_move_to( p, no_bash_atk ) ) {
            best_pos = p;
            best = val;
            chance++;
        }
    }

    move_to( best_pos, no_bash_atk );
}

void npc::move_pause()
{
    // NPCs currently always aim when using a gun, even with no target
    // This simulates them aiming at stuff just at the edge of their range
    if( !weapon.is_gun() ) {
        pause();
        return;
    }

    // Stop, drop, and roll
    if( has_effect( effect_onfire ) ) {
        pause();
    } else {
        aim();
        moves = std::min( moves, 0 );
    }
}

static tripoint nearest_passable( const tripoint &p, const tripoint &closest_to )
{
    if( g->m.passable( p ) ) {
        return p;
    }

    // We need to path to adjacent tile, not the exact one
    // Let's pick the closest one to us that is passable
    auto candidates = closest_tripoints_first( 1, p );
    std::sort( candidates.begin(), candidates.end(), [ closest_to ]( const tripoint & l,
    const tripoint & r ) {
        return rl_dist( closest_to, l ) < rl_dist( closest_to, r );
    } );
    auto iter = std::find_if( candidates.begin(), candidates.end(), []( const tripoint & pt ) {
        return g->m.passable( pt );
    } );
    if( iter != candidates.end() ) {
        return *iter;
    }

    return tripoint_min;
}

void npc::find_item()
{
    if( is_following() && !rules.allow_pick_up ) {
        // Grabbing stuff not allowed by our "owner"
        return;
    }

    fetching_item = false;
    int best_value = minimum_item_value();
    // Not perfect, but has to mirror pickup code
    units::volume volume_allowed = volume_capacity() - volume_carried();
    units::mass   weight_allowed = weight_capacity() - weight_carried();
    // For some reason range limiting by vision doesn't work properly
    const int range = 6;
    //int range = sight_range( g->light_level( posz() ) );
    //range = std::max( 1, std::min( 12, range ) );

    static const std::string no_pickup( "NO_NPC_PICKUP" );

    const item *wanted = nullptr;

    const bool whitelisting = has_item_whitelist();

    if( volume_allowed <= 0 || weight_allowed <= 0 ) {
        return;
    }

    const auto consider_item =
        [&wanted, &best_value, whitelisting, volume_allowed, weight_allowed, this]
    ( const item & it, const tripoint & p ) {
        if( it.made_of( LIQUID ) ) {
            // Don't even consider liquids.
            return;
        }

        if( whitelisting && !item_whitelisted( it ) ) {
            return;
        }

        // When using a whitelist, skip the value check
        // @todo Whitelist hierarchy?
        int itval = whitelisting ? 1000 : value( it );

        if( itval > best_value &&
            ( it.volume() <= volume_allowed && it.weight() <= weight_allowed ) ) {
            wanted_item_pos = p;
            wanted = &( it );
            best_value = itval;
        }
    };

    // Harvest item doesn't exist, so we'll be checking by its name
    std::string wanted_name;
    const auto consider_terrain =
    [ this, whitelisting, volume_allowed, &wanted, &wanted_name ]( const tripoint & p ) {
        // We only want to pick plants when there are no items to pick
        if( !whitelisting || wanted != nullptr || !wanted_name.empty() ||
            volume_allowed < units::from_milliliter( 250 ) ) {
            return;
        }

        const auto harvest = g->m.get_harvest_names( p );
        for( const auto &entry : harvest ) {
            if( item_name_whitelisted( entry ) ) {
                wanted_name = entry;
                wanted_item_pos = p;
                break;
            }
        }
    };

    for( const tripoint &p : closest_tripoints_first( range, pos() ) ) {
        // TODO: Make this sight check not overdraw nearby tiles
        // TODO: Optimize that zone check
        if( is_following() && g->check_zone( no_pickup, p ) ) {
            continue;
        }

        if( g->m.sees_some_items( p, *this ) && sees( p ) ) {
            for( const item &it : g->m.i_at( p ) ) {
                consider_item( it, p );
            }
        }

        // Allow terrain check without sight, because it would cost more CPU than it is worth
        consider_terrain( p );

        int veh_part = -1;
        const vehicle *veh = g->m.veh_at( p, veh_part );
        if( veh == nullptr || veh->velocity != 0 || !sees( p ) ) {
            continue;
        }

        veh_part = veh->part_with_feature( veh_part, VPFLAG_CARGO, true );
        static const std::string locked_string( "LOCKED" );
        if( veh_part < 0 || veh->part_flag( veh_part, locked_string ) ) {
            continue;
        }

        for( const item &it : veh->get_items( veh_part ) ) {
            consider_item( it, p );
        }
    }

    if( wanted != nullptr ) {
        wanted_name = wanted->tname();
    }

    if( wanted_name.empty() ) {
        return;
    }

    fetching_item = true;

    // TODO: Move that check above, make it multi-target pathing and use it
    // to limit tiles available for choice of items
    const int dist_to_item = rl_dist( wanted_item_pos, pos() );
    const tripoint dest = nearest_passable( wanted_item_pos, pos() );
    update_path( dest );

    if( path.empty() && dist_to_item > 1 ) {
        // Item not reachable, let's just totally give up for now
        fetching_item = false;
    }

    if( fetching_item && rl_dist( wanted_item_pos, pos() ) > 1 && is_following() ) {
        say( _( "Hold on, I want to pick up that %s." ), wanted_name.c_str() );
    }
}

void npc::pick_up_item()
{
    if( is_following() && !rules.allow_pick_up ) {
        add_msg( m_debug, "%s::pick_up_item(); Cancelling on player's request", name.c_str() );
        fetching_item = false;
        moves -= 1;
        return;
    }

    int veh_part = -1;
    vehicle *veh = g->m.veh_at( wanted_item_pos, veh_part );
    if( veh != nullptr ) {
        veh_part = veh->part_with_feature( veh_part, VPFLAG_CARGO, false );
    }

    const bool has_cargo = veh != nullptr &&
                           veh_part >= 0 &&
                           !veh->part_flag( veh_part, "LOCKED" );

    if( ( !g->m.has_items( wanted_item_pos ) && !has_cargo &&
          !g->m.is_harvestable( wanted_item_pos ) && sees( wanted_item_pos ) ) ||
        ( is_following() && g->check_zone( "NO_NPC_PICKUP", wanted_item_pos ) ) ) {
        // Items we wanted no longer exist and we can see it
        // Or player who is leading us doesn't want us to pick it up
        fetching_item = false;
        move_pause();
        add_msg( m_debug, "Canceling pickup - no items or new zone" );
        return;
    }


    add_msg( m_debug, "%s::pick_up_item(); [%d, %d, %d] => [%d, %d, %d]", name.c_str(),
             posx(), posy(), posz(), wanted_item_pos.x, wanted_item_pos.y, wanted_item_pos.z );
    const tripoint dest = nearest_passable( wanted_item_pos, pos() );
    update_path( dest );

    const int dist_to_pickup = rl_dist( pos(), wanted_item_pos );
    if( dist_to_pickup > 1 && !path.empty() ) {
        add_msg( m_debug, "Moving; [%d, %d, %d] => [%d, %d, %d]",
                 posx(), posy(), posz(), path[0].x, path[0].y, path[0].z );

        move_to_next();
        return;
    } else if( dist_to_pickup > 1 && path.empty() ) {
        add_msg( m_debug, "Can't find path" );
        // This can happen, always do something
        fetching_item = false;
        move_pause();
        return;
    }

    // We're adjacent to the item; grab it!

    auto picked_up = pick_up_item_map( wanted_item_pos );
    if( picked_up.empty() && has_cargo ) {
        picked_up = pick_up_item_vehicle( *veh, veh_part );
    }

    if( picked_up.empty() ) {
        // Last chance: plant harvest
        if( g->m.is_harvestable( wanted_item_pos ) ) {
            g->m.examine( *this, wanted_item_pos );
            // Note: we didn't actually pick up anything, just spawned items
            // but we want the item picker to find new items
            fetching_item = false;
            return;
        }
    }
    // Describe the pickup to the player
    bool u_see = g->u.sees( *this ) || g->u.sees( wanted_item_pos );
    if( u_see ) {
        if( picked_up.size() == 1 ) {
            add_msg( _( "%1$s picks up a %2$s." ), name.c_str(),
                     picked_up.front().tname().c_str() );
        } else if( picked_up.size() == 2 ) {
            add_msg( _( "%1$s picks up a %2$s and a %3$s." ), name.c_str(),
                     picked_up.front().tname().c_str(),
                     picked_up.back().tname().c_str() );
        } else if( picked_up.size() > 2 ) {
            add_msg( _( "%s picks up several items." ), name.c_str() );
        } else {
            add_msg( _( "%s looks around nervously, as if searching for something." ), name.c_str() );
        }
    }

    for( auto &it : picked_up ) {
        int itval = value( it );
        if( itval < worst_item_value ) {
            worst_item_value = itval;
        }

        i_add( it );
    }

    moves -= 100;
    fetching_item = false;
    has_new_items = true;
}

template <typename T>
std::list<item> npc_pickup_from_stack( npc &who, T &items )
{
    const bool whitelisting = who.has_item_whitelist();
    auto volume_allowed = who.volume_capacity() - who.volume_carried();
    auto weight_allowed = who.weight_capacity() - who.weight_carried();
    auto min_value = whitelisting ? 0 : who.minimum_item_value();
    std::list<item> picked_up;

    for( auto iter = items.begin(); iter != items.end(); ) {
        const item &it = *iter;
        if( it.made_of( LIQUID ) ) {
            iter++;
            continue;
        }

        if( whitelisting && !who.item_whitelisted( it ) ) {
            iter++;
            continue;
        }

        auto volume = it.volume();
        if( volume > volume_allowed ) {
            iter++;
            continue;
        }

        auto weight = it.weight();
        if( weight > weight_allowed ) {
            iter++;
            continue;
        }

        int itval = whitelisting ? 1000 : who.value( it );
        if( itval < min_value ) {
            iter++;
            continue;
        }

        volume_allowed -= volume;
        weight_allowed -= weight;
        picked_up.push_back( it );
        iter = items.erase( iter );
    }

    return picked_up;
}

std::list<item> npc::pick_up_item_map( const tripoint &where )
{
    auto stack = g->m.i_at( where );
    return npc_pickup_from_stack( *this, stack );
}

std::list<item> npc::pick_up_item_vehicle( vehicle &veh, int part_index )
{
    auto stack = veh.get_items( part_index );
    return npc_pickup_from_stack( *this, stack );
}

void npc::drop_items( int weight, int volume )
{
    add_msg( m_debug, "%s is dropping items-%d,%d (%d items, wgt %d/%d, vol %d/%d)",
             name.c_str(), weight, volume, inv.size(), weight_carried(),
             weight_capacity(), volume_carried() / units::legacy_volume_factor,
             volume_capacity() / units::legacy_volume_factor );

    int weight_dropped = 0, volume_dropped = 0;
    std::vector<ratio_index> rWgt, rVol; // Weight/Volume to value ratios

    // First fill our ratio vectors, so we know which things to drop first
    invslice slice = inv.slice();
    for( unsigned int i = 0; i < slice.size(); i++ ) {
        item &it = slice[i]->front();
        double wgt_ratio, vol_ratio;
        if( value( it ) == 0 ) {
            wgt_ratio = 99999;
            vol_ratio = 99999;
        } else {
            wgt_ratio = it.weight() / 1_gram / value( it );
            vol_ratio = it.volume() / units::legacy_volume_factor / value( it );
        }
        bool added_wgt = false, added_vol = false;
        for( size_t j = 0; j < rWgt.size() && !added_wgt; j++ ) {
            if( wgt_ratio > rWgt[j].ratio ) {
                added_wgt = true;
                rWgt.insert( rWgt.begin() + j, ratio_index( wgt_ratio, i ) );
            }
        }
        if( !added_wgt ) {
            rWgt.push_back( ratio_index( wgt_ratio, i ) );
        }
        for( size_t j = 0; j < rVol.size() && !added_vol; j++ ) {
            if( vol_ratio > rVol[j].ratio ) {
                added_vol = true;
                rVol.insert( rVol.begin() + j, ratio_index( vol_ratio, i ) );
            }
        }
        if( !added_vol ) {
            rVol.push_back( ratio_index( vol_ratio, i ) );
        }
    }

    std::stringstream item_name; // For description below
    int num_items_dropped = 0; // For description below
    // Now, drop items, starting from the top of each list
    while( weight_dropped < weight || volume_dropped < volume ) {
        // weight and volume may be passed as 0 or a negative value, to indicate that
        // decreasing that variable is not important.
        int dWeight = ( weight <= 0 ? -1 : weight - weight_dropped );
        int dVolume = ( volume <= 0 ? -1 : volume - volume_dropped );
        int index;
        // Which is more important, weight or volume?
        if( dWeight > dVolume ) {
            index = rWgt[0].index;
            rWgt.erase( rWgt.begin() );
            // Fix the rest of those indices.
            for( auto &elem : rWgt ) {
                if( elem.index > index ) {
                    elem.index--;
                }
            }
        } else {
            index = rVol[0].index;
            rVol.erase( rVol.begin() );
            // Fix the rest of those indices.
            for( size_t i = 0; i < rVol.size(); i++ ) {
                if( i > rVol.size() )
                    debugmsg( "npc::drop_items() - looping through rVol - Size is %d, i is %d",
                              rVol.size(), i );
                if( rVol[i].index > index ) {
                    rVol[i].index--;
                }
            }
        }
        weight_dropped += slice[index]->front().weight() / 1_gram;
        volume_dropped += slice[index]->front().volume() / units::legacy_volume_factor;
        item dropped = i_rem( index );
        num_items_dropped++;
        if( num_items_dropped == 1 ) {
            item_name << dropped.tname();
        } else if( num_items_dropped == 2 ) {
            item_name << _( " and " ) << dropped.tname();
        }
        g->m.add_item_or_charges( pos(), dropped );
    }
    // Finally, describe the action if u can see it
    std::string item_name_str = item_name.str();
    if( g->u.sees( *this ) ) {
        if( num_items_dropped >= 3 ) {
            add_msg( ngettext( "%s drops %d item.", "%s drops %d items.",
                               num_items_dropped ), name.c_str(),
                     num_items_dropped );
        } else {
            add_msg( _( "%1$s drops a %2$s." ), name.c_str(),
                     item_name_str.c_str() );
        }
    }
    update_worst_item_value();
}

bool npc::find_corpse_to_pulp()
{
    if( is_following() && ( !rules.allow_pulp || g->u.in_vehicle ) ) {
        return false;
    }

    // Pathing with overdraw can get expensive, limit it
    int path_counter = 4;
    const auto check_tile = [this, &path_counter]( const tripoint & p ) -> const item * {
        if( !g->m.sees_some_items( p, *this ) || !sees( p ) )
        {
            return nullptr;
        }

        const auto items = g->m.i_at( p );
        const item *found = nullptr;
        for( const item &it : items )
        {
            // Pulp only stuff that revives, but don't pulp acid stuff
            // That is, if you aren't protected from this stuff!
            if( it.can_revive() ) {
                // If the first encountered corpse bleeds something dangerous then
                // it is not safe to bash.
                if( is_dangerous_field( field_entry( it.get_mtype()->bloodType(), 1, 0 ) ) ) {
                    return nullptr;
                }

                found = &it;
                break;
            }
        }

        if( found != nullptr )
        {
            path_counter--;
            // Only return corpses we can path to
            return update_path( p, false, false ) ? found : nullptr;
        }

        return nullptr;
    };

    const int range = 6;

    const bool had_pulp_target = pulp_location != tripoint_min;

    const item *corpse = nullptr;
    if( had_pulp_target && square_dist( pos(), pulp_location ) <= range ) {
        corpse = check_tile( pulp_location );
    }

    // Find the old target to avoid spamming
    const item *old_target = corpse;

    if( corpse == nullptr ) {
        // If we're following the player, don't wander off to pulp corpses
        const tripoint &around = is_following() ? g->u.pos() : pos();
        for( const tripoint &p : closest_tripoints_first( range, around ) ) {
            corpse = check_tile( p );

            if( corpse != nullptr ) {
                pulp_location = p;
                break;
            }

            if( path_counter <= 0 ) {
                break;
            }
        }
    }

    if( corpse != nullptr && corpse != old_target && is_following() ) {
        say( _( "Hold on, I want to pulp that %s." ),
             corpse->tname().c_str() );
    }

    return corpse != nullptr;
}

bool npc::do_pulp()
{
    if( pulp_location == tripoint_min ) {
        return false;
    }

    if( rl_dist( pulp_location, pos() ) > 1 || pulp_location.z != posz() ) {
        return false;
    }

    // TODO: Don't recreate the activity every time
    int old_moves = moves;
    assign_activity( activity_id( "ACT_PULP" ), calendar::INDEFINITELY_LONG, 0 );
    activity.placement = pulp_location;
    activity.do_turn( this );
    return moves != old_moves;
}

bool npc::wield_better_weapon()
{
    // TODO: Allow wielding weaker weapons against weaker targets
    bool can_use_gun = ( !is_following() || rules.use_guns );
    bool use_silent = ( is_following() && rules.use_silent );
    invslice slice = inv.slice();

    // Check if there's something better to wield
    item *best = &weapon;
    double best_value = -100.0;

    const long ups_charges = charges_of( "UPS" );

    const auto compare_weapon =
    [this, &best, &best_value, ups_charges, can_use_gun, use_silent]( item & it ) {
        bool allowed = can_use_gun && it.is_gun() && ( !use_silent || it.is_silent() );
        double val;
        if( !allowed ) {
            val = weapon_value( it, 0 );
        } else {
            long ammo_count = it.ammo_remaining();
            long ups_drain = it.get_gun_ups_drain();
            if( ups_drain > 0 ) {
                ammo_count = std::min( ammo_count, ups_charges / ups_drain );
            }

            val = weapon_value( it, ammo_count );
        }

        if( val > best_value ) {
            best = &it;
            best_value = val;
        }
    };

    compare_weapon( weapon );
    // To prevent changing to barely better stuff
    best_value *= std::max<float>( 1.0f, ai_cache.danger_assessment / 10.0f );

    // Fists aren't checked below
    compare_weapon( ret_null );

    visit_items( [&compare_weapon]( item * node ) {
        // Skip some bad items
        if( !node->is_melee() ) {
            return VisitResponse::SKIP;
        }

        compare_weapon( *node );

        return VisitResponse::SKIP;
    } );

    // @todo Reimplement switching to empty guns
    // Needs to check reload speed, RELOAD_ONE etc.
    // Until then, the NPCs should reload the guns as a last resort

    if( best == &weapon ) {
        add_msg( m_debug, "Wielded %s is best at %.1f, not switching",
                 best->display_name().c_str(), best_value );
        return false;
    }

    add_msg( m_debug, "Wielding %s at value %.1f",
             best->display_name().c_str(), best_value );

    wield( *best );
    return true;
}

bool npc::scan_new_items()
{
    add_msg( m_debug, "%s scanning new items", name.c_str() );
    if( !wield_better_weapon() ) {
        // Stop "having new items" when you no longer do anything with them
        has_new_items = false;
        return true;
    }

    return false;
    // TODO: Armor?
}

void npc::wield_best_melee()
{
    double best_value = 0.0;
    item *it = inv.best_for_melee( *this, best_value );
    if( unarmed_value() >= best_value ) {
        // "I cast fist!"
        it = &ret_null;
    }

    wield( *it );
}

void npc_throw( npc &np, item &it, int index, const tripoint &pos )
{
    if( g->u.sees( np ) ) {
        add_msg( _( "%1$s throws a %2$s." ), np.name.c_str(), it.tname().c_str() );
    }

    long stack_size = -1;
    if( it.count_by_charges() ) {
        stack_size = it.charges;
        it.charges = 1;
    }
    np.throw_item( pos, it );
    // Throw a single charge of a stacking object.
    if( stack_size == -1 || stack_size == 1 ) {
        np.i_rem( index );
    } else {
        it.charges = stack_size - 1;
    }
}

bool npc::alt_attack()
{
    if( is_following() && !rules.use_grenades ) {
        return false;
    }

    Creature *critter = current_target();
    if( critter == nullptr ) {
        // This function shouldn't be called...
        debugmsg( "npc::alt_attack() called with no target" );
        move_pause();
        return false;
    }

    tripoint tar = critter->pos();

    const int dist = rl_dist( pos(), tar );
    item *used = nullptr;
    // Remember if we have an item that is dangerous to hold
    bool used_dangerous = false;

    static const std::string danger_string( "NPC_THROW_NOW" );
    static const std::string alt_string( "NPC_ALT_ATTACK" );
    // @todo The active bomb with shortest fuse should be thrown first
    const auto check_alt_item = [&used, &used_dangerous, dist, this]( item & it ) {
        const bool dangerous = it.has_flag( danger_string );
        if( !dangerous && used_dangerous ) {
            return;
        }

        // Not alt attack
        if( !dangerous && !it.has_flag( alt_string ) ) {
            return;
        }

        // @todo Non-thrown alt items
        if( !dangerous && throw_range( it ) < dist ) {
            return;
        }

        // Low priority items
        if( !dangerous && used != nullptr ) {
            return;
        }

        used = &it;
        used_dangerous = used_dangerous || dangerous;
    };

    check_alt_item( weapon );
    for( auto &sl : inv.slice() ) {
        // @todo Cached values - an itype slot maybe?
        check_alt_item( sl->front() );
    }

    if( used == nullptr ) {
        return false;
    }

    int weapon_index = get_item_position( used );
    if( weapon_index == INT_MIN ) {
        debugmsg( "npc::alt_attack() couldn't find expected item %s",
                  used->tname().c_str() );
        return false;
    }

    // Are we going to throw this item?
    if( !used->active && used->has_flag( "NPC_ACTIVATE" ) ) {
        activate_item( weapon_index );
        // Note: intentional lack of return here
        // We want to ignore player-centric rules to avoid carrying live nades
        // @todo Non-grenades
    }

    // We are throwing it!
    int conf = confident_throw_range( *used, critter );
    const bool wont_hit = wont_hit_friend( tar, *used, true );
    if( dist <= conf && wont_hit ) {
        npc_throw( *this, *used, weapon_index, tar );
        return true;
    }

    if( wont_hit ) {
        // Within this block, our chosen target is outside of our range
        update_path( tar );
        move_to_next(); // Move towards the target
    }

    // Danger of friendly fire
    if( !wont_hit && !used_dangerous ) {
        // Safe to hold on to, for now
        // Maneuver around player
        avoid_friendly_fire();
        return true;
    }

    // We need to throw this live (grenade, etc) NOW! Pick another target?
    for( int dist = 2; dist <= conf; dist++ ) {
        for( const tripoint &pt : g->m.points_in_radius( pos(), dist ) ) {
            const monster *const target_ptr = g->critter_at<monster>( pt );
            int newdist = rl_dist( pos(), pt );
            // TODO: Change "newdist >= 2" to "newdist >= safe_distance(used)"
            if( newdist <= conf && newdist >= 2 && target_ptr &&
                wont_hit_friend( pt, *used, true ) ) {
                // Friendlyfire-safe!
                ai_cache.target = g->shared_from( *target_ptr );
                if( !one_in( 100 ) ) {
                    // Just to prevent infinite loops...
                    if( alt_attack() ) {
                        return true;
                    }
                }
                return false;
            }
        }
    }
    /* If we have reached THIS point, there's no acceptable monster to throw our
     * grenade or whatever at.  Since it's about to go off in our hands, better to
     * just chuck it as far away as possible--while being friendly-safe.
     */
    int best_dist = 0;
    for( int dist = 2; dist <= conf; dist++ ) {
        for( const tripoint &pt : g->m.points_in_radius( pos(), dist ) ) {
            int new_dist = rl_dist( pos(), pt );
            if( new_dist > best_dist && wont_hit_friend( pt, *used, true ) ) {
                best_dist = new_dist;
                tar = pt;
            }
        }
    }
    /* Even if tar.x/tar.y didn't get set by the above loop, throw it anyway.  They
     * should be equal to the original location of our target, and risking friendly
     * fire is better than holding on to a live grenade / whatever.
     */
    npc_throw( *this, *used, weapon_index, tar );
    return true;
}

void npc::activate_item( int item_index )
{
    const int oldmoves = moves;
    item &it = i_at( item_index );
    if( it.is_tool() || it.is_food() ) {
        it.type->invoke( *this, it, pos() );
    }

    if( moves == oldmoves ) {
        // A hack to prevent debugmsgs when NPCs activate 0 move items
        // while not removing the debugmsgs for other 0 move actions
        moves--;
    }
}

void npc::heal_player( player &patient )
{
    int dist = rl_dist( pos(), patient.pos() );

    if( dist > 1 ) {
        // We need to move to the player
        update_path( patient.pos() );
        move_to_next();
        return;
    }

    // Close enough to heal!
    bool u_see = g->u.sees( *this ) || g->u.sees( patient );
    if( u_see ) {
        add_msg( _( "%1$s heals %2$s." ), name.c_str(), patient.name.c_str() );
    }

    item &used = get_healing_item();
    if( used.is_null() ) {
        debugmsg( "%s tried to heal you but has no healing item", disp_name().c_str() );
        return;
    }

    long charges_used = used.type->invoke( *this, used, patient.pos(), "heal" );
    consume_charges( used, charges_used );

    if( !patient.is_npc() ) {
        // Test if we want to heal the player further
        if( op_of_u.value * 4 + op_of_u.trust + personality.altruism * 3 +
            ( fac_has_value( FACVAL_CHARITABLE ) ?  5 : 0 ) +
            ( fac_has_job( FACJOB_DOCTORS )    ? 15 : 0 ) - op_of_u.fear * 3 <  25 ) {
            attitude = NPCATT_FOLLOW;
            say( _( "That's all the healing I can do." ) );
        } else {
            say( _( "Hold still, I can heal you more." ) );
        }
    }
}

void npc::heal_self()
{
    item &used = get_healing_item();
    if( used.is_null() ) {
        debugmsg( "%s tried to heal self but has no healing item", disp_name().c_str() );
        return;
    }

    if( g->u.sees( *this ) ) {
        add_msg( _( "%s applies a %s" ), name.c_str(), used.tname().c_str() );
    }

    long charges_used = used.type->invoke( *this, used, pos(), "heal" );
    if( used.is_medication() ) {
        consume_charges( used, charges_used );
    }
}

void npc::use_painkiller()
{
    // First, find the best painkiller for our pain level
    item *it = inv.most_appropriate_painkiller( get_pain() );

    if( it->is_null() ) {
        debugmsg( "NPC tried to use painkillers, but has none!" );
        move_pause();
    } else {
        if( g->u.sees( *this ) ) {
            add_msg( _( "%1$s takes some %2$s." ), name.c_str(), it->tname().c_str() );
        }
        consume( inv.position_by_item( it ) );
        moves = 0;
    }
}

// We want our food to:
// Provide enough nutrition and quench
// Not provide too much of either (don't waste food)
// Not be unhealthy
// Not have side effects
// Be eaten before it rots (favor soon-to-rot perishables)
float rate_food( const item &it, int want_nutr, int want_quench )
{
    const auto food = it.type->comestible.get();
    if( food == nullptr ) {
        // Not food
        return 0.0f;
    }

    if( food->parasites ) {
        return 0.0;
    }

    int nutr = food->nutr;
    int quench = food->quench;

    if( nutr <= 0 && quench <= 0 ) {
        // Not food - may be salt, drugs etc.
        return 0.0f;
    }

    if( !it.type->use_methods.empty() ) {
        // TODO: Get a good method of telling apart:
        // raw meat (parasites - don't eat unless mutant)
        // zed meat (poison - don't eat unless mutant)
        // alcohol (debuffs, health drop - supplement diet but don't bulk-consume)
        // caffeine (fine to consume, but expensive and prevents sleep)
        // hallu shrooms (NPCs don't hallucinate, so don't eat those)
        // honeycomb (harmless iuse)
        // royal jelly (way too expensive to eat as food)
        // mutagenic crap (don't eat, we want player to micromanage muties)
        // marloss (NPCs don't turn fungal)
        // weed brownies (small debuff)
        // seeds (too expensive)

        // For now skip all of those
        return 0.0f;
    }

    double relative_rot = it.get_relative_rot();
    if( relative_rot >= 1.0f ) {
        // TODO: Allow sapro mutants to eat it anyway and make them prefer it
        return 0.0f;
    }

    float weight = std::max( 1.0, 10.0 * relative_rot );
    if( food->fun < 0 ) {
        // This helps to avoid eating stuff like flour
        weight /= ( -food->fun ) + 1;
    }

    if( food->healthy < 0 ) {
        weight /= ( -food->healthy ) + 1;
    }

    // Avoid wasting quench values unless it's about to rot away
    if( relative_rot < 0.9f && quench > want_quench ) {
        weight -= ( 1.0f - relative_rot ) * ( quench - want_quench );
    }

    if( quench < 0 && want_quench > 0 && want_nutr < want_quench ) {
        // Avoid stuff that makes us thirsty when we're more thirsty than hungry
        weight = weight * want_nutr / want_quench;
    }

    if( nutr > want_nutr ) {
        // TODO: Allow overeating in some cases
        if( nutr >= 5 ) {
            return 0.0f;
        }

        if( relative_rot < 0.9f ) {
            weight /= nutr - want_nutr;
        }
    }

    if( it.poison > 0 ) {
        weight -= it.poison;
    }

    return weight;
}

bool npc::consume_food()
{
    float best_weight = 0.0f;
    int index = -1;
    int want_hunger = get_hunger();
    int want_quench = get_thirst();
    invslice slice = inv.slice();
    for( unsigned int i = 0; i < slice.size(); i++ ) {
        const item &it = slice[i]->front();
        const item &food_item = it.is_food_container() ?
                                it.contents.front() : it;
        float cur_weight = rate_food( food_item, want_hunger, want_quench );
        // Note: will_eat is expensive, avoid calling it if possible
        if( cur_weight > best_weight && will_eat( food_item ).success() ) {
            best_weight = cur_weight;
            index = i;
        }
    }

    if( index == -1 ) {
        if( !is_friend() ) {
            // TODO: Remove this and let player "exploit" hungry NPCs
            set_hunger( 0 );
            set_thirst( 0 );
        }
        return false;
    }

    // consume doesn't return a meaningful answer, we need to compare moves
    // @todo Make player::consume return false if it fails to consume
    int old_moves = moves;
    bool consumed = consume( index ) && old_moves != moves;
    if( !consumed ) {
        debugmsg( "%s failed to consume %s", name.c_str(), i_at( index ).tname().c_str() );
    }

    return consumed;
}

void npc::mug_player( player &mark )
{
    if( mark.is_armed() ) {
        make_angry();
    }

    if( rl_dist( pos(), mark.pos() ) > 1 ) { // We have to travel
        update_path( mark.pos() );
        move_to_next();
        return;
    }

    const bool u_see = g->u.sees( *this ) || g->u.sees( mark );
    if( mark.cash > 0 ) {
        cash += mark.cash;
        mark.cash = 0;
        moves = 0;
        // Describe the action
        if( mark.is_npc() ) {
            if( u_see ) {
                add_msg( _( "%1$s takes %2$s's money!" ),
                         name.c_str(), mark.name.c_str() );
            }
        } else {
            add_msg( m_bad, _( "%s takes your money!" ), name.c_str() );
        }
        return;
    }

    // We already have their money; take some goodies!
    // value_mod affects at what point we "take the money and run"
    // A lower value means we'll take more stuff
    double value_mod = 1 - ( ( 10 - personality.bravery )    * .05 ) -
                       ( ( 10 - personality.aggression ) * .04 ) -
                       ( ( 10 - personality.collector )  * .06 );
    if( !mark.is_npc() ) {
        value_mod += ( op_of_u.fear * .08 );
        value_mod -= ( ( 8 - op_of_u.value ) * .07 );
    }
    double best_value = minimum_item_value() * value_mod;
    int item_index = INT_MIN;
    invslice slice = mark.inv.slice();
    for( unsigned int i = 0; i < slice.size(); i++ ) {
        if( value( slice[i]->front() ) >= best_value &&
            can_pickVolume( slice[i]->front(), true ) &&
            can_pickWeight( slice[i]->front(), true ) ) {
            best_value = value( slice[i]->front() );
            item_index = i;
        }
    }
    if( item_index == INT_MIN ) { // Didn't find anything worthwhile!
        attitude = NPCATT_FLEE;
        if( !one_in( 3 ) ) {
            say( "<done_mugging>" );
        }
        moves -= 100;
        return;
    }

    item stolen = mark.i_rem( item_index );
    if( mark.is_npc() ) {
        if( u_see ) {
            add_msg( _( "%1$s takes %2$s's %3$s." ), name.c_str(),
                     mark.name.c_str(),
                     stolen.tname().c_str() );
        }
    } else {
        add_msg( m_bad, _( "%1$s takes your %2$s." ),
                 name.c_str(), stolen.tname().c_str() );
    }
    i_add( stolen );
    moves -= 100;
    if( !mark.is_npc() ) {
        op_of_u.value -= rng( 0, 1 );  // Decrease the value of the player
    }
}

void npc::look_for_player( player &sought )
{
    update_path( sought.pos() );
    move_to_next();
    return;
    // The part below is not implemented properly
    /*
    if( sees( sought ) ) {
        move_pause();
        return;
    }

    if (!path.empty()) {
        const tripoint &dest = path[path.size() - 1];
        if( !sees( dest ) ) {
            move_to_next();
            return;
        }
        path.clear();
    }
    std::vector<point> possibilities;
    for (int x = 1; x < SEEX * MAPSIZE; x += 11) { // 1, 12, 23, 34
        for (int y = 1; y < SEEY * MAPSIZE; y += 11) {
            if( sees( x, y ) ) {
                possibilities.push_back(point(x, y));
            }
        }
    }
    if (possibilities.empty()) { // We see all the spots we'd like to check!
        say("<wait>");
        move_pause();
    } else {
        if (one_in(6)) {
            say("<wait>");
        }
        update_path( tripoint( random_entry( possibilities ), posz() ) );
        move_to_next();
    }
    */
}

bool npc::saw_player_recently() const
{
    return ( last_player_seen_pos.x >= 0 && last_player_seen_pos.x < SEEX * MAPSIZE &&
             last_player_seen_pos.y >= 0 && last_player_seen_pos.y < SEEY * MAPSIZE &&
             last_seen_player_turn > 0 );
}

bool npc::has_destination() const
{
    return goal != no_goal_point;
}

void npc::reach_destination()
{
    // Guarding NPCs want a specific point, not just an overmap tile
    // Rest stops having a goal after reaching it
    if( !is_guarding() ) {
        goal = no_goal_point;
        return;
    }

    // If we are guarding, remember our position in case we get forcibly moved
    goal = global_omt_location();
    if( guard_pos == global_square_location() ) {
        // This is the specific point
        return;
    }

    if( path.size() > 1 ) {
        // No point recalculating the path to get home
        move_to_next();
    } else if( guard_pos != no_goal_point ) {
        const tripoint sm_dir = goal - submap_coords;
        const tripoint dest( sm_dir.x * SEEX + guard_pos.x - posx(),
                             sm_dir.y * SEEY + guard_pos.y - posy(),
                             guard_pos.z );
        update_path( dest );
        move_to_next();
    } else {
        guard_pos = global_square_location();
    }
}

void npc::set_destination()
{
    /* TODO: Make NPCs' movement more intelligent.
     * Right now this function just makes them attempt to address their needs:
     *  if we need ammo, go to a gun store, if we need food, go to a grocery store,
     *  and if we don't have any needs, pick a random spot.
     * What it SHOULD do is that, if there's time; but also look at our mission and
     *  our faction to determine more meaningful actions, such as attacking a rival
     *  faction's base, or meeting up with someone friendly.  NPCs should also
     *  attempt to reach safety before nightfall, and possibly similar goals.
     * Also, NPCs should be able to assign themselves missions like "break into that
     *  lab" or "map that river bank."
     */
    if( is_guarding() ) {
        guard_current_pos();
        return;
    }

    // all of the following luxuries are at ground level.
    // so please wallow in hunger & fear if below ground.
    if( posz() != 0 && !g->m.has_zlevels() ) {
        goal = no_goal_point;
        return;
    }

    decide_needs();
    if( needs.empty() ) { // We don't need anything in particular.
        needs.push_back( need_none );
    }
    std::vector<std::string> options;
    switch( needs[0] ) {
        case need_ammo:
            options.push_back( "house" );
        /* fallthrough */
        case need_gun:
            options.push_back( "s_gun" );
            break;

        case need_weapon:
            options.push_back( "s_gun" );
            options.push_back( "s_sports" );
            options.push_back( "s_hardware" );
            break;

        case need_drink:
            options.push_back( "s_gas" );
            options.push_back( "s_pharm" );
            options.push_back( "s_liquor" );
        /* fallthrough */
        case need_food:
            options.push_back( "s_grocery" );
            break;

        default:
            options.push_back( "house" );
            options.push_back( "s_gas" );
            options.push_back( "s_pharm" );
            options.push_back( "s_hardware" );
            options.push_back( "s_sports" );
            options.push_back( "s_liquor" );
            options.push_back( "s_gun" );
            options.push_back( "s_library" );
    }

    const std::string dest_type = random_entry( options );

    // We need that, otherwise find_closest won't work properly
    // TODO: Allow finding sewers and stuff
    tripoint surface_omt_loc = global_omt_location();
    surface_omt_loc.z = 0;

    goal = overmap_buffer.find_closest( surface_omt_loc, dest_type, 0, false );
    add_msg( m_debug, "New goal: %s at %d,%d,%d", dest_type.c_str(), goal.x, goal.y, goal.z );
}

void npc::go_to_destination()
{
    if( goal == no_goal_point ) {
        add_msg( m_debug, "npc::go_to_destination with no goal" );
        move_pause();
        reach_destination();
        return;
    }

    const tripoint omt_pos = global_omt_location();
    int sx = sgn( goal.x - omt_pos.x );
    int sy = sgn( goal.y - omt_pos.y );
    const int minz = std::min( goal.z, posz() );
    const int maxz = std::max( goal.z, posz() );
    add_msg( m_debug, "%s going (%d,%d,%d)->(%d,%d,%d)", name.c_str(),
             omt_pos.x, omt_pos.y, omt_pos.z, goal.x, goal.y, goal.z );
    if( goal == omt_pos ) {
        // We're at our desired map square!
        reach_destination();
        return;
    }

    if( !path.empty() &&
        sgn( path.back().x - posx() ) == sx &&
        sgn( path.back().y - posy() ) == sy &&
        sgn( path.back().z - posz() ) == sgn( goal.z - posz() ) ) {
        // We're moving in the right direction, don't find a different path
        move_to_next();
        return;
    }

    if( sx == 0 && sy == 0 && goal.z != posz() ) {
        // Make sure we always have some points to check
        sx = rng( -1, 1 );
        sy = rng( -1, 1 );
    }

    // sx and sy are now equal to the direction we need to move in
    tripoint dest( posx() + 8 * sx, posy() + 8 * sy, goal.z );
    for( int i = 0; i < 8; i++ ) {
        if( ( g->m.passable( dest ) ||
              //Needs 20% chance of bashing success to be considered for pathing
              g->m.bash_rating( smash_ability(), dest ) >= 2 ||
              g->m.open_door( dest, true, true ) ) &&
            ( one_in( 4 ) || sees( dest ) ) ) {
            update_path( dest );
            if( !path.empty() && can_move_to( path[0] ) ) {
                move_to_next();
                return;
            } else {
                move_pause();
                return;
            }
        }

        dest = tripoint( posx() + rng( 0, 16 ) * sx, posy() + rng( 0, 16 ) * sy, rng( minz, maxz ) );
    }
    move_pause();
}

void npc::guard_current_pos()
{
    goal = global_omt_location();
    guard_pos = global_square_location();
}

std::string npc_action_name( npc_action action )
{
    switch( action ) {
        case npc_undecided:
            return _( "Undecided" );
        case npc_pause:
            return _( "Pause" );
        case npc_reload:
            return _( "Reload" );
        case npc_sleep:
            return _( "Sleep" );
        case npc_pickup:
            return _( "Pick up items" );
        case npc_wield_melee:
            return _( "Wield melee weapon" );
        case npc_wield_loaded_gun:
            return _( "Wield loaded gun" );
        case npc_wield_empty_gun:
            return _( "Wield empty gun" );
        case npc_heal:
            return _( "Heal self" );
        case npc_use_painkiller:
            return _( "Use painkillers" );
        case npc_drop_items:
            return _( "Drop items" );
        case npc_flee:
            return _( "Flee" );
        case npc_melee:
            return _( "Melee" );
        case npc_reach_attack:
            return _( "Reach attack" );
        case npc_aim:
            return _( "Aim" );
        case npc_shoot:
            return _( "Shoot" );
        case npc_look_for_player:
            return _( "Look for player" );
        case npc_heal_player:
            return _( "Heal player" );
        case npc_follow_player:
            return _( "Follow player" );
        case npc_follow_embarked:
            return _( "Follow player (embarked)" );
        case npc_talk_to_player:
            return _( "Talk to player" );
        case npc_mug_player:
            return _( "Mug player" );
        case npc_goto_destination:
            return _( "Go to destination" );
        case npc_avoid_friendly_fire:
            return _( "Avoid friendly fire" );
        default:
            return "Unnamed action";
    }
}

void print_action( const char *prepend, npc_action action )
{
    if( action != npc_undecided ) {
        add_msg( m_debug, prepend, npc_action_name( action ).c_str() );
    }
}

const Creature *npc::current_target() const
{
    return ai_cache.target.get();
}

Creature *npc::current_target()
{
    return const_cast<Creature *>( const_cast<const npc *>( this )->current_target() );
}

// Maybe TODO: Move to Character method and use map methods
body_part bp_affected( npc &who, const efftype_id &effect_type )
{
    body_part ret = num_bp;
    int highest_intensity = INT_MIN;
    for( int i = 0; i < num_bp; i++ ) {
        body_part bp = body_part( i );
        const auto &eff = who.get_effect( effect_type, bp );
        if( !eff.is_null() && eff.get_intensity() > highest_intensity ) {
            ret = bp;
            highest_intensity = eff.get_intensity();
        }
    }

    return ret;
}

bool npc::complain()
{
    static const std::string infected_string = "infected";
    static const std::string fatigue_string = "fatigue";
    static const std::string bite_string = "bite";
    static const std::string bleed_string = "bleed";
    static const std::string radiation_string = "radiation";
    static const std::string hunger_string = "hunger";
    static const std::string thirst_string = "thirst";
    // TODO: Allow calling for help when scared
    if( !is_following() || !g->u.sees( *this ) ) {
        return false;
    }

    // Don't wake player up with non-serious complaints
    const bool do_complain = rules.allow_complain && !g->u.in_sleep_state();

    // When infected, complain every (4-intensity) hours
    // At intensity 3, ignore player wanting us to shut up
    if( has_effect( effect_infected ) ) {
        body_part bp = bp_affected( *this, effect_infected );
        const auto &eff = get_effect( effect_infected, bp );
        if( complaints[infected_string] < calendar::turn - HOURS( 4 - eff.get_intensity() ) &&
            ( do_complain || eff.get_intensity() >= 3 ) ) {
            say( _( "My %s wound is infected..." ), body_part_name( bp ).c_str() );
            complaints[infected_string] = calendar::turn;
            // Only one complaint per turn
            return true;
        }
    }

    // When bitten, complain every hour, but respect restrictions
    if( has_effect( effect_bite ) ) {
        body_part bp = bp_affected( *this, effect_bite );
        if( do_complain &&
            complaints[bite_string] < calendar::turn - HOURS( 1 ) ) {
            say( _( "The bite wound on my %s looks bad." ), body_part_name( bp ).c_str() );
            complaints[bite_string] = calendar::turn;
            return true;
        }
    }

    // When tired, complain every 30 minutes
    // If massively tired, ignore restrictions
    if( get_fatigue() > TIRED &&
        complaints[fatigue_string] < calendar::turn - MINUTES( 30 ) &&
        ( do_complain || get_fatigue() > MASSIVE_FATIGUE - 100 ) ) {
        say( "<yawn>" );
        complaints[fatigue_string] = calendar::turn;
        return true;
    }

    // Radiation every 10 minutes
    if( radiation > 90 &&
        complaints[radiation_string] < calendar::turn - MINUTES( 10 ) &&
        ( do_complain || radiation > 150 ) ) {
        say( _( "I'm suffering from radiation sickness..." ) );
        complaints[radiation_string] = calendar::turn;
        return true;
    }

    // Hunger every 3-6 hours
    // Since NPCs can't starve to death, respect the rules
    if( get_hunger() > 160 &&
        complaints[hunger_string] < calendar::turn - std::max( HOURS( 3 ),
                MINUTES( 60 * 8 - get_hunger() ) ) &&
        do_complain ) {
        say( _( "<hungry>" ) );
        complaints[hunger_string] = calendar::turn;
        return true;
    }

    // Thirst every 2 hours
    // Since NPCs can't dry to death, respect the rules
    if( get_thirst() > 80
        && complaints[thirst_string] < calendar::turn - HOURS( 2 ) &&
        do_complain ) {
        say( _( "<thirsty>" ) );
        complaints[thirst_string] = calendar::turn;
        return true;
    }

    return false;
}

void npc::do_reload( item &it )
{
    item::reload_option reload_opt = select_ammo( it );

    if( !reload_opt ) {
        debugmsg( "do_reload failed: no usable ammo for %s", it.tname().c_str() );
        return;
    }

    // Note: we may be reloading the magazine inside, not the gun itself
    // Maybe @todo: allow reload functions to understand such reloads instead of const casts
    item &target = const_cast<item &>( *reload_opt.target );
    item_location &usable_ammo = reload_opt.ammo;

    long qty = std::max( 1l, std::min( usable_ammo->charges,
                                       it.ammo_capacity() - it.ammo_remaining() ) );
    int reload_time = item_reload_cost( it, *usable_ammo, qty );
    // @todo Consider printing this info to player too
    const std::string ammo_name = usable_ammo->tname();
    if( !target.reload( *this, std::move( usable_ammo ), qty ) ) {
        debugmsg( "do_reload failed: item %s could not be reloaded with %ld charge(s) of %s",
                  it.tname().c_str(), qty, ammo_name.c_str() );
        return;
    }

    moves -= reload_time;
    recoil = MAX_RECOIL;

    if( g->u.sees( *this ) ) {
        add_msg( _( "%1$s reloads their %2$s." ), name.c_str(), it.tname().c_str() );
        sfx::play_variant_sound( "reload", it.typeId(), sfx::get_heard_volume( pos() ),
                                 sfx::get_heard_angle( pos() ) );
    }

    // Otherwise the NPC may not equip the weapon until they see danger
    has_new_items = true;
}

bool npc::adjust_worn()
{
    const auto covers_broken = [this]( const item & it, side s ) {
        const auto covered = it.get_covered_body_parts( s );
        for( size_t i = 0; i < num_hp_parts; i++ ) {
            if( hp_cur[ i ] <= 0 && covered.test( hp_to_bp( hp_part( i ) ) ) ) {
                return true;
            }
        }
        return false;
    };

    for( auto &elem : worn ) {
        if( !elem.has_flag( "SPLINT" ) ) {
            continue;
        }

        if( !covers_broken( elem, elem.get_side() ) ) {
            const bool needs_change = covers_broken( elem, opposite_side( elem.get_side() ) );
            // Try to change side (if it makes sense), or take off.
            if( ( needs_change && change_side( elem ) ) || takeoff( elem ) ) {
                return true;
            }
        }
    }

    return false;
}<|MERGE_RESOLUTION|>--- conflicted
+++ resolved
@@ -1266,40 +1266,21 @@
         return 0;
     }
 
-<<<<<<< HEAD
     dispersion_sources dispersion = get_weapon_dispersion( *gun.target );
     dispersion.add_range( recoil_total() );
     int chance = 50 * std::max( sqrt( gun.qty / 1.5 ), 1.0 ) / confidence_mult();
     const int confident_range = effective_range( dispersion, chance, 0.5, 0.5 );
-    add_msg( m_debug, "confident_gun_mode_range (%s=%d)", gun.mode.c_str(), (int)confident_range );
-=======
-    double average_dispersion = get_weapon_dispersion( *( gun.target ) ).avg() + at_recoil;
-    double even_chance_range = range_with_even_chance_of_good_hit( average_dispersion );
-    // 5 round burst equivalent to ~2 individually aimed shots
-    even_chance_range /= std::max( sqrt( gun.qty / 1.5 ), 1.0 );
-    double confident_range = even_chance_range * confidence_mult();
-
     add_msg( m_debug, "confident_gun_mode_range (%s=%d)", gun.mode.c_str(), ( int )confident_range );
->>>>>>> 82d02285
     return std::max<int>( confident_range, 1 );
 }
 
 int npc::confident_throw_range( const item &thrown, Creature *target ) const
 {
-<<<<<<< HEAD
     dispersion_sources dispersion( throwing_dispersion( thrown, target ) );
     const int confident_range = effective_range( dispersion, 50 / confidence_mult(), 0.5,
                                                  target == nullptr ? 0.5 : target->ranged_target_size() );
-    add_msg( m_debug, "confident_throw_range == %d", (int)confident_range );
-    return (int)confident_range;
-=======
-    double average_dispersion = throwing_dispersion( thrown, target ) / 2.0;
-    double even_chance_range = ( target == nullptr ? 0.5 : target->ranged_target_size() ) /
-                               average_dispersion;
-    double confident_range = even_chance_range * confidence_mult();
     add_msg( m_debug, "confident_throw_range == %d", ( int )confident_range );
     return ( int )confident_range;
->>>>>>> 82d02285
 }
 
 // Index defaults to -1, i.e., wielded weapon
@@ -1554,11 +1535,7 @@
         } else {
             add_msg_if_npc( m_neutral, _( "%1$s climbs over the %2$s." ), name.c_str(),
                             g->m.tername( p ).c_str() );
-<<<<<<< HEAD
             moves -= 500 - climb * 10;
-=======
-            moves -= ( 500 - ( rng( 0, climb ) * 20 ) );
->>>>>>> 82d02285
             moved = true;
         }
     } else if( !no_bashing && smash_ability() > 0 && g->m.is_bashable( p ) &&
