#include <sstream>
#include "npc.h"
#include "rng.h"
#include "game.h"
#include "line.h"
#include "debug.h"
#include "overmapbuffer.h"
#include "messages.h"
#include "item_factory.h"

#define dbg(x) DebugLog((DebugLevel)(x),D_NPC) << __FILE__ << ":" << __LINE__ << ": "
#define TARGET_PLAYER -2

// A list of items used for escape, in order from least to most valuable
#ifndef NUM_ESCAPE_ITEMS
#define NUM_ESCAPE_ITEMS 11
itype_id ESCAPE_ITEMS[NUM_ESCAPE_ITEMS] = {
    "cola", "caffeine", "energy_drink", "canister_goo", "smokebomb",
    "smokebomb_act", "adderall", "coke", "meth", "teleporter",
    "pheromone"
};
#endif

// A list of alternate attack items (e.g. grenades), from least to most valuable
#ifndef NUM_ALT_ATTACK_ITEMS
#define NUM_ALT_ATTACK_ITEMS 18
itype_id ALT_ATTACK_ITEMS[NUM_ALT_ATTACK_ITEMS] = {
    "knife_combat", "spear_wood", "molotov", "pipebomb", "grenade",
    "gasbomb", "bot_manhack", "tazer", "dynamite", "granade", "mininuke",
    "molotov_lit", "pipebomb_act", "grenade_act", "gasbomb_act",
    "dynamite_act", "granade_act", "mininuke_act"
};
#endif

const int avoidance_vehicles_radius = 5;

std::string npc_action_name(npc_action action);
bool thrown_item(item *used);

// Used in npc::drop_items()
struct ratio_index {
    double ratio;
    int index;
    ratio_index(double R, int I) : ratio (R), index (I) {};
};

bool npc::is_dangerous_field( const field_entry &fld ) const
{
    switch( fld.getFieldType() ) {
        case fd_smoke:
            return get_env_resist( bp_mouth ) < 7;
        case fd_tear_gas:
        case fd_toxic_gas:
        case fd_gas_vent:
        case fd_relax_gas:
            return get_env_resist( bp_mouth ) < 15;
        case fd_fungal_haze:
            if( has_trait( "M_IMMUNE" ) ) {
                return false;
            }
            return get_env_resist( bp_mouth ) < 15 || get_env_resist( bp_eyes ) < 15;
        default:
            return fld.is_dangerous();
    }
}

bool npc::sees_dangerous_field( point p ) const
{
    auto &fields = g->m.field_at( p.x, p.y );
    for( auto & fld : fields ) {
        if( is_dangerous_field( fld.second ) ) {
            return true;
        }
    }
    return false;
}

bool npc::could_move_onto( point p ) const
{
    return g->m.move_cost( p.x, p.y ) != 0 && !sees_dangerous_field( p );
}

// class npc functions!

void npc::move()
{
    npc_action action = npc_undecided;
    int danger = 0, total_danger = 0, target = -1;

    choose_monster_target(target, danger, total_danger);
    add_msg( m_debug, "NPC %s: target = %d, danger = %d, range = %d",
                 name.c_str(), target, danger, confident_range(-1));

    //faction opinion determines if it should consider you hostile
    if (my_fac != NULL && my_fac->likes_u < -10 && this->sees(g->u.posx, g->u.posy)
        && g->u.is_invisible() == false) {
        if (op_of_u.fear > 10 + personality.aggression + personality.bravery) {
            attitude = NPCATT_FLEE;    // We don't want to take u on!
        } else {
            attitude = NPCATT_KILL;    // Yeah, we think we could take you!
        }
    }

    // This bypasses the logic to determine the npc action, but this all needs to be rewritten anyway.
    if( sees_dangerous_field( pos() ) ) {
        auto targets = closest_points_first( 1, pos() );
        targets.erase( targets.begin() ); // current location
        auto filter = [this](const point &p) {
            return !could_move_onto( p );
        };
        targets.erase( std::remove_if( targets.begin(), targets.end(), filter ), targets.end() );
        if( !targets.empty() ) {
            const auto target = targets[rng( 0, targets.size() - 1 )];
            move_to( target.x, target.y );
            return;
        }
    }

    if (is_enemy()) {
        int pl_danger = player_danger( &(g->u) );
        if ((pl_danger > danger || rl_dist(posx, posy, g->u.posx, g->u.posy) <= 1) || target == -1) {
            target = TARGET_PLAYER;
            danger = pl_danger;
            add_msg( m_debug, "NPC %s: Set target to PLAYER, danger = %d", name.c_str(), danger );
        }
    }
    // TODO: Place player-aiding actions here, with a weight

    /* NPCs are fairly suicidal so at this point we will do a quick check to see if
     * something nasty is going to happen.
     */

    int vehicle = vehicle_danger(avoidance_vehicles_radius);
    if (vehicle) {
        // TODO: Think about how this actually needs to work, for now assume flee from player
        target = TARGET_PLAYER;
    }

    // TODO: morale breaking when surrounded by hostiles
    //if (!bravery_check(danger) || !bravery_check(total_danger) ||
    // TODO: near by active explosives spotted

    if (target == TARGET_PLAYER && attitude == NPCATT_FLEE) {
        action = method_of_fleeing(target);
    } else if (danger > 0 || (target == TARGET_PLAYER && attitude == NPCATT_KILL)) {
        action = method_of_attack(target, danger);
    }

    else { // No present danger
        action = address_needs(danger);
        add_msg( m_debug, "address_needs %s", npc_action_name(action).c_str() );
        if (action == npc_undecided) {
            action = address_player();
        }
        add_msg( m_debug, "address_player %s", npc_action_name(action).c_str() );
        if (action == npc_undecided) {
            if (mission == NPC_MISSION_SHELTER || mission == NPC_MISSION_BASE || mission == NPC_MISSION_SHOPKEEP
                || mission == NPC_MISSION_GUARD || has_effect("infection")) {
                action = npc_pause;
            } else if (has_new_items) {
                action = scan_new_items(target);
            } else if (!fetching_item) {
                find_item();
            }
            add_msg( m_debug, "find_item %s", npc_action_name(action).c_str() );
            // check if in vehicle before rushing off to fetch things
            if (is_following() && g->u.in_vehicle) {
                action = npc_follow_embarked;
            } else if (fetching_item) { // Set to true if find_item() found something
                action = npc_pickup;
            } else if (is_following()) { // No items, so follow the player?
                action = npc_follow_player;
            } else { // Do our long-term action
                action = long_term_goal_action();
            }
            add_msg( m_debug, "long_term_goal_action %s", npc_action_name(action).c_str() );
        }
    }

    /* Sometimes we'll be following the player at this point, but close enough that
     * "following" means standing still.  If that's the case, if there are any
     * monsters around, we should attack them after all!
     *
     * If we are following a embarked player and we are in a vehicle then shoot anyway
     * as we are most likely riding shotgun
     */
    if (danger > 0 && (
            (action == npc_follow_embarked && in_vehicle) ||
            (action == npc_follow_player &&
             rl_dist(posx, posy, g->u.posx, g->u.posy) <= follow_distance())
        )) {
        action = method_of_attack(target, danger);
    }

    add_msg( m_debug, "%s chose action %s.", name.c_str(), npc_action_name( action ).c_str() );

    execute_action(action, target);
}

void npc::execute_action(npc_action action, int target)
{
    int oldmoves = moves;
    int tarx = posx, tary = posy;
    int linet, light = g->light_level();
    if (target == -2) {
        tarx = g->u.posx;
        tary = g->u.posy;
    } else if (target >= 0) {
        tarx = g->zombie(target).posx();
        tary = g->zombie(target).posy();
    }
    /*
      debugmsg("%s ran execute_action() with target = %d! Action %s",
               name.c_str(), target, npc_action_name(action).c_str());
    */

    std::vector<point> line;
    if (tarx != posx || tary != posy) {
        int linet, dist = sight_range(g->light_level());
        if (g->m.sees(posx, posy, tarx, tary, dist, linet)) {
            line = line_to(posx, posy, tarx, tary, linet);
        } else {
            line = line_to(posx, posy, tarx, tary, 0);
        }
    }

    switch (action) {

    case npc_pause:
        move_pause();
        break;

    case npc_reload: {
        moves -= weapon.reload_time(*this);
        int ammo_index = weapon.pick_reload_ammo(*this, false);
        if (!weapon.reload(*this, ammo_index)) {
            debugmsg("NPC reload failed.");
        }
        recoil = MIN_RECOIL;
        if (g->u_see(posx, posy)) {
            add_msg(_("%s reloads their %s."), name.c_str(),
                    weapon.tname().c_str());
        }
    }
    break;

    case npc_sleep:
        /* TODO: Open a dialogue with the player, allowing us to ask if it's alright if
         * we get some sleep, how long watch shifts should be, etc.
         */
        //add_effect("lying_down", 300);
        if (is_friend() && g->u_see(posx, posy)) {
            say(_("I'm going to sleep."));
        }
        break;

    case npc_pickup:
        pick_up_item();
        break;

    case npc_escape_item:
        use_escape_item(choose_escape_item());
        break;

    case npc_wield_melee:
        wield_best_melee();
        break;

    case npc_wield_loaded_gun: {
        item *it = inv.most_loaded_gun();
        if (it->is_null()) {
            debugmsg("NPC tried to wield a loaded gun, but has none!");
            move_pause();
        } else {
            wield(it);
        }
    }
    break;

    case npc_wield_empty_gun: {
        bool ammo_found = false;
        int index = -1;
        invslice slice = inv.slice();
        for (size_t i = 0; i < slice.size(); i++) {
            item &it = slice[i]->front();
            bool am = (it.is_gun() &&
                       has_ammo( (dynamic_cast<it_gun *>(it.type))->ammo ).size() > 0);
            if (it.is_gun() && (!ammo_found || am)) {
                index = i;
                ammo_found = (ammo_found || am);
            }
        }
        if (index == -1) {
            debugmsg("NPC tried to wield a gun, but has none!");
            move_pause();
        } else {
            wield(&(slice[index]->front()));
        }
    }
    break;

    case npc_heal:
        heal_self();
        break;

    case npc_use_painkiller:
        use_painkiller();
        break;

    case npc_eat:
        pick_and_eat();
        break;

    case npc_drop_items:
        /*
          drop_items(weight_carried() - weight_capacity(),
                        volume_carried() - volume_capacity());
        */
        move_pause();
        break;

    case npc_flee:
        // TODO: More intelligent fleeing
        move_away_from(tarx, tary);
        break;

    case npc_melee:
        update_path(tarx, tary);
        if (path.size() > 1) {
            move_to_next();
        } else if (path.size() == 1) {
            if (target >= 0) {
                melee_monster(target);
            } else if (target == TARGET_PLAYER) {
                melee_player(g->u);
            }
        } else {
            look_for_player(g->u);
        }
        break;

    case npc_shoot:
        fire_gun( tarx, tary, false);
        break;

    case npc_shoot_burst:
        fire_gun( tarx, tary, true);
        break;

    case npc_alt_attack:
        alt_attack(target);
        break;

    case npc_look_for_player:
        if (saw_player_recently() && g->m.sees(posx, posy, plx, ply, light, linet)) {
            // (plx, ply) is the point where we last saw the player
            update_path(plx, ply);
            move_to_next();
        } else {
            look_for_player(g->u);
        }
        break;

    case npc_heal_player:
        update_path(g->u.posx, g->u.posy);
        if (path.size() == 1) { // We're adjacent to u, and thus can heal u
            heal_player(g->u);
        } else if (!path.empty()) {
            move_to_next();
        } else {
            move_pause();
        }
        break;

    case npc_follow_player:
        update_path(g->u.posx, g->u.posy);
        if ((int)path.size() <= follow_distance()) { // We're close enough to u.
            move_pause();
        } else if (!path.empty()) {
            move_to_next();
        } else {
            move_pause();
        }
        break;

    case npc_follow_embarked:
        if (in_vehicle) {
            move_pause();
        } else {
            int p1;
            vehicle *veh = g->m.veh_at(g->u.posx, g->u.posy, p1);

            if (!veh) {
                debugmsg("Following an embarked player with no vehicle at their location?");
                // TODO: change to wait? - for now pause
                move_pause();
            } else {
                int p2 = veh->free_seat();
                if (p2 < 0) {
                    // TODO: be angry at player, switch to wait or leave - for now pause
                    move_pause();
                } else {
                    int px = veh->global_x() + veh->parts[p2].precalc_dx[0];
                    int py = veh->global_y() + veh->parts[p2].precalc_dy[0];
                    update_path(px, py);

                    // TODO: replace extra hop distance with finding the correct door
                    //       Hop in the last few squares is mostly to avoid player clash
                    if (path.size() <= 2) {
                        if( in_vehicle ) {
                            g->m.unboard_vehicle( posx, posy );
                        }
                        g->m.board_vehicle(px, py, this);
                        move_pause();
                    } else {
                        move_to_next();
                    }
                }
            }
        }
        break;

    case npc_talk_to_player:
        talk_to_u();
        moves = 0;
        break;

    case npc_mug_player:
        update_path(g->u.posx, g->u.posy);
        if (path.size() == 1) { // We're adjacent to u, and thus can mug u
            mug_player(g->u);
        } else if (!path.empty()) {
            move_to_next();
        } else {
            move_pause();
        }
        break;

    case npc_goto_destination:
        go_to_destination();
        break;

    case npc_avoid_friendly_fire:
        avoid_friendly_fire(target);
        break;

    case npc_base_idle:
        // TODO: patrol or sleep or something?
        move_pause();
        break;

    default:
        debugmsg("Unknown NPC action (%d)", action);
    }

    if (oldmoves == moves) {
        dbg(D_ERROR) << "map::veh_at: NPC didn't use its moves.";
        debugmsg("NPC didn't use its moves.  Action %d.  Turning on debug mode.", action);
        debug_mode = true;
    }
}

void npc::choose_monster_target(int &enemy, int &danger,
                                int &total_danger)
{
    int linet = 0;
    bool defend_u = g->sees_u(posx, posy, linet) && is_defending();
    int highest_priority = 0;
    total_danger = 0;

    for (size_t i = 0; i < g->num_zombies(); i++) {
        monster *mon = &(g->zombie(i));
        if (this->sees(mon, linet)) {
            int distance = (100 * rl_dist(posx, posy, mon->posx(), mon->posy())) / mon->get_speed();
            double hp_percent = (mon->type->hp - mon->hp) / mon->type->hp;
            int priority = mon->type->difficulty * (1 + hp_percent) - distance;
            int monster_danger = (mon->type->difficulty * mon->hp) / mon->type->hp;
            if (!mon->is_fleeing(*this)) {
                monster_danger++;
            }

            if (mon->friendly != 0) {
                priority = -999;
                monster_danger *= -1;
            }

            total_danger += int(monster_danger / (distance == 0 ? 1 : distance));

            bool okay_by_rules = true;
            if (is_following()) {
                switch (combat_rules.engagement) {
                case ENGAGE_NONE:
                    okay_by_rules = false;
                    break;
                case ENGAGE_CLOSE:
                    okay_by_rules = (distance <= 6);
                    break;
                case ENGAGE_WEAK:
                    okay_by_rules = (mon->hp <= average_damage_dealt());
                    break;
                case ENGAGE_HIT:
                    okay_by_rules = (mon->has_effect("hit_by_player"));
                    break;
                case ENGAGE_ALL:
                    okay_by_rules = true;
                    break;
                }
            }

            if (okay_by_rules && monster_danger > danger) {
                danger = monster_danger;
                if (enemy == -1) {
                    highest_priority = priority;
                    enemy = i;
                }
            }

            if (okay_by_rules && priority > highest_priority) {
                highest_priority = priority;
                enemy = i;
            } else if (okay_by_rules && defend_u) {
                priority = mon->type->difficulty * (1 + hp_percent);
                distance = (100 * rl_dist(g->u.posx, g->u.posy, mon->posx(), mon->posy())) /
                    mon->get_speed();
                priority -= distance;
                if( mon->get_speed() < get_speed() ) {
                    priority -= 10;
                }
                priority *= (personality.bravery + personality.altruism + op_of_u.value) /
                            15;
                if (priority > highest_priority) {
                    highest_priority = priority;
                    enemy = i;
                }
            }
        }
    }
}

npc_action npc::method_of_fleeing(int enemy)
{
    int speed = (enemy == TARGET_PLAYER ? g->u.get_speed() :
                 g->zombie(enemy).get_speed());
    point enemy_loc = (enemy == TARGET_PLAYER ? point(g->u.posx, g->u.posy) :
                       point(g->zombie(enemy).posx(), g->zombie(enemy).posy()));
    int distance = rl_dist(posx, posy, enemy_loc.x, enemy_loc.y);

    if (choose_escape_item() != INT_MIN) { // We have an escape item!
        return npc_escape_item;
    }

    if (speed > 0 && (100 * distance) / speed <= 4 && speed > get_speed()) {
        return method_of_attack(enemy, -1);    // Can't outrun, so attack
    }

    return npc_flee;
}

npc_action npc::method_of_attack(int target, int danger)
{
    int tarx, tary;
    bool can_use_gun = (!is_following() || combat_rules.use_guns);
    bool use_silent = (is_following() && combat_rules.use_silent);

    if (target == TARGET_PLAYER) {
        tarx = g->u.posx;
        tary = g->u.posy;
    } else if (target >= 0) {
        tarx = g->zombie(target).posx();
        tary = g->zombie(target).posy();
    } else { // This function shouldn't be called...
        debugmsg("Ran npc::method_of_attack without a target!");
        return npc_pause;
    }

    int dist = rl_dist(posx, posy, tarx, tary);
    unsigned target_HP;
    if (target == TARGET_PLAYER) {
        target_HP = g->u.hp_percentage() * g->u.hp_max[hp_torso];
    } else {
        target_HP = g->zombie(target).hp;
    }

    if (can_use_gun) {
        if (need_to_reload() && can_reload()) {
            return npc_reload;
        }
        if (emergency(danger_assessment()) && alt_attack_available()) {
            return npc_alt_attack;
        }
        if (weapon.is_gun() && (!use_silent || weapon.is_silent()) && weapon.charges > 0) {
            it_gun *gun = dynamic_cast<it_gun *>(weapon.type);
            if (dist > confident_range()) {
                if (can_reload() && (enough_time_to_reload(target, weapon) || in_vehicle)) {
                    return npc_reload;
                } else if (in_vehicle && dist > 1) {
                    return npc_pause;
                } else {
                    return npc_melee;
                }
            }
            int junk = 0;
            if (!wont_hit_friend(tarx, tary))
                if (in_vehicle)
                    if (can_reload()) {
                        return npc_reload;
                    } else {
                        return npc_pause;    // wait for clear shot
                    }
                else {
                    return npc_avoid_friendly_fire;
                }
            else if (target == TARGET_PLAYER && g->u.is_invisible() == true) {
                return npc_pause;//Lost you since you went invisible
            } else if (target == TARGET_PLAYER && !this->sees(g->u.posx, g->u.posy)) {
                return npc_melee;//Can't see target
            } else if (rl_dist(posx, posy, tarx, tary) > weapon.range() &&
                       g->m.sees( posx, posy, tarx, tary, weapon.range(), junk )) {
                return npc_melee; // If out of range, move closer to the target
            } else if (dist <= confident_range() / 3 && weapon.charges >= gun->burst &&
                       gun->burst > 1 &&
                       ((weapon.curammo && target_HP >= weapon.curammo->damage * 3) ||
                        emergency(danger * 2))) {
                return npc_shoot_burst;
            } else {
                return npc_shoot;
            }
        }
    }

    // Check if there's something better to wield
    bool has_empty_gun = false, has_better_melee = false;
    std::vector<item *> empty_guns;
    invslice slice = inv.slice();
    for (auto &i : slice) {
        item &it = i->front();
        bool allowed = can_use_gun && it.is_gun() && (!use_silent || weapon.is_silent());
        if (allowed && it.charges > 0) {
            return npc_wield_loaded_gun;
        } else if (allowed && enough_time_to_reload(target, it)) {
            has_empty_gun = true;
            empty_guns.push_back(&it);
        } else if (it.melee_value(this) > weapon.melee_value(this) * 1.1) {
            has_better_melee = true;
        }
    }

    bool has_ammo_for_empty_gun = false;
    for (auto &i : empty_guns) {
        for (auto &j : slice) {
            item &it = j->front();
            if (it.is_ammo() &&
                it.ammo_type() == i->ammo_type()) {
                has_ammo_for_empty_gun = true;
            }
        }
    }

    if (has_empty_gun && has_ammo_for_empty_gun) {
        return npc_wield_empty_gun;
    } else if (has_better_melee) {
        return npc_wield_melee;
    }

    if (in_vehicle && dist > 1) {
        return npc_pause;
    }
    return npc_melee;
}

npc_action npc::address_needs(int danger)
{
    if (has_healing_item()) {
        for (int i = 0; i < num_hp_parts; i++) {
            hp_part part = hp_part(i);
            if ((part == hp_head  && hp_cur[i] <= 35) ||
                (part == hp_torso && hp_cur[i] <= 25) ||
                hp_cur[i] <= 15) {
                return npc_heal;
            }
        }
    }

    if (has_painkiller() && !took_painkiller() && pain - pkill >= 15) {
        return npc_use_painkiller;
    }

    if (can_reload()) {
        return npc_reload;
    }

    if ((danger <= NPC_DANGER_VERY_LOW && (hunger > 40 || thirst > 40)) ||
        thirst > 80 || hunger > 160) {
        return npc_eat;
    }

    // TODO: Mutation & trait related needs
    // e.g. finding glasses; getting out of sunlight if we're an albino; etc.

    return npc_undecided;
}

npc_action npc::address_player()
{
    int linet;
    if ((attitude == NPCATT_TALK || attitude == NPCATT_TRADE) &&
        this->sees(g->u.posx, g->u.posy) && g->u.is_invisible() == false) {
        if (g->u.in_sleep_state()) {
            // Leave sleeping characters alone.
            return npc_undecided;
        }
        if (rl_dist(posx, posy, g->u.posx, g->u.posy) <= 6) {
            return npc_talk_to_player;    // Close enough to talk to you
        } else {
            if (one_in(10)) {
                say("<lets_talk>");
            }
            return npc_follow_player;
        }
    }

    if (attitude == NPCATT_MUG && this->sees(g->u.posx, g->u.posy) && g->u.is_invisible() == false) {
        if (one_in(3)) {
            say(_("Don't move a <swear> muscle..."));
        }
        return npc_mug_player;
    }

    if (attitude == NPCATT_WAIT_FOR_LEAVE) {
        patience--;
        if (patience <= 0) {
            patience = 0;
            attitude = NPCATT_KILL;
            return method_of_attack(TARGET_PLAYER, player_danger( &(g->u) ));
        }
        return npc_undecided;
    }

    if (attitude == NPCATT_FLEE) {
        return npc_flee;
    }

    if (attitude == NPCATT_LEAD) {
        if (rl_dist(posx, posy, g->u.posx, g->u.posy) >= 12 ||
            !g->sees_u(posx, posy, linet)) {
            if(has_effect("catch_up")) {
                int intense = get_effect_int("catch_up");
                if (intense < 10) {
                    say("<keep_up>");
                    add_effect("catch_up", 5);
                    return npc_pause;
                } else if (intense == 10) {
                    say("<im_leaving_you>");
                    add_effect("catch_up", 5);
                    return npc_pause;
                } else {
                    return npc_goto_destination;
                }
            }
        } else {
            return npc_goto_destination;
        }
    }
    return npc_undecided;
}

npc_action npc::long_term_goal_action()
{
    add_msg( m_debug, "long_term_goal_action()" );
    path.clear();

    if (mission == NPC_MISSION_SHOPKEEP || mission == NPC_MISSION_SHELTER) {
        return npc_pause;    // Shopkeeps just stay put.
    }

    // TODO: Follow / look for player

    if (mission == NPC_MISSION_BASE) {
        return npc_base_idle;
    }

    if (!has_destination()) {
        set_destination();
    }
    return npc_goto_destination;

    return npc_undecided;
}


bool npc::alt_attack_available()
{
    for (int i = 0; i < NUM_ALT_ATTACK_ITEMS; i++) {
        if ((!is_following() || combat_rules.use_grenades ||
             !(item_controller->find_template( ALT_ATTACK_ITEMS[i] )->item_tags.count("GRENADE"))) &&
            has_amount(ALT_ATTACK_ITEMS[i], 1)) {
            return true;
        }
    }
    return false;
}

int npc::choose_escape_item()
{
    int best = -1;
    int ret = INT_MIN;
    invslice slice = inv.slice();
    for (size_t i = 0; i < slice.size(); i++) {
        item &it = slice[i]->front();
        for (int j = 0; j < NUM_ESCAPE_ITEMS; j++) {
            it_comest *food = NULL;
            if (it.is_food()) {
                food = dynamic_cast<it_comest *>(it.type);
            }
            if (it.type->id == ESCAPE_ITEMS[j] &&
                (food == NULL || stim < food->stim ||            // Avoid guzzling down
                 (food->stim >= 10 && stim < food->stim * 2)) && //  Adderall etc.
                (j > best || (j == best && it.charges < slice[ret]->front().charges))) {
                ret = i;
                best = j;
                break;
            }
        }
    }
    return ret;
}

void npc::use_escape_item(int position)
{
    item *used = &i_at(position);
    if (used->is_null()) {
        debugmsg("%s tried to use null item (position: %d)", name.c_str(), position);
        move_pause();
        return;
    }

    /* There is a static list of items that NPCs consider to be "escape items," so
     * we can just use a switch here to decide what to do based on type.  See
     * ESCAPE_ITEMS, defined in npc.h
     */

    if (used->is_food() || used->is_food_container()) {
        consume(position);
        return;
    }

    if (used->is_tool()) {
        use(position);
        return;
    }

    debugmsg("NPC tried to use %s (%d) but it has no use?", used->tname().c_str(),
             position);
    move_pause();
}

// Index defaults to 0, i.e., wielded weapon
int npc::confident_range(int position)
{

    if (position == -1 && (!weapon.is_gun() || weapon.charges <= 0)) {
        return 1;
    }

    double deviation = 0;
    int max = 0;
    if (position == -1) {
        deviation = get_weapon_dispersion( &weapon, true );
        deviation += recoil + driving_recoil;
        // Convert from MoA back to quarter-degrees.
        deviation /= 15;
    } else { // We aren't firing a gun, we're throwing something!

        item *thrown = &i_at(position);
        max = throw_range(position); // The max distance we can throw
        deviation = 0;
        if (skillLevel("throw") < 8) {
            deviation += 8 - skillLevel("throw");
        } else {
            deviation -= skillLevel("throw") - 6;
        }

        deviation += throw_dex_mod();

        if (per_cur < 6) {
            deviation += 8 - per_cur;
        } else if (per_cur > 8) {
            deviation -= per_cur - 8;
        }

        deviation += encumb(bp_hand_r) + encumb(bp_hand_l) + encumb(bp_eyes) + 1;
        if (thrown->volume() > 5) {
            deviation += 1 + (thrown->volume() - 5) / 4;
        }
        if (thrown->volume() == 0) {
            deviation += 3;
        }

        deviation += 1 + abs(str_cur - (thrown->weight() / 113));
    }
    //Account for rng's, *.5 for 50%
    deviation /= 2;

    // Using 180 for now for extra-confident NPCs.
    int ret = (max > int(180 / deviation) ? max : int(180 / deviation));
    if (weapon.curammo && ret > weapon.range(this)) {
        return weapon.range(this);
    }
    return ret;
}

// Index defaults to -1, i.e., wielded weapon
bool npc::wont_hit_friend(int tarx, int tary, int position)
{
    int linet = 0, dist = sight_range(g->light_level());
    int confident = confident_range(position);
    if (rl_dist(posx, posy, tarx, tary) == 1) {
        return true;    // If we're *really* sure that our aim is dead-on
    }

    std::vector<point> traj;
    if (g->m.sees(posx, posy, tarx, tary, dist, linet)) {
        traj = line_to(posx, posy, tarx, tary, linet);
    } else {
        traj = line_to(posx, posy, tarx, tary, 0);
    }

    for (auto &i : traj) {
        int dist = rl_dist(posx, posy, i.x, i.y);
        int deviation = 1 + int(dist / confident);
        for (int x = i.x - deviation; x <= i.x + deviation; x++) {
            for (int y = i.y - deviation; y <= i.y + deviation; y++) {
                // Hit the player?
                if (is_friend() && g->u.posx == x && g->u.posy == y) {
                    return false;
                }
                // Hit a friendly monster?
                /*
                    for (int n = 0; n < g->num_zombies(); n++) {
                     if (g->zombie(n).friendly != 0 && g->zombie(n).posx == x && g->zombie(n).posy == y)
                      return false;
                    }
                */
                // Hit an NPC that's on our team?
                /*
                    for (int n = 0; n < g->active_npc.size(); n++) {
                     npc* guy = &(g->active_npc[n]);
                     if (guy != this && (is_friend() == guy->is_friend()) &&
                         guy->posx == x && guy->posy == y)
                      return false;
                    }
                */
            }
        }
    }
    return true;
}

bool npc::can_reload()
{
    if (!weapon.is_gun()) {
        return false;
    }
    it_gun *gun = dynamic_cast<it_gun *> (weapon.type);
    return (weapon.charges < gun->clip && has_ammo(gun->ammo).size() > 0);
}

bool npc::need_to_reload()
{
    if (!weapon.is_gun()) {
        return false;
    }
    it_gun *gun = dynamic_cast<it_gun *> (weapon.type);

    return (weapon.charges < gun->clip * .1);
}

bool npc::enough_time_to_reload(int target, item &gun)
{
    int rltime = gun.reload_time(*this);
    double turns_til_reloaded = rltime / get_speed();
    int dist, speed, linet;

    if (target == TARGET_PLAYER) {
        if (g->sees_u(posx, posy, linet) && g->u.weapon.is_gun() && rltime > 200) {
            return false;    // Don't take longer than 2 turns if player has a gun
        }
        dist = rl_dist(posx, posy, g->u.posx, g->u.posy);
        speed = speed_estimate(g->u.get_speed());
    } else if (target >= 0) {
        dist = rl_dist(posx, posy, g->zombie(target).posx(), g->zombie(target).posy());
        speed = speed_estimate(g->zombie(target).get_speed());
    } else {
        return true;    // No target, plenty of time to reload
    }

    double turns_til_reached = (dist * 100) / speed;

    return (turns_til_reloaded < turns_til_reached);
}

void npc::update_path(int x, int y)
{
    if (path.empty()) {
        path = g->m.route(posx, posy, x, y);
        return;
    }
    point last = path[path.size() - 1];
    if (last.x == x && last.y == y) {
        return;    // Our path already leads to that point, no need to recalculate
    }
    path = g->m.route(posx, posy, x, y);
    if (!path.empty() && path[0].x == posx && path[0].y == posy) {
        path.erase(path.begin());
    }
}

bool npc::can_move_to(int x, int y) const
{
    //Space is considered good with a 20% chance of bashing successfully
    return ((g->m.move_cost(x, y) > 0 || g->m.bash_rating(str_cur + weapon.type->melee_dam, x, y) >= 2) &&
            rl_dist(posx, posy, x, y) <= 1);
}

void npc::move_to(int x, int y)
{
    if (!move_effects()) {
        mod_moves(-100);
        return;
    }
<<<<<<< HEAD
    if (g->m.has_flag("UNSTABLE", x, y)) {
        add_effect("bouldering", 1, num_bp, true);
    } else if (has_effect("bouldering")) {
        remove_effect("bouldering");
=======
    if( sees_dangerous_field( point( x, y ) ) ) {
        // move to a neighbor field instead, if possible.
        // Maybe this code already exists somewhere?
        if( x != posx && y != posy ) {
            if( could_move_onto( point( x, posy ) ) ) {
                y = posy;
            } else if( could_move_onto( point( posx, y ) ) ) {
                x = posx;
            }
        } else if( x != posx && y == posy ) {
            if( could_move_onto( point( x, posy + 1 ) ) ) {
                y = posy + 1;
            } else if( could_move_onto( point( x, posy - 1 ) ) ) {
                y = posy - 1;
            }
        } else if( y != posy && x == posx ) {
            if( could_move_onto( point( posx + 1, y ) ) ) {
                x = posx + 1;
            } else if( could_move_onto( point( posx - 1, y ) ) ) {
                x = posx - 1;
            }
        }
>>>>>>> 998545e0
    }
    if (recoil > 0) { // Start by dropping recoil a little
        if (int(str_cur / 2) + skillLevel("gun") >= (int)recoil) {
            recoil = MIN_RECOIL;
        } else {
            recoil -= int(str_cur / 2) + skillLevel("gun");
            recoil = int(recoil / 2);
        }
    }
    if (has_effect("stunned")) {
        x = rng(posx - 1, posx + 1);
        y = rng(posy - 1, posy + 1);
    }
    if (rl_dist(posx, posy, x, y) > 1) {
        /*
          debugmsg("Tried to move_to more than one space! (%d, %d) to (%d, %d)",
                   posx, posy, x, y);
          debugmsg("Route is size %d.", path.size());
        */
        int linet;
        std::vector<point> newpath;
        if (g->m.sees(posx, posy, x, y, -1, linet)) {
            newpath = line_to(posx, posy, x, y, linet);
        }
        x = newpath[0].x;
        y = newpath[0].y;
    }
    if (x == posx && y == posy) { // We're just pausing!
        moves -= 100;
    } else if (g->mon_at(x, y) != -1) { // Shouldn't happen, but it might.
        //monster *m = &(g->zombie(g->mon_at(x, y)));
        //debugmsg("Bumped into a monster, %d, a %s",g->mon_at(x, y),m->name().c_str());
        melee_monster(g->mon_at(x, y));
    } else if (g->u.posx == x && g->u.posy == y) {
        say("<let_me_pass>");
        moves -= 100;
    } else if (g->npc_at(x, y) != -1) {
        // TODO: Determine if it's an enemy NPC (hit them), or a friendly in the way
        moves -= 100;
    } else {
        if (in_vehicle) {
            // TODO: handle this nicely - npcs should not jump from moving vehicles
            g->m.unboard_vehicle(posx, posy);
        } else {
            vehicle *tmp = g->m.veh_at(x, y);
            if(tmp != NULL) {
                if(tmp->velocity > 0) {
                    moves -= 100;
                    return;
                }
            }
        }
        if (g->m.move_cost(x, y) > 0) {
            posx = x;
            posy = y;
            bool diag = trigdist && posx != x && posy != y;
            moves -= run_cost(g->m.combined_movecost(posx, posy, x, y), diag);
            if (g->m.tr_at(x, y) != tr_null) { // NPC stepped on a trap!
                trap *tr = traplist[g->m.tr_at(x, y)];
                if (!this->avoid_trap(tr, x, y)) {
                    tr->trigger(this, x, y);
                }
            }
            int part;
            vehicle *veh = g->m.veh_at( posx, posy, part );
            if( veh != nullptr && veh->part_with_feature( part, VPFLAG_BOARDABLE ) >= 0 ) {
                g->m.board_vehicle( posx, posy, this );
            }
            g->m.creature_in_field( *this );
        } else if (g->m.open_door(x, y, (g->m.ter(posx, posy) == t_floor))) {
            moves -= 100;
        } else if (g->m.is_bashable(x, y) && g->m.bash_rating(str_cur + weapon.type->melee_dam, x, y) > 0) {
            moves -= int(weapon.is_null() ? 80 : weapon.attack_time() * 0.8);;
            int smashskill = str_cur + weapon.type->melee_dam;
            g->m.bash( x, y, smashskill );
        } else {
            moves -= 100;
        }
    }
}

void npc::move_to_next()
{
    if (path.empty()) {
        add_msg( m_debug, "npc::move_to_next() called with an empty path!" );
        move_pause();
        return;
    }
    while (posx == path[0].x && posy == path[0].y) {
        path.erase(path.begin());
    }
    move_to(path[0].x, path[0].y);
    if (posx == path[0].x && posy == path[0].y) { // Move was successful
        path.erase(path.begin());
    }
}

// TODO: Rewrite this.  It doesn't work well and is ugly.
void npc::avoid_friendly_fire(int target)
{
    int tarx, tary;
    if (target == TARGET_PLAYER) {
        tarx = g->u.posx;
        tary = g->u.posy;
    } else if (target >= 0) {
        tarx = g->zombie(target).posx();
        tary = g->zombie(target).posy();
        if (!one_in(3)) {
            say(_("<move> so I can shoot that %s!"), g->zombie(target).name().c_str());
        }
    } else {
        debugmsg("npc::avoid_friendly_fire() called with no target!");
        move_pause();
        return;
    }

    int xdir = (tarx > posx ? 1 : -1), ydir = (tary > posy ? 1 : -1);
    direction dir_to_target = direction_from(posx, posy, tarx, tary);
    std::vector<point> valid_moves;
    /* Ugh, big ugly switch.  This fills valid_moves with a list of moves from most
     * desirable to least; the only two moves excluded are those along the line of
     * sight.
     * TODO: Use some math instead of a big ugly switch.
     */
    switch (dir_to_target) {
    case NORTH:
        valid_moves.push_back(point(posx + xdir, posy));
        valid_moves.push_back(point(posx - xdir, posy));
        valid_moves.push_back(point(posx + xdir, posy + 1));
        valid_moves.push_back(point(posx - xdir, posy + 1));
        valid_moves.push_back(point(posx + xdir, posy - 1));
        valid_moves.push_back(point(posx - xdir, posy - 1));
        break;
    case NORTHEAST:
        valid_moves.push_back(point(posx + 1, posy + 1));
        valid_moves.push_back(point(posx - 1, posy - 1));
        valid_moves.push_back(point(posx - 1, posy    ));
        valid_moves.push_back(point(posx    , posy + 1));
        valid_moves.push_back(point(posx + 1, posy    ));
        valid_moves.push_back(point(posx    , posy - 1));
        break;
    case EAST:
        valid_moves.push_back(point(posx, posy - 1));
        valid_moves.push_back(point(posx, posy + 1));
        valid_moves.push_back(point(posx - 1, posy - 1));
        valid_moves.push_back(point(posx - 1, posy + 1));
        valid_moves.push_back(point(posx + 1, posy - 1));
        valid_moves.push_back(point(posx + 1, posy + 1));
        break;
    case SOUTHEAST:
        valid_moves.push_back(point(posx + 1, posy - 1));
        valid_moves.push_back(point(posx - 1, posy + 1));
        valid_moves.push_back(point(posx + 1, posy    ));
        valid_moves.push_back(point(posx    , posy + 1));
        valid_moves.push_back(point(posx - 1, posy    ));
        valid_moves.push_back(point(posx    , posy - 1));
        break;
    case SOUTH:
        valid_moves.push_back(point(posx + xdir, posy));
        valid_moves.push_back(point(posx - xdir, posy));
        valid_moves.push_back(point(posx + xdir, posy - 1));
        valid_moves.push_back(point(posx - xdir, posy - 1));
        valid_moves.push_back(point(posx + xdir, posy + 1));
        valid_moves.push_back(point(posx - xdir, posy + 1));
        break;
    case SOUTHWEST:
        valid_moves.push_back(point(posx + 1, posy + 1));
        valid_moves.push_back(point(posx - 1, posy - 1));
        valid_moves.push_back(point(posx + 1, posy    ));
        valid_moves.push_back(point(posx    , posy - 1));
        valid_moves.push_back(point(posx - 1, posy    ));
        valid_moves.push_back(point(posx    , posy + 1));
        break;
    case WEST:
        valid_moves.push_back(point(posx    , posy + ydir));
        valid_moves.push_back(point(posx    , posy - ydir));
        valid_moves.push_back(point(posx + 1, posy + ydir));
        valid_moves.push_back(point(posx + 1, posy - ydir));
        valid_moves.push_back(point(posx - 1, posy + ydir));
        valid_moves.push_back(point(posx - 1, posy - ydir));
        break;
    case NORTHWEST:
        valid_moves.push_back(point(posx + 1, posy - 1));
        valid_moves.push_back(point(posx - 1, posy + 1));
        valid_moves.push_back(point(posx - 1, posy    ));
        valid_moves.push_back(point(posx    , posy - 1));
        valid_moves.push_back(point(posx + 1, posy    ));
        valid_moves.push_back(point(posx    , posy + 1));
        break;
    default:
        // contains the case CENTER (pos==target, can not happen) and above/below (can not happen, function above is 2D only)
        dbg( D_ERROR ) << "avoid_friendly_fire has strange direction to target: " << dir_to_target;
        break;
    }

    for (auto &i : valid_moves) {
        if (can_move_to(i.x, i.y)) {
            move_to(i.x, i.y);
            return;
        }
    }

    /* If we're still in the function at this point, maneuvering can't help us. So,
     * might as well address some needs.
     * We pass a <danger> value of NPC_DANGER_VERY_LOW + 1 so that we won't start
     * eating food (or, god help us, sleeping).
     */
    npc_action action = address_needs(NPC_DANGER_VERY_LOW + 1);
    if (action == npc_undecided) {
        move_pause();
    }
    execute_action(action, target);
}

void npc::move_away_from(int x, int y)
{
    std::vector<point> options;
    int dx = 0, dy = 0;
    if (x < posx) {
        dx = 1;
    } else if (x > posx) {
        dx = -1;
    }
    if (y < posy) {
        dy = 1;
    } else if (y > posy) {
        dy = -1;
    }

    options.push_back( point(posx + dx, posy + dy) );
    if (abs(x - posx) > abs(y - posy)) {
        options.push_back( point(posx + dx, posy) );
        options.push_back( point(posx, posy + dy) );
        options.push_back( point(posx + dx, posy - dy) );
    } else {
        options.push_back( point(posx, posy + dy) );
        options.push_back( point(posx + dx, posy) );
        options.push_back( point(posx - dx, posy + dy) );
    }

    for (auto &i : options) {
        if (can_move_to(i.x, i.y)) {
            move_to(i.x, i.y);
        }
    }
    move_pause();
}

void npc::move_pause()
{
    moves = 0;
    if (recoil > 0) {
        if (str_cur + 2 * skillLevel("gun") >= (int)recoil) {
            recoil = MIN_RECOIL;
        } else {
            recoil -= str_cur + 2 * skillLevel("gun");
            recoil = int(recoil / 2);
        }
    }
}

void npc::find_item()
{
    fetching_item = false;
    int best_value = minimum_item_value();
    int range = sight_range(g->light_level());
    if (range > 12) {
        range = 12;
    }
    int minx = posx - range, maxx = posx + range,
        miny = posy - range, maxy = posy + range;
    int linet;
    item *wanted = NULL;
    if (minx < 0) {
        minx = 0;
    }
    if (miny < 0) {
        miny = 0;
    }
    if (maxx >= SEEX * MAPSIZE) {
        maxx = SEEX * MAPSIZE - 1;
    }
    if (maxy >= SEEY * MAPSIZE) {
        maxy = SEEY * MAPSIZE - 1;
    }

    for (int x = minx; x <= maxx; x++) {
        for (int y = miny; y <= maxy; y++) {
            if (g->m.sees(posx, posy, x, y, range, linet) && g->m.sees_some_items(x, y, *this)) {
                std::vector<item> &i = g->m.i_at(x, y);
                for (std::vector<item>::iterator it = i.begin(); it != i.end(); ++it) {
                    if ( it->made_of( LIQUID ) ) {
                        // Don't even consider liquids.
                        continue;
                    }
                    int itval = value(*it);
                    int wgt = it->weight(), vol = it->volume();
                    if (itval > best_value &&
                        //(itval > worst_item_value ||
                        (can_pickWeight(wgt) && can_pickVolume(vol))) {
                        itx = x;
                        ity = y;
                        wanted = &(*it);
                        best_value = itval;
                        fetching_item = true;
                    }
                }
            }
        }
    }

    if (fetching_item && is_following()) {
        say(_("Hold on, I want to pick up that %s."),
            wanted->tname().c_str());
    }
}

void npc::pick_up_item()
{
    add_msg( m_debug, "%s::pick_up_item(); [%d, %d] => [%d, %d]", name.c_str(), posx, posy, itx, ity );
    update_path(itx, ity);

    if (path.size() > 1) {
        add_msg( m_debug, "Moving; [%d, %d] => [%d, %d]", posx, posy, path[0].x, path[0].y );
        move_to_next();
        return;
    }
    // We're adjacent to the item; grab it!
    moves -= 100;
    fetching_item = false;
    std::vector<item> *items = &(g->m.i_at(itx, ity));
    int total_volume = 0, total_weight = 0; // How much the items will add
    std::vector<int> pickup; // Indices of items we want

    for ( size_t i = 0; i < items->size(); i++ ) {
        const item &item = ( *items ) [i];
        int itval = value( item ), vol = item.volume(),
            wgt = item.weight();
        if ( itval >= minimum_item_value() && // (itval >= worst_item_value ||
             ( can_pickVolume( total_volume + vol ) &&
               can_pickWeight( total_weight + wgt ) ) &&
             !item.made_of( LIQUID )
           ) {
            pickup.push_back( i );
            total_volume += vol;
            total_weight += wgt;
        }
    }
    // Describe the pickup to the player
    bool u_see_me = g->u_see(posx, posy), u_see_items = g->u_see(itx, ity);
    if (u_see_me) {
        if (pickup.size() == 1) {
            if (u_see_items)
                add_msg(_("%s picks up a %s."), name.c_str(),
                        (*items)[pickup[0]].tname().c_str());
            else {
                add_msg(_("%s picks something up."), name.c_str());
            }
        } else if (pickup.size() == 2) {
            if (u_see_items)
                add_msg(_("%s picks up a %s and a %s."), name.c_str(),
                        (*items)[pickup[0]].tname().c_str(),
                        (*items)[pickup[1]].tname().c_str());
            else {
                add_msg(_("%s picks up a couple of items."), name.c_str());
            }
        } else {
            add_msg(_("%s picks up several items."), name.c_str());
        }
    } else if (u_see_items) {
        if (pickup.size() == 1) {
            add_msg(_("Someone picks up a %s."),
                    (*items)[pickup[0]].tname().c_str());
        } else if (pickup.size() == 2)
            add_msg(_("Someone picks up a %s and a %s"),
                    (*items)[pickup[0]].tname().c_str(),
                    (*items)[pickup[1]].tname().c_str());
        else {
            add_msg(_("Someone picks up several items."));
        }
    }

    for (auto &i : pickup) {
        int itval = value((*items)[i]);
        if (itval < worst_item_value) {
            worst_item_value = itval;
        }
        i_add((*items)[i]);
    }
    for (auto &i : pickup) {
        g->m.i_rem(itx, ity, i);
        // Fix indices
        for (auto &j : pickup) {
            j--;
        }
    }
}

void npc::drop_items(int weight, int volume)
{
    add_msg( m_debug, "%s is dropping items-%d,%d (%d items, wgt %d/%d, vol %d/%d)",
                 name.c_str(), weight, volume, inv.size(), weight_carried(),
                 weight_capacity(), volume_carried(), volume_capacity());

    int weight_dropped = 0, volume_dropped = 0;
    std::vector<ratio_index> rWgt, rVol; // Weight/Volume to value ratios

    // First fill our ratio vectors, so we know which things to drop first
    invslice slice = inv.slice();
    for (size_t i = 0; i < slice.size(); i++) {
        item &it = slice[i]->front();
        double wgt_ratio, vol_ratio;
        if (value(it) == 0) {
            wgt_ratio = 99999;
            vol_ratio = 99999;
        } else {
            wgt_ratio = it.weight() / value(it);
            vol_ratio = it.volume() / value(it);
        }
        bool added_wgt = false, added_vol = false;
        for (size_t j = 0; j < rWgt.size() && !added_wgt; j++) {
            if (wgt_ratio > rWgt[j].ratio) {
                added_wgt = true;
                rWgt.insert(rWgt.begin() + j, ratio_index(wgt_ratio, i));
            }
        }
        if (!added_wgt) {
            rWgt.push_back(ratio_index(wgt_ratio, i));
        }
        for (size_t j = 0; j < rVol.size() && !added_vol; j++) {
            if (vol_ratio > rVol[j].ratio) {
                added_vol = true;
                rVol.insert(rVol.begin() + j, ratio_index(vol_ratio, i));
            }
        }
        if (!added_vol) {
            rVol.push_back(ratio_index(vol_ratio, i));
        }
    }

    std::stringstream item_name; // For description below
    int num_items_dropped = 0; // For description below
    // Now, drop items, starting from the top of each list
    while (weight_dropped < weight || volume_dropped < volume) {
        // weight and volume may be passed as 0 or a negative value, to indicate that
        // decreasing that variable is not important.
        int dWeight = (weight <= 0 ? -1 : weight - weight_dropped);
        int dVolume = (volume <= 0 ? -1 : volume - volume_dropped);
        int index;
        // Which is more important, weight or volume?
        if (dWeight > dVolume) {
            index = rWgt[0].index;
            rWgt.erase(rWgt.begin());
            // Fix the rest of those indices.
            for (size_t i = 0; i < rWgt.size(); i++) {
                if (rWgt[i].index > index) {
                    rWgt[i].index--;
                }
            }
        } else {
            index = rVol[0].index;
            rVol.erase(rVol.begin());
            // Fix the rest of those indices.
            for (size_t i = 0; i < rVol.size(); i++) {
                if (i > rVol.size())
                    debugmsg("npc::drop_items() - looping through rVol - Size is %d, i is %d",
                             rVol.size(), i);
                if (rVol[i].index > index) {
                    rVol[i].index--;
                }
            }
        }
        weight_dropped += slice[index]->front().weight();
        volume_dropped += slice[index]->front().volume();
        item dropped = i_rem(index);
        num_items_dropped++;
        if (num_items_dropped == 1) {
            item_name << dropped.tname();
        } else if (num_items_dropped == 2) {
            item_name << _(" and ") << dropped.tname();
        }
        g->m.add_item_or_charges(posx, posy, dropped);
    }
    // Finally, describe the action if u can see it
    std::string item_name_str = item_name.str();
    if (g->u_see(posx, posy)) {
        if (num_items_dropped >= 3) {
            add_msg(ngettext("%s drops %d item.", "%s drops %d items.",
                             num_items_dropped), name.c_str(),
                    num_items_dropped);
        } else {
            add_msg(_("%s drops a %s."), name.c_str(),
                    item_name_str.c_str());
        }
    }
    update_worst_item_value();
}

npc_action npc::scan_new_items(int target)
{
    bool can_use_gun = (!is_following() || combat_rules.use_guns);
    bool use_silent = (is_following() && combat_rules.use_silent);
    invslice slice = inv.slice();

    // Check if there's something better to wield
    bool has_empty_gun = false, has_better_melee = false;
    std::vector<item *> empty_guns;
    for (auto &i : slice) {
        item &it = i->front();
        bool allowed = can_use_gun && it.is_gun() && (!use_silent || it.is_silent());
        if (allowed && it.charges > 0) {
            return npc_wield_loaded_gun;
        } else if (allowed && enough_time_to_reload(target, it)) {
            has_empty_gun = true;
            empty_guns.push_back(&it);
        } else if (it.melee_value(this) > weapon.melee_value(this) * 1.1) {
            has_better_melee = true;
        }
    }

    bool has_ammo_for_empty_gun = false;
    for (auto &i : empty_guns) {
        for (auto &j : slice) {
            item &it = j->front();
            if (it.is_ammo() &&
                it.ammo_type() == i->ammo_type()) {
                has_ammo_for_empty_gun = true;
            }
        }
    }

    if (has_empty_gun && has_ammo_for_empty_gun) {
        return npc_wield_empty_gun;
    } else if (has_better_melee) {
        return npc_wield_melee;
    }

    return npc_pause;
}

void npc::melee_monster(int target)
{
    monster *monhit = &(g->zombie(target));
    melee_attack(*monhit, true);
}

void npc::melee_player(player &foe)
{
    melee_attack(foe, true);
}

void npc::wield_best_melee()
{
    item *it = inv.best_for_melee(this);
    if (it->is_null()) {
        debugmsg("npc::wield_best_melee failed to find a melee weapon.");
        move_pause();
        return;
    }
    wield(it);
}

void npc::alt_attack(int target)
{
    itype_id which = "null";
    int tarx, tary;
    if (target == TARGET_PLAYER) {
        tarx = g->u.posx;
        tary = g->u.posy;
    } else if (target >= 0) {
        tarx = g->zombie(target).posx();
        tary = g->zombie(target).posy();
    } else {
        debugmsg("npc::alt_attack() called with target = %d", target);
        move_pause();
        return;
    }
    int dist = rl_dist(posx, posy, tarx, tary);
    /* ALT_ATTACK_ITEMS is an array which stores the itype_id of all alternate
     * items, from least to most important.
     * See npc.h for definition of ALT_ATTACK_ITEMS
     */
    for (int i = 0; i < NUM_ALT_ATTACK_ITEMS; i++) {
        if ((!is_following() || combat_rules.use_grenades ||
             !(item_controller->find_template( ALT_ATTACK_ITEMS[i] )->item_tags.count("GRENADE"))) &&
            has_amount(ALT_ATTACK_ITEMS[i], 1)) {
            which = ALT_ATTACK_ITEMS[i];
        }
    }

    if (which == "null") { // We ain't got shit!
        // Not sure if this should ever occur.  For now, let's warn with a debug msg
        debugmsg("npc::alt_attack() couldn't find an alt attack item!");
        if (dist == 1) {
            if (target == TARGET_PLAYER) {
                melee_player(g->u);
            } else {
                melee_monster(target);
            }
        } else {
            move_to(tarx, tary);
        }
    }

    int position = INT_MIN;
    item *used = NULL;
    if (weapon.type->id == which) {
        used = &weapon;
        position = -1;
    } else {
        invslice slice = inv.slice();
        for (size_t i = 0; i < inv.size(); i++) {
            if (slice[i]->front().type->id == which) {
                used = &(slice[i]->front());
                position = i;
            }
        }
    }

    // Are we going to throw this item?
    if (!thrown_item(used)) {
        activate_item(position);
    } else { // We are throwing it!

        std::vector<point> trajectory;
        int linet, light = g->light_level();

        if (dist <= confident_range(position) && wont_hit_friend(tarx, tary, position)) {

            if (g->m.sees(posx, posy, tarx, tary, light, linet)) {
                trajectory = line_to(posx, posy, tarx, tary, linet);
            } else {
                trajectory = line_to(posx, posy, tarx, tary, 0);
            }
            moves -= 125;
            if (g->u_see(posx, posy)) {
                add_msg(_("%s throws a %s."),
                        name.c_str(), used->tname().c_str());
            }

            int stack_size = -1;
            if( used->count_by_charges() ) {
                stack_size = used->charges;
                used->charges = 1;
            }
            g->throw_item(*this, tarx, tary, *used, trajectory);
            // Throw a single charge of a stacking object.
            if( stack_size == -1 || stack_size == 1 ) {
                i_rem(position);
            } else {
                used->charges = stack_size - 1;
            }
        } else if (!wont_hit_friend(tarx, tary, position)) {// Danger of friendly fire

            if (!used->active || used->charges > 2) { // Safe to hold on to, for now
                avoid_friendly_fire(target);    // Maneuver around player
            } else { // We need to throw this live (grenade, etc) NOW! Pick another target?
                int conf = confident_range(position);
                for (int dist = 2; dist <= conf; dist++) {
                    for (int x = posx - dist; x <= posx + dist; x++) {
                        for (int y = posy - dist; y <= posy + dist; y++) {
                            int newtarget = g->mon_at(x, y);
                            int newdist = rl_dist(posx, posy, x, y);
                            // TODO: Change "newdist >= 2" to "newdist >= safe_distance(used)"
                            // Molotovs are safe at 2 tiles, grenades at 4, mininukes at 8ish
                            if (newdist <= conf && newdist >= 2 && newtarget != -1 &&
                                wont_hit_friend(x, y, position)) { // Friendlyfire-safe!
                                alt_attack(newtarget);
                                return;
                            }
                        }
                    }
                }
                /* If we have reached THIS point, there's no acceptible monster to throw our
                 * grenade or whatever at.  Since it's about to go off in our hands, better to
                 * just chuck it as far away as possible--while being friendly-safe.
                 */
                int best_dist = 0;
                for (int dist = 2; dist <= conf; dist++) {
                    for (int x = posx - dist; x <= posx + dist; x++) {
                        for (int y = posy - dist; y <= posy + dist; y++) {
                            int new_dist = rl_dist(posx, posy, x, y);
                            if (new_dist > best_dist && wont_hit_friend(x, y, position)) {
                                best_dist = new_dist;
                                tarx = x;
                                tary = y;
                            }
                        }
                    }
                }
                /* Even if tarx/tary didn't get set by the above loop, throw it anyway.  They
                 * should be equal to the original location of our target, and risking friendly
                 * fire is better than holding on to a live grenade / whatever.
                 */
                if (g->m.sees(posx, posy, tarx, tary, light, linet)) {
                    trajectory = line_to(posx, posy, tarx, tary, linet);
                } else {
                    trajectory = line_to(posx, posy, tarx, tary, 0);
                }
                moves -= 125;
                if (g->u_see(posx, posy)) {
                    add_msg(_("%s throws a %s."), name.c_str(),
                            used->tname().c_str());
                }

                int stack_size = -1;
                if( used->count_by_charges() ) {
                    stack_size = used->charges;
                    used->charges = 1;
                }
                g->throw_item(*this, tarx, tary, *used, trajectory);

                // Throw a single charge of a stacking object.
                if( stack_size == -1 || stack_size == 1 ) {
                    i_rem(position);
                } else {
                    used->charges = stack_size - 1;
                }

                i_rem(position);
            }

        } else { // Within this block, our chosen target is outside of our range
            update_path(tarx, tary);
            move_to_next(); // Move towards the target
        }
    } // Done with throwing-item block
}

void npc::activate_item(int position)
{
    item *it = &i_at(position);
    if (it->is_tool()) {
        it_tool *tool = dynamic_cast<it_tool *>(it->type);
        tool->invoke(this, it, false, pos());
    } else if (it->is_food()) {
        it_comest *comest = dynamic_cast<it_comest *>(it->type);
        comest->invoke(this, it, false, pos());
    }
}

bool thrown_item(item *used)
{
    if (used == NULL) {
        debugmsg("npcmove.cpp's thrown_item() called with NULL item");
        return false;
    }
    itype_id type = itype_id(used->type->id);
    return (used->active || type == "knife_combat" || type == "spear_wood");
}

void npc::heal_player(player &patient)
{
    int dist = rl_dist(posx, posy, patient.posx, patient.posy);

    if (dist > 1) { // We need to move to the player
        update_path(patient.posx, patient.posy);
        move_to_next();
    } else { // Close enough to heal!
        int lowest_HP = 400;
        hp_part worst = hp_head;
        // Chose the worst-hurting body part
        for (int i = 0; i < num_hp_parts; i++) {
            int hp = patient.hp_cur[i];
            // The head and torso are weighted more heavily than other body parts
            if (i == hp_head) {
                hp = patient.hp_max[i] - 3 * (patient.hp_max[i] - hp);
            } else if (i == hp_torso) {
                hp = patient.hp_max[i] - 2 * (patient.hp_max[i] - hp);
            }
            if (hp < lowest_HP) {
                lowest_HP = hp;
                worst = hp_part(i);
            }
        }

        bool u_see_me      = g->u_see(posx, posy),
             u_see_patient = g->u_see(patient.posx, patient.posy);
        if (patient.is_npc()) {
            if (u_see_me) {
                if (u_see_patient) {
                    add_msg(_("%s heals %s."),
                            name.c_str(), patient.name.c_str());
                } else {
                    add_msg(_("%s heals someone."), name.c_str());
                }
            } else if (u_see_patient) {
                add_msg(_("Someone heals %s."), patient.name.c_str());
            }
        } else if (u_see_me) {
            add_msg(m_good, _("%s heals you."), name.c_str());
        } else {
            add_msg(m_good, _("Someone heals you."));
        }

        int amount_healed = 0;
        if (has_amount("1st_aid", 1)) {
            switch (worst) {
            case hp_head:
                amount_healed = 10 + 1.6 * skillLevel("firstaid");
                break;
            case hp_torso:
                amount_healed = 20 + 3   * skillLevel("firstaid");
                break;
            default:
                amount_healed = 15 + 2   * skillLevel("firstaid");
            }
            use_charges("1st_aid", 1);
        } else if (has_amount("bandages", 1)) {
            switch (worst) {
            case hp_head:
                amount_healed =  1 + 1.6 * skillLevel("firstaid");
                break;
            case hp_torso:
                amount_healed =  4 + 3   * skillLevel("firstaid");
                break;
            default:
                amount_healed =  3 + 2   * skillLevel("firstaid");
            }
            use_charges("bandages", 1);
        }
        patient.heal(worst, amount_healed);
        moves -= 250;

        if (!patient.is_npc()) {
            // Test if we want to heal the player further
            if (op_of_u.value * 4 + op_of_u.trust + personality.altruism * 3 +
                (fac_has_value(FACVAL_CHARITABLE) ?  5 : 0) +
                (fac_has_job  (FACJOB_DOCTORS)    ? 15 : 0) - op_of_u.fear * 3 <  25) {
                attitude = NPCATT_FOLLOW;
                say(_("That's all the healing I can do."));
            } else {
                say(_("Hold still, I can heal you more."));
            }
        }
    }
}

void npc::heal_self()
{
    int lowest_HP = 400;
    hp_part worst = hp_head;
    // Chose the worst-hurting body part
    for (int i = 0; i < num_hp_parts; i++) {
        int hp = hp_cur[i];
        // The head and torso are weighted more heavily than other body parts
        if (i == hp_head) {
            hp = hp_max[i] - 3 * (hp_max[i] - hp);
        } else if (i == hp_torso) {
            hp = hp_max[i] - 2 * (hp_max[i] - hp);
        }
        if (hp < lowest_HP) {
            lowest_HP = hp;
            worst = hp_part(i);
        }
    }

    int amount_healed = 0;
    if (has_amount("1st_aid", 1)) {
        switch (worst) {
        case hp_head:
            amount_healed = 10 + 1.6 * skillLevel("firstaid");
            break;
        case hp_torso:
            amount_healed = 20 + 3   * skillLevel("firstaid");
            break;
        default:
            amount_healed = 15 + 2   * skillLevel("firstaid");
        }
        use_charges("1st_aid", 1);
    } else if (has_amount("bandages", 1)) {
        switch (worst) {
        case hp_head:
            amount_healed =  1 + 1.6 * skillLevel("firstaid");
            break;
        case hp_torso:
            amount_healed =  4 + 3   * skillLevel("firstaid");
            break;
        default:
            amount_healed =  3 + 2   * skillLevel("firstaid");
        }
        use_charges("bandages", 1);
    } else {
        debugmsg("NPC tried to heal self, but has no bandages / first aid");
        move_pause();
    }
    if (g->u_see(posx, posy)) {
        add_msg(_("%s heals %s."), name.c_str(),
                (male ? _("himself") : _("herself")));
    }
    heal(worst, amount_healed);
    moves -= 250;
}

void npc::use_painkiller()
{
    // First, find the best painkiller for our pain level
    item *it = inv.most_appropriate_painkiller(pain);

    if (it->is_null()) {
        debugmsg("NPC tried to use painkillers, but has none!");
        move_pause();
    } else {
        if (g->u_see(posx, posy)) {
            add_msg(_("%s takes some %s."), name.c_str(), it->tname().c_str());
        }
        consume(inv.position_by_item(it));
        moves = 0;
    }
}

void npc::pick_and_eat()
{
    int best_hunger = 999, best_thirst = 999, index = -1;
    bool thirst_more_important = (thirst > hunger * 1.5);
    invslice slice = inv.slice();
    for (size_t i = 0; i < slice.size(); i++) {
        int eaten_hunger = -1, eaten_thirst = -1;
        it_comest *food = NULL;
        item &it = slice[i]->front();
        if (it.is_food()) {
            food = dynamic_cast<it_comest *>(it.type);
        } else if (it.is_food_container()) {
            food = dynamic_cast<it_comest *>(it.contents[0].type);
        }
        if (food != NULL) {
            eaten_hunger = hunger - food->nutr;
            eaten_thirst = thirst - food->quench;
        }
        if (eaten_hunger > 0) { // <0 means we have a chance of puking
            if ((thirst_more_important && eaten_thirst < best_thirst) ||
                (!thirst_more_important && eaten_hunger < best_hunger) ||
                (eaten_thirst == best_thirst && eaten_hunger < best_hunger) ||
                (eaten_hunger == best_hunger && eaten_thirst < best_thirst)   ) {
                if (eaten_hunger < best_hunger) {
                    best_hunger = eaten_hunger;
                }
                if (eaten_thirst < best_thirst) {
                    best_thirst = eaten_thirst;
                }
                index = i;
            }
        }
    }

    if (index == -1) {
        debugmsg("NPC tried to eat food, but couldn't find any!");
        move_pause();
        return;
    }

    consume(index);
    moves = 0;
}

void npc::mug_player(player &mark)
{
    if (rl_dist(posx, posy, mark.posx, mark.posy) > 1) { // We have to travel
        update_path(mark.posx, mark.posy);
        move_to_next();
    } else {
        bool u_see_me   = g->u_see(posx, posy),
             u_see_mark = g->u_see(mark.posx, mark.posy);
        if (mark.cash > 0) {
            cash += mark.cash;
            mark.cash = 0;
            moves = 0;
            // Describe the action
            if (mark.is_npc()) {
                if (u_see_me) {
                    if (u_see_mark) {
                        add_msg(_("%s takes %s's money!"),
                                name.c_str(), mark.name.c_str());
                    } else {
                        add_msg(_("%s takes someone's money!"),
                                name.c_str());
                    }
                } else if (u_see_mark) {
                    add_msg(_("Someone takes %s's money!"),
                            mark.name.c_str());
                }
            } else {
                if (u_see_me) {
                    add_msg(m_bad, _("%s takes your money!"), name.c_str());
                } else {
                    add_msg(m_bad, _("Someone takes your money!"));
                }
            }
        } else { // We already have their money; take some goodies!
            // value_mod affects at what point we "take the money and run"
            // A lower value means we'll take more stuff
            double value_mod = 1 - double((10 - personality.bravery)    * .05) -
                               double((10 - personality.aggression) * .04) -
                               double((10 - personality.collector)  * .06);
            if (!mark.is_npc()) {
                value_mod += double(op_of_u.fear * .08);
                value_mod -= double((8 - op_of_u.value) * .07);
            }
            int best_value = minimum_item_value() * value_mod;
            int position = INT_MIN;
            invslice slice = mark.inv.slice();
            for (size_t i = 0; i < slice.size(); i++) {
                if (value(slice[i]->front()) >= best_value &&
                    can_pickVolume(slice[i]->front().volume()) &&
                    can_pickWeight(slice[i]->front().weight())) {
                    best_value = value(slice[i]->front());
                    position = i;
                }
            }
            if (position == INT_MIN) { // Didn't find anything worthwhile!
                attitude = NPCATT_FLEE;
                if (!one_in(3)) {
                    say("<done_mugging>");
                }
                moves -= 100;
            } else {
                bool u_see_me   = g->u_see(posx, posy),
                     u_see_mark = g->u_see(mark.posx, mark.posy);
                item stolen = mark.i_rem(position);
                if (mark.is_npc()) {
                    if (u_see_me) {
                        if (u_see_mark)
                            add_msg(_("%s takes %s's %s."), name.c_str(),
                                    mark.name.c_str(),
                                    stolen.tname().c_str());
                        else {
                            add_msg(_("%s takes something from somebody."),
                                    name.c_str());
                        }
                    } else if (u_see_mark)
                        add_msg(_("Someone takes %s's %s."),
                                mark.name.c_str(), stolen.tname().c_str());
                } else {
                    if (u_see_me) {
                        add_msg(m_bad, _("%s takes your %s."),
                                name.c_str(), stolen.tname().c_str());
                    } else {
                        add_msg(m_bad, _("Someone takes your %s."),
                                stolen.tname().c_str());
                    }
                }
                i_add(stolen);
                moves -= 100;
                if (!mark.is_npc()) {
                    op_of_u.value -= rng(0, 1);    // Decrease the value of the player
                }
            }
        }
    }
}

void npc::look_for_player(player &sought)
{
    int linet, range = sight_range(g->light_level());
    if (g->m.sees(posx, posy, sought.posx, sought.posy, range, linet)) {
        if (sought.is_npc())
            debugmsg("npc::look_for_player() called, but we can see %s!",
                     sought.name.c_str());
        else {
            debugmsg("npc::look_for_player() called, but we can see u!");
        }
        move_pause();
        return;
    }

    if (!path.empty()) {
        point dest = path[path.size() - 1];
        if (!g->m.sees(posx, posy, dest.x, dest.y, range, linet)) {
            move_to_next();
            return;
        }
        path.clear();
    }
    std::vector<point> possibilities;
    for (int x = 1; x < SEEX * MAPSIZE; x += 11) { // 1, 12, 23, 34
        for (int y = 1; y < SEEY * MAPSIZE; y += 11) {
            if (g->m.sees(posx, posy, x, y, range, linet)) {
                possibilities.push_back(point(x, y));
            }
        }
    }
    if (possibilities.empty()) { // We see all the spots we'd like to check!
        say("<wait>");
        move_pause();
    } else {
        if (one_in(6)) {
            say("<wait>");
        }
        int index = rng(0, possibilities.size() - 1);
        update_path(possibilities[index].x, possibilities[index].y);
        move_to_next();
    }
}

bool npc::saw_player_recently() const
{
    return (plx >= 0 && plx < SEEX * MAPSIZE && ply >= 0 && ply < SEEY * MAPSIZE &&
            plt > 0);
}

bool npc::has_destination() const
{
    return goal != no_goal_point;
}

void npc::reach_destination()
{
    //this entire clause is to preserve the guard's home coordinates and permit him/her to return
    if (mission == NPC_MISSION_GUARD || mission == NPC_MISSION_SHOPKEEP) {
        if (guardx == global_square_location().x && guardy == global_square_location().y) {
            return; //Our guard is already at his/her home tile
        } else {
            if (path.size() > 1) {
                move_to_next();    //No point recalculating the path to get home
            } else {
                int pt1 = guardx - mapx * SEEX;
                int pt2 = guardy - mapy * SEEY;
                update_path(pt1, pt2);
                move_to_next();
            }
        }
        return;//don't delete our post if we are a guard
    }

    goal = no_goal_point;
}

void npc::set_destination()
{
    /* TODO: Make NPCs' movement more intelligent.
     * Right now this function just makes them attempt to address their needs:
     *  if we need ammo, go to a gun store, if we need food, go to a grocery store,
     *  and if we don't have any needs, pick a random spot.
     * What it SHOULD do is that, if there's time; but also look at our mission and
     *  our faction to determine more meaningful actions, such as attacking a rival
     *  faction's base, or meeting up with someone friendly.  NPCs should also
     *  attempt to reach safety before nightfall, and possibly similar goals.
     * Also, NPCs should be able to assign themselves missions like "break into that
     *  lab" or "map that river bank."
     */
    if (mission == NPC_MISSION_GUARD || mission == NPC_MISSION_SHOPKEEP) {
        goal.x = global_omt_location().x;
        goal.y = global_omt_location().y;
        goal.z = g->levz;
        guardx = global_square_location().x;
        guardy = global_square_location().y;
        return;
    }

    // all of the following luxuries are at ground level.
    // so please wallow in hunger & fear if below ground.
    if(g->levz != 0) {
        goal = no_goal_point;
        return;
    }

    decide_needs();
    if (needs.empty()) { // We don't need anything in particular.
        needs.push_back(need_none);
    }
    std::vector<std::string> options;
    switch(needs[0]) {
    case need_ammo:
        options.push_back("house");
    case need_gun:
        options.push_back("s_gun");
        break;

    case need_weapon:
        options.push_back("s_gun");
        options.push_back("s_sports");
        options.push_back("s_hardware");
        break;

    case need_drink:
        options.push_back("s_gas");
        options.push_back("s_pharm");
        options.push_back("s_liquor");
    case need_food:
        options.push_back("s_grocery");
        break;

    default:
        options.push_back("house");
        options.push_back("s_gas");
        options.push_back("s_pharm");
        options.push_back("s_hardware");
        options.push_back("s_sports");
        options.push_back("s_liquor");
        options.push_back("s_gun");
        options.push_back("s_library");
    }

    std::string dest_type = options[rng(0, options.size() - 1)];

    int dist = 0;
    const point p = overmap_buffer.find_closest(global_omt_location(), dest_type, dist, false);
    goal.x = p.x;
    goal.y = p.y;
    goal.z = g->levz;
}

void npc::go_to_destination()
{
    const tripoint omt_pos = global_omt_location();
    int sx = (goal.x > omt_pos.x ? 1 : -1), sy = (goal.y > omt_pos.y ? 1 : -1);
    if (goal.x == omt_pos.x && goal.y == omt_pos.y) { // We're at our desired map square!
        move_pause();
        reach_destination();
    } else {
        if (goal.x == omt_pos.x) {
            sx = 0;
        }
        if (goal.y == omt_pos.y) {
            sy = 0;
        }
        // sx and sy are now equal to the direction we need to move in
        int x = posx + 8 * sx, y = posy + 8 * sy, linet, light = g->light_level();
        // x and y are now equal to a local square that's close by
        for (int i = 0; i < 8; i++) {
            for (int dx = 0 - i; dx <= i; dx++) {
                for (int dy = 0 - i; dy <= i; dy++) {
                    if ((g->m.move_cost(x + dx, y + dy) > 0 ||
                         //Needs 20% chance of bashing success to be considered for pathing
                         g->m.bash_rating(str_cur + weapon.type->melee_dam, x, y) >= 2 ||
                         g->m.ter(x + dx, y + dy) == t_door_c) &&
                        g->m.sees(posx, posy, x + dx, y + dy, light, linet)) {
                        path = g->m.route(posx, posy, x + dx, y + dy);
                        if (!path.empty() && can_move_to(path[0].x, path[0].y)) {
                            move_to_next();
                            return;
                        } else {
                            move_pause();
                            return;
                        }
                    }
                }
            }
        }
        move_pause();
    }
}

std::string npc_action_name(npc_action action)
{
    switch (action) {
    case npc_undecided:
        return _("Undecided");
    case npc_pause:
        return _("Pause");
    case npc_reload:
        return _("Reload");
    case npc_sleep:
        return _("Sleep");
    case npc_pickup:
        return _("Pick up items");
    case npc_escape_item:
        return _("Use escape item");
    case npc_wield_melee:
        return _("Wield melee weapon");
    case npc_wield_loaded_gun:
        return _("Wield loaded gun");
    case npc_wield_empty_gun:
        return _("Wield empty gun");
    case npc_heal:
        return _("Heal self");
    case npc_use_painkiller:
        return _("Use painkillers");
    case npc_eat:
        return _("Eat");
    case npc_drop_items:
        return _("Drop items");
    case npc_flee:
        return _("Flee");
    case npc_melee:
        return _("Melee");
    case npc_shoot:
        return _("Shoot");
    case npc_shoot_burst:
        return _("Fire a burst");
    case npc_alt_attack:
        return _("Use alternate attack");
    case npc_look_for_player:
        return _("Look for player");
    case npc_heal_player:
        return _("Heal player");
    case npc_follow_player:
        return _("Follow player");
    case npc_follow_embarked:
        return _("Follow player (embarked)");
    case npc_talk_to_player:
        return _("Talk to player");
    case npc_mug_player:
        return _("Mug player");
    case npc_goto_destination:
        return _("Go to destination");
    case npc_avoid_friendly_fire:
        return _("Avoid friendly fire");
    default:
        return "Unnamed action";
    }
}<|MERGE_RESOLUTION|>--- conflicted
+++ resolved
@@ -1028,12 +1028,11 @@
         mod_moves(-100);
         return;
     }
-<<<<<<< HEAD
     if (g->m.has_flag("UNSTABLE", x, y)) {
         add_effect("bouldering", 1, num_bp, true);
     } else if (has_effect("bouldering")) {
         remove_effect("bouldering");
-=======
+    }
     if( sees_dangerous_field( point( x, y ) ) ) {
         // move to a neighbor field instead, if possible.
         // Maybe this code already exists somewhere?
@@ -1056,7 +1055,6 @@
                 x = posx - 1;
             }
         }
->>>>>>> 998545e0
     }
     if (recoil > 0) { // Start by dropping recoil a little
         if (int(str_cur / 2) + skillLevel("gun") >= (int)recoil) {
