#include <sstream>
#include "npc.h"
#include "rng.h"
#include "game.h"
#include "map.h"
#include "map_iterator.h"
#include "line.h"
#include "debug.h"
#include "overmapbuffer.h"
#include "messages.h"
#include "translations.h"
#include "veh_type.h"
#include "monster.h"
#include "itype.h"
#include "vehicle.h"
#include "mtype.h"
#include "field.h"
#include "sounds.h"

#define dbg(x) DebugLog((DebugLevel)(x),D_NPC) << __FILE__ << ":" << __LINE__ << ": "

const skill_id skill_firstaid( "firstaid" );
const skill_id skill_gun( "gun" );
const skill_id skill_throw( "throw" );

const efftype_id effect_bleed( "bleed" );
const efftype_id effect_bite( "bite" );
const efftype_id effect_bouldering( "bouldering" );
const efftype_id effect_catch_up( "catch_up" );
const efftype_id effect_hit_by_player( "hit_by_player" );
const efftype_id effect_infection( "infection" );
const efftype_id effect_infected( "infected" );
const efftype_id effect_lying_down( "lying_down" );
const efftype_id effect_stunned( "stunned" );

enum npc_action : int {
    npc_undecided = 0,
    npc_pause,
    npc_reload, npc_sleep,
    npc_pickup,
    npc_wield_melee, npc_wield_loaded_gun, npc_wield_empty_gun,
    npc_heal, npc_use_painkiller, npc_drop_items,
    npc_flee, npc_melee, npc_shoot,
    npc_look_for_player, npc_heal_player, npc_follow_player, npc_follow_embarked,
    npc_talk_to_player, npc_mug_player,
    npc_goto_destination, npc_avoid_friendly_fire,
    npc_base_idle,
    npc_noop,
    npc_reach_attack, npc_aim,
    num_npc_actions
};

const int avoidance_vehicles_radius = 5;

std::string npc_action_name(npc_action action);

void print_action( const char *prepend, npc_action action );

hp_part most_damaged_hp_part( const Character &c );

// Used in npc::drop_items()
struct ratio_index {
    double ratio;
    int index;
    ratio_index(double R, int I) : ratio (R), index (I) {};
};

bool clear_shot_reach( const tripoint &from, const tripoint &to )
{
    std::vector<tripoint> path = line_to( from, to );
    path.pop_back();
    for( const tripoint &p : path ) {
        Creature *inter = g->critter_at( p );
        if( inter != nullptr ) {
            return false;
        } else if( g->m.impassable( p ) ) {
            return false;
        }
    }

    return true;
}

bool npc::sees_dangerous_field( const tripoint &p ) const
{
    return is_dangerous_fields( g->m.field_at( p ) );
}

bool npc::could_move_onto( const tripoint &p ) const
{
    return g->m.passable( p ) && !sees_dangerous_field( p );
}

// class npc functions!

double npc::evaluate_enemy( const Creature &target ) const {
    if( target.is_monster() ) {
        // effective range [2..42]
        return std::max( dynamic_cast<const monster&>( target ).type->difficulty - 2, 0 ) / 40.0;

    } else if( target.is_npc() || target.is_player() ) {
        // @todo determine based upon visible equipment
        return 1.0;

    } else {
        return 0.0;
    }
}

void npc::assess_danger()
{
    int assessment = 0;
    for (size_t i = 0; i < g->num_zombies(); i++) {
        if( sees( g->zombie( i ) ) ) {
            assessment += g->zombie(i).type->difficulty;
        }
    }
    assessment /= 10;
    if (assessment <= 2) {
        assessment = -10 + 5 * assessment; // Low danger if no monsters around
    }
    // Mod for the player
    if (is_enemy()) {
        if (rl_dist( pos(), g->u.pos() ) < 10) {
            if (g->u.weapon.is_gun()) {
                assessment += 10;
            } else {
                assessment += 10 - rl_dist( pos(), g->u.pos() );
            }
        }
    } else if (is_friend()) {
        if (rl_dist( pos(), g->u.pos() ) < 8) {
            if (g->u.weapon.is_gun()) {
                assessment -= 8;
            } else {
                assessment -= 8 - rl_dist( pos(), g->u.pos() );
            }
        }
    }
    for (int i = 0; i < num_hp_parts; i++) {
        if (i == hp_head || i == hp_torso) {
            if (hp_cur[i] < hp_max[i] / 4) {
                assessment += 5;
            } else if (hp_cur[i] < hp_max[i] / 2) {
                assessment += 3;
            } else if (hp_cur[i] < hp_max[i] * .9) {
                assessment += 1;
            }
        } else {
            if (hp_cur[i] < hp_max[i] / 4) {
                assessment += 2;
            } else if (hp_cur[i] < hp_max[i] / 2) {
                assessment += 1;
            }
        }
    }

    ai_cache.danger_assessment = assessment;
}

void npc::regen_ai_cache()
{
    ai_cache.friends.clear();
    assess_danger();
    ai_cache.target = npc_target::none();

    if( is_friend() ) {
        ai_cache.friends.emplace_back( npc_target::player() );
    }

    for( size_t i = 0; i < g->active_npc.size(); i++ ) {
        const auto &np = *g->active_npc[ i ];
        if( &np != this && attitude_to( np ) == Attitude::A_FRIENDLY ) {
            ai_cache.friends.emplace_back( npc_target::npc( i ) );
        }
    }

    choose_monster_target();

    if( is_enemy() ) {
        int pl_danger = player_danger( g->u );
        if( ( pl_danger > ai_cache.danger || rl_dist( pos(), g->u.pos() ) <= 1 ) ||
              current_target() == nullptr ) {
            ai_cache.target = npc_target::player();
            ai_cache.danger = pl_danger;
            add_msg( m_debug, "NPC %s: Set target to PLAYER, danger = %d", name.c_str(), ai_cache.danger );
        }
    }
}

void npc::move()
{
    regen_ai_cache();
    npc_action action = npc_undecided;

    static const std::string no_target_str = "none";
    const Creature *target = current_target();
    const std::string &target_name = target != nullptr ? target->disp_name() : no_target_str;
    add_msg( m_debug, "NPC %s: target = %s, danger = %d, range = %d",
             name.c_str(), target_name.c_str(), ai_cache.danger, confident_shoot_range( weapon ) );

    //faction opinion determines if it should consider you hostile
    if( my_fac != nullptr && my_fac->likes_u < -10 && sees( g->u ) ) {
        add_msg( m_debug, "NPC %s turning hostile because my_fac->likes_u %d < -10",
                 name.c_str(), my_fac->likes_u );
        if (op_of_u.fear > 10 + personality.aggression + personality.bravery) {
            attitude = NPCATT_FLEE;    // We don't want to take u on!
        } else {
            attitude = NPCATT_KILL;    // Yeah, we think we could take you!
        }
    }

    // This bypasses the logic to determine the npc action, but this all needs to be rewritten anyway.
    if( sees_dangerous_field( pos() ) ) {
        auto targets = closest_tripoints_first( 1, pos() );
        targets.erase( targets.begin() ); // current location
        auto filter = [this](const tripoint &p) {
            return !could_move_onto( p );
        };
        targets.erase( std::remove_if( targets.begin(), targets.end(), filter ), targets.end() );
        if( !targets.empty() ) {
            move_to( random_entry( targets ) );
            return;
        }
    }

    // TODO: Place player-aiding actions here, with a weight

    /* NPCs are fairly suicidal so at this point we will do a quick check to see if
     * something nasty is going to happen.
     */

    if( is_enemy() && vehicle_danger(avoidance_vehicles_radius) > 0 ) {
        // TODO: Think about how this actually needs to work, for now assume flee from player
        ai_cache.target = npc_target::player();
    }

    // TODO: morale breaking when surrounded by hostiles
    //if (!bravery_check(danger) || !bravery_check(total_danger) ||
    // TODO: near by active explosives spotted

    if( target == &g->u && attitude == NPCATT_FLEE ) {
        action = method_of_fleeing();
    } else if( target != nullptr && ai_cache.danger > 0  ) {
        action = method_of_attack();
    } else {
        // No present danger
        action = address_needs();
        print_action( "address_needs %s", action );

        if( action == npc_undecided ) {
            action = address_player();
            print_action( "address_player %s", action );
        }
    }

    if( action == npc_undecided ) {
        if( is_guarding() ) {
            action = goal == global_omt_location() ?
                npc_pause :
                npc_goto_destination;
        } else if( has_new_items && scan_new_items() ) {
            return;
        } else if( !fetching_item ) {
            find_item();
            print_action( "find_item %s", action );
        }

        // check if in vehicle before rushing off to fetch things
        if( is_following() && g->u.in_vehicle ) {
            action = npc_follow_embarked;
        } else if( fetching_item ) {
            // Set to true if find_item() found something
            action = npc_pickup;
        } else if( is_following() ) {
            // No items, so follow the player?
            action = npc_follow_player;
        }

        if( action == npc_undecided ) {
            // Do our long-term action
            action = long_term_goal_action();
            print_action( "long_term_goal_action %s", action );
        }
    }

    /* Sometimes we'll be following the player at this point, but close enough that
     * "following" means standing still.  If that's the case, if there are any
     * monsters around, we should attack them after all!
     *
     * If we are following a embarked player and we are in a vehicle then shoot anyway
     * as we are most likely riding shotgun
     */
    if( ai_cache.danger > 0 && target != nullptr &&
        (
          ( action == npc_follow_embarked && in_vehicle) ||
          ( action == npc_follow_player &&
            ( rl_dist( pos(), g->u.pos() ) <= follow_distance() || posz() != g->u.posz() ) )
        ) ) {
        action = method_of_attack();
    }

    add_msg( m_debug, "%s chose action %s.", name.c_str(), npc_action_name( action ).c_str() );

    execute_action( action );
}

void npc::execute_action( npc_action action )
{
    int oldmoves = moves;
    tripoint tar = pos();
    Creature *cur = current_target();
    if( cur != nullptr ) {
        tar = cur->pos();
    }
    /*
      debugmsg("%s ran execute_action() with target = %d! Action %s",
               name.c_str(), target, npc_action_name(action).c_str());
    */

    switch (action) {

    case npc_pause:
        move_pause();
        break;

    case npc_reload: {
        do_reload( weapon );
    }
    break;

    case npc_sleep:
    {
        // TODO: Allow stims when not too tired
        // Find a nice spot to sleep
        int best_sleepy = sleep_spot( pos() );
        tripoint best_spot = pos();
        const auto points = closest_tripoints_first( 6, pos() );
        for( const tripoint &p : points )
        {
            if( !could_move_onto( p ) || !g->is_empty( p ) ) {
                continue;
            }

            // TODO: Blankets when it's cold
            const int sleepy = sleep_spot( p );
            if( sleepy > best_sleepy ) {
                best_sleepy = sleepy;
                best_spot = p;
            }
        }

        update_path( best_spot );
        // TODO: Handle empty path better
        if( best_spot == pos() || path.empty() ) {
            move_pause();
            if( !has_effect( effect_lying_down ) ) {
                add_effect( effect_lying_down, 300, num_bp, false, 1 );
                if( g->u.sees( *this ) ) {
                    add_msg( _("%s lies down to sleep."), name.c_str() );
                }
            }
        } else {
            move_to_next();
        }
    }
        break;

    case npc_pickup:
        pick_up_item();
        break;

    case npc_wield_melee:
        wield_best_melee();
        break;

    case npc_wield_loaded_gun: {
        item *it = inv.most_loaded_gun();
        if (it->is_null()) {
            debugmsg("NPC tried to wield a loaded gun, but has none!");
            move_pause();
        } else {
            wield( *it );
        }
    }
    break;

    case npc_wield_empty_gun: {
        bool ammo_found = false;
        int index = -1;
        invslice slice = inv.slice();
        for (size_t i = 0; i < slice.size(); i++) {
            item &it = slice[i]->front();
            bool am = (it.is_gun() &&
                       get_ammo( it.type->gun->ammo ).size() > 0);
            if (it.is_gun() && (!ammo_found || am)) {
                index = i;
                ammo_found = (ammo_found || am);
            }
        }
        if (index == -1) {
            debugmsg("NPC tried to wield a gun, but has none!");
            move_pause();
        } else {
            wield( slice[index]->front() );
        }
    }
    break;

    case npc_heal:
        heal_self();
        break;

    case npc_use_painkiller:
        use_painkiller();
        break;

    case npc_drop_items:
        /*
          drop_items(weight_carried() - weight_capacity(),
                        volume_carried() - volume_capacity());
        */
        move_pause();
        break;

    case npc_flee:
        // TODO: More intelligent fleeing
        move_away_from( tar );
        break;

    case npc_reach_attack:
        if( weapon.reach_range( *this ) >= rl_dist( pos(), tar ) &&
            clear_shot_reach( pos(), tar ) ) {
            reach_attack( tar );
            break;
        }
        // Otherwise fallthrough to npc_melee
    case npc_melee:
        update_path( tar );
        if( path.size() > 1 ) {
            move_to_next();
        } else if( path.size() == 1 ) {
            if( cur != nullptr ) {
                melee_attack( *cur, true );
            }
        } else {
            look_for_player(g->u);
        }
        break;

    case npc_aim:
        if( moves > 10 ) {
            aim();
        } else {
            move_pause();
        }

        break;

    case npc_shoot: {
        auto mode = weapon.gun_current_mode();
        if( !mode ) {
            debugmsg( "NPC tried to shoot without valid mode" );
            break;
        }
        aim();
        fire_gun( tar, mode.qty, *mode );
        break;
    }

    case npc_look_for_player:
        if( saw_player_recently() && sees( last_player_seen_pos ) ) {
            update_path( last_player_seen_pos );
            move_to_next();
        } else {
            look_for_player(g->u);
        }
        break;

    case npc_heal_player:
        update_path( g->u.pos() );
        if (path.size() == 1) { // We're adjacent to u, and thus can heal u
            heal_player(g->u);
        } else if (!path.empty()) {
            move_to_next();
        } else {
            move_pause();
        }
        break;

    case npc_follow_player:
        update_path( g->u.pos() );
        if( (int)path.size() <= follow_distance() && g->u.posz() == posz() ) { // We're close enough to u.
            move_pause();
        } else if( !path.empty() ) {
            move_to_next();
        } else {
            move_pause();
        }
        // TODO: Make it only happen when it's safe
        complain();
        break;

    case npc_follow_embarked:
    {
        int p1;
        vehicle *veh = g->m.veh_at( g->u.pos(), p1 );

        if( veh == nullptr ) {
            debugmsg("Following an embarked player with no vehicle at their location?");
            // TODO: change to wait? - for now pause
            move_pause();
            break;
        }

        // Try to find the last destination
        // This is mount point, not actual position
        point last_dest( INT_MIN, INT_MIN );
        if( !path.empty() && g->m.veh_at( path[path.size() - 1], p1 ) == veh && p1 >= 0 ) {
            last_dest = veh->parts[p1].mount;
        }

        // Prioritize last found path, then seats
        // Don't change spots if ours is nice
        int my_spot = -1;
        std::vector<std::pair<int, int> > seats;
        for( size_t p2 = 0; p2 < veh->parts.size(); p2++ ) {
            if( !veh->part_flag( p2, VPFLAG_BOARDABLE ) ) {
                continue;
            }

            const player *passenger = veh->get_passenger( p2 );
            if( passenger != this && passenger != nullptr ) {
                continue;
            }

            int priority = 0;
            if( veh->parts[p2].mount == last_dest ) {
                // Shares mount point with last known path
                // We probably wanted to go there in the last turn
                priority = 4;
            } else if( veh->part_flag( p2, "SEAT" ) ) {
                // Assuming the player "owns" a sensible vehicle,
                //  seats should be in good spots to occupy
                priority = veh->part_with_feature( p2, "SEATBELT" ) >= 0 ? 3 : 2;
            } else if( veh->is_inside( p2 ) ) {
                priority = 1;
            }

            if( passenger == this ) {
                my_spot = priority;
            }

            seats.push_back( std::make_pair( priority, p2 ) );
        }

        if( my_spot >= 3 ) {
            // We won't get any better, so don't try
            move_pause();
            break;
        }

        std::sort( seats.begin(), seats.end(),
            []( const std::pair<int, int> &l, const std::pair<int, int> &r ) {
                return l.first > r.first;
            } );

        if( seats.empty() ) {
            // TODO: be angry at player, switch to wait or leave - for now pause
            move_pause();
            break;
        }

        // Only check few best seats - pathfinding can get expensive
        const size_t try_max = std::min<size_t>( 4, seats.size() );
        for( size_t i = 0; i < try_max; i++ ) {
            if( seats[i].first <= my_spot ) {
                // We have a nicer spot than this
                // Note: this will make NPCs steal player's seat...
                break;
            }

            const int cur_part = seats[i].second;

            tripoint pp = veh->global_pos3() + veh->parts[cur_part].precalc[0];
            update_path( pp, true );
            if( !path.empty() ) {
                // All is fine
                move_to_next();
                break;
            }
        }

        // TODO: Check the rest
        move_pause();
    }

        break;
    case npc_talk_to_player:
        talk_to_u();
        moves = 0;
        break;

    case npc_mug_player:
        update_path( g->u.pos() );
        if (path.size() == 1) { // We're adjacent to u, and thus can mug u
            mug_player(g->u);
        } else if (!path.empty()) {
            move_to_next();
        } else {
            move_pause();
        }
        break;

    case npc_goto_destination:
        go_to_destination();
        break;

    case npc_avoid_friendly_fire:
        avoid_friendly_fire();
        break;

    case npc_base_idle:
        // TODO: patrol or sleep or something?
        move_pause();
        break;

    case npc_undecided:
        complain();
        move_pause();
        break;

    case npc_noop:
        add_msg( m_debug, "%s skips turn (noop)", disp_name().c_str() );
        return;

    default:
        debugmsg("Unknown NPC action (%d)", action);
    }

    if( oldmoves == moves ) {
        add_msg( m_debug, "NPC didn't use its moves.  Action %d.", action);
    }
}

void npc::choose_monster_target()
{
    bool has_any = false;
    size_t enemy = 0;
    int danger = 0;
    int total_danger = 0;

    bool defend_u = sees( g->u ) && is_defending();
    int highest_priority = 0;

    // Radius we can attack without moving
    const int cur_range = std::max( weapon.reach_range( *this ), confident_shoot_range( weapon ) );

    constexpr int def_radius = 6;

    for( size_t i = 0; i < g->num_zombies(); i++ ) {
        monster &mon = g->zombie( i );
        if( !sees( mon ) ) {
            continue;
        }

        int dist = rl_dist( pos(), mon.pos() );
        int scaled_distance = std::max( 1, (100 * dist) / mon.get_speed() );
        float hp_percent = (float)(mon.get_hp_max() - mon.get_hp()) / mon.get_hp_max();
        float priority = mon.type->difficulty * (1.0f + hp_percent) - (scaled_distance - 1);
        int monster_danger = mon.type->difficulty * hp_percent;

        auto att = mon.attitude( this );
        if( att == MATT_FRIEND ) {
            ai_cache.friends.emplace_back( npc_target::monster( i ) );
        }

        if( att == MATT_FPASSIVE ) {
            continue;
        }

        if( att == MATT_ATTACK ) {
            monster_danger++;
        }

        total_danger += monster_danger / scaled_distance;

        bool okay_by_rules = true;
        if( is_following() ) {
            switch( rules.engagement ) {
            case ENGAGE_NONE:
                okay_by_rules = false;
                break;
            case ENGAGE_CLOSE:
                // Either close to player or close enough that we can reach it and close to us
                okay_by_rules = rl_dist( mon.pos(), g->u.pos() ) <= def_radius ||
                    ( dist <= cur_range && scaled_distance <= def_radius / 2 );
                break;
            case ENGAGE_WEAK:
                okay_by_rules = mon.get_hp() <= average_damage_dealt();
                break;
            case ENGAGE_HIT:
                okay_by_rules = mon.has_effect( effect_hit_by_player );
                break;
            case ENGAGE_NO_MOVE:
                okay_by_rules = dist <= cur_range;
                break;
            case ENGAGE_ALL:
                okay_by_rules = true;
                break;
            }
        }

        if( !okay_by_rules ) {
            continue;
        }

        if( priority < 1.0f && is_following() && att == MATT_ATTACK &&
            rl_dist( mon.pos(), g->u.pos() ) <= def_radius ) {
            priority = 1.0f;
        }

        if( monster_danger > danger && priority > 0 ) {
            danger = monster_danger;
        }

        if( priority > highest_priority ) {
            highest_priority = priority;
            enemy = i;
            has_any = true;
        } else if( defend_u ) {
            priority = mon.type->difficulty * (1 + hp_percent);
            scaled_distance = (100 * rl_dist(g->u.pos(), mon.pos())) / mon.get_speed();
            priority -= scaled_distance;
            if( mon.get_speed() < get_speed() ) {
                priority -= 10;
            }
            priority *= (personality.bravery + personality.altruism + op_of_u.value) / 15;
            if( priority > highest_priority ) {
                highest_priority = priority;
                enemy = i;
                has_any = true;
            }
        }
    }

    if( has_any ) {
        ai_cache.target = npc_target::monster( enemy );
        ai_cache.danger = danger;
        ai_cache.total_danger = total_danger;
    }
}

npc_action npc::method_of_fleeing()
{
    const Creature *target = current_target();
    if( target == nullptr ) {
        // Shouldn't be called
        debugmsg("Ran npc::method_of_fleeing without a target!");
        return npc_pause;
    }
    const float enemy_speed = target->speed_rating();
    const tripoint &enemy_loc = target->pos();
    int distance = rl_dist( pos(), enemy_loc );

    if( distance / enemy_speed < 4 && enemy_speed > speed_rating() ) {
        // Can't outrun, so attack
        return method_of_attack();
    }

    return npc_flee;
}

npc_action npc::method_of_attack()
{
    Creature *critter = current_target();
    if( critter == nullptr ) {
        // This function shouldn't be called...
        debugmsg("Ran npc::method_of_attack without a target!");
        return npc_pause;
    }

    tripoint tar = critter->pos();
    int dist = rl_dist( pos(), tar );
    double danger = evaluate_enemy( *critter );

    // TODO: Change the in_vehicle check to actual "are we driving" check
    const bool dont_move = in_vehicle || rules.engagement == ENGAGE_NO_MOVE;

    long ups_charges = charges_of( "UPS" );

    // get any suitable modes excluding melee, any forbiden to NPCs and those without ammo
    // if we require a silent weapon inappropriate modes are also removed
    // except in emergency only fire bursts if danger > 0.5 and don't shoot at all at harmless targets
    std::vector<std::pair<std::string,item::gun_mode>> modes;
    if( rules.use_guns || !is_following() ) {
        for( const auto &e : weapon.gun_all_modes() ) {
            modes.push_back( e );
        }

        modes.erase( std::remove_if( modes.begin(), modes.end(),
                     [&]( const std::pair<std::string, item::gun_mode>& e ) {

            const auto &m = e.second;
            return m.melee() || m.flags.count( "NPC_AVOID" ) ||
                   !m->ammo_sufficient( m.qty ) || !can_use( *m.target ) ||
                   m->get_gun_ups_drain() > ups_charges ||
                   ( danger <= ( ( m.qty == 1 ) ? 0.0 : 0.5 ) && !emergency() ) ||
                   ( rules.use_silent && is_following() && !m.target->is_silent() );

        } ), modes.end() );
    }

    // prefer modes that result in more total damage
    std::stable_sort( modes.begin(), modes.end(), [&]( const std::pair<std::string, item::gun_mode>& lhs,
                                                       const std::pair<std::string, item::gun_mode>& rhs ) {
        return ( lhs.second->gun_damage() * lhs.second.qty ) > ( rhs.second->gun_damage() * rhs.second.qty );
    } );

    // modes outside confident range should always be the last option(s)
    std::stable_sort( modes.begin(), modes.end(), [&]( const std::pair<std::string, item::gun_mode>& lhs,
                                                       const std::pair<std::string, item::gun_mode>& rhs ) {
        return ( confident_gun_mode_range( lhs.second ) >= dist ) > ( confident_gun_mode_range( rhs.second ) >= dist );
    } );

    if( emergency() && alt_attack() ) {
        return npc_noop;
    }

    // reach attacks are silent and consume no ammo so prefer these if available
    int reach_range = weapon.reach_range( *this );
    if( reach_range > 1 && reach_range >= dist && clear_shot_reach( pos(), tar ) ) {
        return npc_reach_attack;
    }

    // if the best mode is within the confident range try for a shot
    if( !modes.empty() && sees( *critter ) && confident_gun_mode_range( modes[ 0 ].second ) >= dist ) {

        // @todo Make NPCs understand reinforced glass and vehicles blocking line of fire

        if( wont_hit_friend( tar, weapon, false ) ) {
            weapon.gun_set_mode( modes[ 0 ].first );
            return npc_shoot;

        } else {
            if( !dont_move ) {
                return npc_avoid_friendly_fire;
            }
        }
    }

    if( dist == 1 ) {
        return npc_melee;
    }

    // TODO: Add a time check now that wielding takes a lot of time
    if( wield_better_weapon() ) {
        return npc_noop;
    }

    if( !weapon.ammo_sufficient() && can_reload_current() ) {
        return npc_reload;
    }

    if( !modes.empty() && sees( *critter ) && aim_per_time( weapon, recoil ) > 0 ) {
        return npc_aim;
    }

    return npc_melee;
}

bool need_heal( const Character &n )
{
    for( int i = 0; i < num_hp_parts; i++ ) {
        hp_part part = hp_part(i);
        if( (part == hp_head  && n.hp_cur[i] <= 35) ||
            (part == hp_torso && n.hp_cur[i] <= 25) ||
            n.hp_cur[i] <= 15) {
            return true;
        }
    }

    return false;
}

npc_action npc::address_needs()
{
    return address_needs( ai_cache.danger );
}

bool wants_to_reload( const npc& who, const item &it )
{
    if( !who.can_reload( it ) ) {
        return false;
    }

    const int required = it.ammo_required();
    // TODO: Add bandolier check here, once they can be reloaded
    if( required < 1 && !it.is_magazine() ) {
        return false;
    }

    const int remaining = it.ammo_remaining();
    return remaining < required || remaining < it.ammo_capacity();
}

bool wants_to_reload_with( const item &weap, const item &ammo )
{
    if( ammo.is_magazine() && ammo.ammo_remaining() <= weap.ammo_remaining() ) {
        return false;
    }

    return true;
}

item &npc::find_reloadable()
{
    // Check wielded gun, non-wielded guns, mags and tools
    // TODO: Build a proper gun->mag->ammo DAG (Directed Acyclic Graph)
    // to avoid checking same properties over and over
    // TODO: Make this understand bandoliers, pouches etc.
    // TODO: Cache items checked for reloading to avoid re-checking same items every turn
    // TODO: Make it understand smaller and bigger magazines
    item *reloadable = nullptr;
    visit_items( [this, &reloadable]( item *node ) {
        if( !wants_to_reload( *this, *node ) ) {
            return VisitResponse::NEXT;
        }
        const auto it_loc = node->pick_reload_ammo( *this ).ammo;
        if( it_loc && wants_to_reload_with( *node, *it_loc ) ) {
            reloadable = node;
            return VisitResponse::ABORT;
        }

        return VisitResponse::NEXT;
    } );

    if( reloadable != nullptr ) {
        return *reloadable;
    }

    return ret_null;
}

const item &npc::find_reloadable() const
{
    return const_cast<const item &>( const_cast<npc *>( this )->find_reloadable() );
}

bool npc::can_reload_current()
{
    if( !weapon.is_gun() ) {
        return false;
    }

    return find_usable_ammo( weapon );
}

item_location npc::find_usable_ammo( const item &weap )
{
    if( !can_reload( weap ) ) {
        return item_location();
    }

    auto loc = weap.pick_reload_ammo( *this ).ammo;
    if( !loc || !wants_to_reload_with( weap, *loc ) ) {
        return item_location();
    }

    return loc;
}

const item_location npc::find_usable_ammo( const item &weap ) const
{
    return const_cast<npc *>( this )->find_usable_ammo( weap );
}

npc_action npc::address_needs( int danger )
{
    if( need_heal( *this ) && has_healing_item() ) {
        return npc_heal;
    }

    if( get_perceived_pain() >= 15 && has_painkiller() && !took_painkiller() ) {
        return npc_use_painkiller;
    }

    if( can_reload_current() ) {
        return npc_reload;
    }

    item &reloadable = find_reloadable();
    if( !reloadable.is_null() ) {
        do_reload( reloadable );
        return npc_noop;
    }

    if ((danger <= NPC_DANGER_VERY_LOW && (get_hunger() > 40 || get_thirst() > 40)) ||
        get_thirst() > 80 || get_hunger() > 160) {
        if( consume_food() ) {
            return npc_noop;
        }
    }

    if( danger <= NPC_DANGER_VERY_LOW && find_corpse_to_pulp() ) {
        if( !do_pulp() ) {
            move_to_next();
        }

        return npc_noop;
    }

    if( danger <= NPC_DANGER_VERY_LOW && adjust_worn() ) {
        return npc_noop;
    }

    // TODO: More risky attempts at sleep when exhausted
    if( danger == 0 && get_fatigue() > TIRED ) {
        if( !is_following() ) {
            set_fatigue(0); // TODO: Make tired NPCs handle sleep offscreen
            return npc_undecided;
        }

        if( rules.allow_sleep || get_fatigue() > MASSIVE_FATIGUE ) {
            return npc_sleep;
        } else if( g->u.in_sleep_state() ) {
            // TODO: "Guard me while I sleep" command
            return npc_sleep;
        }
    }

    // TODO: Mutation & trait related needs
    // e.g. finding glasses; getting out of sunlight if we're an albino; etc.

    return npc_undecided;
}

npc_action npc::address_player()
{
    if ((attitude == NPCATT_TALK || attitude == NPCATT_TRADE) && sees( g->u ) ) {
        if (g->u.in_sleep_state()) {
            // Leave sleeping characters alone.
            return npc_undecided;
        }
        if (rl_dist(pos(), g->u.pos()) <= 6) {
            return npc_talk_to_player;    // Close enough to talk to you
        } else {
            if (one_in(10)) {
                say("<lets_talk>");
            }
            return npc_follow_player;
        }
    }

    if (attitude == NPCATT_MUG && sees( g->u ) ) {
        if (one_in(3)) {
            say(_("Don't move a <swear> muscle..."));
        }
        return npc_mug_player;
    }

    if (attitude == NPCATT_WAIT_FOR_LEAVE) {
        patience--;
        if (patience <= 0) {
            patience = 0;
            attitude = NPCATT_KILL;
            return npc_noop;
        }
        return npc_undecided;
    }

    if (attitude == NPCATT_FLEE) {
        return npc_flee;
    }

    if (attitude == NPCATT_LEAD) {
        if( rl_dist( pos(), g->u.pos() ) >= 12 || !sees( g->u ) ) {
            int intense = get_effect_int( effect_catch_up );
            if (intense < 10) {
                say("<keep_up>");
                add_effect( effect_catch_up, 5);
                return npc_pause;
            } else {
                say("<im_leaving_you>");
                attitude = NPCATT_NULL;
                return npc_pause;
            }
        } else if( has_destination() ) {
            return npc_goto_destination;
        } else { // At goal. Now, waiting on nearby player
            return npc_pause;
        }
    }
    return npc_undecided;
}

npc_action npc::long_term_goal_action()
{
    add_msg( m_debug, "long_term_goal_action()" );

    if (mission == NPC_MISSION_SHOPKEEP || mission == NPC_MISSION_SHELTER) {
        return npc_pause;    // Shopkeeps just stay put.
    }

    // TODO: Follow / look for player

    if (mission == NPC_MISSION_BASE) {
        return npc_base_idle;
    }

    if( !has_destination() ) {
        set_destination();
    }

    if( has_destination() ) {
        return npc_goto_destination;
    }

    return npc_undecided;
}

double npc::confidence_mult() const
{
    if( !is_following() ) {
        return 1.0f;
    }

    switch( rules.aim ) {
        case AIM_WHEN_CONVENIENT:
            return emergency() ? 1.0f : 0.75f;
            break;
        case AIM_SPRAY:
            return 1.25f;
            break;
        case AIM_PRECISE:
            return emergency() ? 0.75f : 0.4f;
            break;
        case AIM_STRICTLY_PRECISE:
            return 0.25f;
            break;
    }

    return 1.0f;
}

int npc::confident_shoot_range( const item &it ) const
{
    int res = 0;
    for( const auto &m : it.gun_all_modes() ) {
        res = std::max( res, confident_gun_mode_range( m.second ) );
    }
    return res;
}

int npc::confident_gun_mode_range( const item::gun_mode &gun, int at_recoil ) const
{
    if( at_recoil < 0 ) {
        at_recoil = recoil + driving_recoil;
    }

    if( !gun || gun.melee() ) {
        return 0;
    }

    double deviation = get_weapon_dispersion( gun.target, false ) + at_recoil;
    // Halve to get expected values
    deviation /= 2;
    // Convert from MoA back to quarter-degrees.
    deviation /= 15;

    int ret = std::min( int( confidence_mult() * 360 / deviation ), gun->gun_range( this ) );

    // 5 round burst equivalent to ~2 individually aimed shots
    ret /= std::max( sqrt( gun.qty / 1.5 ), 1.0 );

    add_msg( m_debug, "confident_gun_mode_range (%s=%d)", gun.mode.c_str(), ret );
    return std::max( ret, 1 );
}

int npc::confident_throw_range( const item &thrown ) const
{
    ///\EFFECT_THROW_NPC increases throwing confidence of all items
    double deviation = 10 - get_skill_level( skill_throw );

    ///\EFFECT_PER_NPC increases throwing confidence of all items
    deviation += 10 - per_cur;

    ///\EFFECT_DEX_NPC increases throwing confidence of all items
    deviation += throw_dex_mod();

    ///\EFFECT_STR_NPC increases throwing confidence of heavy items
    deviation += std::min( ( thrown.weight() / 100 ) - str_cur, 0 );

    deviation += thrown.volume() / 4;

    deviation += encumb( bp_hand_r ) + encumb( bp_hand_l ) + encumb( bp_eyes );

    deviation = std::max( 1.0, deviation );

    const int ret = std::min( int( confidence_mult() * 360 / deviation ), throw_range( thrown ) );
    add_msg( m_debug, "confident_throw_range == %d", ret );
    return ret;
}

// Index defaults to -1, i.e., wielded weapon
bool npc::wont_hit_friend( const tripoint &tar, const item &it, bool throwing ) const
{
    // @todo Get actual dispersion instead of extracting it (badly) from confident range
    int confident = throwing ? confident_throw_range( it ) : confident_shoot_range( it );
    // if there is no confidence at using weapon, it's not used at range
    // zero confidence leads to divide by zero otherwise
    if( confident < 1 ) {
        return true;
    }

    if( rl_dist( pos(), tar ) == 1 ) {
        return true;    // If we're *really* sure that our aim is dead-on
    }

    int target_angle = g->m.coord_to_angle( posx(), posy(), tar.x, tar.y );

    // @todo Base on dispersion
    int safe_angle = 30;

    for( const auto &fr : ai_cache.friends ) {
        const Creature &ally = *fr.get();

        // @todo Extract common functions with turret target selection
        int safe_angle_ally = safe_angle;
        int ally_dist = rl_dist( pos(), ally.pos() );
        if( ally_dist < 3 ) {
            safe_angle_ally += ( 3 - ally_dist ) * 30;
        }

        int ally_angle = g->m.coord_to_angle( posx(), posy(), ally.posx(), ally.posy() );
        int angle_diff = abs( ally_angle - target_angle );
        angle_diff = std::min( 360 - angle_diff, angle_diff );
        add_msg( "%d - %d = %d", target_angle, ally_angle, angle_diff );
        if( angle_diff < safe_angle_ally ) {
            // @todo Disable NPC whining is it's other NPC who prevents aiming
            return false;
        }
    }

    return true;
}

bool npc::enough_time_to_reload( const item &gun ) const
{
    int rltime = item_reload_cost( gun, item( default_ammo( gun.ammo_type() ) ), gun.ammo_capacity() );
    const float turns_til_reloaded = (float)rltime / get_speed();

    const Creature *target = current_target();
    if( target == nullptr ) {
        // No target, plenty of time to reload
        return true;
    }

    const auto distance = rl_dist( pos(), target->pos() );
    const float target_speed = target->speed_rating();
    const float turns_til_reached = distance / target_speed;
    if( target->is_player() || target->is_npc() ) {
        auto &c = dynamic_cast<const Character &>( *target );
        // TODO: Allow reloading if the player has a low accuracy gun
        if( sees( c ) && c.weapon.is_gun() && rltime > 200 &&
            c.weapon.gun_range( true ) > distance + turns_til_reloaded / target_speed ) {
            // Don't take longer than 2 turns if player has a gun
            return false;
        }
    }

    // TODO: Handle monsters with ranged attacks and players with CBMs
    return turns_til_reloaded < turns_til_reached;
}

void npc::aim()
{
    int aim_amount = aim_per_time( weapon, recoil );
    while( aim_amount > 0 && recoil > 0 && moves > 10 ) {
        moves -= 10;
        recoil -= aim_amount;
        recoil = std::max( 0, recoil );
        aim_amount = aim_per_time( weapon, recoil );
    }
}

bool npc::update_path( const tripoint &p, const bool no_bashing, bool force )
{
    if( p == pos() ) {
        path.clear();
        return true;
    }

    while( !path.empty() && path[0] == pos() ) {
        path.erase( path.begin() );
    }

    if( !path.empty() ) {
        const tripoint &last = path[path.size() - 1];
        if( last == p && ( path[0].z != posz() || rl_dist( path[0], pos() ) <= 1 ) ) {
            // Our path already leads to that point, no need to recalculate
            return true;
        }
    }

    const int bash_power = no_bashing ? 0 : smash_ability();
    auto new_path = g->m.route( pos(), p, bash_power, 1000 );
    if( new_path.empty() ) {
        add_msg( m_debug, "Failed to path %d,%d,%d->%d,%d,%d",
                 posx(), posy(), posz(), p.x, p.y, p.z );
    }

    while( !new_path.empty() && new_path[0] == pos() ) {
        new_path.erase( new_path.begin() );
    }

    if( !new_path.empty() || force ) {
        path = std::move( new_path );
        return true;
    }

    return false;
}

bool npc::can_move_to( const tripoint &p, bool no_bashing ) const
{
    // Allow moving into any bashable spots, but penalize them during pathing
    return( rl_dist( pos(), p ) <= 1 &&
              (
                g->m.passable( p ) ||
                ( !no_bashing && g->m.bash_rating( smash_ability(), p ) > 0 ) ||
                g->m.open_door( p, !g->m.is_outside( pos() ), true )
              )
           );
}

void npc::move_to( const tripoint &pt, bool no_bashing )
{
    if( g->m.has_flag("UNSTABLE", pt ) ) {
        add_effect( effect_bouldering, 1, num_bp, true);
    } else if (has_effect( effect_bouldering)) {
        remove_effect( effect_bouldering);
    }

    tripoint p = pt;
    if( sees_dangerous_field( pt ) ) {
        // Move to a neighbor field instead, if possible.
        // Maybe this code already exists somewhere?
        auto other_points = g->m.get_dir_circle( pos(), pt );
        for( const tripoint &ot : other_points ) {
            if( could_move_onto( ot ) ) {
                p = ot;
                break;
            }
        }
    }

    if (recoil > 0) { // Start by dropping recoil a little
        ///\EFFECT_STR_NPC increases recoil recovery speed

        ///\EFFECT_GUN_NPC increases recoil recovery speed
        if (int(str_cur / 2) + get_skill_level( skill_gun ) >= (int)recoil) {
            recoil = MIN_RECOIL;
        } else {
            recoil -= int(str_cur / 2) + get_skill_level( skill_gun );
            recoil = int(recoil / 2);
        }
    }

    if (has_effect( effect_stunned)) {
        p.x = rng(posx() - 1, posx() + 1);
        p.y = rng(posy() - 1, posy() + 1);
        p.z = posz();
    }

    // "Long steps" are allowed when crossing z-levels
    // Stairs teleport the player too
    if( rl_dist( pos(), p ) > 1 && p.z == posz() ) {
        // On the same level? Not so much. Something weird happened
        path.clear();
        move_pause();
    }
    bool attacking = false;
    if( g->mon_at( p ) ) {
        attacking = true;
    }
    if( !move_effects(attacking) ) {
        mod_moves(-100);
        return;
    }

    Creature *critter = g->critter_at( p );
    if( critter != nullptr ) {
        if( critter == this ) { // We're just pausing!
            move_pause();
            return;
        }
        const auto att = attitude_to( *critter );
        if( att == A_HOSTILE ) {
            if( !no_bashing ) {
                melee_attack( *critter, true );
            } else {
                move_pause();
            }

            return;
        }

        if( critter == &g->u ) {
            say("<let_me_pass>");
        }

        // Let NPCs push each other when non-hostile
        // TODO: Have them attack each other when hostile
        npc *np = dynamic_cast<npc*>( critter );
        if( np != nullptr && !np->in_sleep_state() ) {
            np->move_away_from( pos(), true );
        }

        if( critter->pos() == p ) {
            move_pause();
            return;
        }
    }

    // Boarding moving vehicles is fine, unboarding isn't
    bool moved = false;
    const vehicle *veh = g->m.veh_at( pos() );
    if( veh != nullptr ) {
        int other_part = -1;
        const vehicle *oveh = g->m.veh_at( p, other_part );
        if( abs(veh->velocity) > 0 &&
            ( oveh != veh ||
              veh->part_with_feature( other_part, VPFLAG_BOARDABLE ) < 0 ) ) {
            move_pause();
            return;
        }
    }

    if( p.z != posz() ) {
        // Z-level move
        // For now just teleport to the destination
        // TODO: Make it properly find the tile to move to
        moves -= 100;
        moved = true;
    } else if( g->m.passable( p ) ) {
        bool diag = trigdist && posx() != p.x && posy() != p.y;
        moves -= run_cost( g->m.combined_movecost( pos(), p ), diag );
        moved = true;
    } else if( g->m.open_door( p, !g->m.is_outside( pos() ) ) ) {
        moves -= 100;
    } else if( g->m.has_flag_ter_or_furn( "CLIMBABLE", p ) ) {
        ///\EFFECT_DEX_NPC increases chance to climb CLIMBABLE furniture or terrain
        int climb = dex_cur;
        if( one_in( climb ) ) {
            add_msg_if_npc( m_neutral, _( "%1$s falls tries to climb the %2$s but slips." ),
                            name.c_str(), g->m.tername(p).c_str() );
            moves -= 400;
        } else {
            add_msg_if_npc( m_neutral, _( "%1$s climbs over the %2$s." ), name.c_str(),
                            g->m.tername( p ).c_str() );
            moves -= (500 - (rng(0,climb) * 20));
            moved = true;
        }
    } else if( !no_bashing && smash_ability() > 0 && g->m.is_bashable( p ) &&
               g->m.bash_rating( smash_ability(), p ) > 0 ) {
        moves -= int(weapon.is_null() ? 80 : weapon.attack_time() * 0.8);
        g->m.bash( p, smash_ability() );
    } else {
        if( attitude == NPCATT_MUG ||
            attitude == NPCATT_KILL ||
            attitude == NPCATT_WAIT_FOR_LEAVE ) {
            attitude = NPCATT_FLEE;
        }

        moves = 0;
    }

    if( moved ) {
        if( in_vehicle ) {
            g->m.unboard_vehicle( pos() );
        }

        setpos( p );
        int part;
        vehicle *veh = g->m.veh_at( p, part );
        if( veh != nullptr && veh->part_with_feature( part, VPFLAG_BOARDABLE ) >= 0 ) {
            g->m.board_vehicle( p, this );
        }

        g->m.creature_on_trap( *this );
        g->m.creature_in_field( *this );
    }
}

void npc::move_to_next()
{
    while( !path.empty() && pos() == path[0] ) {
        path.erase( path.begin() );
    }

    if( path.empty() ) {
        add_msg( m_debug, "npc::move_to_next() called with an empty path or path containing only current position" );
        move_pause();
        return;
    }

    move_to( path[0] );
    if( !path.empty() && pos() == path[0] ) { // Move was successful
        path.erase( path.begin() );
    }
}

void npc::avoid_friendly_fire()
{
    // @todo To parameter
    const tripoint &tar = current_target()->pos();
    // Calculate center of weight of friends and move away from that
    tripoint center;
    for( const auto &fr : ai_cache.friends ) {
        const Creature &ally = *fr.get();
        center += ally.pos();
    }

    float friend_count = ai_cache.friends.size();
    center.x = std::round( center.x / friend_count );
    center.y = std::round( center.y / friend_count );
    center.z = std::round( center.z / friend_count );

    auto candidates = closest_tripoints_first( 1, pos() );
    candidates.erase( candidates.begin() );
    std::sort( candidates.begin(), candidates.end(),
        [&tar, &center, this]( const tripoint &l, const tripoint &r ) {
        return ( rl_dist( l, tar ) - rl_dist( l, center ) ) <
               ( rl_dist( r, tar ) - rl_dist( r, center ) );
    } );

    for( const auto &pt : candidates ) {
        if( can_move_to( pt ) ) {
            move_to( pt );
            return;
        }
    }

    /* If we're still in the function at this point, maneuvering can't help us. So,
     * might as well address some needs.
     * We pass a <danger> value of NPC_DANGER_VERY_LOW + 1 so that we won't start
     * eating food (or, god help us, sleeping).
     */
    npc_action action = address_needs(NPC_DANGER_VERY_LOW + 1);
    if( action == npc_undecided ) {
        move_pause();
    }
    execute_action( action );
}

void npc::move_away_from( const tripoint &pt, bool no_bash_atk )
{
    tripoint best_pos = pos();
    int best = -1;
    int chance = 2;
    for( const tripoint &p : g->m.points_in_radius( pos(), 1 ) ) {
        if( p == pos() ) {
            continue;
        }

        if( p == g->u.pos() ) {
            continue;
        }

        const int cost = g->m.combined_movecost( pos(), p );
        if( cost <= 0 ) {
            continue;
        }

        const int dst = abs( p.x - pt.x ) + abs( p.y - pt.y ) + abs( p.z - pt.z );
        const int val = dst * 1000 / cost;
        if( val > best && can_move_to( p, no_bash_atk ) ) {
            best_pos = p;
            best = val;
            chance = 2;
        } else if( ( val == best && one_in( chance ) ) && can_move_to( p, no_bash_atk ) ) {
            best_pos = p;
            best = val;
            chance++;
        }
    }

    move_to( best_pos, no_bash_atk );
}

void npc::move_pause()
{
    // NPCs currently always aim when using a gun, even with no target
    // This simulates them aiming at stuff just at the edge of their range
    if( !weapon.is_gun() ) {
        pause();
        return;
    }

    aim();

    // Player can cheese the pause recoil drop to speed up aiming, let npcs do it too
    int pause_recoil = recoil - str_cur + 2 * get_skill_level( skill_gun );
    pause_recoil = std::max( MIN_RECOIL * 2, pause_recoil );
    pause_recoil = pause_recoil / 2;
    if( pause_recoil < recoil ) {
        pause();
    } else {
        moves = 0;
    }
}

void npc::find_item()
{
    if( is_following() && !rules.allow_pick_up ) {
        // Grabbing stuff not allowed by our "owner"
        return;
    }

    fetching_item = false;
    int best_value = minimum_item_value();
    // For some reason range limiting by vision doesn't work properly
    const int range = 6;
    //int range = sight_range( g->light_level( posz() ) );
    //range = std::max( 1, std::min( 12, range ) );

    static const std::string no_pickup( "NO_NPC_PICKUP" );

    const item *wanted = nullptr;
    for( const tripoint &p : g->m.points_in_radius( pos(), range ) ) {
        // TODO: Make this sight check not overdraw nearby tiles
        // TODO: Optimize that zone check
        if( g->m.sees_some_items( p, *this ) && sees( p ) &&
            ( !is_following() || !g->check_zone( no_pickup, p ) ) ) {
            for( auto &elem : g->m.i_at( p ) ) {
                if( elem.made_of( LIQUID ) ) {
                    // Don't even consider liquids.
                    continue;
                }
                int itval = value( elem );
                if( itval > best_value &&
                    ( can_pickWeight( elem, true ) && can_pickVolume( elem, true ) ) ) {
                    wanted_item_pos = p;
                    wanted = &( elem );
                    best_value = itval;
                    fetching_item = true;
                }
            }
        }
    }

    if( !fetching_item ) {
        return;
    }

    // TODO: Move that check above, make it multi-target pathing and use it
    // to limit tiles available for choice of items
    const int dist_to_item = rl_dist( wanted_item_pos, pos() );
    update_path( wanted_item_pos );
    if( path.empty() && dist_to_item > 1 ) {
        // Item not reachable, let's just totally give up for now
        fetching_item = false;
    }

    if( fetching_item && rl_dist( wanted_item_pos, pos() ) > 1 && is_following() ) {
        say( _("Hold on, I want to pick up that %s."),
             wanted->tname().c_str() );
    }
}

void npc::pick_up_item()
{
    if( is_following() && !rules.allow_pick_up ) {
        add_msg( m_debug, "%s::pick_up_item(); Cancelling on player's request", name.c_str() );
        fetching_item = false;
        moves -= 1;
        return;
    }

    add_msg( m_debug, "%s::pick_up_item(); [%d, %d, %d] => [%d, %d, %d]", name.c_str(),
             posx(), posy(), posz(), wanted_item_pos.x, wanted_item_pos.y, wanted_item_pos.z );
    update_path( wanted_item_pos );

    auto items = g->m.i_at( wanted_item_pos );

    if( ( items.size() == 0 && sees( wanted_item_pos ) ) ||
        ( is_following() && g->check_zone( "NO_NPC_PICKUP", wanted_item_pos ) ) ) {
        // Items we wanted no longer exist and we can see it
        // Or player who is leading us doesn't want us to pick it up
        fetching_item = false;
        // Just to prevent debugmsgs
        moves -= 1;
        return;
    }

    if( path.size() > 1 ) {
        add_msg( m_debug, "Moving; [%d, %d, %d] => [%d, %d, %d]",
                 posx(), posy(), posz(), path[0].x, path[0].y, path[0].z );

        move_to_next();
        return;
    } else if( path.empty() && pos() != wanted_item_pos ) {
        // This can happen, always do something
        fetching_item = false;
        move_pause();
        return;
    }

    // We're adjacent to the item; grab it!
    moves -= 100;
    fetching_item = false;
    npc projected = *this;
    std::vector<int> pickup; // Indices of items we want

    for( size_t i = 0; i < items.size(); i++ ) {
        const item &item = items[i];
        int itval = value( item );
        if ( itval >= minimum_item_value() && // (itval >= worst_item_value ||
             ( projected.can_pickVolume( item, true ) &&
               projected.can_pickWeight( item, true ) ) &&
             !item.made_of( LIQUID ) ) {
            pickup.push_back( i );
            projected.i_add(item);
        }
    }
    // Describe the pickup to the player
    bool u_see = g->u.sees( *this ) || g->u.sees( wanted_item_pos );
    if( u_see ) {
        if( pickup.size() == 1 ) {
            add_msg(_("%1$s picks up a %2$s."), name.c_str(),
                    items[pickup[0]].tname().c_str());
        } else if( pickup.size() == 2 ) {
            add_msg(_("%1$s picks up a %2$s and a %3$s."), name.c_str(),
                    items[pickup[0]].tname().c_str(),
                    items[pickup[1]].tname().c_str());
        } else if( pickup.size() > 2 ) {
            add_msg(_("%s picks up several items."), name.c_str());
        } else {
            add_msg(_("%s looks around nervously, as if searching for something."), name.c_str());
        }
    }

    for (auto &i : pickup) {
        int itval = value(items[i]);
        if (itval < worst_item_value) {
            worst_item_value = itval;
        }
        i_add(items[i]);
    }
    for (auto &i : pickup) {
        g->m.i_rem( wanted_item_pos, i );
        // Fix indices
        for (auto &j : pickup) {
            j--;
        }
    }

    has_new_items = true;
}

void npc::drop_items(int weight, int volume)
{
    add_msg( m_debug, "%s is dropping items-%d,%d (%d items, wgt %d/%d, vol %d/%d)",
                 name.c_str(), weight, volume, inv.size(), weight_carried(),
                 weight_capacity(), volume_carried(), volume_capacity());

    int weight_dropped = 0, volume_dropped = 0;
    std::vector<ratio_index> rWgt, rVol; // Weight/Volume to value ratios

    // First fill our ratio vectors, so we know which things to drop first
    invslice slice = inv.slice();
    for (size_t i = 0; i < slice.size(); i++) {
        item &it = slice[i]->front();
        double wgt_ratio, vol_ratio;
        if (value(it) == 0) {
            wgt_ratio = 99999;
            vol_ratio = 99999;
        } else {
            wgt_ratio = it.weight() / value(it);
            vol_ratio = it.volume() / value(it);
        }
        bool added_wgt = false, added_vol = false;
        for (size_t j = 0; j < rWgt.size() && !added_wgt; j++) {
            if (wgt_ratio > rWgt[j].ratio) {
                added_wgt = true;
                rWgt.insert(rWgt.begin() + j, ratio_index(wgt_ratio, i));
            }
        }
        if (!added_wgt) {
            rWgt.push_back(ratio_index(wgt_ratio, i));
        }
        for (size_t j = 0; j < rVol.size() && !added_vol; j++) {
            if (vol_ratio > rVol[j].ratio) {
                added_vol = true;
                rVol.insert(rVol.begin() + j, ratio_index(vol_ratio, i));
            }
        }
        if (!added_vol) {
            rVol.push_back(ratio_index(vol_ratio, i));
        }
    }

    std::stringstream item_name; // For description below
    int num_items_dropped = 0; // For description below
    // Now, drop items, starting from the top of each list
    while (weight_dropped < weight || volume_dropped < volume) {
        // weight and volume may be passed as 0 or a negative value, to indicate that
        // decreasing that variable is not important.
        int dWeight = (weight <= 0 ? -1 : weight - weight_dropped);
        int dVolume = (volume <= 0 ? -1 : volume - volume_dropped);
        int index;
        // Which is more important, weight or volume?
        if (dWeight > dVolume) {
            index = rWgt[0].index;
            rWgt.erase(rWgt.begin());
            // Fix the rest of those indices.
            for( auto &elem : rWgt ) {
                if( elem.index > index ) {
                    elem.index--;
                }
            }
        } else {
            index = rVol[0].index;
            rVol.erase(rVol.begin());
            // Fix the rest of those indices.
            for (size_t i = 0; i < rVol.size(); i++) {
                if (i > rVol.size())
                    debugmsg("npc::drop_items() - looping through rVol - Size is %d, i is %d",
                             rVol.size(), i);
                if (rVol[i].index > index) {
                    rVol[i].index--;
                }
            }
        }
        weight_dropped += slice[index]->front().weight();
        volume_dropped += slice[index]->front().volume();
        item dropped = i_rem(index);
        num_items_dropped++;
        if (num_items_dropped == 1) {
            item_name << dropped.tname();
        } else if (num_items_dropped == 2) {
            item_name << _(" and ") << dropped.tname();
        }
        g->m.add_item_or_charges(pos(), dropped);
    }
    // Finally, describe the action if u can see it
    std::string item_name_str = item_name.str();
    if (g->u.sees( *this )) {
        if (num_items_dropped >= 3) {
            add_msg(ngettext("%s drops %d item.", "%s drops %d items.",
                             num_items_dropped), name.c_str(),
                    num_items_dropped);
        } else {
            add_msg(_("%1$s drops a %2$s."), name.c_str(),
                    item_name_str.c_str());
        }
    }
    update_worst_item_value();
}

bool npc::find_corpse_to_pulp()
{
    if( is_following() && ( !rules.allow_pulp || g->u.in_vehicle ) ) {
        return false;
    }

    // Pathing with overdraw can get expensive, limit it
    int path_counter = 4;
    const auto check_tile = [this, &path_counter]( const tripoint &p ) -> const item * {
        if( !g->m.sees_some_items( p, *this ) || !sees( p ) ) {
            return nullptr;
        }

        const auto items = g->m.i_at( p );
        const item * found = nullptr;
        for( const item &it : items ) {
            // Pulp only stuff that revives, but don't pulp acid stuff
            // That is, if you aren't protected from this stuff!
            if( it.can_revive() ) {
                // If the first encountered corpse bleeds something dangerous then
                // it is not safe to bash.
                if( is_dangerous_field( field_entry(it.get_mtype()->bloodType(), 1, 0) ) ) {
                    return nullptr;
                }

                found = &it;
                break;
            }
        }

        if( found != nullptr ) {
            path_counter--;
            // Only return corpses we can path to
            return update_path( p, false, false ) ? found : nullptr;
        }

        return nullptr;
    };

    const int range = 6;

    const bool had_pulp_target = pulp_location != tripoint_min;

    const item *corpse = nullptr;
    if( had_pulp_target && square_dist( pos(), pulp_location ) <= range ) {
        corpse = check_tile( pulp_location );
    }

    // Find the old target to avoid spamming
    const item *old_target = corpse;

    if( corpse == nullptr ) {
        // If we're following the player, don't wander off to pulp corpses
        const tripoint &around = is_following() ? g->u.pos() : pos();
        for( const tripoint &p : closest_tripoints_first( range, around ) ) {
            corpse = check_tile( p );

            if( corpse != nullptr ) {
                pulp_location = p;
                break;
            }

            if( path_counter <= 0 ) {
                break;
            }
        }
    }

    if( corpse != nullptr && corpse != old_target && is_following() ) {
        say( _("Hold on, I want to pulp that %s."),
             corpse->tname().c_str() );
    }

    return corpse != nullptr;
}

bool npc::do_pulp()
{
    if( pulp_location == tripoint_min ) {
        return false;
    }

    if( rl_dist( pulp_location, pos() ) > 1 || pulp_location.z != posz() ) {
        return false;
    }

    // TODO: Don't recreate the activity every time
    int old_moves = moves;
    assign_activity( ACT_PULP, INT_MAX, 0 );
    activity.placement = pulp_location;
    activity.do_turn( this );
    return moves != old_moves;
}

bool npc::wield_better_weapon()
{
    // TODO: Allow wielding weaker weapons against weaker targets
    bool can_use_gun = (!is_following() || rules.use_guns);
    bool use_silent = (is_following() && rules.use_silent);
    invslice slice = inv.slice();

    // Check if there's something better to wield
    item *best = &weapon;
    double best_value = -100.0;

    const long ups_charges = charges_of( "UPS" );

    const auto compare_weapon =
        [this, &best, &best_value, ups_charges, can_use_gun, use_silent]( item &it ) {
        bool allowed = can_use_gun && it.is_gun() && ( !use_silent || it.is_silent() );
        double val;
        if( !allowed ) {
            val = weapon_value( it, 0 );
        } else {
            long ammo_count = it.ammo_remaining();
            long ups_drain = it.get_gun_ups_drain();
            if( ups_drain > 0 ) {
                ammo_count = std::min( ammo_count, ups_charges / ups_drain );
            }

            val = weapon_value( it, ammo_count );
        }

        if( val > best_value ) {
            best = &it;
            best_value = val;
        }
    };

    compare_weapon( weapon );
    // To prevent changing to barely better stuff
    best_value *= std::max<float>( 1.0f, ai_cache.danger_assessment / 10.0f );

    // Fists aren't checked below
    compare_weapon( ret_null );

    visit_items( [this, &compare_weapon]( item *node ) {
        // Skip some bad items
        if( !node->is_gun() && node->type->melee_dam + node->type->melee_cut < 5 ) {
            return VisitResponse::SKIP;
        }

        compare_weapon( *node );

        return VisitResponse::SKIP;
    } );

    // @todo Reimplement switching to empty guns
    // Needs to check reload speed, RELOAD_ONE etc.
    // Until then, the NPCs should reload the guns as a last resort

    if( best == &weapon ) {
        add_msg( m_debug, "Wielded %s is best at %.1f, not switching",
                 best->display_name().c_str(), best_value );
        return false;
    }

    add_msg( m_debug, "Wielding %s at value %.1f",
             best->display_name().c_str(), best_value );

    wield( *best );
    return true;
}

bool npc::scan_new_items()
{
    add_msg( m_debug, "%s scanning new items", name.c_str() );
    if( !wield_better_weapon() ) {
        // Stop "having new items" when you no longer do anything with them
        has_new_items = false;
        return true;
    }

    return false;
    // TODO: Armor?
}

void npc::wield_best_melee()
{
    double best_value = 0.0;
    item *it = inv.best_for_melee( *this, best_value );
    if( unarmed_value() >= best_value ) {
        // "I cast fist!"
        it = &ret_null;
    }

    wield( *it );
}

void npc_throw( npc &np, item &it, int index, const tripoint &pos )
{
    if( g->u.sees( np ) ) {
        add_msg( _("%1$s throws a %2$s."), np.name.c_str(), it.tname().c_str() );
    }

    int stack_size = -1;
    if( it.count_by_charges() ) {
        stack_size = it.charges;
        it.charges = 1;
    }
    np.throw_item( pos, it );
    // Throw a single charge of a stacking object.
    if( stack_size == -1 || stack_size == 1 ) {
        np.i_rem( index );
    } else {
        it.charges = stack_size - 1;
    }
}

bool npc::alt_attack()
{
    if( is_following() && !rules.use_grenades ) {
        return false;
    }

    Creature *critter = current_target();
    if( critter == nullptr ) {
        // This function shouldn't be called...
        debugmsg( "npc::alt_attack() called with no target" );
        move_pause();
        return false;
    }

    tripoint tar = critter->pos();

    const int dist = rl_dist( pos(), tar );
    item *used = nullptr;
    // Remember if we have an item that is dangerous to hold
    bool used_dangerous = false;

    static const std::string danger_string( "NPC_THROW_NOW" );
    static const std::string alt_string( "NPC_ALT_ATTACK" );
    // @todo The active bomb with shortest fuse should be thrown first
    const auto check_alt_item = [&used, &used_dangerous, dist, this]( item &it ) {
        const bool dangerous = it.has_flag( danger_string );
        if( !dangerous && used_dangerous ) {
            return;
        }

        // Not alt attack
        if( !dangerous && !it.has_flag( alt_string ) ) {
            return;
        }

        // @todo Non-thrown alt items
        if( !dangerous && throw_range( it ) < dist ) {
            return;
        }

        // Low priority items
        if( !dangerous && used != nullptr ) {
            return;
        }

        used = &it;
        used_dangerous = used_dangerous || dangerous;
    };

    check_alt_item( weapon );
    for( auto &sl : inv.slice() ) {
        // @todo Cached values - an itype slot maybe?
        check_alt_item( sl->front() );
    }

    if( used == nullptr ) {
        return false;
    }

    int weapon_index = get_item_position( used );
    if( weapon_index == INT_MIN ) {
        debugmsg( "npc::alt_attack() couldn't find expected item %s",
                  used->tname().c_str() );
        return false;
    }

    // Are we going to throw this item?
    if( !used->active && used->has_flag( "NPC_ACTIVATE" ) ) {
        activate_item( weapon_index );
        // Note: intentional lack of return here
        // We want to ignore player-centric rules to avoid carrying live nades
        // @todo Non-grenades
    }

    // We are throwing it!
    int conf = confident_throw_range( *used );
    const bool wont_hit = wont_hit_friend( tar, *used, true );
    if( dist <= conf && wont_hit ) {
        npc_throw( *this, *used, weapon_index, tar );
        return true;
    }

    if( wont_hit ) {
        // Within this block, our chosen target is outside of our range
        update_path( tar );
        move_to_next(); // Move towards the target
    }

    // Danger of friendly fire
    if( !wont_hit && !used_dangerous ) {
        // Safe to hold on to, for now
        // Maneuver around player
        avoid_friendly_fire();
        return true;
    }

    // We need to throw this live (grenade, etc) NOW! Pick another target?
    for( int dist = 2; dist <= conf; dist++ ) {
        for( const tripoint &pt : g->m.points_in_radius( pos(), dist ) ) {
            int newtarget = g->mon_at( pt );
            int newdist = rl_dist( pos(), pt );
            // TODO: Change "newdist >= 2" to "newdist >= safe_distance(used)"
            if( newdist <= conf && newdist >= 2 && newtarget != -1 &&
                wont_hit_friend( pt, *used, true ) ) {
                // Friendlyfire-safe!
                ai_cache.target = npc_target::monster( newtarget );
                if( !one_in( 100 ) ) {
                    // Just to prevent infinite loops...
                    if( alt_attack() ) {
                        return true;
                    }
                }
                return false;
            }
        }
    }
    /* If we have reached THIS point, there's no acceptable monster to throw our
     * grenade or whatever at.  Since it's about to go off in our hands, better to
     * just chuck it as far away as possible--while being friendly-safe.
     */
    int best_dist = 0;
    for (int dist = 2; dist <= conf; dist++) {
        for( const tripoint &pt : g->m.points_in_radius( pos(), dist ) ) {
            int new_dist = rl_dist( pos(), pt );
            if( new_dist > best_dist && wont_hit_friend( pt, *used, true ) ) {
                best_dist = new_dist;
                tar = pt;
            }
        }
    }
    /* Even if tar.x/tar.y didn't get set by the above loop, throw it anyway.  They
     * should be equal to the original location of our target, and risking friendly
     * fire is better than holding on to a live grenade / whatever.
     */
    npc_throw( *this, *used, weapon_index, tar );
    return true;
}

void npc::activate_item(int item_index)
{
    const int oldmoves = moves;
    item *it = &i_at(item_index);
    if( it->is_tool() || it->is_food() ) {
        it->type->invoke( this, it, pos() );
    }

    if( moves == oldmoves ) {
        // A hack to prevent debugmsgs when NPCs activate 0 move items
        // while not removing the debugmsgs for other 0 move actions
        moves--;
    }
}

void npc::heal_player( player &patient )
{
    int dist = rl_dist( pos(), patient.pos() );

    if( dist > 1 ) {
        // We need to move to the player
        update_path( patient.pos() );
        move_to_next();
        return;
    }

    // Close enough to heal!
    bool u_see = g->u.sees( *this ) || g->u.sees( patient );
    if( u_see ) {
        add_msg( _("%1$s heals %2$s."), name.c_str(), patient.name.c_str() );
    }

    item &used = get_healing_item();
    if( used.is_null() ) {
        debugmsg( "%s tried to heal you but has no healing item", disp_name().c_str() );
        return;
    }

    long charges_used = used.type->invoke( this, &used, patient.pos(), "heal" );
    consume_charges( used, charges_used );

    if( !patient.is_npc() ) {
        // Test if we want to heal the player further
        if (op_of_u.value * 4 + op_of_u.trust + personality.altruism * 3 +
            (fac_has_value(FACVAL_CHARITABLE) ?  5 : 0) +
            (fac_has_job  (FACJOB_DOCTORS)    ? 15 : 0) - op_of_u.fear * 3 <  25) {
            attitude = NPCATT_FOLLOW;
            say(_("That's all the healing I can do."));
        } else {
            say(_("Hold still, I can heal you more."));
        }
    }
}

void npc::heal_self()
{
    item &used = get_healing_item();
    if( used.is_null() ) {
        debugmsg( "%s tried to heal self but has no healing item", disp_name().c_str() );
        return;
    }

    if( g->u.sees( *this ) ) {
        add_msg( _("%s applies a %s"), name.c_str(), used.tname().c_str() );
    }

    long charges_used = used.type->invoke( this, &used, pos(), "heal" );
    consume_charges( used, charges_used );
}

void npc::use_painkiller()
{
    // First, find the best painkiller for our pain level
    item *it = inv.most_appropriate_painkiller( get_pain() );

    if (it->is_null()) {
        debugmsg("NPC tried to use painkillers, but has none!");
        move_pause();
    } else {
        if (g->u.sees( *this )) {
            add_msg(_("%1$s takes some %2$s."), name.c_str(), it->tname().c_str());
        }
        consume(inv.position_by_item(it));
        moves = 0;
    }
}

// We want our food to:
// Provide enough nutrition and quench
// Not provide too much of either (don't waste food)
// Not be unhealthy
// Not have side effects
// Be eaten before it rots (favor soon-to-rot perishables)
float rate_food( const item &it, int want_nutr, int want_quench )
{
    const auto food = it.type->comestible.get();
    if( food == nullptr ) {
        // Not food
        return 0.0f;
    }

    if( food->parasites ) {
        return 0.0;
    }

    int nutr = food->nutr;
    int quench = food->quench;

    if( nutr <= 0 && quench <= 0 ) {
        // Not food - may be salt, drugs etc.
        return 0.0f;
    }

    if( !it.type->use_methods.empty() ) {
        // TODO: Get a good method of telling apart:
        // raw meat (parasites - don't eat unless mutant)
        // zed meat (poison - don't eat unless mutant)
        // alcohol (debuffs, health drop - supplement diet but don't bulk-consume)
        // caffeine (fine to consume, but expensive and prevents sleep)
        // hallu shrooms (NPCs don't hallucinate, so don't eat those)
        // honeycomb (harmless iuse)
        // royal jelly (way too expensive to eat as food)
        // mutagenic crap (don't eat, we want player to micromanage muties)
        // marloss (NPCs don't turn fungal)
        // weed brownies (small debuff)
        // seeds (too expensive)

        // For now skip all of those
        return 0.0f;
    }

    float relative_rot = it.get_relative_rot();
    if( relative_rot >= 1.0f ) {
        // TODO: Allow sapro mutants to eat it anyway and make them prefer it
        return 0.0f;
    }

    float weight = std::max( 1.0f, 10.0f * relative_rot );
    if( food->fun < 0 ) {
        // This helps to avoid eating stuff like flour
        weight /= (-food->fun) + 1;
    }

    if( food->healthy < 0 ) {
        weight /= (-food->healthy) + 1;
    }

    // Avoid wasting quench values unless it's about to rot away
    if( relative_rot < 0.9f && quench > want_quench ) {
        weight -= (1.0f - relative_rot) * (quench - want_quench);
    }

    if( quench < 0 && want_quench > 0 && want_nutr < want_quench ) {
        // Avoid stuff that makes us thirsty when we're more thirsty than hungry
        weight = weight * want_nutr / want_quench;
    }

    if( nutr > want_nutr ) {
        // TODO: Allow overeating in some cases
        if( nutr >= 5 ) {
            return 0.0f;
        }

        if( relative_rot < 0.9f ) {
            weight /= nutr - want_nutr;
        }
    }

    if( it.poison > 0 ) {
        weight -= it.poison;
    }

    return weight;
}

bool npc::consume_food()
{
    float best_weight = 0.0f;
    int index = -1;
    int want_hunger = get_hunger();
    int want_quench = get_thirst();
    invslice slice = inv.slice();
    for( size_t i = 0; i < slice.size(); i++ ) {
        const item &it = slice[i]->front();
        const item &food_item = it.is_food_container() ?
                                it.contents.front() : it;
        float cur_weight = rate_food( food_item, want_hunger, want_quench );
        // Note: can_eat is expensive, avoid calling it if possible
        if( cur_weight > best_weight && can_eat( food_item ) == EDIBLE ) {
            best_weight = cur_weight;
            index = i;
        }
    }

    if( index == -1 ) {
        if( !is_friend() ) {
            // TODO: Remove this and let player "exploit" hungry NPCs
            set_hunger( 0 );
            set_thirst( 0 );
        }
        return false;
    }

    // consume doesn't return a meaningful answer, we need to compare moves
    // @todo Make player::consume return false if it fails to consume
    int old_moves = moves;
    bool consumed = consume( index ) && old_moves != moves;
    if( !consumed ) {
        debugmsg( "%s failed to consume %s", name.c_str(), i_at( index ).tname().c_str() );
    }

    return consumed;
}

void npc::mug_player(player &mark)
{
    if( rl_dist( pos(), mark.pos() ) > 1 ) { // We have to travel
        update_path( mark.pos() );
        move_to_next();
        return;
    }

    const bool u_see = g->u.sees( *this ) || g->u.sees( mark );
    if (mark.cash > 0) {
        cash += mark.cash;
        mark.cash = 0;
        moves = 0;
        // Describe the action
        if( mark.is_npc() ) {
            if( u_see ) {
                add_msg(_("%1$s takes %2$s's money!"),
                        name.c_str(), mark.name.c_str());
            }
        } else {
            add_msg(m_bad, _("%s takes your money!"), name.c_str());
        }
        return;
    }

    // We already have their money; take some goodies!
    // value_mod affects at what point we "take the money and run"
    // A lower value means we'll take more stuff
    double value_mod = 1 - double((10 - personality.bravery)    * .05) -
                       double((10 - personality.aggression) * .04) -
                       double((10 - personality.collector)  * .06);
    if (!mark.is_npc()) {
        value_mod += double(op_of_u.fear * .08);
        value_mod -= double((8 - op_of_u.value) * .07);
    }
    int best_value = minimum_item_value() * value_mod;
    int item_index = INT_MIN;
    invslice slice = mark.inv.slice();
    for (size_t i = 0; i < slice.size(); i++) {
        if( value(slice[i]->front()) >= best_value &&
            can_pickVolume( slice[i]->front(), true ) &&
            can_pickWeight( slice[i]->front(), true ) ) {
            best_value = value(slice[i]->front());
            item_index = i;
        }
    }
    if (item_index == INT_MIN) { // Didn't find anything worthwhile!
        attitude = NPCATT_FLEE;
        if (!one_in(3)) {
            say("<done_mugging>");
        }
        moves -= 100;
        return;
    }

    item stolen = mark.i_rem(item_index);
    if (mark.is_npc()) {
        if (u_see) {
            add_msg(_("%1$s takes %2$s's %3$s."), name.c_str(),
                    mark.name.c_str(),
                    stolen.tname().c_str());
        }
    } else {
        add_msg(m_bad, _("%1$s takes your %2$s."),
                name.c_str(), stolen.tname().c_str());
    }
    i_add(stolen);
    moves -= 100;
    if (!mark.is_npc()) {
        op_of_u.value -= rng(0, 1);    // Decrease the value of the player
    }
}

void npc::look_for_player(player &sought)
{
    update_path( sought.pos() );
    move_to_next();
    return;
    // The part below is not implemented properly
    /*
    if( sees( sought ) ) {
        move_pause();
        return;
    }

    if (!path.empty()) {
        const tripoint &dest = path[path.size() - 1];
        if( !sees( dest ) ) {
            move_to_next();
            return;
        }
        path.clear();
    }
    std::vector<point> possibilities;
    for (int x = 1; x < SEEX * MAPSIZE; x += 11) { // 1, 12, 23, 34
        for (int y = 1; y < SEEY * MAPSIZE; y += 11) {
            if( sees( x, y ) ) {
                possibilities.push_back(point(x, y));
            }
        }
    }
    if (possibilities.empty()) { // We see all the spots we'd like to check!
        say("<wait>");
        move_pause();
    } else {
        if (one_in(6)) {
            say("<wait>");
        }
        update_path( tripoint( random_entry( possibilities ), posz() ) );
        move_to_next();
    }
    */
}

bool npc::saw_player_recently() const
{
    return ( last_player_seen_pos.x >= 0 && last_player_seen_pos.x < SEEX * MAPSIZE &&
             last_player_seen_pos.y >= 0 && last_player_seen_pos.y < SEEY * MAPSIZE &&
             last_seen_player_turn > 0 );
}

bool npc::has_destination() const
{
    return goal != no_goal_point;
}

void npc::reach_destination()
{
    // Guarding NPCs want a specific point, not just an overmap tile
    // Rest stops having a goal after reaching it
    if( !is_guarding() ) {
        goal = no_goal_point;
        return;
    }

    // If we are guarding, remember our position in case we get forcibly moved
    goal = global_omt_location();
    if( guard_pos == global_square_location() ) {
        // This is the specific point
        return;
    }

    if( path.size() > 1 ) {
        // No point recalculating the path to get home
        move_to_next();
    } else if( guard_pos != no_goal_point ) {
        const tripoint dest( guard_pos.x - mapx * SEEX,
                             guard_pos.y - mapy * SEEY,
                             guard_pos.z );
        update_path( dest );
        move_to_next();
    } else {
        guard_pos = global_square_location();
    }
}

void npc::set_destination()
{
    /* TODO: Make NPCs' movement more intelligent.
     * Right now this function just makes them attempt to address their needs:
     *  if we need ammo, go to a gun store, if we need food, go to a grocery store,
     *  and if we don't have any needs, pick a random spot.
     * What it SHOULD do is that, if there's time; but also look at our mission and
     *  our faction to determine more meaningful actions, such as attacking a rival
     *  faction's base, or meeting up with someone friendly.  NPCs should also
     *  attempt to reach safety before nightfall, and possibly similar goals.
     * Also, NPCs should be able to assign themselves missions like "break into that
     *  lab" or "map that river bank."
     */
    if( is_guarding() ) {
        guard_current_pos();
        return;
    }

    // all of the following luxuries are at ground level.
    // so please wallow in hunger & fear if below ground.
    if( posz() != 0 && !g->m.has_zlevels() ) {
        goal = no_goal_point;
        return;
    }

    decide_needs();
    if (needs.empty()) { // We don't need anything in particular.
        needs.push_back(need_none);
    }
    std::vector<std::string> options;
    switch(needs[0]) {
    case need_ammo:
        options.push_back("house");
    case need_gun:
        options.push_back("s_gun");
        break;

    case need_weapon:
        options.push_back("s_gun");
        options.push_back("s_sports");
        options.push_back("s_hardware");
        break;

    case need_drink:
        options.push_back("s_gas");
        options.push_back("s_pharm");
        options.push_back("s_liquor");
    case need_food:
        options.push_back("s_grocery");
        break;

    default:
        options.push_back("house");
        options.push_back("s_gas");
        options.push_back("s_pharm");
        options.push_back("s_hardware");
        options.push_back("s_sports");
        options.push_back("s_liquor");
        options.push_back("s_gun");
        options.push_back("s_library");
    }

    const std::string dest_type = random_entry( options );

    // We need that, otherwise find_closest won't work properly
    // TODO: Allow finding sewers and stuff
    tripoint surface_omt_loc = global_omt_location();
    surface_omt_loc.z = 0;

    goal = overmap_buffer.find_closest( surface_omt_loc, dest_type, 0, false );
    add_msg( m_debug, "New goal: %s at %d,%d,%d", dest_type.c_str(), goal.x, goal.y, goal.z );
}

void npc::go_to_destination()
{
    if( goal == no_goal_point ) {
        add_msg( m_debug, "npc::go_to_destination with no goal" );
        move_pause();
        reach_destination();
        return;
    }

    const tripoint omt_pos = global_omt_location();
    int sx = sgn( goal.x - omt_pos.x );
    int sy = sgn( goal.y - omt_pos.y );
    const int minz = std::min( goal.z, posz() );
    const int maxz = std::max( goal.z, posz() );
    add_msg( m_debug, "%s going (%d,%d,%d)->(%d,%d,%d)", name.c_str(),
             omt_pos.x, omt_pos.y, omt_pos.z, goal.x, goal.y, goal.z );
    if( goal == omt_pos ) {
        // We're at our desired map square!
        reach_destination();
        return;
    }

    if( !path.empty() &&
        sgn( path.back().x - posx() ) == sx &&
        sgn( path.back().y - posy() ) == sy &&
        sgn( path.back().z - posz() ) == sgn( goal.z - posz() ) ) {
        // We're moving in the right direction, don't find a different path
        move_to_next();
        return;
    }

    if( sx == 0 && sy == 0 && goal.z != posz() ) {
        // Make sure we always have some points to check
        sx = rng( -1, 1 );
        sy = rng( -1, 1 );
    }

    // sx and sy are now equal to the direction we need to move in
    tripoint dest( posx() + 8 * sx, posy() + 8 * sy, goal.z );
    for( int i = 0; i < 8; i++ ) {
        if( ( g->m.passable( dest ) ||
             //Needs 20% chance of bashing success to be considered for pathing
             g->m.bash_rating( smash_ability(), dest ) >= 2 ||
             g->m.open_door( dest, true, true ) ) &&
            ( one_in( 4 ) || sees( dest ) ) ) {
            update_path( dest );
            if( !path.empty() && can_move_to( path[0] ) ) {
                move_to_next();
                return;
            } else {
                move_pause();
                return;
            }
        }

        dest = tripoint( posx() + rng( 0, 16 ) * sx, posy() + rng( 0, 16 ) * sy, rng( minz, maxz ) );
    }
    move_pause();
}

void npc::guard_current_pos()
{
    goal = global_omt_location();
    guard_pos = global_square_location();
}

std::string npc_action_name(npc_action action)
{
    switch (action) {
    case npc_undecided:
        return _("Undecided");
    case npc_pause:
        return _("Pause");
    case npc_reload:
        return _("Reload");
    case npc_sleep:
        return _("Sleep");
    case npc_pickup:
        return _("Pick up items");
    case npc_wield_melee:
        return _("Wield melee weapon");
    case npc_wield_loaded_gun:
        return _("Wield loaded gun");
    case npc_wield_empty_gun:
        return _("Wield empty gun");
    case npc_heal:
        return _("Heal self");
    case npc_use_painkiller:
        return _("Use painkillers");
    case npc_drop_items:
        return _("Drop items");
    case npc_flee:
        return _("Flee");
    case npc_melee:
        return _("Melee");
    case npc_reach_attack:
        return _("Reach attack");
    case npc_aim:
        return _("Aim");
    case npc_shoot:
        return _("Shoot");
    case npc_look_for_player:
        return _("Look for player");
    case npc_heal_player:
        return _("Heal player");
    case npc_follow_player:
        return _("Follow player");
    case npc_follow_embarked:
        return _("Follow player (embarked)");
    case npc_talk_to_player:
        return _("Talk to player");
    case npc_mug_player:
        return _("Mug player");
    case npc_goto_destination:
        return _("Go to destination");
    case npc_avoid_friendly_fire:
        return _("Avoid friendly fire");
    default:
        return "Unnamed action";
    }
}

void print_action( const char *prepend, npc_action action )
{
    if( action != npc_undecided ) {
        add_msg( m_debug, prepend, npc_action_name( action ).c_str() );
    }
}

const Creature *npc::current_target() const
{
    return ai_cache.target.get();
}

Creature *npc::current_target()
{
    return const_cast<Creature *>( const_cast<const npc *>( this )->current_target() );
}

// Maybe TODO: Move to Character method and use map methods
body_part bp_affected( npc &who, const efftype_id &effect_type )
{
    body_part ret = num_bp;
    int highest_intensity = INT_MIN;
    for( int i = 0; i < num_bp; i++ ) {
        body_part bp = body_part( i );
        const auto &eff = who.get_effect( effect_type, bp );
        if( !eff.is_null() && eff.get_intensity() > highest_intensity ) {
            ret = bp;
            highest_intensity = eff.get_intensity();
        }
    }

    return ret;
}

bool npc::complain()
{
    static const std::string infected_string = "infected";
    static const std::string fatigue_string = "fatigue";
    static const std::string bite_string = "bite";
    static const std::string bleed_string = "bleed";
    static const std::string radiation_string = "radiation";
    static const std::string hunger_string = "hunger";
    static const std::string thirst_string = "thirst";
    // TODO: Allow calling for help when scared
    if( !is_following() || !g->u.sees( *this ) ) {
        return false;
    }

    // Don't wake player up with non-serious complaints
    const bool do_complain = rules.allow_complain && !g->u.in_sleep_state();

    // When infected, complain every (4-intensity) hours
    // At intensity 3, ignore player wanting us to shut up
    if( has_effect( effect_infected ) ) {
        body_part bp = bp_affected( *this, effect_infected );
        const auto &eff = get_effect( effect_infected, bp );
        if( complaints[infected_string] < calendar::turn - HOURS(4 - eff.get_intensity()) &&
            (do_complain || eff.get_intensity() >= 3) ) {
            say( _("My %s wound is infected..."), body_part_name( bp ).c_str() );
            complaints[infected_string] = calendar::turn;
            // Only one complaint per turn
            return true;
        }
    }

    // When bitten, complain every hour, but respect restrictions
    if( has_effect( effect_bite ) ) {
        body_part bp = bp_affected( *this, effect_bite );
        if( do_complain &&
            complaints[bite_string] < calendar::turn - HOURS(1) ) {
            say( _("The bite wound on my %s looks bad."), body_part_name( bp ).c_str() );
            complaints[bite_string] = calendar::turn;
            return true;
        }
    }

    // When tired, complain every 30 minutes
    // If massively tired, ignore restrictions
    if( get_fatigue() > TIRED &&
        complaints[fatigue_string] < calendar::turn - MINUTES(30) &&
        (do_complain || get_fatigue() > MASSIVE_FATIGUE - 100) ) {
        say( "<yawn>" );
        complaints[fatigue_string] = calendar::turn;
        return true;
    }

    // Radiation every 10 minutes
    if( radiation > 90 &&
        complaints[radiation_string] < calendar::turn - MINUTES(10) &&
        (do_complain || radiation > 150) ) {
        say( _("I'm suffering from radiation sickness...") );
        complaints[radiation_string] = calendar::turn;
        return true;
    }

    // Hunger every 3-6 hours
    // Since NPCs can't starve to death, respect the rules
    if( get_hunger() > 160 &&
        complaints[hunger_string] < calendar::turn - std::max( HOURS(3), MINUTES(60*8 - get_hunger()) ) &&
        do_complain ) {
        say( _("<hungry>") );
        complaints[hunger_string] = calendar::turn;
        return true;
    }

    // Thirst every 2 hours
    // Since NPCs can't dry to death, respect the rules
    if( get_thirst() > 80
        && complaints[thirst_string] < calendar::turn - HOURS(2) &&
        do_complain ) {
        say( _("<thirsty>") );
        complaints[thirst_string] = calendar::turn;
        return true;
    }

    return false;
}

void npc::do_reload( item &it )
{
    auto usable_ammo = find_usable_ammo( it );

    if( !usable_ammo ) {
        debugmsg( "do_reload failed: no usable ammo" );
        return;
    }

    long qty = std::max( 1l, std::min( usable_ammo->charges, it.ammo_capacity() - it.ammo_remaining() ) );
    int reload_time = item_reload_cost( it, *usable_ammo, qty );
    if( !it.reload( *this, std::move( usable_ammo ), qty ) ) {
        debugmsg( "do_reload failed: item could not be reloaded" );
        return;
    }

    moves -= reload_time;
    recoil = MIN_RECOIL;

    if( g->u.sees( *this ) ) {
        add_msg( _( "%1$s reloads their %2$s." ), name.c_str(), it.tname().c_str() );
        sfx::play_variant_sound( "reload", it.typeId(), sfx::get_heard_volume( pos() ),
                                 sfx::get_heard_angle( pos() ) );
    }

    // Otherwise the NPC may not equip the weapon until they see danger
    has_new_items = true;
}

<<<<<<< HEAD
const Creature *npc_target::get() const
{
    switch( type ) {
        case TARGET_PLAYER:
            return &g->u;
        case TARGET_MONSTER:
            return index < g->num_zombies() ? &g->zombie( index ) : nullptr;
        case TARGET_NPC:
            return index < g->active_npc.size() ? g->active_npc[ index ] : nullptr;
        case TARGET_NONE:
            return nullptr;
    }

    debugmsg( "Invalid npc_target type %d", type );
    return nullptr;
}

Creature *npc_target::get()
{
    return const_cast<Creature *>( const_cast<const npc_target *>( this )->get() );
}

npc_target npc_target::monster( size_t index )
{
    return npc_target{ TARGET_MONSTER, index };
}

npc_target npc_target::npc( size_t index )
{
    return npc_target{ TARGET_NPC, index };
}

npc_target npc_target::player()
{
    return npc_target{ TARGET_PLAYER, 0 };
}

npc_target npc_target::none()
{
    return npc_target{ TARGET_NONE, 0 };
}

npc_target::npc_target( target_type t, size_t i ) : type( t ), index( i )
{
}

npc_target::npc_target() : npc_target( TARGET_NONE, 0 )
{
=======
bool covers_broken( const Character &who, const item &it )
{
    const auto covered = it.get_covered_body_parts();
    for( size_t i = 0; i < num_hp_parts; i++ ) {
        
        if( who.hp_cur[ i ] <= 0 && covered[ player::hp_to_bp( hp_part( i ) ) ] ) {
            return true;
        }
    }

    return false;
}

bool npc::adjust_worn()
{
    // Currently just splints
    const std::string splint_string( "SPLINT" );
    for( auto &it : worn ) {
        if( !it.has_flag( splint_string ) ) {
            continue;
        }

        // If the split is covering a broken part, let it stay there
        bool any_broken = covers_broken( *this, it );
        if( any_broken ) {
            continue;
        }

        // Not covering any broken part, see if we have any on opposite side
        it.set_side( it.get_side() == LEFT ? RIGHT : LEFT );
        any_broken = covers_broken( *this, it );
        if( !any_broken ) {
            if( takeoff( &it ) ) {
                return true;
            }
        }
    }

    return false;
>>>>>>> ebdd4821
}<|MERGE_RESOLUTION|>--- conflicted
+++ resolved
@@ -2918,7 +2918,6 @@
     has_new_items = true;
 }
 
-<<<<<<< HEAD
 const Creature *npc_target::get() const
 {
     switch( type ) {
@@ -2967,7 +2966,8 @@
 
 npc_target::npc_target() : npc_target( TARGET_NONE, 0 )
 {
-=======
+}
+
 bool covers_broken( const Character &who, const item &it )
 {
     const auto covered = it.get_covered_body_parts();
@@ -3007,5 +3007,4 @@
     }
 
     return false;
->>>>>>> ebdd4821
 }