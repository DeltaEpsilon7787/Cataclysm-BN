#include "game_inventory.h"

#include "game.h"
#include "inventory_ui.h"
#include "options.h"
#include "player.h"
#include "item.h"
#include "itype.h"

#include <functional>

typedef std::function<bool( const item & )> item_filter;
typedef std::function<bool( const item_location & )> item_location_filter;

class inventory_filter_preset : public inventory_selector_preset
{
    public:
        inventory_filter_preset( const item_location_filter &filter ) : filter( filter ) {}

        bool is_shown( const item_location &location ) const override {
            return filter( location );
        }

    private:
        item_location_filter filter;
};

item_location_filter convert_filter( const item_filter &filter )
{
    return [ &filter ]( const item_location & loc ) {
        return filter( *loc );
    };
}

static item_location inv_internal( player &u, const inventory_selector_preset &preset,
                                   const std::string &title, int radius,
                                   const std::string &none_message )
{
    u.inv.restack( &u );
    u.inv.sort();

    inventory_pick_selector inv_s( u, preset );

    inv_s.set_title( title );
    inv_s.set_display_stats( false );

    inv_s.add_character_items( u );
    inv_s.add_nearby_items( radius );

    if( inv_s.empty() ) {
        const std::string msg = none_message.empty()
                                ? _( "You don't have the necessary item at hand." )
                                : none_message;
        popup( msg, PF_GET_KEY );
        return item_location();
    }

    return inv_s.execute();
}

void game_menus::inv::common( player &p )
{
    static const std::set<int> allowed_selections = { { ' ', '.', 'q', '=', '\n', KEY_LEFT, KEY_ESCAPE } };

    p.inv.restack( &p );
    p.inv.sort();

    inventory_pick_selector inv_s( p );

    inv_s.add_character_items( p );
    inv_s.set_title( _( "Inventory" ) );

    int res;
    do {
        inv_s.set_hint( string_format(
<<<<<<< HEAD
                            _( "Item hotkeys assigned: <color_ltgray>%d</color>/<color_ltgray>%d</color>" ),
                            p.allocated_invlets().size(), inv_chars.size() - p.allocated_invlets().size() ) );
=======
                            _( "Item hotkeys assigned: <color_ltgray>%zu</color>/<color_ltgray>%zu</color>" ),
                            u.allocated_invlets().size(), inv_chars.size() - u.allocated_invlets().size() ) );
>>>>>>> 3e98e46b
        const item_location &location = inv_s.execute();
        if( location == item_location::nowhere ) {
            break;
        }
        g->refresh_all();
        res = g->inventory_item_menu( p.get_item_position( location.get_item() ) );
        g->refresh_all();
    } while( allowed_selections.count( res ) != 0 );
}

int game::inv_for_filter( const std::string &title, item_filter filter,
                          const std::string &none_message )
{
    return u.get_item_position( inv_map_splice( filter, title, -1, none_message ).get_item() );
}

int game::inv_for_all( const std::string &title, const std::string &none_message )
{
    const std::string msg = ( none_message.empty() ) ? _( "Your inventory is empty." ) : none_message;
    return u.get_item_position( inv_internal( u, inventory_selector_preset(),
                                title, -1, none_message ).get_item() );
}

int game::inv_for_flag( const std::string &flag, const std::string &title )
{
    return inv_for_filter( title, [ &flag ]( const item & it ) {
        return it.has_flag( flag );
    } );
}

int game::inv_for_id( const itype_id &id, const std::string &title )
{
    return inv_for_filter( title, [ &id ]( const item & it ) {
        return it.typeId() == id;
    }, string_format( _( "You don't have a %s." ), item::nname( id ).c_str() ) );
}

int game_menus::inv::take_off( player &p )
{
    return g->inv_for_filter( _( "Take off item" ), [ &p ]( const item & it ) {
        return p.is_worn( it );
    }, _( "You don't wear anything." ) );
}

int game_menus::inv::wear( player &p )
{
    return g->inv_for_filter( _( "Wear item" ), [ &p ]( const item & it ) {
        return it.is_armor() && !p.is_worn( it );
    }, _( "You don't have any items to wear." ) );
}

item_location game::inv_map_splice( item_filter filter, const std::string &title, int radius,
                                    const std::string &none_message )
{
    return inv_internal( u, inventory_filter_preset( convert_filter( filter ) ),
                         title, radius, none_message );
}

item_location game_menus::inv::container_for( player &p, const item &liquid, int radius )
{
    const auto filter = [ &liquid ]( const item_location & location ) {
        if( location.where() == item_location::type::character ) {
            Character *character = dynamic_cast<Character *>( g->critter_at( location.position() ) );
            if( character == nullptr ) {
                debugmsg( "Invalid location supplied to the liquid filter: no character found." );
                return false;
            }
            return location->get_remaining_capacity_for_liquid( liquid, *character ) > 0;
        }

        const bool allow_buckets = location.where() == item_location::type::map;
        return location->get_remaining_capacity_for_liquid( liquid, allow_buckets ) > 0;
    };

    return inv_internal( p, inventory_filter_preset( filter ),
                         string_format( _( "Container for %s" ), liquid.display_name( liquid.charges ).c_str() ), radius,
                         string_format( _( "You don't have a suitable container for carrying %s." ),
                                        liquid.tname().c_str() ) );
}

class pickup_inventory_preset : public inventory_selector_preset
{
    public:
        pickup_inventory_preset( const player &p ) : p( p ) {}

        std::string get_denial( const item_location &loc ) const override {
            if( !p.has_item( *loc ) ) {
                if( loc->made_of( LIQUID ) ) {
                    return _( "Can't pick up liquids" );
                } else if( !p.can_pickVolume( *loc ) ) {
                    return _( "Too big to pick up" );
                } else if( !p.can_pickWeight( *loc ) ) {
                    return _( "Too heavy to pick up" );
                }
            }

            return std::string();
        }

    private:
        const player &p;
};

class activatable_inventory_preset : public pickup_inventory_preset
{
    public:
        activatable_inventory_preset( const player &p ) : pickup_inventory_preset( p ), p( p ) {
            if( get_option<bool>( "INV_USE_ACTION_NAMES" ) ) {
                append_cell( [ this ]( const item_location & loc ) {
                    return string_format( "<color_ltgreen>%s</color>", get_action_name( loc ).c_str() );
                }, _( "ACTION" ) );
            }
        }

        bool is_shown( const item_location &loc ) const override {
            return p.rate_action_use( *loc ) != HINT_CANT && !get_action_name( loc ).empty();
        }

        std::string get_denial( const item_location &loc ) const override {
            if( !p.has_enough_charges( *loc, false ) ) {
                return string_format(
                           ngettext( _( "Needs at least %d charge" ),
                                     _( "Needs at least %d charges" ), loc->ammo_required() ),
                           loc->ammo_required() );
            }

            return pickup_inventory_preset::get_denial( loc );
        }

    protected:
        std::string get_action_name( const item_location &loc ) const {
            const auto &uses = loc->type->use_methods;

            if( uses.empty() ) {
                if( loc->is_food() || loc->is_food_container() ) {
                    return _( "Consume" );
                } else if( loc->is_book() ) {
                    return _( "Read" );
                } else if( loc->is_bionic() ) {
                    return _( "Install bionic" );
                }
            } else if( uses.size() == 1 ) {
                return uses.begin()->second.get_name();
            } else {
                return _( "..." );
            }

            return std::string();
        }

    private:
        const player &p;
};

item_location game_menus::inv::use( player &p )
{
    return inv_internal( p, activatable_inventory_preset( p ),
                         _( "Use item" ), 1,
                         _( "You don't have any items you can use." ) );
}

class gunmod_inventory_preset : public inventory_selector_preset
{
    public:
        gunmod_inventory_preset( const player &p, const item &gunmod ) : p( p ), gunmod( gunmod ) {
            append_cell( [ this ]( const item_location & loc ) {
                const auto odds = get_odds( loc );

                if( odds.first >= 100 ) {
                    return string_format( "<color_ltgreen>%s</color>", _( "always" ) );
                }

                return string_format( "<color_ltgreen>%d%%</color>", odds.first );
            }, _( "SUCCESS CHANCE" ) );

            append_cell( [ this ]( const item_location & loc ) {
                const auto odds = get_odds( loc );
                return odds.second > 0 ? string_format( "<color_red>%d%%</color>", odds.second ) : std::string();
            }, _( "DAMAGE RISK" ) );
        }

        bool is_shown( const item_location &loc ) const override {
            return loc->is_gun() && !loc->is_gunmod();
        }

        std::string get_denial( const item_location &loc ) const override {
            std::string incompatability;

            if( !loc->gunmod_compatible( gunmod, &incompatability ) ) {
                return incompatability;
            }

            if( !p.meets_requirements( gunmod, *loc ) ) {
                return string_format( _( "requires at least %s" ),
                                      p.enumerate_unmet_requirements( gunmod, *loc ).c_str() );
            }

            if( get_odds( loc ).first <= 0 ) {
                return _( "is too difficult for you to modify" );
            }

            return std::string();
        }

        bool sort_compare( const item_location &lhs, const item_location &rhs ) const override {
            const auto a = get_odds( lhs );
            const auto b = get_odds( rhs );

            if( a.first > b.first || ( a.first == b.first && a.second < b.second ) ) {
                return true;
            }

            return inventory_selector_preset::sort_compare( lhs, rhs );
        }

    protected:
        /** @return Odds for successful installation (pair.first) and gunmod damage (pair.second) */
        std::pair<int, int> get_odds( const item_location &gun ) const {
            return p.gunmod_installation_odds( *gun, gunmod );
        }

    private:
        const player &p;
        const item &gunmod;
};

item_location game_menus::inv::gun_to_modify( player &p, const item &gunmod )
{
    return inv_internal( p, gunmod_inventory_preset( p, gunmod ),
                         _( "Select gun to modify" ), -1,
                         _( "You don't have any guns to modify." ) );
}

class read_inventory_preset: public pickup_inventory_preset
{
    public:
        read_inventory_preset( const player &p ) : pickup_inventory_preset( p ), p( p ) {
            static const std::string unknown( _( "<color_dkgray>?</color>" ) );
            static const std::string martial_arts( _( "martial arts" ) );

            append_cell( [ this, &p ]( const item_location & loc ) -> std::string {
                if( loc->type->can_use( "MA_MANUAL" ) ) {
                    return martial_arts;
                }
                if( !is_known( loc ) ) {
                    return unknown;
                }
                const auto &book = get_book( loc );
                if( book.skill && p.get_skill_level( book.skill ).can_train() ) {
                    return string_format( _( "%s to %d" ), book.skill->name().c_str(), book.level );
                }
                return std::string();
            }, _( "TRAINS" ), unknown );

            append_cell( [ this ]( const item_location & loc ) -> std::string {
                if( !is_known( loc ) ) {
                    return unknown;
                }
                const auto &book = get_book( loc );
                const int unlearned = book.recipes.size() - get_known_recipes( book );

                return unlearned > 0 ? to_string( unlearned ) : std::string();
            }, _( "RECIPES" ), unknown );

            append_cell( [ this ]( const item_location & loc ) -> std::string {
                if( !is_known( loc ) ) {
                    return unknown;
                }
                const int fun = get_book( loc ).fun;
                if( fun > 0 ) {
                    return string_format( "<good>+%d</good>", fun );
                } else if( fun < 0 ) {
                    return string_format( "<bad>%d</bad>", fun );
                }
                return std::string();
            }, _( "FUN" ), unknown );

            append_cell( [ this, &p ]( const item_location & loc ) -> std::string {
                if( !is_known( loc ) ) {
                    return unknown;
                }
                std::vector<std::string> dummy;
                const player *reader = p.get_book_reader( *loc, dummy );
                if( reader == nullptr ) {
                    return std::string();  // Just to make sure
                }
                // Actual reading time (in turns). Can be penalized.
                const int actual_turns = p.time_to_read( *loc, *reader ) / MOVES( 1 );
                // Theoretical reading time (in turns) based on the reader speed. Free of penalties.
                const int normal_turns = get_book( loc ).time * reader->read_speed() / MOVES( 1 );
                const std::string duration = calendar( actual_turns ).textify_period();

                if( actual_turns > normal_turns ) { // Longer - complicated stuff.
                    return string_format( "<color_ltred>%s</color>", duration.c_str() );
                }

                return duration; // Normal speed.
            }, _( "CHAPTER IN" ), unknown );
        }

        bool is_shown( const item_location &loc ) const override {
            return loc->is_book();
        }

        std::string get_denial( const item_location &loc ) const override {
            std::vector<std::string> denials;
            if( p.get_book_reader( *loc, denials ) == nullptr && !denials.empty() ) {
                return denials.front();
            }
            return pickup_inventory_preset::get_denial( loc );
        }

    private:
        const islot_book &get_book( const item_location &loc ) const {
            return *loc->type->book.get();
        }

        bool is_known( const item_location &loc ) const {
            return p.has_identified( loc->typeId() );
        }

        int get_known_recipes( const islot_book &book ) const {
            int res = 0;
            for( auto const &elem : book.recipes ) {
                if( p.knows_recipe( elem.recipe ) ) {
                    ++res; // If the player knows it, they recognize it even if it's not clearly stated.
                }
            }
            return res;
        }

        const player &p;
};

item_location game_menus::inv::read( player &p )
{
    return inv_internal( p, read_inventory_preset( p ),
                         _( "Read" ), 1,
                         _( "You have nothing to read." ) );
}

class steal_inventory_preset : public pickup_inventory_preset
{
    public:
        steal_inventory_preset( const player &p, const player &victim ) :
            pickup_inventory_preset( p ), victim( victim ) {}

        bool is_shown( const item_location &loc ) const override {
            return !victim.is_worn( *loc ) && &victim.weapon != &( *loc );
        }

    private:
        const player &victim;
};

item_location game_menus::inv::steal( player &p, player &victim )
{
    return inv_internal( victim, steal_inventory_preset( p, victim ),
                         string_format( _( "Steal from %s" ), victim.name.c_str() ), -1,
                         string_format( _( "%s's inventory is empty." ), victim.name.c_str() ) );
}

std::list<std::pair<int, int>> game_menus::inv::multidrop( player &p )
{
    p.inv.restack( &p );
    p.inv.sort();

    const inventory_filter_preset preset( [ &p ]( const item_location & location ) {
        return p.can_unwield( *location, false );
    } );

    inventory_drop_selector inv_s( p, preset );

    inv_s.add_character_items( p );
    inv_s.set_title( _( "Multidrop" ) );
    inv_s.set_hint( _( "To drop x items, type a number before selecting." ) );

    if( inv_s.empty() ) {
        popup( std::string( _( "You have nothing to drop." ) ), PF_GET_KEY );
        return std::list<std::pair<int, int> >();
    }

    return inv_s.execute();
}

void game_menus::inv::compare( player &p, const tripoint &offset )
{
    p.inv.restack( &p );
    p.inv.sort();

    inventory_compare_selector inv_s( p );

    inv_s.add_character_items( p );
    inv_s.set_title( _( "Compare" ) );
    inv_s.set_hint( _( "Select two items to compare them." ) );

    if( offset != tripoint_min ) {
        inv_s.add_map_items( p.pos() + offset );
        inv_s.add_vehicle_items( p.pos() + offset );
    } else {
        inv_s.add_nearby_items();
    }

    if( inv_s.empty() ) {
        popup( std::string( _( "There are no items to compare." ) ), PF_GET_KEY );
        return;
    }

    do {
        const auto to_compare = inv_s.execute();

        if( to_compare.first == nullptr || to_compare.second == nullptr ) {
            break;
        }

        std::vector<iteminfo> vItemLastCh, vItemCh;
        std::string sItemLastCh, sItemCh, sItemLastTn, sItemTn;

        to_compare.first->info( true, vItemCh );
        sItemCh = to_compare.first->tname();
        sItemTn = to_compare.first->type_name();

        to_compare.second->info( true, vItemLastCh );
        sItemLastCh = to_compare.second->tname();
        sItemLastTn = to_compare.second->type_name();

        int iScrollPos = 0;
        int iScrollPosLast = 0;
        int ch = ( int ) ' ';

        do {
            draw_item_info( 0, ( TERMX - VIEW_OFFSET_X * 2 ) / 2, 0, TERMY - VIEW_OFFSET_Y * 2,
                            sItemLastCh, sItemLastTn, vItemLastCh, vItemCh, iScrollPosLast, true ); //without getch(
            ch = draw_item_info( ( TERMX - VIEW_OFFSET_X * 2 ) / 2, ( TERMX - VIEW_OFFSET_X * 2 ) / 2,
                                 0, TERMY - VIEW_OFFSET_Y * 2, sItemCh, sItemTn, vItemCh, vItemLastCh, iScrollPos );

            if( ch == KEY_PPAGE ) {
                iScrollPos--;
                iScrollPosLast--;
            } else if( ch == KEY_NPAGE ) {
                iScrollPos++;
                iScrollPosLast++;
            }

            g->refresh_all();
        } while( ch == KEY_PPAGE || ch == KEY_NPAGE );
    } while( true );
}

void game_menus::inv::reassign_letter( player &p, item &it )
{
    while( true ) {
        const long invlet = popup_getkey(
                                _( "Enter new letter (press SPACE for none, ESCAPE to cancel)." ) );

        if( invlet == KEY_ESCAPE ) {
            break;
        } else if( invlet == ' ' ) {
            p.reassign_item( it, 0 );
            break;
        } else if( inv_chars.valid( invlet ) ) {
            p.reassign_item( it, invlet );
            break;
        }
    }
}

void game_menus::inv::swap_letters( player &p )
{
    p.inv.restack( &p );
    p.inv.sort();

    inventory_pick_selector inv_s( p );

    inv_s.add_character_items( p );
    inv_s.set_title( _( "Swap Inventory Letters" ) );
    inv_s.set_display_stats( false );

    if( inv_s.empty() ) {
        popup( std::string( _( "Your inventory is empty." ) ), PF_GET_KEY );
        return;
    }

    while( true ) {
        const std::string invlets = colorize_symbols( inv_chars.get_allowed_chars(),
        [ &p ]( const std::string::value_type & elem ) {
            if( p.assigned_invlet.count( elem ) ) {
                return c_yellow;
            } else if( p.invlet_to_position( elem ) != INT_MIN ) {
                return c_white;
            } else {
                return c_dkgray;
            }
        } );

        inv_s.set_hint( invlets );

        auto loc = inv_s.execute();

        if( !loc ) {
            break;
        }

        reassign_letter( p, *loc );
        g->refresh_all();
    }
}<|MERGE_RESOLUTION|>--- conflicted
+++ resolved
@@ -73,13 +73,8 @@
     int res;
     do {
         inv_s.set_hint( string_format(
-<<<<<<< HEAD
-                            _( "Item hotkeys assigned: <color_ltgray>%d</color>/<color_ltgray>%d</color>" ),
+                            _( "Item hotkeys assigned: <color_ltgray>%zu</color>/<color_ltgray>%zu</color>" ),
                             p.allocated_invlets().size(), inv_chars.size() - p.allocated_invlets().size() ) );
-=======
-                            _( "Item hotkeys assigned: <color_ltgray>%zu</color>/<color_ltgray>%zu</color>" ),
-                            u.allocated_invlets().size(), inv_chars.size() - u.allocated_invlets().size() ) );
->>>>>>> 3e98e46b
         const item_location &location = inv_s.execute();
         if( location == item_location::nowhere ) {
             break;
