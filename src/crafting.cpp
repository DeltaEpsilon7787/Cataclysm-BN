#include "crafting.h"

#include "catacharset.h"
#include "craft_command.h"
#include "debug.h"
#include "game.h"
#include "input.h"
#include "inventory.h"
#include "itype.h"
#include "json.h"
#include "map.h"
#include "messages.h"
#include "npc.h"
#include "options.h"
#include "output.h"
#include "recipe_dictionary.h"
#include "rng.h"
#include "translations.h"
#include "ui.h"
#include "vehicle.h"
#include "crafting_gui.h"

#include <algorithm> //std::min
#include <fstream>
#include <iostream>
#include <math.h>    //sqrt
#include <queue>
#include <string>
#include <sstream>

const efftype_id effect_contacts( "contacts" );

static const std::string fake_recipe_book = "book";

void remove_from_component_lookup(recipe* r);

recipe::recipe() :
    result("null"), contained(false),skill_used( NULL_ID ), reversible(false),
    autolearn_requirements(), learn_by_disassembly(), result_mult(1)
{
}

// Check that the given recipe ident (rec_name) is unique, throw if not,
// If the recipe should override an existing one, the function removes the existing
// recipe.
void check_recipe_ident(const std::string &rec_name, JsonObject &jsobj)
{
    const bool override_existing = jsobj.get_bool("override", false);

    for( auto list_iter : recipe_dict ) {
        if (list_iter->ident() == rec_name) {
            if (!override_existing) {
                jsobj.throw_error(
                    std::string("Recipe name collision (set a unique value for the id_suffix field to fix): ") +
                    rec_name, "result");
            }
            recipe_dict.remove( list_iter );
            delete list_iter;
            break;
        }
    }
}

void load_recipe(JsonObject &jsobj)
{
    JsonArray jsarr;

    // required
    std::string result = jsobj.get_string("result");
    std::string category = jsobj.get_string("category");
    int time = jsobj.get_int("time");
    int difficulty = jsobj.get_int( "difficulty" );

    // optional
    bool contained = jsobj.get_bool("contained",false);
    std::string subcategory = jsobj.get_string("subcategory", "");
    bool reversible = jsobj.get_bool("reversible", false);
    skill_id skill_used( jsobj.get_string("skill_used", skill_id::NULL_ID.str() ) );
    std::string id_suffix = jsobj.get_string("id_suffix", "");
    double batch_rscale = 0.0;
    int batch_rsize = 0;
    if (jsobj.has_array( "batch_time_factors" )) {
        jsarr = jsobj.get_array( "batch_time_factors" );
        batch_rscale = (double)jsarr.get_int(0) / 100.0;
        batch_rsize = jsarr.get_int(1);
    }
    int result_mult = jsobj.get_int("result_mult", 1);

    std::map<std::string, int> requires_skills;
    jsarr = jsobj.get_array("skills_required");
    if (!jsarr.empty()) {
        // could be a single requirement, or multiple
        if( jsarr.has_array(0) ) {
            while (jsarr.has_more()) {
                JsonArray ja = jsarr.next_array();
                requires_skills[ja.get_string(0)] = ja.get_int(1);
            }
        } else {
            requires_skills[jsarr.get_string(0)] = jsarr.get_int(1);
        }
    }

    std::map<std::string, int> autolearn_requirements;
    if( jsobj.has_array( "autolearn" ) ) {
        JsonArray jarr = jsobj.get_array( "autolearn" );
        while( jarr.has_more() ) {
            JsonArray ja = jarr.next_array();
            autolearn_requirements[ja.get_string(0)] = ja.get_int(1);
        }
    } else if( jsobj.has_bool( "autolearn" ) ) {
        if( jsobj.get_bool( "autolearn" ) ) {
            // Short definition of autolearn (equal to required skills)
            autolearn_requirements = requires_skills;
            if( skill_used ) {
                autolearn_requirements[skill_used.str()] = difficulty;
            }
        }
    }

    std::map<std::string, int> learn_by_disassembly;
    if( jsobj.has_int( "decomp_learn" ) ) {
        // Short definition of decomp_learn - only the main skill
        int val = jsobj.get_int( "decomp_learn" );
        if( val >= 0 && !skill_used ) {
            jsobj.throw_error( "decomp_learn specified with no skill_used" );
        } else if( val >= 0 ) {
            learn_by_disassembly[skill_used.str()] = val;
        }
    } else if( jsobj.has_array( "decomp_learn" ) ) {
        JsonArray jarr = jsobj.get_array( "decomp_learn" );
        while( jarr.has_more() ) {
            JsonArray ja = jarr.next_array();
            learn_by_disassembly[ja.get_string(0)] = ja.get_int(1);
        }
    }

    std::vector<byproduct> bps;
    // could be a single byproduct - either id or byproduct, or array of ids and byproducts
    if (jsobj.has_string("byproducts")) {
        bps.push_back(byproduct(jsobj.get_string("byproducts")));
    } else if (jsobj.has_object("byproducts")) {
        JsonObject jsbp = jsobj.get_object("byproducts");
        bps.push_back(byproduct(jsbp.get_string("id"), jsbp.get_int("charges_mult", 1),
                                jsbp.get_int("amount", 1)));
    } else if (jsobj.has_array("byproducts")) {
        jsarr = jsobj.get_array("byproducts");
        while (jsarr.has_more()) {
            if (jsarr.has_string(0)) {
                bps.push_back(byproduct(jsarr.next_string()));
            } else if (jsarr.has_object(0)) {
                JsonObject jsbp = jsarr.next_object();
                bps.push_back(byproduct(jsbp.get_string("id"), jsbp.get_int("charges_mult", 1),
                                        jsbp.get_int("amount", 1)));
            }
        }
    }

    std::string rec_name = result + id_suffix;
    check_recipe_ident(rec_name, jsobj); // may delete recipes

    recipe *rec = new recipe();

    rec->ident_ = rec_name;
    rec->result = result;
    rec->time = time;
    rec->difficulty = difficulty;
    rec->byproducts = bps;
    rec->cat = category;
    rec->contained = contained;
    rec->subcat = subcategory;
    rec->skill_used = skill_used;
    for( const auto &elem : requires_skills ) {
        rec->required_skills[skill_id( elem.first )] = elem.second;
    }
    for( const auto &elem : autolearn_requirements ) {
        rec->autolearn_requirements[skill_id( elem.first )] = elem.second;
    }
    for( const auto &elem : learn_by_disassembly ) {
        rec->learn_by_disassembly[skill_id( elem.first )] = elem.second;
    }
    rec->reversible = reversible;
    rec->batch_rscale = batch_rscale;
    rec->batch_rsize = batch_rsize;
    rec->result_mult = result_mult;
    rec->flags = jsobj.get_tags( "flags" );

    rec->requirements.load(jsobj);

    jsarr = jsobj.get_array("book_learn");
    while (jsarr.has_more()) {
        JsonArray ja = jsarr.next_array();
        recipe::bookdata_t bd{ ja.get_string( 0 ), ja.get_int( 1 ), "", false };
        if( ja.size() >= 3 ) {
            bd.recipe_name = ja.get_string( 2 );
            bd.hidden = bd.recipe_name.empty();
        }
        rec->booksets.push_back( bd );
    }

    // Note, a recipe has to be fully instantiated before adding
    recipe_dict.add( rec );
}

void reset_recipes()
{
    recipe_dict.clear();
}

void finalize_recipes()
{
    for( auto r : recipe_dict ) {
        for( auto j = r->booksets.begin(); j != r->booksets.end(); ++j ) {
            const std::string &book_id = j->book_id;
            if( !item::type_is_defined( book_id ) ) {
                debugmsg("book %s for recipe %s does not exist", book_id.c_str(), r->ident().c_str());
                continue;
            }
            const itype *t = item::find_type( book_id );
            if( !t->book ) {
                // TODO: we could make up a book slot?
                debugmsg("book %s for recipe %s is not a book", book_id.c_str(), r->ident().c_str());
                continue;
            }
            islot_book::recipe_with_description_t rwd{ r, j->skill_level, "", j->hidden };
            if( j->recipe_name.empty() ) {
                rwd.name = item::nname( r->result );
            } else {
                rwd.name = _( j->recipe_name.c_str() );
            }
            t->book->recipes.insert( rwd );
        }
        r->booksets.clear();
    }
}

static bool crafting_allowed( const player &p, const recipe &rec )
{
    if( !p.has_morale_to_craft() ) {
        add_msg( m_info, _( "Your morale is too low to craft..." ) );
        return false;
    }

    if( p.lighting_craft_speed_multiplier( rec ) == 0.0f ) {
        add_msg( m_info, _( "You can't see to craft!" ) );
        return false;
    }

    return true;
}

float player::lighting_craft_speed_multiplier( const recipe &rec ) const
{
    // negative is bright, 0 is just bright enough, positive is dark, +7.0f is pitch black
    float darkness = fine_detail_vision_mod() - 4.0f;
    if( darkness <= 0.0f ) {
        return 1.0f; // it's bright, go for it
    }
    bool rec_blind = rec.has_flag( "BLIND_HARD" ) || rec.has_flag( "BLIND_EASY" );
    if( darkness > 0 && !rec_blind ) {
        return 0.0f; // it's dark and this recipe can't be crafted in the dark
    }
    if( rec.has_flag( "BLIND_EASY" ) ) {
        // 100% speed in well lit area at skill+0
        // 25% speed in pitch black at skill+0
        // skill+2 removes speed penalty
        return 1.0f - ( darkness / ( 7.0f / 0.75f ) ) * std::max( 0,
                2 - exceeds_recipe_requirements( rec ) ) / 2.0f;
    }
    if( rec.has_flag( "BLIND_HARD" ) && exceeds_recipe_requirements( rec ) >= 2 ) {
        // 100% speed in well lit area at skill+2
        // 25% speed in pitch black at skill+2
        // skill+8 removes speed penalty
        return 1.0f - ( darkness / ( 7.0f / 0.75f ) ) * std::max( 0,
                8 - exceeds_recipe_requirements( rec ) ) / 6.0f;
    }
    return 0.0f; // it's dark and you could craft this if you had more skill
}

bool player::has_morale_to_craft() const
{
    return get_morale_level() >= -50;
}

void player::craft()
{
    int batch_size = 0;
    const recipe *rec = select_crafting_recipe( batch_size );
    if (rec) {
        if ( crafting_allowed( *this, *rec ) ) {
            make_craft( rec->ident(), batch_size );
        }
    }
}

void player::recraft()
{
    if( lastrecipe.empty() ) {
        popup(_("Craft something first"));
        g->refresh_all();
    } else if (making_would_work( lastrecipe, last_batch )) {
        last_craft.execute();
    }
}

void player::long_craft()
{
    int batch_size = 0;
    const recipe *rec = select_crafting_recipe( batch_size );
    if (rec) {
        if ( crafting_allowed( *this, *rec ) ) {
            make_all_craft( rec->ident(), batch_size );
        }
    }
}

bool player::making_would_work(const std::string &id_to_make, int batch_size)
{
    const recipe *making = recipe_by_name( id_to_make );
    if( making == nullptr || !crafting_allowed( *this, *making ) ) {
        return false;
    }

    if( !can_make( making, batch_size ) ) {
        std::ostringstream buffer;
        buffer << _("You can no longer make that craft!") << "\n";
        buffer << making->requirements.list_missing();
        popup(buffer.str(), PF_NONE);
        return false;
    }

    return making->check_eligible_containers_for_crafting(batch_size);
}

bool recipe::check_eligible_containers_for_crafting(int batch) const
{
    std::vector<item> conts = g->u.get_eligible_containers_for_crafting();
    std::vector<item> res = create_results(batch);
    std::vector<item> bps = create_byproducts(batch);
    std::vector<item> all;
    all.reserve(res.size() + bps.size());
    all.insert(all.end(), res.begin(), res.end());
    all.insert(all.end(), bps.begin(), bps.end());

    for(const item & prod : all) {
        if( !prod.made_of(LIQUID)) {
            continue;
        }

        // we go trough half-filled containers first, then go through empty containers if we need
        std::sort( conts.begin(), conts.end(), item_compare_by_charges);

        long charges_to_store = prod.charges;
        for( const item & cont : conts) {
            if( charges_to_store <= 0) {
                break;
            }

            if( !cont.is_container_empty()) {
                if( cont.contents.front().typeId() == prod.typeId() ) {
                    charges_to_store -= cont.get_remaining_capacity_for_liquid( cont.contents.front() );
                }
            } else {
                charges_to_store -= cont.get_remaining_capacity_for_liquid( prod);
            }
        }

        // also check if we're currently in a vehicle that has the necessary storage
        if(charges_to_store > 0) {
            vehicle *veh = g->m.veh_at(g->u.pos());
            if (veh != NULL) {
                const itype_id &ftype = prod.type->id;
                int fuel_cap = veh->fuel_capacity(ftype);
                int fuel_amnt = veh->fuel_left(ftype);

                if(fuel_cap >= 0) {
                    int fuel_space_left = fuel_cap - fuel_amnt;
                    charges_to_store -= fuel_space_left;
                }
            }
        }

        if (charges_to_store > 0) {
            popup(_("You don't have anything to store %s in!"), prod.tname().c_str());
            return false;
        }
    }

    return true;
}

bool is_container_eligible_for_crafting(const item &cont)
{
    if (cont.is_watertight_container()) {
        return !cont.is_container_full();
    }

    return false;
}

std::vector<item> player::get_eligible_containers_for_crafting()
{
    std::vector<item> conts;

    if( is_container_eligible_for_crafting( weapon ) ) {
        conts.push_back( weapon );
    }
    for( item &i : worn ) {
        if( is_container_eligible_for_crafting( i ) ) {
            conts.push_back( i );
        }
    }
    for( size_t i = 0; i < inv.size(); i++ ) {
        for( item it : inv.const_stack( i ) ) {
            if( is_container_eligible_for_crafting( it ) ) {
                conts.push_back( it );
            }
        }
    }

    // get all potential containers within PICKUP_RANGE tiles including vehicles
    for( const auto &loc : closest_tripoints_first( PICKUP_RANGE, pos() ) ) {
        if( g->m.accessible_items( pos(), loc, PICKUP_RANGE ) ) {
            for( item &it : g->m.i_at( loc ) ) {
                if( is_container_eligible_for_crafting( it ) ) {
                    conts.emplace_back( it );
                }
            }
        }

        int part = -1;
        vehicle *veh = g->m.veh_at( loc, part );
        if( veh && part >= 0 ) {
            part = veh->part_with_feature( part, "CARGO" );
            if( part != -1 ) {
                for( item &it : veh->get_items( part ) ) {
                    if( is_container_eligible_for_crafting( it ) ) {
                        conts.emplace_back( it );
                    }
                }
            }
        }
    }

    return conts;
}

bool player::can_make( const recipe *r, int batch_size )
{
    if( has_trait( "DEBUG_HS" ) ) {
        return true;
    }

    const inventory &crafting_inv = crafting_inventory();
    return r->can_make_with_inventory( crafting_inv, batch_size );
}

bool recipe::can_make_with_inventory(const inventory &crafting_inv, int batch) const
{
    if (g->u.has_trait( "DEBUG_HS" )) {
        return true;
    }

    if( !g->u.knows_recipe( this ) && -1 == g->u.has_recipe( this, crafting_inv) ) {
        return false;
    }
    return requirements.can_make_with_inventory(crafting_inv, batch);
}

bool recipe::valid_learn() const
{
    static const std::string ncraft = "CC_NONCRAFT";
    return cat != ncraft;
}

const inventory& player::crafting_inventory()
{
    if (cached_moves == moves
            && cached_turn == calendar::turn.get_turn()
            && cached_position == pos()) {
        return cached_crafting_inventory;
    }
    cached_crafting_inventory.form_from_map(pos(), PICKUP_RANGE, false);
    cached_crafting_inventory += inv;
    cached_crafting_inventory += weapon;
    cached_crafting_inventory += worn;
    for( const auto &bio : my_bionics ) {
        const auto &bio_data = bio.info();
        if( ( !bio_data.activated || bio.powered ) &&
            !bio_data.fake_item.empty() ) {
            cached_crafting_inventory += item( bio.info().fake_item,
                                               calendar::turn, power_level );
        }
    }

    cached_moves = moves;
    cached_turn = calendar::turn.get_turn();
    cached_position = pos();
    return cached_crafting_inventory;
}

void player::invalidate_crafting_inventory()
{
    cached_turn = -1;
}

void batch_recipes(const inventory &crafting_inv,
                   std::vector<const recipe *> &current,
                   std::vector<bool> &available, const recipe *rec)
{
    current.clear();
    available.clear();

    for (int i = 1; i <= 20; i++) {
        current.push_back(rec);
        available.push_back(rec->can_make_with_inventory(crafting_inv, i));
    }
}

int recipe::batch_time( int batch ) const
{
    // 1.0f is full speed
    // 0.33f is 1/3 speed
    float lighting_speed = g->u.lighting_craft_speed_multiplier( *this );
    if( lighting_speed == 0.0f ) {
        return time * batch; // how did we even get here?
    }

    float local_time = float( time ) / lighting_speed;

    if( batch_rscale == 0.0 ) {
        return local_time * batch;
    }

    // NPCs around you should assist in batch production if they have the skills
    int assistants = 0;
    for( auto &elem : g->active_npc ) {
        if( rl_dist( elem->pos(), g->u.pos() ) < PICKUP_RANGE && elem->is_friend() ) {
            if( elem->get_skill_level( skill_used ) >= difficulty ) {
                assistants++;
            }
        }
    }

    double total_time = 0.0;
    // At batch_rsize, incremental time increase is 99.5% of batch_rscale
    double scale = batch_rsize / 6.0;
    for( int x = 0; x < batch; x++ ) {
        // scaled logistic function output
        double logf = ( 2.0 / ( 1.0 + exp( -( ( double )x / scale ) ) ) ) - 1.0;
        total_time += ( double )local_time * ( 1.0 - ( batch_rscale * logf ) );
    }

    //Assistants can decrease the time for production but never less than that of one unit
    if( assistants == 1 ) {
        total_time = total_time * .75;
    } else if( assistants >= 2 ) {
        total_time = total_time * .60;
    }
    if( total_time < local_time ) {
        total_time = local_time;
    }

    return int(total_time);
}

bool recipe::has_flag( const std::string &flag_name ) const
{
    return flags.count( flag_name );
}

void player::make_craft(const std::string &id_to_make, int batch_size)
{
    make_craft_with_command(id_to_make, batch_size);
}

void player::make_all_craft(const std::string &id_to_make, int batch_size)
{
    make_craft_with_command(id_to_make, batch_size, true);
}

void player::make_craft_with_command( const std::string &id_to_make, int batch_size, bool is_long )
{
    const recipe *recipe_to_make = recipe_by_name( id_to_make );

    if( recipe_to_make == nullptr ) {
        return;
    }

    last_craft = craft_command( recipe_to_make, batch_size, is_long, this );
    last_craft.execute();
}

item recipe::create_result() const {
    item newit( result, calendar::turn, item::default_charges_tag{} );
    if (contained == true) {
        newit = newit.in_its_container();
    }
    if (result_mult != 1) {
        newit.charges *= result_mult;
    }
    if (!newit.craft_has_charges()) {
        newit.charges = 0;
    }
    if( newit.has_flag( "VARSIZE" ) ) {
        newit.item_tags.insert( "FIT" );
    }
    return newit;
}

std::vector<item> recipe::create_results(int batch) const
{
    std::vector<item> items;

    if( !item::count_by_charges( result ) ) {
        for (int i = 0; i < batch; i++) {
            item newit = create_result();
            items.push_back(newit);
        }
    } else {
        item newit = create_result();
        newit.charges *= batch;
        items.push_back(newit);
    }

    return items;
}

std::vector<item> recipe::create_byproducts(int batch) const
{
    std::vector<item> bps;
    for(auto &val : byproducts) {
        if( !item::count_by_charges( val.result ) ) {
            for (int i = 0; i < val.amount * batch; i++) {
                item newit( val.result, calendar::turn, item::default_charges_tag{} );
                if (!newit.craft_has_charges()) {
                    newit.charges = 0;
                }
                if( newit.has_flag( "VARSIZE" ) ) {
                    newit.item_tags.insert( "FIT" );
                }
                bps.push_back(newit);
            }
        } else {
            for (int i = 0; i < val.amount; i++) {
                item newit( val.result, calendar::turn, item::default_charges_tag{} );
                if (val.charges_mult != 1) {
                    newit.charges *= val.charges_mult;
                }
                newit.charges *= batch;
                if( newit.has_flag( "VARSIZE" ) ) {
                    newit.item_tags.insert( "FIT" );
                }
                bps.push_back(newit);
            }
        }
    }
    return bps;
}

bool recipe::has_byproducts() const
{
    return byproducts.size() != 0;
}

// @param offset is the index of the created item in the range [0, batch_size-1],
// it makes sure that the used items are distributed equally among the new items.
void set_components( std::vector<item> &components, const std::list<item> &used,
                     const int batch_size, const size_t offset )
{
    if( batch_size <= 1 ) {
        components.insert( components.begin(), used.begin(), used.end() );
        return;
    }
    // This count does *not* include items counted by charges!
    size_t non_charges_counter = 0;
    for( auto &tmp : used ) {
        if( tmp.count_by_charges() ) {
            components.push_back( tmp );
            // This assumes all (count-by-charges) items of the same type have been merged into one,
            // which has a charges value that can be evenly divided by batch_size.
            components.back().charges = tmp.charges / batch_size;
        } else {
            if( ( non_charges_counter + offset ) % batch_size == 0 ) {
                components.push_back( tmp );
            }
            non_charges_counter++;
        }
    }
}

void player::complete_craft()
{
    const recipe *making = recipe_by_name( activity.name ); // Which recipe is it?
    int batch_size = activity.values.front();
    if( making == nullptr ) {
        debugmsg( "no recipe with id %s found", activity.name.c_str() );
        activity.type = ACT_NULL;
        return;
    }

    // # of dice is 75% primary skill, 25% secondary (unless secondary is null)
    int skill_dice = get_skill_level(making->skill_used) * 4;

    // farsightedness can impose a penalty on electronics and tailoring success
    // it's equivalent to a 2-rank electronics penalty, 1-rank tailoring
    if( has_trait("HYPEROPIC") && !is_wearing("glasses_reading") &&
        !is_wearing("glasses_bifocal") && !has_effect( effect_contacts) ) {
        int main_rank_penalty = 0;
        if (making->skill_used == skill_id("electronics")) {
            main_rank_penalty = 2;
        } else if (making->skill_used == skill_id("tailor")) {
            main_rank_penalty = 1;
        }
        skill_dice -= main_rank_penalty * 4;
    }

    // It's tough to craft with paws.  Fortunately it's just a matter of grip and fine-motor,
    // not inability to see what you're doing
    if (has_trait("PAWS") || has_trait("PAWS_LARGE")) {
        int paws_rank_penalty = 0;
        if (has_trait("PAWS_LARGE")) {
            paws_rank_penalty += 1;
        }
        if ( making->skill_used == skill_id("electronics")
          || making->skill_used == skill_id("tailor")
          || making->skill_used == skill_id("mechanics")) {
            paws_rank_penalty += 1;
        }
        skill_dice -= paws_rank_penalty * 4;
    }

    // Sides on dice is 16 plus your current intelligence
    ///\EFFECT_INT increases crafting success chance
    int skill_sides = 16 + int_cur;

    int diff_dice = making->difficulty * 4; // Since skill level is * 4 also
    int diff_sides = 24; // 16 + 8 (default intelligence)

    int skill_roll = dice(skill_dice, skill_sides);
    int diff_roll  = dice(diff_dice,  diff_sides);

    if (making->skill_used) {
        //normalize experience gain to crafting time, giving a bonus for longer crafting
        practice( making->skill_used, (int)( ( making->difficulty * 15 + 10 ) * ( 1 + making->batch_time( batch_size ) / 30000.0 ) ),
                    (int)making->difficulty * 1.25 );

        //NPCs assisting or watching should gain experience...
        for( auto &elem : g->active_npc ) {
            if (rl_dist( elem->pos(), g->u.pos() ) < PICKUP_RANGE && elem->is_friend()){
                //If the NPC can understand what you are doing, they gain more exp
                if (elem->get_skill_level(making->skill_used) >= making->difficulty){
                    elem->practice( making->skill_used, (int)( ( making->difficulty * 15 + 10 ) * ( 1 + making->batch_time( batch_size ) / 30000.0 ) * .50), (int)making->difficulty * 1.25 );
                    if (batch_size > 1)
                        add_msg(m_info, _("%s assists with crafting..."), elem->name.c_str());
                    if (batch_size == 1)
                        add_msg(m_info, _("%s could assist you with a batch..."), elem->name.c_str());
                //NPCs around you understand the skill used better
                } else {
                    elem->practice( making->skill_used, (int)( ( making->difficulty * 15 + 10 ) * ( 1 + making->batch_time( batch_size ) / 30000.0 ) * .15), (int)making->difficulty * 1.25 );
                    add_msg(m_info, _("%s watches you craft..."), elem->name.c_str());
                }
            }
        }

    }

    // Messed up badly; waste some components.
    if (making->difficulty != 0 && diff_roll > skill_roll * (1 + 0.1 * rng(1, 5))) {
        add_msg(m_bad, _("You fail to make the %s, and waste some materials."),
                item::nname(making->result).c_str());
        if( last_craft.has_cached_selections() ) {
            last_craft.consume_components();
        } else {
            for( const auto &it : making->requirements.get_components() ) {
                consume_items( it, batch_size );
            }

            for( const auto &it : making->requirements.get_tools() ) {
                consume_tools( it, batch_size );
            }
        }
        activity.type = ACT_NULL;
        return;
        // Messed up slightly; no components wasted.
    } else if (diff_roll > skill_roll) {
        add_msg(m_neutral, _("You fail to make the %s, but don't waste any materials."),
                item::nname(making->result).c_str());
        //this method would only have been called from a place that nulls activity.type,
        //so it appears that it's safe to NOT null that variable here.
        //rationale: this allows certain contexts (e.g. ACT_LONGCRAFT) to distinguish major and minor failures
        return;
    }

    // If we're here, the craft was a success!
    // Use up the components and tools
    std::list<item> used;
    if( last_craft.has_cached_selections() ) {
        used = last_craft.consume_components();
    } else {
        for( const auto &it : making->requirements.get_components() ) {
            std::list<item> tmp = consume_items( it, batch_size );
            used.splice(used.end(), tmp);
        }
        for( const auto &it : making->requirements.get_tools() ) {
            consume_tools( it, batch_size );
        }
    }

    // Set up the new item, and assign an inventory letter if available
    std::vector<item> newits = making->create_results(batch_size);
    bool first = true;
    float used_age_tally = 0;
    int used_age_count = 0;
    size_t newit_counter = 0;
    for(item &newit : newits) {
        // messages, learning of recipe, food spoilage calc only once
        if (first) {
            first = false;
            if( knows_recipe(making) ) {
                add_msg(_("You craft %s from memory."), newit.type_name( 1 ).c_str());
            } else {
                add_msg(_("You craft %s using a book as a reference."), newit.type_name( 1 ).c_str());
                // If we made it, but we don't know it,
                // we're making it from a book and have a chance to learn it.
                // Base expected time to learn is 1000*(difficulty^4)/skill/int moves.
                // This means time to learn is greatly decreased with higher skill level,
                // but also keeps going up as difficulty goes up.
                // Worst case is lvl 10, which will typically take
                // 10^4/10 (1,000) minutes, or about 16 hours of crafting it to learn.
                int difficulty = has_recipe( making, crafting_inventory() );
                ///\EFFECT_INT increases chance to learn recipe when crafting from a book
                if( x_in_y( making->time, (1000 * 8 *
                            ( difficulty * difficulty * difficulty * difficulty ) ) /
                            ( std::max( get_skill_level( making->skill_used ).level(), 1 ) * std::max( get_int(), 1 ) ) ) ) {
                    learn_recipe( (recipe *)making );
                    add_msg(m_good, _("You memorized the recipe for %s!"),
                            newit.type_name( 1 ).c_str());
                }
            }

            for( auto &elem : used ) {
                if( elem.goes_bad() ) {
                    used_age_tally += elem.get_relative_rot();
                    ++used_age_count;
                }
            }
        }

        // Don't store components for things made by charges,
        // don't store components for things that can't be uncrafted.
        if( making->reversible && !newit.count_by_charges() ) {
            // Setting this for items counted by charges gives only problems:
            // those items are automatically merged everywhere (map/vehicle/inventory),
            // which would either loose this information or merge it somehow.
            set_components( newit.components, used, batch_size, newit_counter );
            newit_counter++;
        }
        finalize_crafted_item( newit, used_age_tally, used_age_count );
        set_item_inventory(newit);
    }

    if (making->has_byproducts()) {
        std::vector<item> bps = making->create_byproducts(batch_size);
        for(auto &bp : bps) {
            finalize_crafted_item( bp, used_age_tally, used_age_count );
            set_item_inventory(bp);
        }
    }

    inv.restack(this);
}

void set_item_spoilage(item &newit, float used_age_tally, int used_age_count)
{
    newit.set_relative_rot( used_age_tally / used_age_count );
}

void set_item_food(item &newit)
{
    int bday_tmp = newit.bday % 3600; // fuzzy birthday for stacking reasons
    newit.bday = int(newit.bday) + 3600 - bday_tmp;
    if (newit.has_flag("EATEN_HOT")) { // hot foods generated
        newit.item_tags.insert("HOT");
        newit.item_counter = 600;
        newit.active = true;
    }
}

void finalize_crafted_item( item &newit, float used_age_tally, int used_age_count )
{
    if( newit.is_food() ) {
        set_item_food( newit );
    }
    if( used_age_count > 0 && newit.goes_bad() ) {
        set_item_spoilage( newit, used_age_tally, used_age_count );
    }
}

void set_item_inventory(item &newit)
{
    if( newit.made_of( LIQUID ) ) {
        g->handle_all_liquid( newit, PICKUP_RANGE );
    } else {
        g->u.inv.assign_empty_invlet( newit );
        // We might not have space for the item
        if (!g->u.can_pickVolume(newit.volume())) { //Accounts for result_mult
            add_msg(_("There's no room in your inventory for the %s, so you drop it."),
                    newit.tname().c_str());
            g->m.add_item_or_charges(g->u.pos(), newit);
        } else if (!g->u.can_pickWeight(newit.weight(), !OPTIONS["DANGEROUS_PICKUPS"])) {
            add_msg(_("The %s is too heavy to carry, so you drop it."),
                    newit.tname().c_str());
            g->m.add_item_or_charges(g->u.pos(), newit);
        } else {
            newit = g->u.i_add(newit);
            add_msg(m_info, "%c - %s", newit.invlet == 0 ? ' ' : newit.invlet, newit.tname().c_str());
        }
    }
}

/* selection of component if a recipe requirement has multiple options (e.g. 'duct tap' or 'welder') */
comp_selection<item_comp> player::select_item_component(const std::vector<item_comp> &components, int batch, inventory &map_inv, bool can_cancel)
{
    std::vector<item_comp> player_has;
    std::vector<item_comp> map_has;
    std::vector<item_comp> mixed;

    comp_selection<item_comp> selected;

    for( const auto &component : components ) {
        itype_id type = component.type;
        int count = ( component.count > 0 ) ? component.count * batch : abs( component.count );
        bool pl = false, mp = false;

        if (item::count_by_charges(type) && count > 0) {
            if (has_charges(type, count)) {
                player_has.push_back( component );
                pl = true;
            }
            if (map_inv.has_charges(type, count)) {
                map_has.push_back( component );
                mp = true;
            }
            if (!pl && !mp && charges_of(type) + map_inv.charges_of(type) >= count) {
                mixed.push_back( component );
            }
        } else { // Counting by units, not charges

            if (has_amount(type, count)) {
                player_has.push_back( component );
                pl = true;
            }
            if (map_inv.has_components(type, count)) {
                map_has.push_back( component );
                mp = true;
            }
            if (!pl && !mp && amount_of(type) + map_inv.amount_of(type) >= count) {
                mixed.push_back( component );
            }

        }
    }

    /* select 1 component to use */
    if (player_has.size() + map_has.size() + mixed.size() == 1) { // Only 1 choice
        if (player_has.size() == 1) {
            selected.use_from = use_from_player;
            selected.comp = player_has[0];
        } else if (map_has.size() == 1) {
            selected.use_from = use_from_map;
            selected.comp = map_has[0];
        } else {
            selected.use_from = use_from_both;
            selected.comp = mixed[0];
        }
    } else { // Let the player pick which component they want to use
        uimenu cmenu;
        // Populate options with the names of the items
        for( auto &map_ha : map_has ) {
            std::string tmpStr = item::nname( map_ha.type ) + _( " (nearby)" );
            cmenu.addentry( tmpStr );
        }
        for( auto &player_ha : player_has ) {
            cmenu.addentry( item::nname( player_ha.type ) );
        }
        for( auto &elem : mixed ) {
            std::string tmpStr = item::nname( elem.type ) + _( " (on person & nearby)" );
            cmenu.addentry( tmpStr );
        }

        // Unlike with tools, it's a bad thing if there aren't any components available
        // @todo Make WEB_ROPE not prevent the debugmsg - it shouldn't make this section trigger
        if( cmenu.entries.empty() ) {
            if( !has_trait( "WEB_ROPE" ) && !has_trait( "DEBUG_HS" ) ) {
                debugmsg("Attempted a recipe with no available components!");
            }
            selected.use_from = cancel;
            return selected;
        }

        if( can_cancel ) {
            cmenu.addentry( -1, true, 'q', _("Cancel") );
        }

        // Get the selection via a menu popup
        cmenu.title = _("Use which component?");
        cmenu.query();

        if( cmenu.ret == static_cast<int>( map_has.size() + player_has.size() + mixed.size() ) ) {
            selected.use_from = cancel;
            return selected;
        }

        size_t uselection = static_cast<size_t>( cmenu.ret );
        if (uselection < map_has.size()) {
            selected.use_from = usage::use_from_map;
            selected.comp = map_has[uselection];
        } else if (uselection < map_has.size() + player_has.size()) {
            uselection -= map_has.size();
            selected.use_from = usage::use_from_player;
            selected.comp = player_has[uselection];
        } else {
            uselection -= map_has.size() + player_has.size();
            selected.use_from = usage::use_from_both;
            selected.comp = mixed[uselection];
        }
    }

    return selected;
}

std::list<item> player::consume_items(const comp_selection<item_comp> &is, int batch) {
    std::list<item> ret;

    if (has_trait("DEBUG_HS")) {
        return ret;
    }

    item_comp selected_comp = is.comp;

    const tripoint &loc = pos();
    const bool by_charges = (item::count_by_charges( selected_comp.type ) && selected_comp.count > 0);
    // Count given to use_amount/use_charges, changed by those functions!
    long real_count = (selected_comp.count > 0) ? selected_comp.count * batch : abs(selected_comp.count);
    // First try to get everything from the map, than (remaining amount) from player
    if (is.use_from & use_from_map) {
        if (by_charges) {
            std::list<item> tmp = g->m.use_charges(loc, PICKUP_RANGE, selected_comp.type, real_count);
            ret.splice(ret.end(), tmp);
        } else {
            std::list<item> tmp = g->m.use_amount(loc, PICKUP_RANGE, selected_comp.type,
                                                  real_count);
            remove_ammo(tmp, *this);
            ret.splice(ret.end(), tmp);
        }
    }
    if (is.use_from & use_from_player) {
        if (by_charges) {
            std::list<item> tmp = use_charges(selected_comp.type, real_count);
            ret.splice(ret.end(), tmp);
        } else {
            std::list<item> tmp = use_amount(selected_comp.type, real_count);
            remove_ammo(tmp, *this);
            ret.splice(ret.end(), tmp);
        }
    }
    // condense those items into one
    if (by_charges && ret.size() > 1) {
        std::list<item>::iterator b = ret.begin();
        b++;
        while(ret.size() > 1) {
            ret.front().charges += b->charges;
            b = ret.erase(b);
        }
    }
    lastconsumed = selected_comp.type;
    return ret;
}

/* This call is in-efficient when doing it for multiple items with the same map inventory.
In that case, consider using select_item_component with 1 pre-created map inventory, and then passing the results
to consume_items */
std::list<item> player::consume_items( const std::vector<item_comp> &components, int batch ) {
    inventory map_inv;
    map_inv.form_from_map(pos(), PICKUP_RANGE);
    return consume_items( select_item_component( components, batch, map_inv ), batch );
}

comp_selection<tool_comp>
player::select_tool_component( const std::vector<tool_comp> &tools, int batch, inventory &map_inv,
                               const std::string &hotkeys, bool can_cancel ) {

    comp_selection<tool_comp> selected;

    bool found_nocharge = false;
    std::vector<tool_comp> player_has;
    std::vector<tool_comp> map_has;
    // Use charges of any tools that require charges used
    for (auto it = tools.begin(); it != tools.end() && !found_nocharge; ++it) {
        itype_id type = it->type;
        if (it->count > 0) {
            long count = it->count * batch;
            if (has_charges(type, count)) {
                player_has.push_back(*it);
            }
            if (map_inv.has_charges(type, count)) {
                map_has.push_back(*it);
            }
        } else if (has_amount(type, 1) || map_inv.has_tools(type, 1)) {
            selected.comp = *it;
            found_nocharge = true;
        }
    }
    if (found_nocharge) {
        selected.use_from = use_from_none;
        return selected;    // Default to using a tool that doesn't require charges
    }

    if (player_has.size() + map_has.size() == 1) {
        if (map_has.empty()) {
            selected.use_from = use_from_player;
            selected.comp = player_has[0];
        } else {
            selected.use_from = use_from_map;
            selected.comp = map_has[0];
        }
    } else { // Variety of options, list them and pick one
        // Populate the list
        uimenu tmenu( hotkeys );
        for( auto &map_ha : map_has ) {
            std::string tmpStr = item::nname( map_ha.type ) + _( " (nearby)" );
            tmenu.addentry( tmpStr );
        }
        for( auto &player_ha : player_has ) {
            tmenu.addentry( item::nname( player_ha.type ) );
        }

        if ( tmenu.entries.empty() ) { // This SHOULD only happen if cooking with a fire,
            selected.use_from = use_from_none;
            return selected;    // and the fire goes out.
        }

        if( can_cancel ) {
            tmenu.addentry( -1, true, 'q', _("Cancel") );
        }

        // Get selection via a popup menu
        tmenu.title = _("Use which tool?");
        tmenu.query();

        if( tmenu.ret == static_cast<int>( map_has.size() + player_has.size() ) ) {
            selected.use_from = cancel;
            return selected;
        }

        size_t uselection = static_cast<size_t>( tmenu.ret );
        if (uselection < map_has.size()) {
            selected.use_from = use_from_map;
            selected.comp = map_has[uselection];
        } else {
            uselection -= map_has.size();
            selected.use_from = use_from_player;
            selected.comp = player_has[uselection];
        }
    }

    return selected;
}

/* we use this if we selected the tool earlier */
void player::consume_tools(const comp_selection<tool_comp> &tool, int batch) {
    if (has_trait("DEBUG_HS")) {
        return;
    }

    if (tool.use_from & use_from_player) {
        use_charges(tool.comp.type, tool.comp.count * batch);
    }
    if (tool.use_from & use_from_map) {
        long quantity = tool.comp.count * batch;
        g->m.use_charges(pos(), PICKUP_RANGE, tool.comp.type, quantity);
    }

    // else, use_from_none (or cancel), so we don't use up any tools;
}

/* This call is in-efficient when doing it for multiple items with the same map inventory.
In that case, consider using select_tool_component with 1 pre-created map inventory, and then passing the results
to consume_tools */
void player::consume_tools( const std::vector<tool_comp> &tools, int batch, const std::string &hotkeys )
{
    inventory map_inv;
    map_inv.form_from_map(pos(), PICKUP_RANGE);
    consume_tools( select_tool_component( tools, batch, map_inv, hotkeys ), batch );
}

const recipe *get_disassemble_recipe(const itype_id &type)
{
    for( auto cur_recipe : recipe_dict ) {

        if (type == cur_recipe->result && cur_recipe->reversible) {
            return cur_recipe;
        }
    }
    // no matching disassemble recipe found.
    return NULL;
}

bool player::can_disassemble( const item &dis_item, const inventory &crafting_inv,
                              const bool print_msg ) const
{
    if( dis_item.is_book() ) {
        return true;
    }

    for( auto cur_recipe : recipe_dict ) {
        if( dis_item.type->id == cur_recipe->result && cur_recipe->reversible ) {
            return can_disassemble( dis_item, cur_recipe, crafting_inv, print_msg );
        }
    }

    return false;
}

bool player::can_disassemble( const item &dis_item, const recipe *cur_recipe,
                              const inventory &crafting_inv, bool print_msg ) const
{
    const std::string dis_name = dis_item.tname().c_str();
    if ( dis_item.count_by_charges() && !cur_recipe->has_flag( "UNCRAFT_SINGLE_CHARGE" ) ) {
        // Create a new item to get the default charges
        const item tmp = cur_recipe->create_result();
        if (dis_item.charges < tmp.charges) {
            if (print_msg) {
                popup(ngettext("You need at least %d charge of %s to disassemble it.",
                               "You need at least %d charges of %s to disassemble it.",
                               tmp.charges ),
                      tmp.charges, dis_name.c_str() );
            }
            return false;
        }
    }

    bool have_all_qualities = true;
    const auto &dis_requirements = cur_recipe->requirements.disassembly_requirements();
    for( const auto &itq : dis_requirements.get_qualities() ) {
        for( const auto &it : itq ) {
            if( !it.has( crafting_inv ) ) {
                if( print_msg ) {
                    add_msg( m_info, _("To disassemble %s, you need %s"),
                        dis_name.c_str(), it.to_string().c_str() );
                }

                have_all_qualities = false;
            }
        }
    }

    // ok, a valid recipe exists for the item, and it is reversible
    // assign the activity
    // check tools are available
    // loop over the tools and see what's required...again
    bool have_all_tools = true;
    for( const auto &it : dis_requirements.get_tools() ) {
        bool have_this_tool = false;
        for( const auto &tool : it ) {
            itype_id type = tool.type;
            int req = tool.count; // -1 => 1

            if( ( req <= 0 && crafting_inv.has_tools( type, 1 ) ) ||
                ( req >  0 && crafting_inv.has_charges( type, req ) ) ) {
                have_this_tool = true;
            }

            if( have_this_tool ) {
                break;
            }
        }
        if( !have_this_tool ) {
            have_all_tools = false;
            if( print_msg ) {
                int req = it[0].count;
                if( req <= 0 ) {
                    add_msg(m_info, _("You need a %s to disassemble %s."),
                            item::nname(it[0].type).c_str(), dis_name.c_str() );
                } else {
                    add_msg(m_info, ngettext("You need a %s with %d charge to disassemble %s.",
                                             "You need a %s with %d charges to disassemble %s.",
                                             req ),
                            item::nname(it[0].type).c_str(), req, dis_name.c_str() );
                }
            }
        }
    }
    // All tools present, so assign the activity
    return have_all_qualities && have_all_tools;
}

bool query_disassemble(const item &dis_item)
{
    if( OPTIONS["QUERY_DISASSEMBLE"] ) {
        return query_yn( _("Really disassemble the %s?"), dis_item.tname().c_str() );
    }
    return true;
}

bool player::disassemble(int dis_pos)
{
    if (dis_pos == INT_MAX) {
        dis_pos = g->inv_for_all( _( "Disassemble item:" ), _( "You don't have any items to disassemble." ) );
    }
    if( dis_pos == INT_MIN ) {
        add_msg_if_player( m_info, _( "Never mind." ) );
        return false;
    }
    return disassemble( i_at( dis_pos ), dis_pos, false );
}

bool player::disassemble( item &dis_item, int dis_pos,
                          bool ground, bool msg_and_query )
{
    const recipe *cur_recipe = get_disassemble_recipe( dis_item.type->id );

    // No disassembly without proper light
    // But book-ripping is OK
    if( cur_recipe != nullptr &&
        lighting_craft_speed_multiplier( *cur_recipe ) == 0.0f ) {
        add_msg(m_info, _("You can't see to craft!"));
        activity.type = ACT_NULL;
        return false;
    }

    // Checks to see if you're disassembling rotten food, and will stop you if true
    if( (dis_item.is_food() && dis_item.goes_bad()) ||
        (dis_item.is_food_container() && dis_item.contents.front().goes_bad()) ) {
        dis_item.calc_rot( global_square_location() );
        if( dis_item.rotten() ||
            (dis_item.is_food_container() && dis_item.contents.front().rotten())) {
            if( msg_and_query ) {
                add_msg(m_info, _("It's rotten, I'm not taking that apart."));
            }
            return false;
        }
    }

    // First check regular disassembly, then book "fake disassembly"
    // Note: this may get weird if books ever get regular disassembly
    std::string recipe_ident;
    int recipe_time = 100;
    const inventory &crafting_inv = crafting_inventory();
    if( cur_recipe != nullptr &&
        can_disassemble( dis_item, cur_recipe, crafting_inv, msg_and_query ) ) {
        if( msg_and_query && !query_disassemble( dis_item ) ) {
            return false;
        }

        recipe_ident = cur_recipe->ident();
        recipe_time = cur_recipe->time;
    }
    // If we're trying to disassemble a book or magazine
    if( dis_item.is_book() ) {
        if( msg_and_query && OPTIONS["QUERY_DISASSEMBLE"] &&
            !query_yn( _( "Do you want to tear %s into pages?" ),
                       dis_item.tname().c_str() ) ) {
            return false;
        } else {
            recipe_ident = fake_recipe_book;
        }
    }

    if( recipe_ident.empty() ) {
        // No recipe exists, or the item cannot be disassembled
        if( msg_and_query ) {
            add_msg( m_info, _( "The %s cannot be disassembled!" ),
                     dis_item.tname().c_str() );
        }
        return false;
    }

    if( activity.type != ACT_DISASSEMBLE ) {
        assign_activity( ACT_DISASSEMBLE, recipe_time );
    } else if( activity.moves_left <= 0 ) {
        activity.moves_left = recipe_time;
    }

    activity.values.push_back( dis_pos );
    activity.coords.push_back( ground ? pos() : tripoint_min );
    activity.str_values.push_back( recipe_ident );

    return true;
}

void player::disassemble_all( bool one_pass )
{
    // Reset all the activity values
    assign_activity( ACT_DISASSEMBLE, 0 );
    auto items = g->m.i_at( pos() );
    bool found_any = false;
    if( !one_pass ) {
        // Kinda hacky
        // That INT_MIN notes we want infinite uncraft
        // If INT_MIN is reached in complete_disassemble,
        // we will call this function again.
        activity.values.push_back( INT_MIN );
        activity.str_values.push_back( "" );
        activity.coords.push_back( tripoint_min );
    }

    for( size_t i = 0; i < items.size(); i++ ) {
        if( disassemble( items[i], i, true, false ) ) {
            found_any = true;
        }
    }

    if( !found_any ) {
        // Reset the activity - don't loop if there is nothing to do
        activity = player_activity();
    }
}

// Find out which of the alternative components had been used to craft the item.
item_comp find_component( const std::vector<item_comp> &altercomps, const item &dis_item )
{
    for( auto & comp : altercomps ) {
        for( auto & elem : dis_item.components ) {
            if( elem.typeId() == comp.type ) {
                return comp;
            }
        }
    }
    // Default is the one listed first in json.
    return altercomps.front();
}

item &get_item_for_uncraft( player &p, int item_pos,
    const tripoint &loc, bool from_ground )
{
    item *org_item;
    if( from_ground ) {
        auto items_on_ground = g->m.i_at( loc );
        if( static_cast<size_t>(item_pos) >= items_on_ground.size() ) {
            return p.ret_null;
        }
        org_item = &items_on_ground[item_pos];
    } else {
        org_item = &p.i_at(item_pos);
    }

    return *org_item;
}

void player::complete_disassemble()
{
    // Clean up old settings
    // Warning: Breaks old saves with disassembly in progress!
    // But so would adding a new recipe...
    if( activity.values.empty() ||
        activity.values.size() != activity.str_values.size() ||
        activity.values.size() != activity.coords.size() ) {
        debugmsg( "bad disassembly activity values" );
        activity.type = ACT_NULL;
        return;
    }

    // Disassembly activity is now saved in 3 parallel vectors:
    // item position, tripoint location (tripoint_min for inventory) and recipe

    // Note: we're reading from the back (in inverse order)
    // This is to avoid having to maintain indices
    const int item_pos = activity.values.back();
    const tripoint loc = activity.coords.back();
    const auto recipe_name = activity.str_values.back();

    activity.values.pop_back();
    activity.str_values.pop_back();
    activity.coords.pop_back();

    if( item_pos == INT_MIN ) {
        disassemble_all( false );
        return;
    }

    const bool from_ground = loc != tripoint_min;

    // Need to handle the book uncraft hack first
    if( recipe_name == fake_recipe_book ) {
        item &org_item = get_item_for_uncraft( *this, item_pos, loc, from_ground );
        if( org_item.is_null() || !org_item.is_book() ) {
            add_msg(_("The item has vanished."));
            activity.type = ACT_NULL;
            return;
        }

        // Twice the volume then multiplied by 10.
        // A book with volume 3 will give 60 pages.
        const int num_pages = (org_item.volume() * 2) * 10;
        g->m.spawn_item( pos(), "paper", 0, num_pages );
        if( from_ground ) {
            g->m.i_rem( loc, item_pos );
        } else {
            i_rem( item_pos );
        }
    } else {
        // Now regular recipe
        const recipe *dis_ptr = recipe_by_name( recipe_name ); // Which recipe is it?
        if( dis_ptr == nullptr ) {
            debugmsg( "no recipe with name %s found", recipe_name.c_str() );
            activity.type = ACT_NULL;
            return;
        }

        complete_disassemble( item_pos, loc, from_ground, *dis_ptr );
    }

    if( activity.type == ACT_NULL ) {
        // Something above went wrong, don't continue
        return;
    }

    // Try to get another disassembly target from the activity
    if( activity.values.empty() ) {
        // No more targets
        activity.type = ACT_NULL;
        return;
    }

    if( activity.values.back() == INT_MIN ) {
        disassemble_all( false );
        return;
    }

    const auto &next_recipe_name = activity.str_values.back();
    if( next_recipe_name == fake_recipe_book ) {
        activity.moves_left = 100;
    } else {
        const recipe *next_recipe = recipe_by_name( next_recipe_name );
        if( next_recipe == nullptr ) {
            activity.type = ACT_NULL;
            return;
        }

        activity.moves_left = next_recipe->time;
    }
}

// TODO: Make them accessible in a less ugly way
void remove_battery_mods( item&, player& );
void remove_radio_mod( item&, player& );

void player::complete_disassemble( int item_pos, const tripoint &loc,
    bool from_ground, const recipe &dis )
{
    // Get the proper recipe - the one for disassembly, not assembly
    const auto dis_requirements = dis.requirements.disassembly_requirements();
    item &org_item = get_item_for_uncraft( *this, item_pos, loc, from_ground );
    if( org_item.is_null() ) {
        add_msg(_("The item has vanished."));
        activity.type = ACT_NULL;
        return;
    }

    if( org_item.type->id != dis.result ) {
        add_msg(_("The item might be gone, at least it is not at the expected position anymore."));
        activity.type = ACT_NULL;
        return;
    }
    // Make a copy to keep its data (damage/components) even after it
    // has been removed.
    item dis_item = org_item;

    float component_success_chance = std::min(std::pow(0.8f, dis_item.damage), 1.0);

    int veh_part = -1;
    vehicle *veh = g->m.veh_at( pos(), veh_part );
    if( veh != nullptr ) {
        veh_part = veh->part_with_feature(veh_part, "CARGO");
    }

    add_msg(_("You disassemble the %s into its components."), dis_item.tname().c_str());
    // Remove any batteries, ammo and mods first
    remove_ammo( &dis_item, *this );
    remove_battery_mods( dis_item, *this );
    remove_radio_mod( dis_item, *this );

    if (dis_item.count_by_charges()) {
        // remove the charges that one would get from crafting it
        org_item.charges -= dis.create_result().charges;
    }
    // remove the item, except when it's counted by charges and still has some
    if (!org_item.count_by_charges() || org_item.charges <= 0) {
        if( from_ground ) {
            g->m.i_rem( loc, item_pos );
        } else {
            i_rem( item_pos );
        }
    }

    // Consume tool charges
    for( const auto &it : dis_requirements.get_tools() ) {
        consume_tools( it );
    }

    // add the components to the map
    // Player skills should determine how many components are returned

    int skill_dice = 2 + get_skill_level(dis.skill_used) * 3;
    skill_dice += get_skill_level(dis.skill_used);

    // Sides on dice is 16 plus your current intelligence
    ///\EFFECT_INT increases success rate for disassembling items
    int skill_sides = 16 + int_cur;

    int diff_dice = dis.difficulty;
    int diff_sides = 24; // 16 + 8 (default intelligence)

    // disassembly only nets a bit of practice
    if( dis.skill_used ) {
        practice( dis.skill_used, (dis.difficulty) * 2, dis.difficulty );
    }

    for (const auto &altercomps : dis_requirements.get_components()) {
        const item_comp comp = find_component( altercomps, dis_item );
        int compcount = comp.count;
        item newit( comp.type, calendar::turn );
        // TODO: Move this check to requirement_data::disassembly_requirements()
        if( !comp.recoverable || newit.has_flag( "UNRECOVERABLE" ) ) {
            continue;
        }
        // Counted-by-charge items that can be disassembled individually
        // have their component count multiplied by the number of charges.
        if (dis_item.count_by_charges() && dis.has_flag( "UNCRAFT_SINGLE_CHARGE" )) {
            compcount *= std::min(dis_item.charges, dis.create_result().charges);
        }
        // Compress liquids and counted-by-charges items into one item,
        // they are added together on the map anyway and handle_liquid
        // should only be called once to put it all into a container at once.
        if (newit.count_by_charges() || newit.made_of(LIQUID)) {
            newit.charges = compcount;
            compcount = 1;
        } else if (!newit.craft_has_charges() && newit.charges > 0) {
            // tools that can be unloaded should be created unloaded,
            // tools that can't be unloaded will keep their default charges.
            newit.charges = 0;
        }

        for( ; compcount > 0; compcount--) {
            const bool comp_success = (dice(skill_dice, skill_sides) > dice(diff_dice,  diff_sides));
            if (dis.difficulty != 0 && !comp_success) {
                add_msg(m_bad, _("You fail to recover %s."), newit.tname().c_str());
                continue;
            }
            const bool dmg_success = component_success_chance > rng_float(0, 1);
            if (!dmg_success) {
                // Show reason for failure (damaged item, tname contains the damage adjective)
                //~ %1s - material, %2$s - disassembled item
                add_msg(m_bad, _("You fail to recover %1$s from the %2$s."), newit.tname().c_str(),
                        dis_item.tname().c_str());
                continue;
            }
            // Use item from components list, or (if not contained)
            // use newit, the default constructed.
            item act_item = newit;
            for(item::t_item_vector::iterator a = dis_item.components.begin(); a != dis_item.components.end();
                ++a) {
                if (a->type == newit.type) {
                    act_item = *a;
                    dis_item.components.erase(a);
                    break;
                }
            }
            if (act_item.made_of(LIQUID)) {
                g->handle_all_liquid( act_item );
            } else if (veh != NULL && veh->add_item(veh_part, act_item)) {
                // add_item did put the items in the vehicle, nothing further to be done
            } else {
                g->m.add_item_or_charges(pos(), act_item);
            }
        }
    }

    if( !dis.learn_by_disassembly.empty() && !knows_recipe( &dis ) ) {
        if( can_decomp_learn( dis ) ) {
            // @todo: make this depend on intelligence
            if (one_in(4)) {
                learn_recipe( &dis );
                add_msg(m_good, _("You learned a recipe from disassembling it!"));
            } else {
                add_msg(m_info, _("You might be able to learn a recipe if you disassemble another."));
            }
        } else {
            add_msg(m_info, _("If you had better skills, you might learn a recipe next time."));
        }
    }
}

const recipe *recipe_by_name( const std::string &name)
{
    return recipe_dict[name];
}

void check_recipe_definitions()
{
    for( auto &elem : recipe_dict ) {
        const recipe &r = *elem;
        const std::string display_name = std::string("recipe ") + r.ident();
        r.requirements.check_consistency(display_name);
        if (!item::type_is_defined(r.result)) {
            debugmsg("result %s in recipe %s is not a valid item template", r.result.c_str(), r.ident().c_str());
        }
        if( r.skill_used && !r.skill_used.is_valid() ) {
            debugmsg("recipe %s uses invalid skill %s", r.ident().c_str(), r.skill_used.c_str());
        }
        for( auto &e : r.required_skills ) {
            if( e.first && !e.first.is_valid() ) {
                debugmsg("recipe %s uses invalid required skill %s", r.ident().c_str(), e.first.c_str());
            }
        }
    }
}

void remove_ammo(std::list<item> &dis_items, player &p)
{
    for( auto &dis_item : dis_items ) {
        remove_ammo( &dis_item, p );
    }
}

void drop_or_handle( const item &newit, player &p )
{
    if( newit.made_of( LIQUID ) && &p == &g->u ) { // TODO: what about NPCs?
        g->handle_all_liquid( newit );
    } else {
        item tmp( newit );
        p.i_add_or_drop( tmp );
    }
}

void remove_ammo(item *dis_item, player &p)
{
    for( auto iter = dis_item->contents.begin(); iter != dis_item->contents.end(); ) {
        if( iter->has_flag( "IRREMOVABLE" ) ) {
            iter++;
            continue;
        }
<<<<<<< HEAD
        if( iter->made_of( LIQUID ) && &p == &g->u ) {
            // allow selecting several containers
            while( !g->handle_liquid( *iter, false, false ) ) {}
        } else {
            p.i_add_or_drop( *iter );
        }
        iter = dis_item->contents.erase( iter );
=======
        item tmp = contents[i];
        contents.erase( contents.begin() + i );
        drop_or_handle( tmp, p );
>>>>>>> 97aab483
    }

    if( dis_item->has_flag( "NO_UNLOAD" ) ) {
        return;
    }
    if( dis_item->is_gun() && dis_item->ammo_current() != "null" ) {
        item ammodrop( dis_item->ammo_current(), calendar::turn );
        ammodrop.charges = dis_item->charges;
        drop_or_handle( ammodrop, p );
        dis_item->charges = 0;
    }
    if( dis_item->is_tool() && dis_item->charges > 0 && dis_item->ammo_type() != "NULL" ) {
        item ammodrop( default_ammo( dis_item->ammo_type() ), calendar::turn );
        ammodrop.charges = dis_item->charges;
        if( dis_item->ammo_type() == "plutonium" ) {
            ammodrop.charges /= PLUTONIUM_CHARGES;
        }
        drop_or_handle( ammodrop, p );
        dis_item->charges = 0;
    }
}

std::string recipe::required_skills_string() const
{
    std::ostringstream skills_as_stream;
    if(!required_skills.empty()) {
        for( auto iter = required_skills.begin(); iter != required_skills.end(); ) {
            skills_as_stream << iter->first.obj().name() << "(" << iter->second << ")";
            ++iter;
            if(iter != required_skills.end()) {
                skills_as_stream << ", ";
            }
        }
    } else {
        skills_as_stream << _("N/A");
    }
    return skills_as_stream.str();
}

const std::string &recipe::ident() const
{
    return ident_;
}<|MERGE_RESOLUTION|>--- conflicted
+++ resolved
@@ -1741,19 +1741,8 @@
             iter++;
             continue;
         }
-<<<<<<< HEAD
-        if( iter->made_of( LIQUID ) && &p == &g->u ) {
-            // allow selecting several containers
-            while( !g->handle_liquid( *iter, false, false ) ) {}
-        } else {
-            p.i_add_or_drop( *iter );
-        }
-        iter = dis_item->contents.erase( iter );
-=======
-        item tmp = contents[i];
-        contents.erase( contents.begin() + i );
-        drop_or_handle( tmp, p );
->>>>>>> 97aab483
+        drop_or_handle( *iter, p );
+        iter = contents.erase( iter );
     }
 
     if( dis_item->has_flag( "NO_UNLOAD" ) ) {
