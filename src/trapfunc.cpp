#include "game.h"
#include "trap.h"
#include "rng.h"
#include "monstergenerator.h"
#include "messages.h"

// A pit becomes less effective as it fills with corpses.
float pit_effectiveness(int x, int y)
{
    int corpse_volume = 0;
    for (size_t i = 0; i < g->m.i_at(x, y).size(); i++) {
        item &j = g->m.i_at(x, y)[i];
        if (j.type->id == "corpse") {
            corpse_volume += j.volume();
        }
    }

    int filled_volume = 75 * 10; // 10 zombies; see item::volume

    return std::max(0.0f, 1.0f - float(corpse_volume) / filled_volume);
}

void trapfunc::bubble(Creature *c, int x, int y)
{
    // tiny animals don't trigger bubble wrap
    if (c != NULL && c->get_size() == MS_TINY) {
        return;
    }
    if (c != NULL) {
        c->add_msg_player_or_npc(m_warning, _("You step on some bubble wrap!"),
                                 _("<npcname> steps on some bubble wrap!"));
        c->add_memorial_log(pgettext("memorial_male", "Stepped on bubble wrap."),
                            pgettext("memorial_female", "Stepped on bubble wrap."));
    }
    g->sound(x, y, 18, _("Pop!"));
    g->m.remove_trap(x, y);
}

void trapfunc::cot(Creature *c, int, int)
{
    monster *z = dynamic_cast<monster *>(c);
    if (z != NULL) {
        // Haha, only monsters stumble over a cot, humans are smart.
        add_msg(m_good, _("The %s stumbles over the cot"), z->name().c_str());
        c->moves -= 100;
    }
}

void trapfunc::beartrap(Creature *c, int x, int y)
{
    // tiny animals don't trigger bear traps
    if (c != NULL && c->get_size() == MS_TINY) {
        return;
    }
    g->sound(x, y, 8, _("SNAP!"));
    if (c != NULL) {
        c->add_memorial_log(pgettext("memorial_male", "Caught by a beartrap."),
                            pgettext("memorial_female", "Caught by a beartrap."));
        c->add_msg_player_or_npc(m_bad, _("A bear trap closes on your foot!"),
                                 _("A bear trap closes on <npcname>'s foot!"));
        monster *z = dynamic_cast<monster *>(c);
        player *n = dynamic_cast<player *>(c);
        if (z != NULL) {
            z->moves = 0;
            z->add_effect("beartrap", rng(8, 15));
            item beartrap("beartrap", 0);
            z->add_item(beartrap);
            z->hurt(35);
        } else if (n != NULL) {
            if(one_in(2)) {
                n->hit(NULL, bp_leg_l, 10, 16);
            } else {
                n->hit(NULL, bp_leg_r, 10, 16);
            }
            n->add_disease("beartrap", 1, true);
              if ((n->has_trait("INFRESIST")) && (one_in(512))) {
                  n->add_disease("tetanus",1,true);
              }
              else if ((!n->has_trait("INFIMMUNE") || !n->has_trait("INFRESIST")) && (one_in(128))) {
                      n->add_disease("tetanus",1,true);
              }
            g->m.spawn_item(x, y, "beartrap");
        }
    } else {
        g->m.spawn_item(x, y, "beartrap");
    }
    g->m.remove_trap(x, y);
}

void trapfunc::board(Creature *c, int, int)
{
    // tiny animals don't trigger spiked boards, they can squeeze between the nails
    if (c != NULL && c->get_size() == MS_TINY) {
        return;
    }
    if (c != NULL) {
        c->add_memorial_log(pgettext("memorial_male", "Stepped on a spiked board."),
                            pgettext("memorial_female", "Stepped on a spiked board."));
        c->add_msg_player_or_npc(m_bad, _("You step on a spiked board!"),
                                 _("<npcname> steps on a spiked board!"));
        monster *z = dynamic_cast<monster *>(c);
        player *n = dynamic_cast<player *>(c);
        if (z != NULL) {
            z->moves -= 80;
            z->hurt(rng(6, 10));
        } else {
            c->hit(NULL, bp_foot_l, 0, rng(6, 10));
            c->hit(NULL, bp_foot_r, 0, rng(6, 10));
              if ((n->has_trait("INFRESIST")) && (one_in(256))) {
                  n->add_disease("tetanus",1,true);
              }
              else if ((!n->has_trait("INFIMMUNE") || !n->has_trait("INFRESIST")) && (one_in(35))) {
                      n->add_disease("tetanus",1,true);
              }
        }
    }
}

void trapfunc::caltrops(Creature *c, int, int)
{
    // tiny animals don't trigger caltrops, they can squeeze between them
    if (c != NULL && c->get_size() == MS_TINY) {
        return;
    }
    if (c != NULL) {
        c->add_memorial_log(pgettext("memorial_male", "Stepped on a caltrop."),
                            pgettext("memorial_female", "Stepped on a caltrop."));
        c->add_msg_player_or_npc(m_bad, _("You step on a sharp metal caltrop!"),
                                 _("<npcname> steps on a sharp metal caltrop!"));
        monster *z = dynamic_cast<monster *>(c);
        if (z != NULL) {
            z->moves -= 80;
            z->hurt(rng(18, 30));
        } else {
            c->hit(NULL, bp_foot_l, 0, rng(9, 30));
            c->hit(NULL, bp_foot_r, 0, rng(9, 30));
        }
    }
}

void trapfunc::tripwire(Creature *c, int x, int y)
{
    // tiny animals don't trigger tripwires, they just squeeze under it
    if (c != NULL && c->get_size() == MS_TINY) {
        return;
    }
    if (c != NULL) {
        c->add_memorial_log(pgettext("memorial_male", "Tripped on a tripwire."),
                            pgettext("memorial_female", "Tripped on a tripwire."));
        c->add_msg_player_or_npc(m_bad, _("You trip over a tripwire!"),
                                 _("<npcname> trips over a tripwire!"));
        monster *z = dynamic_cast<monster *>(c);
        player *n = dynamic_cast<player *>(c);
        if (z != NULL) {
            z->stumble(false);
            if (rng(0, 10) > z->get_dodge()) {
                z->hurt(rng(1, 4));
            }
        } else if (n != NULL) {
            std::vector<point> valid;
            point jk;
            for (jk.x = x - 1; jk.x <= x + 1; jk.x++) {
                for (jk.y = y - 1; jk.y <= y + 1; jk.y++) {
                    if (g->is_empty(jk.x, jk.y)) {
                        // No monster, NPC, or player, plus valid for movement
                        valid.push_back(jk);
                    }
                }
            }
            if (!valid.empty()) {
                jk = valid[rng(0, valid.size() - 1)];
                n->posx = jk.x;
                n->posy = jk.y;
            }
            n->moves -= 150;
            if (rng(5, 20) > n->dex_cur) {
                n->hurtall(rng(1, 4));
            }
            if (c == &g->u) {
                g->update_map(g->u.posx, g->u.posy);
            }
        }
    }
}

void trapfunc::crossbow(Creature *c, int x, int y)
{
    bool add_bolt = true;
    if (c != NULL) {
        c->add_msg_player_or_npc(m_neutral, _("You trigger a crossbow trap!"),
                                 _("<npcname> triggers a crossbow trap!"));
        c->add_memorial_log(pgettext("memorial_male", "Triggered a crossbow trap."),
                            pgettext("memorial_female", "Triggered a crossbow trap."));
        monster *z = dynamic_cast<monster *>(c);
        player *n = dynamic_cast<player *>(c);
        if (n != NULL) {
            if (!one_in(4) && rng(8, 20) > n->get_dodge()) {
                body_part hit = num_bp;
                switch (rng(1, 10)) {
                    case  1:
                        if(one_in(2)) {
                            hit = bp_foot_l;
                        } else {
                            hit = bp_foot_l;
                        }
                        break;
                    case  2:
                    case  3:
                    case  4:
                        if(one_in(2)) {
                            hit = bp_leg_l;
                        } else {
                            hit = bp_leg_l;
                        }
                        break;
                    case  5:
                    case  6:
                    case  7:
                    case  8:
                    case  9:
                        hit = bp_torso;
                        break;
                    case 10:
                        hit = bp_head;
                        break;
                }
<<<<<<< HEAD
                n->add_msg_if_player(m_bad, _("Your %s is hit!"), body_part_name(hit).c_str());
                n->hit(NULL, hit, 0, rng(20, 30));
=======
                int side = random_side(hit);
                //~ %s is bodypart
                n->add_msg_if_player(m_bad, _("Your %s is hit!"), body_part_name(hit, side).c_str());
                n->hit(NULL, hit, side, 0, rng(20, 30));
>>>>>>> 3d1a8f42
                add_bolt = !one_in(10);
            } else {
                n->add_msg_player_or_npc(m_neutral, _("You dodge the shot!"),
                                         _("<npcname> dodges the shot!"));
            }
        } else if (z != NULL) {
            bool seen = g->u_see(z);
            int chance = 0;
            // adapted from shotgun code - chance of getting hit depends on size
            switch (z->type->size) {
                case MS_TINY:
                    chance = 50;
                    break;
                case MS_SMALL:
                    chance =  8;
                    break;
                case MS_MEDIUM:
                    chance =  6;
                    break;
                case MS_LARGE:
                    chance =  4;
                    break;
                case MS_HUGE:
                    chance =  1;
                    break;
            }
            if (one_in(chance)) {
                if (seen) {
                    add_msg(m_bad, _("A bolt shoots out and hits the %s!"), z->name().c_str());
                }
                z->hurt(rng(20, 30));
                add_bolt = !one_in(10);
            } else if (seen) {
                add_msg(m_neutral, _("A bolt shoots out, but misses the %s."), z->name().c_str());
            }
        }
    }
    g->m.remove_trap(x, y);
    g->m.spawn_item(x, y, "crossbow");
    g->m.spawn_item(x, y, "string_6");
    if (add_bolt) {
        g->m.spawn_item(x, y, "bolt_steel", 1, 1);
    }
}

void trapfunc::shotgun(Creature *c, int x, int y)
{
    g->sound(x, y, 60, _("Kerblam!"));
    int shots = 1;
    if (c != NULL) {
        c->add_msg_player_or_npc(m_neutral, _("You trigger a shotgun trap!"),
                                 _("<npcname> triggers a shotgun trap!"));
        c->add_memorial_log(pgettext("memorial_male", "Triggered a shotgun trap."),
                            pgettext("memorial_female", "Triggered a shotgun trap."));
        monster *z = dynamic_cast<monster *>(c);
        player *n = dynamic_cast<player *>(c);
        if (n != NULL) {
            shots = (one_in(8) || one_in(20 - n->str_max) ? 2 : 1);
            if (g->m.tr_at(x, y) == tr_shotgun_1) {
                shots = 1;
            }
            if (rng(5, 50) > n->get_dodge()) {
                body_part hit = num_bp;
                switch (rng(1, 10)) {
                    case  1:
                        if(one_in(2)) {
                            hit = bp_foot_l;
                        } else {
                            hit = bp_foot_l;
                        }
                        break;
                    case  2:
                    case  3:
                    case  4:
                        if(one_in(2)) {
                            hit = bp_leg_l;
                        } else {
                            hit = bp_leg_l;
                        }
                        break;
                    case  5:
                    case  6:
                    case  7:
                    case  8:
                    case  9:
                        hit = bp_torso;
                        break;
                    case 10:
                        hit = bp_head;
                        break;
                }
<<<<<<< HEAD
                n->add_msg_if_player(m_bad, _("Your %s is hit!"), body_part_name(hit).c_str());
                n->hit(NULL, hit, 0, rng(40 * shots, 60 * shots));
=======
                int side = random_side(hit);
                //~ %s is bodypart
                n->add_msg_if_player(m_bad, _("Your %s is hit!"), body_part_name(hit, side).c_str());
                n->hit(NULL, hit, side, 0, rng(40 * shots, 60 * shots));
>>>>>>> 3d1a8f42
            } else {
                n->add_msg_player_or_npc(m_neutral, _("You dodge the shot!"),
                                         _("<npcname> dodges the shot!"));
            }
        } else if (z != NULL) {
            bool seen = g->u_see(z);
            int chance = 0;
            switch (z->type->size) {
                case MS_TINY:
                    chance = 100;
                    break;
                case MS_SMALL:
                    chance =  16;
                    break;
                case MS_MEDIUM:
                    chance =  12;
                    break;
                case MS_LARGE:
                    chance =   8;
                    break;
                case MS_HUGE:
                    chance =   2;
                    break;
            }
            shots = (one_in(8) || one_in(chance) ? 2 : 1);
            if (g->m.tr_at(x, y) == tr_shotgun_1) {
                shots = 1;
            }
            if (seen) {
                add_msg(m_bad, _("A shotgun fires and hits the %s!"), z->name().c_str());
            }
            z->hurt(rng(40 * shots, 60 * shots));
        }
    }
    if (shots == 2 || g->m.tr_at(x, y) == tr_shotgun_1) {
        g->m.remove_trap(x, y);
        g->m.spawn_item(x, y, "shotgun_sawn");
        g->m.spawn_item(x, y, "string_6");
    } else {
        g->m.add_trap(x, y, tr_shotgun_1);
    }
}


void trapfunc::blade(Creature *c, int, int)
{
    if (c != NULL) {
        c->add_msg_player_or_npc(m_bad, _("A blade swings out and hacks your torso!"),
                                 _("A blade swings out and hacks <npcname>s torso!"));
        c->add_memorial_log(pgettext("memorial_male", "Triggered a blade trap."),
                            pgettext("memorial_female", "Triggered a blade trap."));
        monster *z = dynamic_cast<monster *>(c);
        player *n = dynamic_cast<player *>(c);
        if (n != NULL) {
            n->hit(NULL, bp_torso, 12, 30);
        } else if (z != NULL) {
            int cutdam = std::max(0, 30 - z->get_armor_cut(bp_torso));
            int bashdam = std::max(0, 12 - z->get_armor_bash(bp_torso));
            z->hurt(bashdam + cutdam);
        }
    }
}

void trapfunc::snare_light(Creature *c, int x, int y)
{
    g->sound(x, y, 2, _("Snap!"));
    g->m.remove_trap(x, y);
    g->m.spawn_item(x, y, "string_36");
    g->m.spawn_item(x, y, "snare_trigger");
    // large animals will trigger and destroy the trap, but not get harmed
    if (c != NULL && c->get_size() >= MS_LARGE) {
        c->add_msg_if_npc(m_neutral, _("The snare has no effect on <npcname>!"));
        return;
    }
    if (c == NULL) {
        return;
    }
    c->add_msg_player_or_npc(m_bad, _("A snare closes on your leg."),
                             _("A snare closes on <npcname>s leg."));
    c->add_memorial_log(pgettext("memorial_male", "Triggered a light snare."),
                        pgettext("memorial_female", "Triggered a light snare."));
    monster *z = dynamic_cast<monster *>(c);
    player *n = dynamic_cast<player *>(c);
    if (n != NULL) {
        n->add_disease("lightsnare", rng(10, 20));
    } else if (z != NULL) {
        switch (z->type->size) {
            case MS_TINY:
                z->add_effect("beartrap", 1, 1, true);
                z->hurt(10);
                break;
            case MS_SMALL:
                z->moves = 0;
                z->add_effect("beartrap", rng(100, 150));
                break;
            case MS_MEDIUM:
                z->moves = 0;
                z->add_effect("beartrap", rng(20, 30));
                break;
            default:
                break;
        }
    }
}

void trapfunc::snare_heavy(Creature *c, int x, int y)
{
    g->sound(x, y, 4, _("Snap!"));
    g->m.remove_trap(x, y);
    g->m.spawn_item(x, y, "rope_6");
    g->m.spawn_item(x, y, "snare_trigger");
    // large animals will trigger and destroy the trap, but not get harmed
    if (c != NULL && c->get_size() >= MS_HUGE) {
        c->add_msg_if_npc(m_neutral, _("The snare has no effect on <npcname>!"));
        return;
    }
    if (c == NULL) {
        return;
    }
<<<<<<< HEAD
    body_part hit = num_bp;
    if (one_in(2)) {
        hit = bp_leg_l;
    } else {
        hit = bp_leg_r;
    }
    c->add_msg_player_or_npc(m_bad, _("A snare closes on your %s."),
                             _("A snare closes on <npcname>s %s."), body_part_name(hit).c_str());
=======
    int side = one_in(2) ? 0 : 1;
    body_part hit = bp_legs;
    //~ %s is bodypart name in accusative.
    c->add_msg_player_or_npc(m_bad, _("A snare closes on your %s."),
                             _("A snare closes on <npcname>s %s."),
                             body_part_name_accusative(hit, side).c_str());
>>>>>>> 3d1a8f42
    c->add_memorial_log(pgettext("memorial_male", "Triggered a heavy snare."),
                        pgettext("memorial_female", "Triggered a heavy snare."));
    monster *z = dynamic_cast<monster *>(c);
    player *n = dynamic_cast<player *>(c);
    if (n != NULL) {
        n->hit(NULL, hit, 15, 20);
        n->add_disease("heavysnare", rng(20, 30));
    } else if (z != NULL) {
        int damage;
        switch (z->type->size) {
            case MS_TINY:
                damage = 20;
                z->add_effect("beartrap", 1, 1, true);
                break;
            case MS_SMALL:
                z->add_effect("beartrap", 1, 1, true);
                damage = 20;
                break;
            case MS_MEDIUM:
                z->add_effect("beartrap", rng(100, 150));
                damage = 10;
                break;
            case MS_LARGE:
                z->add_effect("beartrap", rng(20, 30));
                damage = 0;
                break;
            default:
                damage = 0;
        }
        z->moves = 0;
        z->hurt(damage);
    }
}

void trapfunc::landmine(Creature *c, int x, int y)
{
    // tiny animals are too light to trigger land mines
    if (c != NULL && c->get_size() == MS_TINY) {
        return;
    }
    if (c != NULL) {
        c->add_msg_player_or_npc(m_bad, _("You trigger a land mine!"),
                                 _("<npcname> triggers a land mine!"));
        c->add_memorial_log(pgettext("memorial_male", "Stepped on a land mine."),
                            pgettext("memorial_female", "Stepped on a land mine."));
    }
    g->explosion(x, y, 10, 8, false);
    g->m.remove_trap(x, y);
}

void trapfunc::boobytrap(Creature *c, int x, int y)
{
    if (c != NULL) {
        c->add_msg_player_or_npc(m_bad, _("You trigger a booby trap!"),
                                 _("<npcname> triggers a booby trap!"));
        c->add_memorial_log(pgettext("memorial_male", "Triggered a booby trap."),
                            pgettext("memorial_female", "Triggered a booby trap."));
    }
    g->explosion(x, y, 18, 12, false);
    g->m.remove_trap(x, y);
}

void trapfunc::telepad(Creature *c, int x, int y)
{
    //~ the sound of a telepad functioning
    g->sound(x, y, 6, _("vvrrrRRMM*POP!*"));
    if (c != NULL) {
        monster *z = dynamic_cast<monster *>(c);
        // TODO: NPC don't teleport?
        if (c == &g->u) {
            c->add_msg_if_player(m_warning, _("The air shimmers around you..."));
            c->add_memorial_log(pgettext("memorial_male", "Triggered a teleport trap."),
                                pgettext("memorial_female", "Triggered a teleport trap."));
            g->teleport();
        } else if (z != NULL) {
            if (g->u_see(z)) {
                add_msg(_("The air shimmers around the %s..."), z->name().c_str());
            }

            int tries = 0;
            int newposx, newposy;
            do {
                newposx = rng(z->posx() - SEEX, z->posx() + SEEX);
                newposy = rng(z->posy() - SEEY, z->posy() + SEEY);
                tries++;
            } while (g->m.move_cost(newposx, newposy) == 0 && tries != 10);

            if (tries == 10) {
                z->hurt( 9999 ); // trigger exploding
            } else {
                int mon_hit = g->mon_at(newposx, newposy);
                if (mon_hit != -1) {
                    if (g->u_see(z)) {
                        add_msg(m_good, _("The %s teleports into a %s, killing them both!"),
                                z->name().c_str(), g->zombie(mon_hit).name().c_str());
                    }
                    g->zombie( mon_hit ).hurt( 9999 ); // trigger exploding
                } else {
                    z->setpos(newposx, newposy);
                }
            }
        }
    }
}

void trapfunc::goo(Creature *c, int x, int y)
{
    if (c != NULL) {
        c->add_msg_player_or_npc(m_bad, _("You step in a puddle of thick goo."),
                                 _("<npcname> steps in a puddle of thick goo."));
        c->add_memorial_log(pgettext("memorial_male", "Stepped into thick goo."),
                            pgettext("memorial_female", "Stepped into thick goo."));
        monster *z = dynamic_cast<monster *>(c);
        player *n = dynamic_cast<player *>(c);
        if (n != NULL) {
            n->infect("slimed", bp_foot_l, 6, 20);
            n->infect("slimed", bp_foot_r, 6, 20);
            if (one_in(3)) {
                n->add_msg_if_player(m_bad, _("The acidic goo eats away at your feet."));
                n->hit(NULL, bp_foot_l, 0, 5);
                n->hit(NULL, bp_foot_r, 0, 5);
            }
        } else if (z != NULL) {
            if (z->type->id == "mon_blob") {
                z->speed += 15;
                z->hp = z->speed;
            } else {
                z->poly(GetMType("mon_blob"));
                z->speed -= 15;
                z->hp = z->speed;
            }
        }
    }
    g->m.remove_trap(x, y);
}

void trapfunc::dissector(Creature *c, int x, int y)
{
    //~ the sound of a dissector dissecting
    g->sound(x, y, 10, _("BRZZZAP!"));
    if (c != NULL) {
        c->add_msg_player_or_npc(m_bad, _("Electrical beams emit from the floor and slice your flesh!"),
                                 _("Electrical beams emit from the floor and slice <npcname>s flesh!"));
        c->add_memorial_log(pgettext("memorial_male", "Stepped into a dissector."),
                            pgettext("memorial_female", "Stepped into a dissector."));
        monster *z = dynamic_cast<monster *>(c);
        player *n = dynamic_cast<player *>(c);
        if (n != NULL) {
            n->hit(NULL, bp_head,   0, 15);
            n->hit(NULL, bp_torso,  0, 20);
            n->hit(NULL, bp_arm_r,  0, 12);
            n->hit(NULL, bp_arm_l,  0, 12);
            n->hit(NULL, bp_hand_r, 0, 10);
            n->hit(NULL, bp_hand_l, 0, 10);
            n->hit(NULL, bp_leg_r,  0, 12);
            n->hit(NULL, bp_leg_r,  0, 12);
            n->hit(NULL, bp_foot_l, 0, 10);
            n->hit(NULL, bp_foot_r, 0, 10);
        } else if (z != NULL) {
            z->hurt( 60 );
            if( z->is_dead() ) {
                z->explode();
            }
        }
    }
}

void trapfunc::pit(Creature *c, int x, int y)
{
    // tiny animals aren't hurt by falling into pits
    if (c->get_size() == MS_TINY) {
        return;
    }
    if (c != NULL) {
        const float eff = pit_effectiveness(x, y);
        c->add_msg_player_or_npc(m_bad, _("You fall in a pit!"), _("<npcname> falls in a pit!"));
        c->add_memorial_log(pgettext("memorial_male", "Fell in a pit."),
                            pgettext("memorial_female", "Fell in a pit."));
        monster *z = dynamic_cast<monster *>(c);
        player *n = dynamic_cast<player *>(c);
        if (n != NULL) {
            if ( (n->has_trait("WINGS_BIRD")) || ((one_in(2)) && (n->has_trait("WINGS_BUTTERFLY"))) ) {
                n->add_msg_if_player(_("You flap your wings and flutter down gracefully."));
            } else {
                int dodge = n->get_dodge();
                int damage = eff * rng(10, 20) - rng(dodge, dodge * 5);
                if (damage > 0) {
                    n->add_msg_if_player(m_bad, _("You hurt yourself!"));
                    n->hurtall(rng(int(damage / 2), damage));
                    n->hit(NULL, bp_leg_l, damage, 0);
                    n->hit(NULL, bp_leg_r, damage, 0);
                } else {
                    n->add_msg_if_player(_("You land nimbly."));
                }
            }
            n->add_disease("in_pit", 1, true);
        } else if (z != NULL) {
            z->moves = -1000;
            z->hurt(eff * rng(10, 20));
        }
    }
}

void trapfunc::pit_spikes(Creature *c, int x, int y)
{
    // tiny animals aren't hurt by falling into spiked pits
    if (c->get_size() == MS_TINY) {
        return;
    }
    if (c != NULL) {
        c->add_msg_player_or_npc(m_bad, _("You fall in a spiked pit!"),
                                 _("<npcname> falls in a spiked pit!"));
        c->add_memorial_log(pgettext("memorial_male", "Fell into a spiked pit."),
                            pgettext("memorial_female", "Fell into a spiked pit."));
        monster *z = dynamic_cast<monster *>(c);
        player *n = dynamic_cast<player *>(c);
        if (n != NULL) {
            int dodge = n->get_dodge();
            int damage = pit_effectiveness(x, y) * rng(20, 50);
            if ( (n->has_trait("WINGS_BIRD")) || ((one_in(2)) && (n->has_trait("WINGS_BUTTERFLY"))) ) {
                n->add_msg_if_player(_("You flap your wings and flutter down gracefully."));
            } else if (0 == damage || rng(5, 30) < dodge) {
                n->add_msg_if_player(_("You avoid the spikes within."));
            } else {
                body_part hit = num_bp;
                switch (rng(1, 10)) {
                    case  1:
                        hit = bp_leg_l;
                        break;
                    case  2:
                        hit = bp_leg_r;
                        break;
                    case  3:
                        hit = bp_arm_l;
                        break;
                    case  4:
                        hit = bp_arm_r;
                        break;
                    case  5:
                    case  6:
                    case  7:
                    case  8:
                    case  9:
                    case 10:
                        hit = bp_torso;
                        break;
                }
<<<<<<< HEAD
                n->add_msg_if_player(m_bad, _("The spikes impale your %s!"), body_part_name(hit).c_str());
                n->hit(NULL, hit, 0, damage);
=======
                int side = random_side(hit);
                //~ %s is bodypart name in accusative
                n->add_msg_if_player(m_bad, _("The spikes impale your %s!"),
                                     body_part_name_accusative(hit, side).c_str());
                n->hit(NULL, hit, side, 0, damage);
>>>>>>> 3d1a8f42
              if ((n->has_trait("INFRESIST")) && (one_in(256))) {
                  n->add_disease("tetanus",1,true);
              }
              else if ((!n->has_trait("INFIMMUNE") || !n->has_trait("INFRESIST")) && (one_in(35))) {
                      n->add_disease("tetanus",1,true);
              }
            }
            n->add_disease("in_pit", 1, true);
        } else if (z != NULL) {
            z->moves = -1000;
            z->hurt(rng(20, 50));
        }
    }
    if (one_in(4)) {
        if (g->u_see(x, y)) {
            add_msg(_("The spears break!"));
        }
        g->m.ter_set(x, y, t_pit);
        g->m.add_trap(x, y, tr_pit);
        for (int i = 0; i < 4; i++) { // 4 spears to a pit
            if (one_in(3)) {
                g->m.spawn_item(x, y, "pointy_stick");
            }
        }
    }
}

void trapfunc::lava(Creature *c, int x, int y)
{
    if (c != NULL) {
        c->add_msg_player_or_npc(m_bad, _("The %s burns you horribly!"), _("The %s burns <npcname>!"),
                                 g->m.tername(x, y).c_str());
        c->add_memorial_log(pgettext("memorial_male", "Stepped into lava."),
                            pgettext("memorial_female", "Stepped into lava."));
        monster *z = dynamic_cast<monster *>(c);
        player *n = dynamic_cast<player *>(c);
        if (n != NULL) {
            n->hit(NULL, bp_foot_l, 0, 20);
            n->hit(NULL, bp_foot_r, 0, 20);
            n->hit(NULL, bp_leg_l, 0, 20);
            n->hit(NULL, bp_leg_r, 0, 20);
        } else if (z != NULL) {
            // MATERIALS-TODO: use fire resistance
            int dam = 30;
            if (z->made_of("flesh") || z->made_of("iflesh")) {
                dam = 50;
            }
            if (z->made_of("veggy")) {
                dam = 80;
            }
            if (z->made_of("paper") || z->made_of(LIQUID) || z->made_of("powder") ||
                z->made_of("wood")  || z->made_of("cotton") || z->made_of("wool")) {
                dam = 200;
            }
            if (z->made_of("stone")) {
                dam = 15;
            }
            if (z->made_of("kevlar") || z->made_of("steel")) {
                dam = 5;
            }
            z->hurt(dam);
        }
    }
}

// STUB
void trapfunc::portal(Creature */*c*/, int /*x*/, int /*y*/)
{
    // TODO: make this do something?
}

void trapfunc::sinkhole(Creature *c, int /*x*/, int /*y*/)
{
    if (c != &g->u) {
        // TODO: make something exciting happen here
        return;
    }
    g->u.add_msg_if_player(m_bad, _("You step into a sinkhole, and start to sink down!"));
    g->u.add_memorial_log(pgettext("memorial_male", "Stepped into a sinkhole."),
                        pgettext("memorial_female", "Stepped into a sinkhole."));
    if (g->u.has_amount("grapnel", 1) &&
        query_yn(_("You step into a sinkhole! Throw your grappling hook out to try to catch something?"))) {
        int throwroll = rng(g->u.skillLevel("throw"),
                            g->u.skillLevel("throw") + g->u.str_cur + g->u.dex_cur);
        if (throwroll >= 6) {
            add_msg(m_good, _("The grappling hook catches something!"));
            if (rng(g->u.skillLevel("unarmed"),
                    g->u.skillLevel("unarmed") + g->u.str_cur) > 4) {
                // Determine safe places for the character to get pulled to
                std::vector<point> safe;
                for (int i = g->u.posx - 1; i <= g->u.posx + 1; i++) {
                    for (int j = g->u.posy - 1; j <= g->u.posy + 1; j++) {
                        if (g->m.move_cost(i, j) > 0 && g->m.tr_at(i, j) != tr_pit) {
                            safe.push_back(point(i, j));
                        }
                    }
                }
                if (safe.empty()) {
                    add_msg(m_bad, _("There's nowhere to pull yourself to, and you sink!"));
                    g->u.use_amount("grapnel", 1);
                    g->m.spawn_item(g->u.posx + rng(-1, 1), g->u.posy + rng(-1, 1), "grapnel");
                    g->m.ter_set(g->u.posx, g->u.posy, t_hole);
                    g->vertical_move(-1, true);
                } else {
                    add_msg(m_good, _("You pull yourself to safety!  The sinkhole collapses."));
                    int index = rng(0, safe.size() - 1);
                    g->m.ter_set(g->u.posx, g->u.posy, t_hole);
                    g->u.posx = safe[index].x;
                    g->u.posy = safe[index].y;
                    g->update_map(g->u.posx, g->u.posy);
                }
            } else {
                add_msg(m_bad, _("You're not strong enough to pull yourself out..."));
                g->u.moves -= 100;
                g->u.use_amount("grapnel", 1);
                g->m.spawn_item(g->u.posx + rng(-1, 1), g->u.posy + rng(-1, 1), "grapnel");
                g->m.ter_set(g->u.posx, g->u.posy, t_hole);
                g->vertical_move(-1, true);
            }
        } else {
            add_msg(m_bad, _("Your throw misses completely, and you sink!"));
            if (one_in((g->u.str_cur + g->u.dex_cur) / 3)) {
                g->u.use_amount("grapnel", 1);
                g->m.spawn_item(g->u.posx + rng(-1, 1), g->u.posy + rng(-1, 1), "grapnel");
            }
            g->m.ter_set(g->u.posx, g->u.posy, t_hole);
            g->vertical_move(-1, true);
        }
    } else if(g->u.has_amount("bullwhip", 1) &&
              query_yn(_("You step into a sinkhole! Throw your whip out to try and snag something?"))) {
            int whiproll = rng(g->u.skillLevel("melee"),
                               g->u.skillLevel("melee") + g->u.dex_cur + g->u.str_cur);

            if(whiproll < 8) {
                add_msg(m_bad, _("Your whip flails uselessly through the air!"));
                g->m.ter_set(g->u.posx, g->u.posy, t_hole);
                g->vertical_move(-1, true);
            } else {
                add_msg(m_good, _("Your whip wraps around something!"));
                if(g->u.str_cur < 5) {
                    add_msg(m_bad, _("But you're too weak to pull yourself out..."));
                    g->u.moves -= 100;
                    g->u.use_amount("bullwhip", 1);
                    g->m.spawn_item(g->u.posx + rng(-1, 1), g->u.posy + rng(-1, 1), "bullwhip");
                    g->m.ter_set(g->u.posx, g->u.posy, t_hole);
                    g->vertical_move(-1, true);
                } else {
                    // Determine safe places for the character to get pulled to
                    std::vector<point> safe;
                    for (int i = g->u.posx - 1; i <= g->u.posx + 1; i++) {
                        for (int j = g->u.posy - 1; j <= g->u.posy + 1; j++) {
                            if (g->m.move_cost(i, j) > 0 && g->m.tr_at(i, j) != tr_pit) {
                                safe.push_back(point(i, j));
                            }
                        }
                    }
                    if (safe.empty()) {
                        add_msg(m_bad, _("There's nowhere to pull yourself to, and you sink!"));
                        g->u.use_amount("bullwhip", 1);
                        g->m.spawn_item(g->u.posx + rng(-1, 1), g->u.posy + rng(-1, 1), "bullwhip");
                        g->m.ter_set(g->u.posx, g->u.posy, t_hole);
                        g->vertical_move(-1, true);
                    } else {
                        add_msg(m_good, _("You pull yourself to safety!  The sinkhole collapses."));
                        int index = rng(0, safe.size() - 1);
                        g->m.ter_set(g->u.posx, g->u.posy, t_hole);
                        g->u.posx = safe[index].x;
                        g->u.posy = safe[index].y;
                        g->update_map(g->u.posx, g->u.posy);
                    }
                }
            }
    } else if (g->u.has_amount("rope_30", 1) &&
               query_yn(_("You step into a sinkhole! Throw your rope out to try to catch something?"))) {
        int throwroll = rng(g->u.skillLevel("throw"),
                            g->u.skillLevel("throw") + g->u.str_cur + g->u.dex_cur);
        if (throwroll >= 12) {
            add_msg(m_good, _("The rope catches something!"));
            if (rng(g->u.skillLevel("unarmed"),
                    g->u.skillLevel("unarmed") + g->u.str_cur) > 6) {
                // Determine safe places for the character to get pulled to
                std::vector<point> safe;
                for (int i = g->u.posx - 1; i <= g->u.posx + 1; i++) {
                    for (int j = g->u.posy - 1; j <= g->u.posy + 1; j++) {
                        if (g->m.move_cost(i, j) > 0 && g->m.tr_at(i, j) != tr_pit) {
                            safe.push_back(point(i, j));
                        }
                    }
                }
                if (safe.empty()) {
                    add_msg(m_bad, _("There's nowhere to pull yourself to, and you sink!"));
                    g->u.use_amount("rope_30", 1);
                    g->m.spawn_item(g->u.posx + rng(-1, 1), g->u.posy + rng(-1, 1), "rope_30");
                    g->m.ter_set(g->u.posx, g->u.posy, t_hole);
                    g->vertical_move(-1, true);
                } else {
                    add_msg(m_good, _("You pull yourself to safety!  The sinkhole collapses."));
                    int index = rng(0, safe.size() - 1);
                    g->m.ter_set(g->u.posx, g->u.posy, t_hole);
                    g->u.posx = safe[index].x;
                    g->u.posy = safe[index].y;
                    g->update_map(g->u.posx, g->u.posy);
                }
            } else {
                add_msg(m_bad, _("You're not strong enough to pull yourself out..."));
                g->u.moves -= 100;
                g->u.use_amount("rope_30", 1);
                g->m.spawn_item(g->u.posx + rng(-1, 1), g->u.posy + rng(-1, 1), "rope_30");
                g->m.ter_set(g->u.posx, g->u.posy, t_hole);
                g->vertical_move(-1, true);
            }
        } else {
            add_msg(m_bad, _("Your throw misses completely, and you sink!"));
            if (one_in((g->u.str_cur + g->u.dex_cur) / 3)) {
                g->u.use_amount("rope_30", 1);
                g->m.spawn_item(g->u.posx + rng(-1, 1), g->u.posy + rng(-1, 1), "rope_30");
            }
            g->m.ter_set(g->u.posx, g->u.posy, t_hole);
            g->vertical_move(-1, true);
        }
    } else {
        add_msg(m_bad, _("You sink into the sinkhole!"));
        g->m.ter_set(g->u.posx, g->u.posy, t_hole);
        g->vertical_move(-1, true);
    }
}

void trapfunc::ledge(Creature *c, int /*x*/, int /*y*/)
{
    if (c == &g->u) {
        add_msg(m_warning, _("You fall down a level!"));
        g->u.add_memorial_log(pgettext("memorial_male", "Fell down a ledge."),
                              pgettext("memorial_female", "Fell down a ledge."));
        g->vertical_move(-1, true);
        return;
    }
    // TODO; port to Z-levels
    if (c != NULL) {
        c->add_msg_if_npc(_("<npcname> falls down a level!"));
        c->die(NULL);
    }
}

void trapfunc::temple_flood(Creature *c, int /*x*/, int /*y*/)
{
    // Monsters and npcs are completely ignored here, should they?
    if (c == &g->u) {
        add_msg(m_warning, _("You step on a loose tile, and water starts to flood the room!"));
        g->u.add_memorial_log(pgettext("memorial_male", "Triggered a flood trap."),
                              pgettext("memorial_female", "Triggered a flood trap."));
        for (int i = 0; i < SEEX * MAPSIZE; i++) {
            for (int j = 0; j < SEEY * MAPSIZE; j++) {
                if (g->m.tr_at(i, j) == tr_temple_flood) {
                    g->m.remove_trap(i, j);
                }
            }
        }
        g->add_event(EVENT_TEMPLE_FLOOD, calendar::turn + 3);
    }
}

void trapfunc::temple_toggle(Creature *c, int x, int y)
{
    // Monsters and npcs are completely ignored here, should they?
    if (c == &g->u) {
        add_msg(_("You hear the grinding of shifting rock."));
        const ter_id type = g->m.ter(x, y);
        for (int i = 0; i < SEEX * MAPSIZE; i++) {
            for (int j = 0; j < SEEY * MAPSIZE; j++) {
                if( type == t_floor_red ) {
                        if (g->m.ter(i, j) == t_rock_green) {
                            g->m.ter_set(i, j, t_floor_green);
                        } else if (g->m.ter(i, j) == t_floor_green) {
                            g->m.ter_set(i, j, t_rock_green);
                        }
                } else if( type == t_floor_green ) {
                        if (g->m.ter(i, j) == t_rock_blue) {
                            g->m.ter_set(i, j, t_floor_blue);
                        } else if (g->m.ter(i, j) == t_floor_blue) {
                            g->m.ter_set(i, j, t_rock_blue);
                        }
                } else if( type == t_floor_blue ) {
                        if (g->m.ter(i, j) == t_rock_red) {
                            g->m.ter_set(i, j, t_floor_red);
                        } else if (g->m.ter(i, j) == t_floor_red) {
                            g->m.ter_set(i, j, t_rock_red);
                        }
                }
            }
        }
    }
}

void trapfunc::glow(Creature *c, int x, int y)
{
    if (c != NULL) {
        monster *z = dynamic_cast<monster *>(c);
        player *n = dynamic_cast<player *>(c);
        if (n != NULL) {
            if (one_in(3)) {
                n->add_msg_if_player(m_bad, _("You're bathed in radiation!"));
                n->radiation += rng(10, 30);
            } else if (one_in(4)) {
                n->add_msg_if_player(m_bad, _("A blinding flash strikes you!"));
                g->flashbang(x, y);
            } else {
                c->add_msg_if_player(_("Small flashes surround you."));
            }
        } else if (z != NULL && one_in(3)) {
            z->hurt( rng(5, 10) );
            z->speed *= .9;
        }
    }
}

void trapfunc::hum(Creature */*c*/, int x, int y)
{
    int volume = rng(1, 200);
    std::string sfx;
    if (volume <= 10) {
        //~ a quiet humming sound
        sfx = _("hrm");
    } else if (volume <= 50) {
        //~ a humming sound
        sfx = _("hrmmm");
    } else if (volume <= 100) {
        //~ a loud humming sound
        sfx = _("HRMMM");
    } else {
        //~ a very loud humming sound
        sfx = _("VRMMMMMM");
    }
    g->sound(x, y, volume, sfx);
}

void trapfunc::shadow(Creature *c, int x, int y)
{
    if (c != &g->u) {
        return;
    }
    // Monsters and npcs are completely ignored here, should they?
    g->u.add_memorial_log(pgettext("memorial_male", "Triggered a shadow trap."),
                          pgettext("memorial_female", "Triggered a shadow trap."));
    monster spawned(GetMType("mon_shadow"));
    int tries = 0, monx, mony, junk;
    do {
        if (one_in(2)) {
            monx = rng(g->u.posx - 5, g->u.posx + 5);
            mony = (one_in(2) ? g->u.posy - 5 : g->u.posy + 5);
        } else {
            monx = (one_in(2) ? g->u.posx - 5 : g->u.posx + 5);
            mony = rng(g->u.posy - 5, g->u.posy + 5);
        }
    } while (tries < 5 && !g->is_empty(monx, mony) &&
             !g->m.sees(monx, mony, g->u.posx, g->u.posy, 10, junk));

    if (tries < 5) {
        add_msg(m_warning, _("A shadow forms nearby."));
        spawned.sp_timeout = rng(2, 10);
        spawned.spawn(monx, mony);
        g->add_zombie(spawned);
        g->m.remove_trap(x, y);
    }
}

void trapfunc::drain(Creature *c, int, int)
{
    if (c != NULL) {
        c->add_msg_if_player(m_bad, _("You feel your life force sapping away."));
        c->add_memorial_log(pgettext("memorial_male", "Triggered a life-draining trap."),
                            pgettext("memorial_female", "Triggered a life-draining trap."));
        monster *z = dynamic_cast<monster *>(c);
        player *n = dynamic_cast<player *>(c);
        if (n != NULL) {
            n->hurtall(1);
        } else if (z != NULL) {
            z->hurt(1);
        }
    }
}

void trapfunc::snake(Creature *c, int x, int y)
{
    //~ the sound a snake makes
    g->sound(x, y, 10, _("ssssssss"));
    if (one_in(6)) {
        g->m.remove_trap(x, y);
    }
    if (c != NULL) {
        c->add_memorial_log(pgettext("memorial_male", "Triggered a shadow snake trap."),
                            pgettext("memorial_female", "Triggered a shadow snake trap."));
    }
    if (one_in(3)) {
        monster spawned(GetMType("mon_shadow_snake"));
        int tries = 0, monx, mony, junk;
        // This spawns snakes only when the player can see them, why?
        do {
            if (one_in(2)) {
                monx = rng(g->u.posx - 5, g->u.posx + 5);
                mony = (one_in(2) ? g->u.posy - 5 : g->u.posy + 5);
            } else {
                monx = (one_in(2) ? g->u.posx - 5 : g->u.posx + 5);
                mony = rng(g->u.posy - 5, g->u.posy + 5);
            }
        } while (tries < 5 && !g->is_empty(monx, mony) &&
                 !g->m.sees(monx, mony, g->u.posx, g->u.posy, 10, junk));

        if (tries < 5) {
            add_msg(m_warning, _("A shadowy snake forms nearby."));
            spawned.spawn(monx, mony);
            g->add_zombie(spawned);
            g->m.remove_trap(x, y);
        }
    }
}

/**
 * Takes the name of a trap function and returns a function pointer to it.
 * @param function_name The name of the trapfunc function to find.
 * @return A function pointer to the matched function, or to trapfunc::none if
 *         there is no match.
 */
trap_function trap_function_from_string(std::string function_name)
{
    if("none" == function_name) {
        return &trapfunc::none;
    }
    if("bubble" == function_name) {
        return &trapfunc::bubble;
    }
    if("cot" == function_name) {
        return &trapfunc::cot;
    }
    if("beartrap" == function_name) {
        return &trapfunc::beartrap;
    }
    if("board" == function_name) {
        return &trapfunc::board;
    }
    if("caltrops" == function_name) {
        return &trapfunc::caltrops;
    }
    if("tripwire" == function_name) {
        return &trapfunc::tripwire;
    }
    if("crossbow" == function_name) {
        return &trapfunc::crossbow;
    }
    if("shotgun" == function_name) {
        return &trapfunc::shotgun;
    }
    if("blade" == function_name) {
        return &trapfunc::blade;
    }
    if("snare_light" == function_name) {
        return &trapfunc::snare_light;
    }
    if("snare_heavy" == function_name) {
        return &trapfunc::snare_heavy;
    }
    if("landmine" == function_name) {
        return &trapfunc::landmine;
    }
    if("telepad" == function_name) {
        return &trapfunc::telepad;
    }
    if("goo" == function_name) {
        return &trapfunc::goo;
    }
    if("dissector" == function_name) {
        return &trapfunc::dissector;
    }
    if("sinkhole" == function_name) {
        return &trapfunc::sinkhole;
    }
    if("pit" == function_name) {
        return &trapfunc::pit;
    }
    if("pit_spikes" == function_name) {
        return &trapfunc::pit_spikes;
    }
    if("lava" == function_name) {
        return &trapfunc::lava;
    }
    if("portal" == function_name) {
        return &trapfunc::portal;
    }
    if("ledge" == function_name) {
        return &trapfunc::ledge;
    }
    if("boobytrap" == function_name) {
        return &trapfunc::boobytrap;
    }
    if("temple_flood" == function_name) {
        return &trapfunc::temple_flood;
    }
    if("temple_toggle" == function_name) {
        return &trapfunc::temple_toggle;
    }
    if("glow" == function_name) {
        return &trapfunc::glow;
    }
    if("hum" == function_name) {
        return &trapfunc::hum;
    }
    if("shadow" == function_name) {
        return &trapfunc::shadow;
    }
    if("drain" == function_name) {
        return &trapfunc::drain;
    }
    if("snake" == function_name) {
        return &trapfunc::snake;
    }

    //No match found
    debugmsg("Could not find a trapfunc function matching '%s'!", function_name.c_str());
    return &trapfunc::none;
}<|MERGE_RESOLUTION|>--- conflicted
+++ resolved
@@ -224,15 +224,9 @@
                         hit = bp_head;
                         break;
                 }
-<<<<<<< HEAD
+                //~ %s is bodypart
                 n->add_msg_if_player(m_bad, _("Your %s is hit!"), body_part_name(hit).c_str());
                 n->hit(NULL, hit, 0, rng(20, 30));
-=======
-                int side = random_side(hit);
-                //~ %s is bodypart
-                n->add_msg_if_player(m_bad, _("Your %s is hit!"), body_part_name(hit, side).c_str());
-                n->hit(NULL, hit, side, 0, rng(20, 30));
->>>>>>> 3d1a8f42
                 add_bolt = !one_in(10);
             } else {
                 n->add_msg_player_or_npc(m_neutral, _("You dodge the shot!"),
@@ -324,15 +318,9 @@
                         hit = bp_head;
                         break;
                 }
-<<<<<<< HEAD
+                //~ %s is bodypart
                 n->add_msg_if_player(m_bad, _("Your %s is hit!"), body_part_name(hit).c_str());
                 n->hit(NULL, hit, 0, rng(40 * shots, 60 * shots));
-=======
-                int side = random_side(hit);
-                //~ %s is bodypart
-                n->add_msg_if_player(m_bad, _("Your %s is hit!"), body_part_name(hit, side).c_str());
-                n->hit(NULL, hit, side, 0, rng(40 * shots, 60 * shots));
->>>>>>> 3d1a8f42
             } else {
                 n->add_msg_player_or_npc(m_neutral, _("You dodge the shot!"),
                                          _("<npcname> dodges the shot!"));
@@ -452,23 +440,15 @@
     if (c == NULL) {
         return;
     }
-<<<<<<< HEAD
     body_part hit = num_bp;
     if (one_in(2)) {
         hit = bp_leg_l;
     } else {
         hit = bp_leg_r;
     }
-    c->add_msg_player_or_npc(m_bad, _("A snare closes on your %s."),
-                             _("A snare closes on <npcname>s %s."), body_part_name(hit).c_str());
-=======
-    int side = one_in(2) ? 0 : 1;
-    body_part hit = bp_legs;
     //~ %s is bodypart name in accusative.
     c->add_msg_player_or_npc(m_bad, _("A snare closes on your %s."),
-                             _("A snare closes on <npcname>s %s."),
-                             body_part_name_accusative(hit, side).c_str());
->>>>>>> 3d1a8f42
+                             _("A snare closes on <npcname>s %s."), body_part_name_accusative(hit).c_str());
     c->add_memorial_log(pgettext("memorial_male", "Triggered a heavy snare."),
                         pgettext("memorial_female", "Triggered a heavy snare."));
     monster *z = dynamic_cast<monster *>(c);
@@ -716,16 +696,8 @@
                         hit = bp_torso;
                         break;
                 }
-<<<<<<< HEAD
-                n->add_msg_if_player(m_bad, _("The spikes impale your %s!"), body_part_name(hit).c_str());
+                n->add_msg_if_player(m_bad, _("The spikes impale your %s!"), body_part_name_accusative(hit).c_str());
                 n->hit(NULL, hit, 0, damage);
-=======
-                int side = random_side(hit);
-                //~ %s is bodypart name in accusative
-                n->add_msg_if_player(m_bad, _("The spikes impale your %s!"),
-                                     body_part_name_accusative(hit, side).c_str());
-                n->hit(NULL, hit, side, 0, damage);
->>>>>>> 3d1a8f42
               if ((n->has_trait("INFRESIST")) && (one_in(256))) {
                   n->add_disease("tetanus",1,true);
               }
