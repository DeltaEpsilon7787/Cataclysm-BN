#include "mapgen.h"
#include "mapgen_functions.h"
#include "output.h"
#include "item_factory.h"
#include "line.h"
#include "mapgenformat.h"
#include "overmap.h"
#include "options.h"
#include "game.h"
#include "debug.h"
#include "scenario.h"
#include "translations.h"
#include "trap.h"
#include <array>
#include "vehicle_group.h"
#include "computer.h"
#include "mapdata.h"
#include "field.h"

const mtype_id mon_ant_larva( "mon_ant_larva" );
const mtype_id mon_ant_queen( "mon_ant_queen" );
const mtype_id mon_bat( "mon_bat" );
const mtype_id mon_bee( "mon_bee" );
const mtype_id mon_beekeeper( "mon_beekeeper" );
const mtype_id mon_fungaloid_queen( "mon_fungaloid_queen" );
const mtype_id mon_fungaloid_seeder( "mon_fungaloid_seeder" );
const mtype_id mon_fungaloid_tower( "mon_fungaloid_tower" );
const mtype_id mon_jabberwock( "mon_jabberwock" );
const mtype_id mon_rat_king( "mon_rat_king" );
const mtype_id mon_sewer_rat( "mon_sewer_rat" );
const mtype_id mon_shia( "mon_shia" );
const mtype_id mon_spider_web( "mon_spider_web" );
const mtype_id mon_spider_widow_giant( "mon_spider_widow_giant" );
const mtype_id mon_wasp( "mon_wasp" );
const mtype_id mon_zombie_jackson( "mon_zombie_jackson" );

mapgendata::mapgendata(oter_id north, oter_id east, oter_id south, oter_id west, oter_id northeast,
                       oter_id northwest, oter_id southeast, oter_id southwest, oter_id up, int z, const regional_settings * rsettings, map * mp) :
    default_groundcover(t_null,1,t_null)
{
    t_nesw[0] = north;
    t_nesw[1] = east;
    t_nesw[2] = south;
    t_nesw[3] = west;
    t_nesw[4] = northeast;
    t_nesw[5] = southeast;
    t_nesw[6] = northwest;
    t_nesw[7] = southwest;
    t_above = up;
    zlevel = z;
    n_fac = 0;
    e_fac = 0;
    s_fac = 0;
    w_fac = 0;
    ne_fac = 0;
    se_fac = 0;
    nw_fac = 0;
    sw_fac = 0;
    region = rsettings;
    m = mp;
    // making a copy so we can fudge values if desired
    default_groundcover.chance = region->default_groundcover.chance;
    default_groundcover.primary = region->default_groundcover.primary;
    default_groundcover.secondary = region->default_groundcover.secondary;

}

std::map<std::string, building_gen_pointer> mapgen_cfunction_map;

void init_mapgen_builtin_functions() {
    mapgen_cfunction_map.clear();
    mapgen_cfunction_map["null"]             = &mapgen_null;
    mapgen_cfunction_map["crater"]           = &mapgen_crater;
    mapgen_cfunction_map["field"]            = &mapgen_field;
    mapgen_cfunction_map["dirtlot"]          = &mapgen_dirtlot;
    mapgen_cfunction_map["forest"]           = &mapgen_forest_general;
    mapgen_cfunction_map["hive"]             = &mapgen_hive;
    mapgen_cfunction_map["spider_pit"]       = &mapgen_spider_pit;
    mapgen_cfunction_map["fungal_bloom"]     = &mapgen_fungal_bloom;
    mapgen_cfunction_map["fungal_tower"]     = &mapgen_fungal_tower;
    mapgen_cfunction_map["fungal_flowers"]   = &mapgen_fungal_flowers;
    mapgen_cfunction_map["road_straight"]    = &mapgen_road_straight;
    mapgen_cfunction_map["road_curved"]      = &mapgen_road_curved;
    mapgen_cfunction_map["road_end"]         = &mapgen_road_end;
    mapgen_cfunction_map["road_tee"]         = &mapgen_road_tee;
    mapgen_cfunction_map["road_four_way"]    = &mapgen_road_four_way;
    mapgen_cfunction_map["field"]            = &mapgen_field;
    mapgen_cfunction_map["bridge"]           = &mapgen_bridge;
    mapgen_cfunction_map["highway"]          = &mapgen_highway;
    mapgen_cfunction_map["river_center"] = &mapgen_river_center;
    mapgen_cfunction_map["river_curved_not"] = &mapgen_river_curved_not;
    mapgen_cfunction_map["river_straight"]   = &mapgen_river_straight;
    mapgen_cfunction_map["river_curved"]     = &mapgen_river_curved;
    mapgen_cfunction_map["parking_lot"]      = &mapgen_parking_lot;
    mapgen_cfunction_map["s_gas"]      = &mapgen_gas_station;
    mapgen_cfunction_map["house_generic_boxy"]      = &mapgen_generic_house_boxy;
    mapgen_cfunction_map["house_generic_big_livingroom"]      = &mapgen_generic_house_big_livingroom;
    mapgen_cfunction_map["house_generic_center_hallway"]      = &mapgen_generic_house_center_hallway;
    mapgen_cfunction_map["church_new_england"]             = &mapgen_church_new_england;
    mapgen_cfunction_map["church_gothic"]             = &mapgen_church_gothic;
    mapgen_cfunction_map["s_pharm"]             = &mapgen_pharm;
    mapgen_cfunction_map["spider_pit"] = mapgen_spider_pit;
    mapgen_cfunction_map["s_hardware"] = mapgen_s_hardware;
    mapgen_cfunction_map["s_sports"] = mapgen_s_sports;
    mapgen_cfunction_map["shelter"] = &mapgen_shelter;
    mapgen_cfunction_map["shelter_under"] = &mapgen_shelter_under;
    mapgen_cfunction_map["lmoe"] = &mapgen_lmoe;
    mapgen_cfunction_map["basement_generic_layout"] = &mapgen_basement_generic_layout; // empty, not bound
    mapgen_cfunction_map["basement_junk"] = &mapgen_basement_junk;
    mapgen_cfunction_map["basement_guns"] = &mapgen_basement_guns;
    mapgen_cfunction_map["basement_survivalist"] = &mapgen_basement_survivalist;
    mapgen_cfunction_map["basement_chemlab"] = &mapgen_basement_chemlab;
    mapgen_cfunction_map["basement_weed"] = &mapgen_basement_weed;
    mapgen_cfunction_map["basement_game"] = &mapgen_basement_game;
    mapgen_cfunction_map["basement_spiders"] = &mapgen_basement_spiders;
    mapgen_cfunction_map["office_doctor"] = &mapgen_office_doctor;
    mapgen_cfunction_map["sub_station"] = &mapgen_sub_station;
    mapgen_cfunction_map["s_garage"] = &mapgen_s_garage;
//    mapgen_cfunction_map["farm"] = &mapgen_farm;
//    mapgen_cfunction_map["farm_field"] = &mapgen_farm_field;
    mapgen_cfunction_map["police"] = &mapgen_police;
    mapgen_cfunction_map["bank"] = &mapgen_bank;
    mapgen_cfunction_map["pawn"] = &mapgen_pawn;
    mapgen_cfunction_map["mil_surplus"] = &mapgen_mil_surplus;
    mapgen_cfunction_map["cave"] = &mapgen_cave;
    mapgen_cfunction_map["cave_rat"] = &mapgen_cave_rat;
    mapgen_cfunction_map["cavern"] = &mapgen_cavern;
    mapgen_cfunction_map["open_air"] = &mapgen_open_air;
    mapgen_cfunction_map["rift"] = &mapgen_rift;
    mapgen_cfunction_map["hellmouth"] = &mapgen_hellmouth;

    // New rock function - should be default, but isn't yet for compatibility reasons (old overmaps)
    mapgen_cfunction_map["empty_rock"] = &mapgen_rock;
    // Old rock behavior, for compatibility and near caverns and slime pits
    mapgen_cfunction_map["rock"] = &mapgen_rock_partial;

    mapgen_cfunction_map["subway_station"] = &mapgen_subway_station;

    mapgen_cfunction_map["subway_straight"]    = &mapgen_subway_straight;
    mapgen_cfunction_map["subway_curved"]      = &mapgen_subway_curved;
    mapgen_cfunction_map["subway_tee"]         = &mapgen_subway_tee;
    mapgen_cfunction_map["subway_four_way"]    = &mapgen_subway_four_way;

    mapgen_cfunction_map["sewer_straight"]    = &mapgen_sewer_straight;
    mapgen_cfunction_map["sewer_curved"]      = &mapgen_sewer_curved;
    mapgen_cfunction_map["sewer_tee"]         = &mapgen_sewer_tee;
    mapgen_cfunction_map["sewer_four_way"]    = &mapgen_sewer_four_way;

    mapgen_cfunction_map["ants_straight"]    = &mapgen_ants_straight;
    mapgen_cfunction_map["ants_curved"]      = &mapgen_ants_curved;
    mapgen_cfunction_map["ants_tee"]         = &mapgen_ants_tee;
    mapgen_cfunction_map["ants_four_way"]    = &mapgen_ants_four_way;
    mapgen_cfunction_map["ants_food"] = &mapgen_ants_food;
    mapgen_cfunction_map["ants_larvae"] = &mapgen_ants_larvae;
    mapgen_cfunction_map["ants_queen"] = &mapgen_ants_queen;
/* todo
    mapgen_cfunction_map["apartments_con_tower_1_entrance"] = &mapgen_apartments_con_tower_1_entrance;
    mapgen_cfunction_map["apartments_con_tower_1"] = &mapgen_apartments_con_tower_1;
    mapgen_cfunction_map["apartments_mod_tower_1_entrance"] = &mapgen_apartments_mod_tower_1_entrance;
    mapgen_cfunction_map["apartments_mod_tower_1"] = &mapgen_apartments_mod_tower_1;
    mapgen_cfunction_map["office_tower_1_entrance"] = &mapgen_office_tower_1_entrance;
    mapgen_cfunction_map["office_tower_1"] = &mapgen_office_tower_1;
    mapgen_cfunction_map["office_tower_b_entrance"] = &mapgen_office_tower_b_entrance;
    mapgen_cfunction_map["office_tower_b"] = &mapgen_office_tower_b;
    mapgen_cfunction_map["cathedral_1_entrance"] = &mapgen_cathedral_1_entrance;
    mapgen_cfunction_map["cathedral_1"] = &mapgen_cathedral_1;
    mapgen_cfunction_map["cathedral_b_entrance"] = &mapgen_cathedral_b_entrance;
    mapgen_cfunction_map["cathedral_b"] = &mapgen_cathedral_b;

    mapgen_cfunction_map["megastore_entrance"] = &mapgen_megastore_entrance;
    mapgen_cfunction_map["megastore"] = &mapgen_megastore;
    mapgen_cfunction_map["hospital_entrance"] = &mapgen_hospital_entrance;
    mapgen_cfunction_map["hospital"] = &mapgen_hospital;
    mapgen_cfunction_map["public_works_entrance"] = &mapgen_public_works_entrance;
    mapgen_cfunction_map["public_works"] = &mapgen_public_works;
    mapgen_cfunction_map["school_1"] = &mapgen_school_1;
    mapgen_cfunction_map["school_2"] = &mapgen_school_2;
    mapgen_cfunction_map["school_3"] = &mapgen_school_3;
    mapgen_cfunction_map["school_4"] = &mapgen_school_4;
    mapgen_cfunction_map["school_5"] = &mapgen_school_5;
    mapgen_cfunction_map["school_6"] = &mapgen_school_6;
    mapgen_cfunction_map["school_7"] = &mapgen_school_7;
    mapgen_cfunction_map["school_8"] = &mapgen_school_8;
    mapgen_cfunction_map["school_9"] = &mapgen_school_9;
    mapgen_cfunction_map["prison_1"] = &mapgen_prison_1;
    mapgen_cfunction_map["prison_2"] = &mapgen_prison_2;
    mapgen_cfunction_map["prison_3"] = &mapgen_prison_3;
    mapgen_cfunction_map["prison_4"] = &mapgen_prison_4;
    mapgen_cfunction_map["prison_5"] = &mapgen_prison_5;
    mapgen_cfunction_map["prison_6"] = &mapgen_prison_6;
    mapgen_cfunction_map["prison_7"] = &mapgen_prison_7;
    mapgen_cfunction_map["prison_8"] = &mapgen_prison_8;
    mapgen_cfunction_map["prison_9"] = &mapgen_prison_9;
    mapgen_cfunction_map["prison_b"] = &mapgen_prison_b;
    mapgen_cfunction_map["prison_b_entrance"] = &mapgen_prison_b_entrance;
    mapgen_cfunction_map["hotel_tower_1_1"] = &mapgen_hotel_tower_1_1;
    mapgen_cfunction_map["hotel_tower_1_2"] = &mapgen_hotel_tower_1_2;
    mapgen_cfunction_map["hotel_tower_1_3"] = &mapgen_hotel_tower_1_3;
    mapgen_cfunction_map["hotel_tower_1_4"] = &mapgen_hotel_tower_1_4;
    mapgen_cfunction_map["hotel_tower_1_5"] = &mapgen_hotel_tower_1_5;
    mapgen_cfunction_map["hotel_tower_1_6"] = &mapgen_hotel_tower_1_6;
    mapgen_cfunction_map["hotel_tower_1_7"] = &mapgen_hotel_tower_1_7;
    mapgen_cfunction_map["hotel_tower_1_8"] = &mapgen_hotel_tower_1_8;
    mapgen_cfunction_map["hotel_tower_1_9"] = &mapgen_hotel_tower_1_9;
    mapgen_cfunction_map["hotel_tower_b_1"] = &mapgen_hotel_tower_b_1;
    mapgen_cfunction_map["hotel_tower_b_2"] = &mapgen_hotel_tower_b_2;
    mapgen_cfunction_map["hotel_tower_b_3"] = &mapgen_hotel_tower_b_3;
    mapgen_cfunction_map["mansion_entrance"] = &mapgen_mansion_entrance;
    mapgen_cfunction_map["mansion"] = &mapgen_mansion;
    mapgen_cfunction_map["fema_entrance"] = &mapgen_fema_entrance;
    mapgen_cfunction_map["fema"] = &mapgen_fema;
    mapgen_cfunction_map["station_radio"] = &mapgen_station_radio;
    mapgen_cfunction_map["lab"] = &mapgen_lab;
    mapgen_cfunction_map["lab_stairs"] = &mapgen_lab_stairs;
    mapgen_cfunction_map["lab_core"] = &mapgen_lab_core;
    mapgen_cfunction_map["lab_finale"] = &mapgen_lab_finale;
    mapgen_cfunction_map["ice_lab"] = &mapgen_ice_lab;
    mapgen_cfunction_map["ice_lab_stairs"] = &mapgen_ice_lab_stairs;
    mapgen_cfunction_map["ice_lab_core"] = &mapgen_ice_lab_core;
    mapgen_cfunction_map["ice_lab_finale"] = &mapgen_ice_lab_finale;
    mapgen_cfunction_map["nuke_plant_entrance"] = &mapgen_nuke_plant_entrance;
    mapgen_cfunction_map["nuke_plant"] = &mapgen_nuke_plant;
    mapgen_cfunction_map["bunker"] = &mapgen_bunker;
    mapgen_cfunction_map["outpost"] = &mapgen_outpost;
    mapgen_cfunction_map["silo"] = &mapgen_silo;
    mapgen_cfunction_map["silo_finale"] = &mapgen_silo_finale;
    mapgen_cfunction_map["temple"] = &mapgen_temple;
    mapgen_cfunction_map["temple_stairs"] = &mapgen_temple_stairs;
    mapgen_cfunction_map["temple_core"] = &mapgen_temple_core;
    mapgen_cfunction_map["temple_finale"] = &mapgen_temple_finale;
    mapgen_cfunction_map["sewage_treatment"] = &mapgen_sewage_treatment;
    mapgen_cfunction_map["sewage_treatment_hub"] = &mapgen_sewage_treatment_hub;
    mapgen_cfunction_map["sewage_treatment_under"] = &mapgen_sewage_treatment_under;
    mapgen_cfunction_map["mine_entrance"] = &mapgen_mine_entrance;
    mapgen_cfunction_map["mine_shaft"] = &mapgen_mine_shaft;
    mapgen_cfunction_map["mine"] = &mapgen_mine;
    mapgen_cfunction_map["mine_down"] = &mapgen_mine_down;
    mapgen_cfunction_map["mine_finale"] = &mapgen_mine_finale;
    mapgen_cfunction_map["spiral_hub"] = &mapgen_spiral_hub;
    mapgen_cfunction_map["spiral"] = &mapgen_spiral;
    mapgen_cfunction_map["radio_tower"] = &mapgen_radio_tower;
    mapgen_cfunction_map["toxic_dump"] = &mapgen_toxic_dump;
    mapgen_cfunction_map["haz_sar_entrance"] = &mapgen_haz_sar_entrance;
    mapgen_cfunction_map["haz_sar"] = &mapgen_haz_sar;
    mapgen_cfunction_map["haz_sar_entrance_b1"] = &mapgen_haz_sar_entrance_b1;
    mapgen_cfunction_map["haz_sar_b1"] = &mapgen_haz_sar_b1;

    mapgen_cfunction_map["spider_pit_under"] = &mapgen_spider_pit_under;
    mapgen_cfunction_map["anthill"] = &mapgen_anthill;
    mapgen_cfunction_map["slimepit"] = &mapgen_slimepit;
    mapgen_cfunction_map["slimepit_down"] = &mapgen_slimepit_down;
    mapgen_cfunction_map["triffid_grove"] = &mapgen_triffid_grove;
    mapgen_cfunction_map["triffid_roots"] = &mapgen_triffid_roots;
    mapgen_cfunction_map["triffid_finale"] = &mapgen_triffid_finale;

*/
    mapgen_cfunction_map["tutorial"] = &mapgen_tutorial;
//
}

void mapgendata::set_dir(int dir_in, int val)
{
    switch (dir_in) {
    case 0:
        n_fac = val;
        break;
    case 1:
        e_fac = val;
        break;
    case 2:
        s_fac = val;
        break;
    case 3:
        w_fac = val;
        break;
    case 4:
        ne_fac = val;
        break;
    case 5:
        se_fac = val;
        break;
    case 6:
        nw_fac = val;
        break;
    case 7:
        sw_fac = val;
        break;
    default:
        debugmsg("Invalid direction for mapgendata::set_dir. dir_in = %d", dir_in);
        break;
    }
}

void mapgendata::fill(int val)
{
    n_fac = val;
    e_fac = val;
    s_fac = val;
    w_fac = val;
    ne_fac = val;
    nw_fac = val;
    se_fac = val;
    sw_fac = val;
}

int& mapgendata::dir(int dir_in)
{
    switch (dir_in) {
    case 0:
        return n_fac;
        break;
    case 1:
        return e_fac;
        break;
    case 2:
        return s_fac;
        break;
    case 3:
        return w_fac;
        break;
    case 4:
        return ne_fac;
        break;
    case 5:
        return se_fac;
        break;
    case 6:
        return nw_fac;
        break;
    case 7:
        return sw_fac;
        break;
    default:
        debugmsg("Invalid direction for mapgendata::set_dir. dir_in = %d", dir_in);
        //return something just so the compiler doesn't freak out. Not really correct, though.
        return n_fac;
        break;
    }
}

ter_id grass_or_dirt()
{
 if (one_in(4))
  return t_grass;
 return t_dirt;
}

ter_id dirt_or_pile()
{
 if (one_in(4))
  return t_dirtmound;
 return t_dirt;
}

void mapgendata::square_groundcover(const int x1, const int y1, const int x2, const int y2) {
    m->draw_square_ter( this->default_groundcover, x1, y1, x2, y2);
}
void mapgendata::fill_groundcover() {
    m->draw_fill_background( this->default_groundcover );
}
bool mapgendata::is_groundcover(const ter_id iid ) const {
    return this->default_groundcover.match( iid );
}

ter_id mapgendata::groundcover() {
    return this->default_groundcover.get();
}

void mapgen_rotate( map * m, oter_id terrain_type, bool north_is_down ) {
    if ( north_is_down ) {
        int iid_diff = (int)terrain_type - terrain_type.t().loadid_base + 2;
        if ( iid_diff != 4 ) {
            m->rotate(iid_diff);
        }
    } else {
        int iid_diff = (int)terrain_type - terrain_type.t().loadid_base;
        if ( iid_diff > 0 ) {
            m->rotate(iid_diff);
        }
    }
}

#define autorotate(x) mapgen_rotate(m, terrain_type, x)
#define autorotate_down() mapgen_rotate(m, terrain_type, true)

/////////////////////////////////////////////////////////////////////////////////////////////////
///// builtin terrain-specific mapgen functions. big multi-overmap-tile terrains are located in
///// mapgen_functions_big.cpp

void mapgen_null(map *m, oter_id, mapgendata, int, float)
{
    debugmsg("Generating null terrain, please report this as a bug");
    for (int i = 0; i < SEEX * 2; i++) {
        for (int j = 0; j < SEEY * 2; j++) {
            m->ter_set(i, j, t_null);
            m->set_radiation(i, j, 0);
        }
    }
}

void mapgen_crater(map *m, oter_id, mapgendata dat, int, float)
{
    for(int i = 0; i < 4; i++) {
        if(dat.t_nesw[i] != "crater") {
            dat.set_dir(i, 6);
        }
    }

    for (int i = 0; i < SEEX * 2; i++) {
       for (int j = 0; j < SEEY * 2; j++) {
           if (rng(0, dat.w_fac) <= i && rng(0, dat.e_fac) <= SEEX * 2 - 1 - i &&
               rng(0, dat.n_fac) <= j && rng(0, dat.s_fac) <= SEEX * 2 - 1 - j ) {
               m->ter_set(i, j, t_dirt);
               m->make_rubble( tripoint( i,  j, m->get_abs_sub().z ), f_rubble_rock, true);
               m->set_radiation(i, j, rng(0, 4) * rng(0, 2));
           } else {
               m->ter_set(i, j, dat.groundcover());
               m->set_radiation(i, j, rng(0, 2) * rng(0, 2) * rng(0, 2));
            }
        }
    }
    m->place_items("wreckage", 83, 0, 0, SEEX * 2 - 1, SEEY * 2 - 1, true, 0);
}

// todo: make void map::ter_or_furn_set(const int x, const int y, const ter_furn_id & tfid);
void ter_or_furn_set( map * m, const int x, const int y, const ter_furn_id & tfid ) {
    if ( tfid.ter != t_null ) {
        m->ter_set(x, y, tfid.ter );
    } else if ( tfid.furn != f_null ) {
        m->furn_set(x, y, tfid.furn );
    }
}

/*
 * Default above ground non forested 'blank' area; typically a grassy field with a scattering of shrubs,
 *  but changes according to dat->region
 */
void mapgen_field(map *m, oter_id, mapgendata dat, int turn, float)
{
    // random area of increased vegetation. Or lava / toxic sludge / etc
    const bool boosted_vegetation = ( dat.region->field_coverage.boost_chance > rng( 0, 1000000 ) );
    const int & mpercent_bush = ( boosted_vegetation ?
       dat.region->field_coverage.boosted_mpercent_coverage :
       dat.region->field_coverage.mpercent_coverage
    );

    ter_furn_id altbush = dat.region->field_coverage.pick( true ); // one dominant plant type ( for boosted_vegetation == true )

    for (int i = 0; i < SEEX * 2; i++) {
        for (int j = 0; j < SEEY * 2; j++) {
            m->ter_set(i, j, dat.groundcover() ); // default is
            if ( mpercent_bush > rng(0, 1000000) ) { // yay, a shrub ( or tombstone )
                if ( boosted_vegetation && dat.region->field_coverage.boosted_other_mpercent > rng(0, 1000000) ) {
                    // already chose the lucky terrain/furniture/plant/rock/etc
                    ter_or_furn_set(m, i, j, altbush );
                } else {
                    // pick from weighted list
                    ter_or_furn_set(m, i, j, dat.region->field_coverage.pick( false ) );
                }
            }
        }
    }

    m->place_items("field", 60, 0, 0, SEEX * 2 - 1, SEEY * 2 - 1, true, turn); // fixme: take 'rock' out and add as regional biome setting
}

void mapgen_dirtlot(map *m, oter_id, mapgendata, int, float)
{
    for (int i = 0; i < SEEX * 2; i++) {
        for (int j = 0; j < SEEY * 2; j++) {
            m->ter_set(i, j, t_dirt);
            if (one_in(120)) {
                m->ter_set(i, j, t_pit_shallow);
            } else if (one_in(50)) {
                m->ter_set(i,j, t_grass);
            }
        }
    }
    int num_v = rng(0,1) * rng(0,2); // (0, 0, 0, 0, 1, 2) vehicles
    for(int v = 0; v < num_v; v++) {
        const tripoint vp( rng(0, 16) + 4, rng(0, 16) + 4, m->get_abs_sub().z );
        int theta = rng(0,3)*180 + one_in(3)*rng(0,89);
        if( !m->veh_at( vp ) ) {
            m->add_vehicle( vgroup_id("dirtlot"), vp, theta, -1, -1 );
        }
    }
}
// todo: more region_settings for forest biome
void mapgen_forest_general(map *m, oter_id terrain_type, mapgendata dat, int turn, float)
{
    if (terrain_type == "forest_thick") {
        dat.fill(8);
    } else if (terrain_type == "forest_water") {
        dat.fill(4);
    } else if (terrain_type == "forest") {
        dat.fill(0);
    }
    for (int i = 0; i < 4; i++) {
        if (dat.t_nesw[i] == "forest" || dat.t_nesw[i] == "forest_water") {
            dat.dir(i) += 14;
        } else if (dat.t_nesw[i] == "forest_thick") {
            dat.dir(i) += 18;
        }
    }
    for (int i = 0; i < SEEX * 2; i++) {
        for (int j = 0; j < SEEY * 2; j++) {
            int forest_chance = 0, num = 0;
            if (j < dat.n_fac) {
                forest_chance += dat.n_fac - j;
                num++;
            }
            if (SEEX * 2 - 1 - i < dat.e_fac) {
                forest_chance += dat.e_fac - (SEEX * 2 - 1 - i);
                num++;
            }
            if (SEEY * 2 - 1 - j < dat.s_fac) {
                forest_chance += dat.s_fac - (SEEY * 2 - 1 - j);
                num++;
            }
            if (i < dat.w_fac) {
                forest_chance += dat.w_fac - i;
                num++;
            }
            if (num > 0) {
                forest_chance /= num;
            }
            int rn = rng(0, forest_chance);
            if ((forest_chance > 0 && rn > 13) || one_in(100 - forest_chance)) {
<<<<<<< HEAD
                std::array<std::pair<int, ter_id>, 12> tree_chances = {{
=======
                std::array<std::pair<int, ter_id>, 13> tree_chances = {{
>>>>>>> 0e11ce15
                        // todo: JSONize this array!
                        // Ensure that these one_in chances
                        // (besides the last) don't add up to more than 1 in 1
                        // Reserve the last one (1 in 1) for simple trees that fill up the rest.
                        { 250, t_tree_apple },
                        { 300, t_tree_pear },
                        { 300, t_tree_cherry },
                        { 350, t_tree_apricot },
                        { 350, t_tree_peach },
                        { 350, t_tree_plum },
                        { 256, t_tree_birch },
                        { 256, t_tree_willow },
                        { 256, t_tree_maple },
                        { 128, t_tree_deadpine },
                        { 128, t_tree_hickory_dead },
                        { 32, t_tree_hickory },
                        { 16, t_tree_pine },
                        { 16, t_tree_blackjack },
                        { 1, t_tree },
                    }};
                double earlier_chances = 0;
                // Remember the earlier chances to calculate the sliding errors
                for (size_t c = 0; c < tree_chances.size(); c++){
                    if (tree_chances[c].first == 1) {
                        // If something has chances of 1, just put it in and go on.
                        m->ter_set(i, j, tree_chances[c].second );
                        break;
                    }
                    else if( earlier_chances != 1 &&
                             (one_in_improved((1/(1 - earlier_chances))*tree_chances[c].first)) ){
                        // (1/(1 - earlier_chances)) is the sliding error. fixed here
                        m->ter_set(i, j, tree_chances[c].second );
                        break;
                    }
                    else {
                        earlier_chances += 1 / double(tree_chances[c].first);
                    }
                }
            } else if ((forest_chance > 0 && rn > 10) || one_in(100 - forest_chance)) {
                m->ter_set(i, j, t_tree_young);
            } else if ((forest_chance > 0 && rn >  9) || one_in(100 - forest_chance)) {
                if (one_in(250)) {
                    m->ter_set(i, j, t_shrub_blueberry);
                } else {
                    m->ter_set(i, j, t_underbrush);
                }
            } else {
                m->ter_set(i, j, dat.groundcover());
            }
        }
    }
    m->place_items("forest", 60, 0, 0, SEEX * 2 - 1, SEEY * 2 - 1, true, turn); // fixme: region settings

    if (terrain_type == "forest_water") {
        // Reset *_fac to handle where to place water
        for (int i = 0; i < 8; i++) {
            if (dat.t_nesw[i] == "forest_water") {
                dat.set_dir(i, 2);
            } else if (is_ot_type("river", dat.t_nesw[i])) {
                dat.set_dir(i, 3);
            } else if (dat.t_nesw[i] == "forest" || dat.t_nesw[i] == "forest_thick") {
                dat.set_dir(i, 1);
            } else {
                dat.set_dir(i, 0);
            }
        }
        int x = SEEX / 2 + rng(0, SEEX), y = SEEY / 2 + rng(0, SEEY);
        for (int i = 0; i < 20; i++) {
            if (x >= 0 && x < SEEX * 2 && y >= 0 && y < SEEY * 2) {
                if (m->ter(x, y) == t_swater_sh) {
                    m->ter_set(x, y, t_swater_dp);
                } else if ( dat.is_groundcover( m->ter(x, y) ) ||
                         m->ter(x, y) == t_underbrush) {
                    m->ter_set(x, y, t_swater_sh);
                }
                if (m->ter(x, y) == t_water_sh) {
                    m->ter_set(x, y, t_water_dp);
                } else if ( dat.is_groundcover( m->ter(x, y) ) ||
                         m->ter(x, y) == t_underbrush) {
                    m->ter_set(x, y, t_water_sh);
                }
            } else {
                i = 20;
            }
            x += rng(-2, 2);
            y += rng(-2, 2);
            if (x < 0 || x >= SEEX * 2) {
                x = SEEX / 2 + rng(0, SEEX);
            }
            if (y < 0 || y >= SEEY * 2) {
                y = SEEY / 2 + rng(0, SEEY);
            }
            int factor = dat.n_fac + (dat.ne_fac / 2) + (dat.nw_fac / 2);
            for (int j = 0; j < factor; j++) {
                int wx = rng(0, SEEX * 2 -1), wy = rng(0, SEEY - 1);
                if (dat.is_groundcover( m->ter(wx, wy) ) ||
                    m->ter(wx, wy) == t_underbrush) {
                    m->ter_set(wx, wy, t_swater_sh);
                }
            }
            factor = dat.e_fac + (dat.ne_fac / 2) + (dat.se_fac / 2);
            for (int j = 0; j < factor; j++) {
                int wx = rng(SEEX, SEEX * 2 - 1), wy = rng(0, SEEY * 2 - 1);
                if (dat.is_groundcover( m->ter(wx, wy) ) ||
                      m->ter(wx, wy) == t_underbrush) {
                    m->ter_set(wx, wy, t_water_sh);
                }
            }
            factor = dat.s_fac + (dat.se_fac / 2) + (dat.sw_fac / 2);
            for (int j = 0; j < factor; j++) {
                int wx = rng(0, SEEX * 2 - 1), wy = rng(SEEY, SEEY * 2 - 1);
                if (dat.is_groundcover( m->ter(wx, wy) ) ||
                      m->ter(wx, wy) == t_underbrush) {
                    m->ter_set(wx, wy, t_swater_sh);
                }
            }
            factor = dat.s_fac + (dat.se_fac / 2) + (dat.ne_fac / 2);
            for (int j = 0; j < factor; j++) {
                int wx = rng(0, SEEX * 2 - 1), wy = rng(SEEY, SEEY * 2 - 1);
                if (m->ter(wx, wy) == t_water_sh) {
                    m->furn_set(wx, wy, f_cattails);
                }
            }
            factor = dat.s_fac + (dat.se_fac / 2) + (dat.sw_fac / 2);
            for (int j = 0; j < factor; j++) {
                int wx = rng(0, SEEX * 2 - 1), wy = rng(SEEY, SEEY * 2 - 1);
                if (m->ter(wx, wy) == t_water_sh) {
                    m->furn_set(wx, wy, f_cattails);
                }
            }
            factor = dat.w_fac + (dat.nw_fac / 2) + (dat.sw_fac / 2);
            for (int j = 0; j < factor; j++) {
                int wx = rng(0, SEEX - 1), wy = rng(0, SEEY * 2 - 1);
                if (dat.is_groundcover( m->ter(wx, wy) ) ||
                      m->ter(wx, wy) == t_underbrush) {
                    m->ter_set(wx, wy, t_water_sh);
                }
            }
        }
        int rn = rng(0, 2) * rng(0, 1) + rng(0, 1);// Good chance of 0
        for (int i = 0; i < rn; i++) {
            x = rng(0, SEEX * 2 - 1);
            y = rng(0, SEEY * 2 - 1);
            madd_trap( m, x, y, tr_sinkhole);
            if (m->ter(x, y) != t_swater_sh && m->ter(x, y) != t_water_sh) {
                m->ter_set(x, y, dat.groundcover());
            }
        }
    }

    //1-2 per overmap, very bad day for low level characters
    if (one_in(10000)) {
        m->add_spawn(mon_jabberwock, 1, SEEX, SEEY); // fixme add to monster_group?
    }

    //Very rare easter egg, ~1 per 10 overmaps
    if (one_in(1000000)) {
        m->add_spawn(mon_shia, 1, SEEX, SEEY);
    }


    // One in 100 forests has a spider living in it :o
    if (one_in(100)) {
        for (int i = 0; i < SEEX * 2; i++) {
            for (int j = 0; j < SEEX * 2; j++) {
                if ((dat.is_groundcover( m->ter(i, j) ) ||
                     m->ter(i, j) == t_underbrush) && !one_in(3)) {
                    madd_field( m, i, j, fd_web, rng(1, 3));
                }
            }
        }
        m->ter_set( 12, 12, t_dirt );
        m->furn_set(12, 12, f_egg_sackws);
        m->remove_field({12, 12, m->get_abs_sub().z}, fd_web);
        m->add_spawn(mon_spider_web, rng(1, 2), SEEX, SEEY);
    }
}

void mapgen_hive(map *m, oter_id, mapgendata dat, int turn, float)
{
    // Start with a basic forest pattern
    for (int i = 0; i < SEEX * 2; i++) {
        for (int j = 0; j < SEEY * 2; j++) {
            int rn = rng(0, 14);
            if (rn > 13) {
                m->ter_set(i, j, t_tree);
            } else if (rn > 11) {
                m->ter_set(i, j, t_tree_young);
            } else if (rn > 10) {
                m->ter_set(i, j, t_underbrush);
            } else {
                m->ter_set(i, j, dat.groundcover());
            }
        }
    }

    // j and i loop through appropriate hive-cell center squares
    for (int j = 5; j < SEEY * 2 - 5; j += 6) {
        for (int i = (j == 5 || j == 17 ? 3 : 6); i < SEEX * 2 - 5; i += 6) {
            if (!one_in(8)) {
                // Caps are always there
                m->ter_set(i    , j - 5, t_wax);
                m->ter_set(i    , j + 5, t_wax);
                for (int k = -2; k <= 2; k++) {
                    for (int l = -1; l <= 1; l++) {
                        m->ter_set(i + k, j + l, t_floor_wax);
                    }
                }
                m->add_spawn(mon_bee, 2, i, j);
                m->add_spawn(mon_beekeeper, 1, i, j);
                m->ter_set(i    , j - 3, t_floor_wax);
                m->ter_set(i    , j + 3, t_floor_wax);
                m->ter_set(i - 1, j - 2, t_floor_wax);
                m->ter_set(i    , j - 2, t_floor_wax);
                m->ter_set(i + 1, j - 2, t_floor_wax);
                m->ter_set(i - 1, j + 2, t_floor_wax);
                m->ter_set(i    , j + 2, t_floor_wax);
                m->ter_set(i + 1, j + 2, t_floor_wax);

                // Up to two of these get skipped; an entrance to the cell
                int skip1 = rng(0, 23);
                int skip2 = rng(0, 23);

                m->ter_set(i - 1, j - 4, t_wax);
                m->ter_set(i    , j - 4, t_wax);
                m->ter_set(i + 1, j - 4, t_wax);
                m->ter_set(i - 2, j - 3, t_wax);
                m->ter_set(i - 1, j - 3, t_wax);
                m->ter_set(i + 1, j - 3, t_wax);
                m->ter_set(i + 2, j - 3, t_wax);
                m->ter_set(i - 3, j - 2, t_wax);
                m->ter_set(i - 2, j - 2, t_wax);
                m->ter_set(i + 2, j - 2, t_wax);
                m->ter_set(i + 3, j - 2, t_wax);
                m->ter_set(i - 3, j - 1, t_wax);
                m->ter_set(i - 3, j    , t_wax);
                m->ter_set(i - 3, j - 1, t_wax);
                m->ter_set(i - 3, j + 1, t_wax);
                m->ter_set(i - 3, j    , t_wax);
                m->ter_set(i - 3, j + 1, t_wax);
                m->ter_set(i - 2, j + 3, t_wax);
                m->ter_set(i - 1, j + 3, t_wax);
                m->ter_set(i + 1, j + 3, t_wax);
                m->ter_set(i + 2, j + 3, t_wax);
                m->ter_set(i - 1, j + 4, t_wax);
                m->ter_set(i    , j + 4, t_wax);
                m->ter_set(i + 1, j + 4, t_wax);

                if (skip1 ==  0 || skip2 ==  0)
                    m->ter_set(i - 1, j - 4, t_floor_wax);
                if (skip1 ==  1 || skip2 ==  1)
                    m->ter_set(i    , j - 4, t_floor_wax);
                if (skip1 ==  2 || skip2 ==  2)
                    m->ter_set(i + 1, j - 4, t_floor_wax);
                if (skip1 ==  3 || skip2 ==  3)
                    m->ter_set(i - 2, j - 3, t_floor_wax);
                if (skip1 ==  4 || skip2 ==  4)
                    m->ter_set(i - 1, j - 3, t_floor_wax);
                if (skip1 ==  5 || skip2 ==  5)
                    m->ter_set(i + 1, j - 3, t_floor_wax);
                if (skip1 ==  6 || skip2 ==  6)
                    m->ter_set(i + 2, j - 3, t_floor_wax);
                if (skip1 ==  7 || skip2 ==  7)
                    m->ter_set(i - 3, j - 2, t_floor_wax);
                if (skip1 ==  8 || skip2 ==  8)
                    m->ter_set(i - 2, j - 2, t_floor_wax);
                if (skip1 ==  9 || skip2 ==  9)
                    m->ter_set(i + 2, j - 2, t_floor_wax);
                if (skip1 == 10 || skip2 == 10)
                    m->ter_set(i + 3, j - 2, t_floor_wax);
                if (skip1 == 11 || skip2 == 11)
                    m->ter_set(i - 3, j - 1, t_floor_wax);
                if (skip1 == 12 || skip2 == 12)
                    m->ter_set(i - 3, j    , t_floor_wax);
                if (skip1 == 13 || skip2 == 13)
                    m->ter_set(i - 3, j - 1, t_floor_wax);
                if (skip1 == 14 || skip2 == 14)
                    m->ter_set(i - 3, j + 1, t_floor_wax);
                if (skip1 == 15 || skip2 == 15)
                    m->ter_set(i - 3, j    , t_floor_wax);
                if (skip1 == 16 || skip2 == 16)
                    m->ter_set(i - 3, j + 1, t_floor_wax);
                if (skip1 == 17 || skip2 == 17)
                    m->ter_set(i - 2, j + 3, t_floor_wax);
                if (skip1 == 18 || skip2 == 18)
                    m->ter_set(i - 1, j + 3, t_floor_wax);
                if (skip1 == 19 || skip2 == 19)
                    m->ter_set(i + 1, j + 3, t_floor_wax);
                if (skip1 == 20 || skip2 == 20)
                    m->ter_set(i + 2, j + 3, t_floor_wax);
                if (skip1 == 21 || skip2 == 21)
                    m->ter_set(i - 1, j + 4, t_floor_wax);
                if (skip1 == 22 || skip2 == 22)
                    m->ter_set(i    , j + 4, t_floor_wax);
                if (skip1 == 23 || skip2 == 23)
                    m->ter_set(i + 1, j + 4, t_floor_wax);

                if (dat.t_nesw[0] == "hive" && dat.t_nesw[1] == "hive" &&
                      dat.t_nesw[2] == "hive" && dat.t_nesw[3] == "hive") {
                    m->place_items("hive_center", 90, i - 2, j - 2, i + 2, j + 2, false, turn);
                } else {
                    m->place_items("hive", 80, i - 2, j - 2, i + 2, j + 2, false, turn);
                }
            }
        }
    }
}

void mapgen_spider_pit(map *m, oter_id, mapgendata dat, int turn, float)
{
    // First generate a forest
    dat.fill(4);
    for (int i = 0; i < 4; i++) {
        if (dat.t_nesw[i] == "forest" || dat.t_nesw[i] == "forest_water") {
            dat.dir(i) += 14;
        } else if (dat.t_nesw[i] == "forest_thick") {
            dat.dir(i) += 18;
        }
    }
    for (int i = 0; i < SEEX * 2; i++) {
        for (int j = 0; j < SEEY * 2; j++) {
            int forest_chance = 0, num = 0;
            if (j < dat.n_fac) {
                forest_chance += dat.n_fac - j;
                num++;
            }
            if (SEEX * 2 - 1 - i < dat.e_fac) {
                forest_chance += dat.e_fac - (SEEX * 2 - 1 - i);
                num++;
            }
            if (SEEY * 2 - 1 - j < dat.s_fac) {
                forest_chance += dat.s_fac - (SEEX * 2 - 1 - j);
                num++;
            }
            if (i < dat.w_fac) {
                forest_chance += dat.w_fac - i;
                num++;
            }
            if (num > 0) {
                forest_chance /= num;
            }
            int rn = rng(0, forest_chance);
            if ((forest_chance > 0 && rn > 13) || one_in(100 - forest_chance)) {
                m->ter_set(i, j, t_tree);
            } else if ((forest_chance > 0 && rn > 10) || one_in(100 - forest_chance)) {
                m->ter_set(i, j, t_tree_young);
            } else if ((forest_chance > 0 && rn >  9) || one_in(100 - forest_chance)) {
                m->ter_set(i, j, t_underbrush);
            } else {
                m->ter_set(i, j, dat.groundcover());
            }
        }
    }
    m->place_items("forest", 60, 0, 0, SEEX * 2 - 1, SEEY * 2 - 1, true, turn);
    // Next, place webs and sinkholes
    for (int i = 0; i < 4; i++) {
        int x = rng(3, SEEX * 2 - 4), y = rng(3, SEEY * 2 - 4);
        if (i == 0)
            m->ter_set(x, y, t_slope_down);
        else {
            m->ter_set(x, y, dat.groundcover());
            madd_trap( m, x, y, tr_sinkhole);
        }
        for (int x1 = x - 3; x1 <= x + 3; x1++) {
            for (int y1 = y - 3; y1 <= y + 3; y1++) {
                madd_field( m, x1, y1, fd_web, rng(2, 3));
                if (m->ter(x1, y1) != t_slope_down)
                    m->ter_set(x1, y1, t_dirt);
            }
        }
    }
}

void mapgen_fungal_bloom(map *m, oter_id, mapgendata dat, int, float)
{
    (void)dat;
    for (int i = 0; i < SEEX * 2; i++) {
        for (int j = 0; j < SEEY * 2; j++) {
            if (one_in(rl_dist(i, j, 12, 12) * 4)) {
                m->ter_set(i, j, t_marloss);
            } else if (one_in(10)) {
                if (one_in(3)) {
                    m->ter_set(i, j, t_tree_fungal);
                } else {
                    m->ter_set(i, j, t_tree_fungal_young);
                }

            } else if (one_in(5)) {
                m->ter_set(i, j, t_shrub_fungal);
            } else if (one_in(10)) {
                m->ter_set(i, j, t_fungus_mound);
            } else {
                m->ter_set(i, j, t_fungus);
            }
        }
    }
    square(m, t_fungus, SEEX - 2, SEEY - 2, SEEX + 2, SEEY + 2);
    m->add_spawn(mon_fungaloid_queen, 1, 12, 12);
}

void mapgen_fungal_tower(map *m, oter_id, mapgendata dat, int, float)
{
    (void)dat;
    for (int i = 0; i < SEEX * 2; i++) {
        for (int j = 0; j < SEEY * 2; j++) {
            if (one_in(8)) {
                if (one_in(3)) {
                    m->ter_set(i, j, t_tree_fungal);
                } else {
                    m->ter_set(i, j, t_tree_fungal_young);
                }

            } else if (one_in(10)) {
                m->ter_set(i, j, t_fungus_mound);
            } else {
                m->ter_set(i, j, t_fungus);
            }
        }
    }
    square(m, t_fungus, SEEX - 2, SEEY - 2, SEEX + 2, SEEY + 2);
    m->add_spawn(mon_fungaloid_tower, 1, 12, 12);
}

void mapgen_fungal_flowers(map *m, oter_id, mapgendata dat, int, float)
{
    (void)dat;
    for (int i = 0; i < SEEX * 2; i++) {
        for (int j = 0; j < SEEY * 2; j++) {
            if (one_in(rl_dist(i, j, 12, 12) * 6)) {
                m->ter_set(i, j, t_fungus);
                m->furn_set(i, j, f_flower_marloss);
            } else if (one_in(10)) {
                if (one_in(3)) {
                    m->ter_set(i, j, t_fungus_mound);
                } else {
                    m->ter_set(i, j, t_tree_fungal_young);
                }

            } else if (one_in(5)) {
                m->ter_set(i, j, t_fungus);
                m->furn_set(i, j, f_flower_fungal);
            } else if (one_in(10)) {
                m->ter_set(i, j, t_shrub_fungal);
            } else {
                m->ter_set(i, j, t_fungus);
            }
        }
    }
    square(m, t_fungus, SEEX - 2, SEEY - 2, SEEX + 2, SEEY + 2);
    m->add_spawn(mon_fungaloid_seeder, 1, 12, 12);
}

void mapgen_road_straight(map *m, oter_id terrain_type, mapgendata dat, int turn, float density)
{
    bool sidewalks = false;
    for (int i = 0; i < 8; i++) {
        if (otermap[dat.t_nesw[i]].has_flag(has_sidewalk)) {
            sidewalks = true;
        }
    }

    VehicleSpawn::apply((sidewalks) ? vspawn_id("default_city") : vspawn_id("default_country"), *m, "road_straight");

    for (int i = 0; i < SEEX * 2; i++) {
        for (int j = 0; j < SEEY * 2; j++) {
            if (i < 4 || i >= SEEX * 2 - 4) {
                if (sidewalks) {
                    m->ter_set(i, j, t_sidewalk);
                } else {
                    m->ter_set(i, j, dat.groundcover());
                }
            } else {
                if ((i == SEEX - 1 || i == SEEX) && j % 4 != 0) {
                    m->ter_set(i, j, t_pavement_y);
                } else {
                    m->ter_set(i, j, t_pavement);
                }
            }
        }
    }
    if (terrain_type == "road_ew") {
        m->rotate(1);
    }
    if(sidewalks) {
        m->place_spawns( mongroup_id( "GROUP_ZOMBIE" ), 2, 0, 0, SEEX * 2 - 1, SEEX * 2 - 1, density);
        // 1 per 10 overmaps
        if (one_in(10000)) {
            m->add_spawn(mon_zombie_jackson, 1, SEEX, SEEY);
        }
    }
    m->place_items("road", 5, 0, 0, SEEX * 2 - 1, SEEX * 2 - 1, false, turn);
}

void mapgen_road_end(map *m, oter_id terrain_type, mapgendata dat, int turn, float density)
{
    bool sidewalks = false;
    for (int i = 0; i < 8; i++) {
        if (otermap[dat.t_nesw[i]].has_flag(has_sidewalk)) {
            sidewalks = true;
        }
    }

    VehicleSpawn::apply((sidewalks) ? vspawn_id("default_city") : vspawn_id("default_country"), *m, "road_end");

    bool turning_cycle;
    if (sidewalks) {
        if (one_in(3)) {
            turning_cycle = true;
        } else {
            turning_cycle = false;
        }

    } else {
            turning_cycle = false;
    }

    ter_id sidewalk_or_null;
    if (turning_cycle) {
        if (sidewalks) {
            sidewalk_or_null = t_sidewalk;
        } else {
            sidewalk_or_null = t_null;
        }
        mapf::formatted_set_simple(m, 0, 0,
"\
ssssssssssssssssssssssss\n\
ssssssssssssssssssssssss\n\
ssss................ssss\n\
sss..................sss\n\
ss....................ss\n\
ss....................ss\n\
ss....................ss\n\
ss....................ss\n\
ss....................ss\n\
ss....................ss\n\
ss....................ss\n\
ss....................ss\n\
ss....................ss\n\
ss....................ss\n\
ss....................ss\n\
sss..................sss\n\
ssss................ssss\n\
ssss.......yy.......ssss\n\
ssss.......yy.......ssss\n\
ssss.......yy.......ssss\n\
ssss................ssss\n\
ssss.......yy.......ssss\n\
ssss.......yy.......ssss\n\
ssss.......yy.......ssss\n",
        mapf::basic_bind(". , y s", t_pavement, t_null, t_pavement_y, sidewalk_or_null),
        mapf::basic_bind(". , y s", f_null, f_null, f_null, t_null, f_null));



    } else {
        for (int i = 0; i < SEEX * 2; i++) {
            for (int j = 0; j < SEEY * 2; j++) {
                if (i < 4 || i >= SEEX * 2 - 4 || j < 4) {
                    if (sidewalks) {
                        m->ter_set(i, j, t_sidewalk);
                    } else {
                        m->ter_set(i, j, dat.groundcover());
                    }
                } else {
                    m->ter_set(i, j, t_pavement);

                    if ((i == SEEX - 1 || i == SEEX) && (j % 4 != 0) && (j > 12)) {
                        m->ter_set(i, j, t_pavement_y);
                    } else {
                        m->ter_set(i, j, t_pavement);
                    }
                }
            }
        }
    }

    if (terrain_type == "road_end_east") {
        m->rotate(1);
    } else if (terrain_type == "road_end_south") {
        m->rotate(2);
    } else if (terrain_type == "road_end_west") {
        m->rotate(3);
    }
    if(sidewalks) {
        m->place_spawns( mongroup_id( "GROUP_ZOMBIE" ), 2, 0, 0, SEEX * 2 - 1, SEEX * 2 - 1, density);
        // 1 per 10 overmaps
        if (one_in(10000)) {
            m->add_spawn(mon_zombie_jackson, 1, SEEX, SEEY);
        }
    }
    m->place_items("road", 5, 0, 0, SEEX * 2 - 1, SEEX * 2 - 1, false, turn);
}

void mapgen_road_curved(map *m, oter_id terrain_type, mapgendata dat, int turn, float density)
{
    bool sidewalks = false;
    for (int i = 0; i < 8; i++) {
        if (otermap[dat.t_nesw[i]].has_flag(has_sidewalk)) {
            sidewalks = true;
        }
    }

    VehicleSpawn::apply((sidewalks) ? vspawn_id("default_city") : vspawn_id("default_country"), *m, "road_curved");

    if (sidewalks) { //this crossroad has sidewalk => this crossroad is in the city
        for (int i=0; i< SEEX * 2; i++) {
            for (int j=0; j< SEEY*2; j++) {
                m->ter_set(i,j, dat.groundcover());
            }
        }
        //draw lines diagonally
        line(m, t_floor_blue, 4, 0, SEEX*2, SEEY*2-4);
        line(m, t_pavement, SEEX*2-4, 0, SEEX*2, 4);
        mapf::formatted_set_simple(m, 0, 0,
"\
ssss.......yy.......ssss\n\
ssss.......yy........sss\n\
ssss.......yy.........ss\n\
ssss...................s\n\
ssss.......yy...........\n\
ssss.......yy...........\n\
ssss.......yy...........\n\
ssss.......yy...........\n\
ssss........yy..........\n\
ssss.........yy.........\n\
ssss..........yy........\n\
ssss...........yyyyy.yyy\n\
ssss............yyyy.yyy\n\
ssss....................\n\
,ssss...................\n\
,,ssss..................\n\
,,,ssss.................\n\
,,,,ssss................\n\
,,,,,ssss...............\n\
,,,,,,ssss..............\n\
,,,,,,,sssssssssssssssss\n\
,,,,,,,,ssssssssssssssss\n\
,,,,,,,,,sssssssssssssss\n\
,,,,,,,,,,ssssssssssssss\n",
        mapf::basic_bind(". , y s", t_pavement, t_null, t_pavement_y, t_sidewalk),
        mapf::basic_bind(". , y s", f_null, f_null, f_null, f_null, f_null));
    } else { //crossroad (turn) in the wilderness
        for (int i=0; i< SEEX * 2; i++) {
            for (int j=0; j< SEEY*2; j++) {
                m->ter_set(i,j, dat.groundcover());
            }
        }
        //draw lines diagonally
        line(m, t_floor_blue, 4, 0, SEEX*2, SEEY*2-4);
        line(m, t_pavement, SEEX*2-4, 0, SEEX*2, 4);
        mapf::formatted_set_simple(m, 0, 0,
"\
,,,,.......yy.......,,,,\n\
,,,,.......yy........,,,\n\
,,,,.......yy.........,,\n\
,,,,...................,\n\
,,,,.......yy...........\n\
,,,,.......yy...........\n\
,,,,.......yy...........\n\
,,,,.......yy...........\n\
,,,,........yy..........\n\
,,,,.........yy.........\n\
,,,,..........yy........\n\
,,,,...........yyyyy.yyy\n\
,,,,............yyyy.yyy\n\
,,,,....................\n\
,,,,,...................\n\
,,,,,,..................\n\
,,,,,,,.................\n\
,,,,,,,,................\n\
,,,,,,,,,...............\n\
,,,,,,,,,,..............\n\
,,,,,,,,,,,,,,,,,,,,,,,,\n\
,,,,,,,,,,,,,,,,,,,,,,,,\n\
,,,,,,,,,,,,,,,,,,,,,,,,\n\
,,,,,,,,,,,,,,,,,,,,,,,,\n",
        mapf::basic_bind(". , y", t_pavement, t_null, t_pavement_y),
        mapf::basic_bind(". , y", f_null, f_null, f_null, f_null));
    }
    if (terrain_type == "road_es") {
        m->rotate(1);
    }
    if (terrain_type == "road_sw") {
        m->rotate(2);
    }
    if (terrain_type == "road_wn") {
        m->rotate(3); //looks like that the code above paints road_ne
    }
    if(sidewalks) {
        m->place_spawns( mongroup_id( "GROUP_ZOMBIE" ), 2, 0, 0, SEEX * 2 - 1, SEEX * 2 - 1, density);
        // 1 per 10 overmaps
        if (one_in(10000)) {
            m->add_spawn(mon_zombie_jackson, 1, SEEX, SEEY);
        }
    }
    m->place_items("road", 5, 0, 0, SEEX * 2 - 1, SEEX * 2 - 1, false, turn);
}

void mapgen_road_tee(map *m, oter_id terrain_type, mapgendata dat, int turn, float density)
{
    bool sidewalks = false;
    for (int i = 0; i < 8; i++) {
        if (otermap[dat.t_nesw[i]].has_flag(has_sidewalk)) {
            sidewalks = true;
        }
    }

    VehicleSpawn::apply((sidewalks) ? vspawn_id("default_city") : vspawn_id("default_country"), *m, "road_tee");

    for (int i = 0; i < SEEX * 2; i++) {
        for (int j = 0; j < SEEY * 2; j++) {
            if (i < 4 || (i >= SEEX * 2 - 4 && (j < 4 || j >= SEEY * 2 - 4))) {
                if (sidewalks) {
                    m->ter_set(i, j, t_sidewalk);
                } else {
                    m->ter_set(i, j, dat.groundcover());
                }
            } else {
                if (((i == SEEX - 1 || i == SEEX) && j % 4 != 0) ||
                     ((j == SEEY - 1 || j == SEEY) && i % 4 != 0 && i > SEEX)) {
                    m->ter_set(i, j, t_pavement_y);
                } else {
                    m->ter_set(i, j, t_pavement);
                }
            }
        }
    }
    if (terrain_type == "road_esw") {
        m->rotate(1);
    }
    if (terrain_type == "road_nsw") {
        m->rotate(2);
    }
    if (terrain_type == "road_new") {
        m->rotate(3);
    }
    if(sidewalks) {
        m->place_spawns( mongroup_id( "GROUP_ZOMBIE" ), 2, 0, 0, SEEX * 2 - 1, SEEX * 2 - 1, density);
        // 1 per 10 overmaps
        if (one_in(10000)) {
            m->add_spawn(mon_zombie_jackson, 1, SEEX, SEEY);
        }
    }
    m->place_items("road", 5, 0, 0, SEEX * 2 - 1, SEEX * 2 - 1, false, turn);
}

void mapgen_road_four_way(map *m, oter_id terrain_type, mapgendata dat, int turn, float density)
{
    bool plaza = false;
    for (int i = 0; i < 4; i++) {
        if (dat.t_nesw[i] == "road_nesw" || dat.t_nesw[i] == "road_nesw_manhole") {
            plaza = true;
        }
    }
    bool sidewalks = false;
    for (int i = 0; i < 8; i++) {
        if (otermap[dat.t_nesw[i]].has_flag(has_sidewalk)) {
            sidewalks = true;
        }
    }

    // spawn city car wrecks
    if (sidewalks) {
        vspawn_id("default_city").obj().apply(*m, "road_four_way");
    }

    for (int i = 0; i < SEEX * 2; i++) {
        for (int j = 0; j < SEEY * 2; j++) {
            if (plaza) {
                m->ter_set(i, j, t_sidewalk);
            } else if ((i < 4 || i >= SEEX * 2 - 4) && (j < 4 || j >= SEEY * 2 - 4)) {
                if (sidewalks) {
                    m->ter_set(i, j, t_sidewalk);
                } else {
                    m->ter_set(i, j, dat.groundcover());
                }
            } else {
                if (((i == SEEX - 1 || i == SEEX) && j % 4 != 0) ||
                      ((j == SEEY - 1 || j == SEEY) && i % 4 != 0)) {
                    m->ter_set(i, j, t_pavement_y);
                } else {
                    m->ter_set(i, j, t_pavement);
                }
            }
        }
    }
    if (plaza) { // Special embellishments for a plaza
        if (one_in(10)) { // Fountain
            for (int i = SEEX - 2; i <= SEEX + 2; i++) {
                m->ter_set(i, i, t_water_sh);
                m->ter_set(i, SEEX * 2 - i, t_water_sh);
            }
        }
        if (one_in(10)) { // Small trees in center
            mapf::formatted_set_simple(m, SEEX-2, SEEY-2,
"\
 t t\n\
t   t\n\
\n\
t   t\n\
 t t\n\
",
            mapf::basic_bind("t", t_tree_young), mapf::basic_bind(""));
        }
        if (one_in(14)) { // Rows of small trees
            int gap = rng(2, 4);
            int start = rng(0, 4);
            for (int i = 2; i < SEEX * 2 - start; i += gap) {
                m->ter_set(i, start, t_tree_young);
                m->ter_set(SEEX * 2 - 1 - i, start, t_tree_young);
                m->ter_set(start, i, t_tree_young);
                m->ter_set(start, SEEY * 2 - 1 - i, t_tree_young);
            }
        }
        m->place_items("trash", 5, 0, 0, SEEX * 2 -1, SEEX * 2 - 1, true, 0);
    } else {
        m->place_items("road",  5, 0, 0, SEEX * 2 - 1, SEEX * 2 - 1, false, turn);
    }
    if(sidewalks) {
        m->place_spawns( mongroup_id( "GROUP_ZOMBIE" ), 2, 0, 0, SEEX * 2 - 1, SEEX * 2 - 1, density);
        // 1 per 10 overmaps
        if (one_in(10000)) {
            m->add_spawn(mon_zombie_jackson, 1, SEEX, SEEY);
        }
    }
    if (terrain_type == "road_nesw_manhole") {
        m->ter_set(rng(6, SEEX * 2 - 6), rng(6, SEEX * 2 - 6), t_manhole_cover);
    }
}
///////////////////

//    } else if (terrain_type == "subway_station") {
void mapgen_subway_station(map *m, oter_id, mapgendata dat, int, float)
{
        if (is_ot_type("subway", dat.north()) && connects_to(dat.north(), 2)) {
            dat.set_dir(0, 1); //n_fac = 1;
        }
        if (is_ot_type("subway", dat.east()) && connects_to(dat.east(), 3)) {
            dat.set_dir(0, 1);
            //e_fac = 1;
        }
        if (is_ot_type("subway", dat.south()) && connects_to(dat.south(), 0)) {
            dat.set_dir(0, 1);
            //s_fac = 1;
        }
        if (is_ot_type("subway", dat.west()) && connects_to(dat.west(), 1)) {
            dat.set_dir(0, 1);
            //w_fac = 1;
        }

        for (int i = 0; i < SEEX * 2; i++) {
            for (int j = 0; j < SEEY * 2; j++) {
                if ((i < 4 && (dat.w_fac == 0 || j < 4 || j > SEEY * 2 - 5)) ||
                    (j < 4 && (dat.n_fac == 0 || i < 4 || i > SEEX * 2 - 5)) ||
                    (i > SEEX * 2 - 5 && (dat.e_fac == 0 || j < 4 || j > SEEY * 2 - 5)) ||
                    (j > SEEY * 2 - 5 && (dat.s_fac == 0 || i < 4 || i > SEEX * 2 - 5))) {
                    m->ter_set(i, j, t_rock_floor);
                } else {
                    m->ter_set(i, j, t_rock_floor);
                }
            }
        }
        m->ter_set(2,            2           , t_stairs_up);
        m->ter_set(SEEX * 2 - 3, 2           , t_stairs_up);
        m->ter_set(2,            SEEY * 2 - 3, t_stairs_up);
        m->ter_set(SEEX * 2 - 3, SEEY * 2 - 3, t_stairs_up);
        if (m->ter(2, SEEY) == t_floor) {
            m->ter_set(2, SEEY, t_stairs_up);
        }
        if (m->ter(SEEX * 2 - 3, SEEY) == t_floor) {
            m->ter_set(SEEX * 2 - 3, SEEY, t_stairs_up);
        }
        if (m->ter(SEEX, 2) == t_floor) {
            m->ter_set(SEEX, 2, t_stairs_up);
        }
        if (m->ter(SEEX, SEEY * 2 - 3) == t_floor) {
            m->ter_set(SEEX, SEEY * 2 - 3, t_stairs_up);
        }
}

void mapgen_subway_straight(map *m, oter_id terrain_type, mapgendata dat, int, float)
{
        if (terrain_type == "subway_ns") {
            dat.w_fac = (dat.west()  == "cavern" ? 0 : 4);
            dat.e_fac = (dat.east()  == "cavern" ? SEEX * 2 : SEEX * 2 - 5);
        } else {
            dat.w_fac = (dat.north() == "cavern" ? 0 : 4);
            dat.e_fac = (dat.south() == "cavern" ? SEEX * 2 : SEEX * 2 - 5);
        }
        for (int i = 0; i < SEEX * 2; i++) {
            for (int j = 0; j < SEEY * 2; j++) {
                if (i < dat.w_fac || i > dat.e_fac) {
                    m->ter_set(i, j, t_rock);
                } else if (one_in(90)) {
                    m->ter_set(i, j, t_rock_floor);
                    m->make_rubble( tripoint( i,  j, m->get_abs_sub().z ), f_rubble_rock, true);
                } else {
                    m->ter_set(i, j, t_rock_floor);
                }
            }
        }
        if (is_ot_type("sub_station", dat.t_above)) {
            m->ter_set(SEEX * 2 - 5, rng(SEEY - 5, SEEY + 4), t_stairs_up);
        }
        m->place_items("subway", 30, 4, 0, SEEX * 2 - 5, SEEY * 2 - 1, true, 0);
        if (terrain_type == "subway_ew") {
            m->rotate(1);
        }
}

void mapgen_subway_curved(map *m, oter_id terrain_type, mapgendata dat, int, float)
{
        for (int i = 0; i < SEEX * 2; i++) {
            for (int j = 0; j < SEEY * 2; j++) {
                if ((i >= SEEX * 2 - 4 && j < 4) || i < 4 || j >= SEEY * 2 - 4) {
                    m->ter_set(i, j, t_rock);
                } else if (one_in(30)) {
                    m->ter_set(i, j, t_rock_floor);
                    m->make_rubble( tripoint( i,  j, m->get_abs_sub().z ), f_rubble_rock, true);
                } else {
                    m->ter_set(i, j, t_rock_floor);
                }
            }
        }
        if (dat.t_above >= "sub_station_north" && dat.t_above <= "sub_station_west") {
            m->ter_set(SEEX * 2 - 5, rng(SEEY - 5, SEEY + 4), t_stairs_up);
        }
        m->place_items("subway", 30, 0, 0, SEEX * 2 - 1, SEEY * 2 - 1, true, 0);
        if (terrain_type == "subway_es") {
            m->rotate(1);
        }
        if (terrain_type == "subway_sw") {
            m->rotate(2);
        }
        if (terrain_type == "subway_wn") {
            m->rotate(3);
        }
}

void mapgen_subway_tee(map *m, oter_id terrain_type, mapgendata dat, int, float)
{
        for (int i = 0; i < SEEX * 2; i++) {
            for (int j = 0; j < SEEY * 2; j++) {
                if (i < 4 || (i >= SEEX * 2 - 4 && (j < 4 || j >= SEEY * 2 - 4))) {
                    m->ter_set(i, j, t_rock);
                } else if (one_in(30)) {
                    m->ter_set(i, j, t_rock_floor);
                    m->make_rubble( tripoint( i,  j, m->get_abs_sub().z ), f_rubble_rock, true);
                } else {
                    m->ter_set(i, j, t_rock_floor);
                }
            }
        }
        if (dat.t_above >= "sub_station_north" && dat.t_above <= "sub_station_west") {
            m->ter_set(4, rng(SEEY - 5, SEEY + 4), t_stairs_up);
        }
        m->place_items("subway", 35, 0, 0, SEEX * 2 - 1, SEEY * 2 - 1, true, 0);
        if (terrain_type == "subway_esw") {
            m->rotate(1);
        }
        if (terrain_type == "subway_nsw") {
            m->rotate(2);
        }
        if (terrain_type == "subway_new") {
            m->rotate(3);
        }
}

void mapgen_subway_four_way(map *m, oter_id, mapgendata dat, int, float)
{

        for (int i = 0; i < SEEX * 2; i++) {
            for (int j = 0; j < SEEY * 2; j++) {
                if ((i < 4 || i >= SEEX * 2 - 4) &&
                    (j < 4 || j >= SEEY * 2 - 4)) {
                    m->ter_set(i, j, t_rock);
                } else if (one_in(30)) {
                    m->ter_set(i, j, t_rock_floor);
                    m->make_rubble( tripoint( i,  j, m->get_abs_sub().z ), f_rubble_rock, true);
                } else {
                    m->ter_set(i, j, t_rock_floor);
                }
            }
        }

        if (is_ot_type("sub_station", dat.t_above)) {
            m->ter_set(4 + rng(0, 1) * (SEEX * 2 - 9), 4 + rng(0, 1) * (SEEY * 2 - 9), t_stairs_up);
        }
        m->place_items("subway", 40, 0, 0, SEEX * 2 - 1, SEEY * 2 - 1, true, 0);
}

void mapgen_sewer_straight(map *m, oter_id terrain_type, mapgendata dat, int, float)
{
    (void)dat;
        for (int i = 0; i < SEEX * 2; i++) {
            for (int j = 0; j < SEEY * 2; j++) {
                if (i < SEEX - 2 || i > SEEX + 1) {
                    m->ter_set(i, j, t_rock);
                } else {
                    m->ter_set(i, j, t_sewage);
                }
            }
        }
        m->place_items("sewer", 10, 0, 0, SEEX * 2 - 1, SEEY * 2 - 1, true, 0);
        if (terrain_type == "sewer_ew") {
            m->rotate(1);
        }
}

void mapgen_sewer_curved(map *m, oter_id terrain_type, mapgendata dat, int, float)
{
    (void)dat;
        for (int i = 0; i < SEEX * 2; i++) {
            for (int j = 0; j < SEEY * 2; j++) {
                if ((i > SEEX + 1 && j < SEEY - 2) || i < SEEX - 2 || j > SEEY + 1) {
                    m->ter_set(i, j, t_rock);
                } else {
                    m->ter_set(i, j, t_sewage);
                }
            }
        }
        m->place_items("sewer", 18, 0, 0, SEEX * 2 - 1, SEEY * 2 - 1, true, 0);
        if (terrain_type == "sewer_es") {
            m->rotate(1);
        }
        if (terrain_type == "sewer_sw") {
            m->rotate(2);
        }
        if (terrain_type == "sewer_wn") {
            m->rotate(3);
        }
}

void mapgen_sewer_tee(map *m, oter_id terrain_type, mapgendata dat, int, float)
{
    (void)dat;
        for (int i = 0; i < SEEX * 2; i++) {
            for (int j = 0; j < SEEY * 2; j++) {
                if (i < SEEX - 2 || (i > SEEX + 1 && (j < SEEY - 2 || j > SEEY + 1))) {
                    m->ter_set(i, j, t_rock);
                } else {
                    m->ter_set(i, j, t_sewage);
                }
            }
        }
        m->place_items("sewer", 23, 0, 0, SEEX * 2 - 1, SEEY * 2 - 1, true, 0);
        if (terrain_type == "sewer_esw") {
            m->rotate(1);
        }
        if (terrain_type == "sewer_nsw") {
            m->rotate(2);
        }
        if (terrain_type == "sewer_new") {
            m->rotate(3);
        }
}

void mapgen_sewer_four_way(map *m, oter_id, mapgendata dat, int, float)
{
    (void)dat;
        int rn = rng(0, 3);
        for (int i = 0; i < SEEX * 2; i++) {
            for (int j = 0; j < SEEY * 2; j++) {
                if ((i < SEEX - 2 || i > SEEX + 1) && (j < SEEY - 2 || j > SEEY + 1)) {
                    m->ter_set(i, j, t_rock);
                } else {
                    m->ter_set(i, j, t_sewage);
                }
                if (rn == 0 && (trig_dist(i, j, SEEX - 1, SEEY - 1) <= 6 ||
                                trig_dist(i, j, SEEX - 1, SEEY    ) <= 6 ||
                                trig_dist(i, j, SEEX,     SEEY - 1) <= 6 ||
                                trig_dist(i, j, SEEX,     SEEY    ) <= 6   )) {
                    m->ter_set(i, j, t_sewage);
                }
                if (rn == 0 && (i == SEEX - 1 || i == SEEX) && (j == SEEY - 1 || j == SEEY)) {
                    m->ter_set(i, j, t_grate);
                }
            }
        }
        m->place_items("sewer", 28, 0, 0, SEEX * 2 - 1, SEEY * 2 - 1, true, 0);
}

///////////////////
void mapgen_bridge(map *m, oter_id terrain_type, mapgendata dat, int turn, float)
{
    (void)dat;
    for (int i = 0; i < SEEX * 2; i++) {
        for (int j = 0; j < SEEY * 2; j++) {
            if (i < 2 || i >= SEEX * 2 - 2) {
                m->ter_set(i, j, t_water_dp);
            } else if (i == 2 || i == SEEX * 2 - 3) {
                m->ter_set(i, j, t_guardrail_bg_dp);
            } else if (i == 3 || i == SEEX * 2 - 4) {
                m->ter_set(i, j, t_sidewalk_bg_dp);
            } else {
                if ((i == SEEX - 1 || i == SEEX) && j % 4 != 0) {
                    m->ter_set(i, j, t_pavement_y_bg_dp);
                } else {
                    m->ter_set(i, j, t_pavement_bg_dp);
                }
            }
        }
    }

    // spawn regular road out of fuel vehicles
    VehicleSpawn::apply(vspawn_id("default_bridge"), *m, "bridge");

    if (terrain_type == "bridge_ew") {
        m->rotate(1);
    }
    m->place_items("road", 5, 0, 0, SEEX * 2 - 1, SEEX * 2 - 1, false, turn);
}

void mapgen_highway(map *m, oter_id terrain_type, mapgendata dat, int turn, float)
{
    for (int i = 0; i < SEEX * 2; i++) {
        for (int j = 0; j < SEEY * 2; j++) {
            if (i < 3 || i >= SEEX * 2 - 3) {
                m->ter_set(i, j, dat.groundcover());
            } else if (i == 3 || i == SEEX * 2 - 4) {
                m->ter_set(i, j, t_railing_v);
            } else {
                if ((i == SEEX - 1 || i == SEEX) && j % 4 != 0) {
                    m->ter_set(i, j, t_pavement_y);
                } else {
                    m->ter_set(i, j, t_pavement);
                }
            }
        }
    }

    // spawn regular road out of fuel vehicles
    VehicleSpawn::apply(vspawn_id("default_highway"), *m, "highway");

    if (terrain_type == "hiway_ew") {
        m->rotate(1);
    }
    m->place_items("road", 8, 0, 0, SEEX * 2 - 1, SEEX * 2 - 1, false, turn);
}

void mapgen_river_center(map *m, oter_id, mapgendata dat, int, float)
{
    (void)dat;
    fill_background(m, t_water_dp);
}

void mapgen_river_curved_not(map *m, oter_id terrain_type, mapgendata dat, int, float)
{
    (void)dat;
    fill_background(m, t_water_dp);
    // this is not_ne, so deep on all sides except ne corner, which is shallow
    // shallow is 20,0, 23,4
    int north_edge = rng(16, 18);
    int east_edge = rng(4, 8);

    for(int x = north_edge; x < 24; x++){
        for(int y = 0; y < east_edge; y++){
            int circle_edge = ((24 - x) * (24 - x)) + (y * y);
            if(circle_edge <= 8){
                m->ter_set(x, y, grass_or_dirt());
            }
            else if(circle_edge <= 36){
                m->ter_set(x, y, t_water_sh);
            }
        }
    }

    if (terrain_type == "river_c_not_se") {
        m->rotate(1);
    }
    if (terrain_type == "river_c_not_sw") {
        m->rotate(2);
    }
    if (terrain_type == "river_c_not_nw") {
        m->rotate(3);
    }
}

void mapgen_river_straight(map *m, oter_id terrain_type, mapgendata dat, int, float)
{
    (void)dat;
    fill_background(m, t_water_dp);

    for(int x = 0; x <= 24; x++){
        int ground_edge = rng(1,3);
        int shallow_edge = rng(4,6);
        line(m, grass_or_dirt(), x, 0, x, ground_edge);
        line(m, t_water_sh, x, ground_edge, x, shallow_edge);
    }

    if (terrain_type == "river_east") {
        m->rotate(1);
    }
    if (terrain_type == "river_south") {
        m->rotate(2);
    }
    if (terrain_type == "river_west") {
        m->rotate(3);
    }
}

void mapgen_river_curved(map *m, oter_id terrain_type, mapgendata dat, int, float)
{
    (void)dat;
    fill_background(m, t_water_dp);
    // NE corner deep, other corners are shallow.  do 2 passes: one x, one y
    for(int x = 0; x < 24; x++){
        int ground_edge = rng(1,3);
        int shallow_edge = rng(4,6);
        line(m, grass_or_dirt(), x, 0, x, ground_edge);
        line(m, t_water_sh, x, ground_edge, x, shallow_edge);
    }
    for(int y = 0; y < 24; y++){
        int ground_edge = rng(19,21);
        int shallow_edge = rng(16,18);
        line(m, grass_or_dirt(), ground_edge, y, 23, y);
        line(m, t_water_sh, shallow_edge, y, ground_edge, y);
    }

    if (terrain_type == "river_se") {
        m->rotate(1);
    }
    if (terrain_type == "river_sw") {
        m->rotate(2);
    }
    if (terrain_type == "river_nw") {
        m->rotate(3);
    }
}

void mapgen_parking_lot(map *m, oter_id, mapgendata dat, int turn, float)
{
    for (int i = 0; i < SEEX * 2; i++) {
        for (int j = 0; j < SEEY * 2; j++) {
            if ((j == 5 || j == 9 || j == 13 || j == 17 || j == 21) &&
                 ((i > 1 && i < 8) || (i > 14 && i < SEEX * 2 - 2)))
                m->ter_set(i, j, t_pavement_y);
            else if ((j < 2 && i > 7 && i < 17) || (j >= 2 && j < SEEY * 2 - 2 && i > 1 &&
                      i < SEEX * 2 - 2))
                m->ter_set(i, j, t_pavement);
            else
                m->ter_set(i, j, dat.groundcover());
        }
    }

    VehicleSpawn::apply(vspawn_id("default_parkinglot"), *m, "parkinglot");

    m->place_items("road", 8, 0, 0, SEEX * 2 - 1, SEEY * 2 - 1, false, turn);
    for (int i = 1; i < 4; i++) {
        if (dat.t_nesw[i].size() > 5 && dat.t_nesw[i].find("road_",0,5) == 0) {
            m->rotate(i);
        }
    }
}

void mapgen_gas_station(map *m, oter_id terrain_type, mapgendata dat, int, float density)
{
    int top_w = rng(5, 14);
    int bottom_w = SEEY * 2 - rng(1, 2);
    int middle_w = rng(top_w + 5, bottom_w - 3);
    if (middle_w < bottom_w - 5) {
        middle_w = bottom_w - 5;
    }
    int left_w = rng(0, 3);
    int right_w = SEEX * 2 - rng(1, 4);
    int center_w = rng(left_w + 4, right_w - 5);
    int pump_count = rng(3, 6);
    for (int i = 0; i < SEEX * 2; i++) {
        for (int j = 0; j < SEEX * 2; j++) {
            if (j < top_w && (top_w - j) % 4 == 0 && i > left_w && i < right_w &&
                 (i - (1 + left_w)) % pump_count == 0) {
                m->place_gas_pump(i, j, rng(1000, 10000));
            } else if ((j < 2 && i > 7 && i < 16) || (j < top_w && i > left_w && i < right_w)) {
                m->ter_set(i, j, t_pavement);
            } else if (j == top_w && (i == left_w + 6 || i == left_w + 7 || i == right_w - 7 ||
                      i == right_w - 6)) {
                m->ter_set(i, j, t_window);
            } else if (((j == top_w || j == bottom_w) && i >= left_w && i <= right_w) ||
                      (j == middle_w && (i >= center_w && i < right_w))) {
                m->ter_set(i, j, t_wall);
            } else if (((i == left_w || i == right_w) && j > top_w && j < bottom_w) ||
                      (j > middle_w && j < bottom_w && (i == center_w || i == right_w - 2))) {
                m->ter_set(i, j, t_wall);
            } else if (i == left_w + 1 && j > top_w && j < bottom_w) {
                m->set(i, j, t_floor, f_glass_fridge);
            } else if (i > left_w + 2 && i < left_w + 12 && i < center_w && i % 2 == 1 &&
                      j > top_w + 1 && j < middle_w - 1) {
                m->set(i, j, t_floor, f_rack);
            } else if ((i == right_w - 5 && j > top_w + 1 && j < top_w + 4) ||
                      (j == top_w + 3 && i > right_w - 5 && i < right_w)) {
                m->set(i, j, t_floor, f_counter);
            } else if (i > left_w && i < right_w && j > top_w && j < bottom_w) {
                m->ter_set(i, j, t_floor);
            } else {
                m->ter_set(i, j, dat.groundcover());
            }
        }
    }
    //vending
    bool drinks = rng(0,1);
    std::string type;
    std::string type2;
    if (drinks) {
        type = "vending_drink";
        type2 = "vending_food";
    } else {
        type2 = "vending_drink";
        type = "vending_food";
    }
    int vset = rng(1,5), vset2 = rng(1,5);
    if(rng(0,1)) {
        vset += left_w;
    } else {
        vset = right_w - vset;
    }
    m->place_vending(vset, top_w-1, type);
    if(rng(0,1))
    {
        if(rng(0,1)) {
            vset2 += left_w;
        } else {
            vset2 = right_w - vset2;
        }
        if (vset2 != vset) {
            m->place_vending(vset2, top_w-1, type);
        }
    }
    if (vset2 != vset-1) {
        if(rng(0,1)) {
            //ATM
            m->ter_set(vset - 1, top_w-1, t_atm);
        } else {
            //charging rack
            m->furn_set(vset - 1, top_w-1, f_rack);
            m->place_items("gas_charging_rack", 100, vset - 1, top_w-1, vset - 1, top_w-1, false, 0);
        }
    }
    //
    m->ter_set(center_w, rng(middle_w + 1, bottom_w - 1), t_door_c);
    m->ter_set(right_w - 1, middle_w, t_door_c);
    m->ter_set(right_w - 1, bottom_w - 1, t_floor);
    m->place_toilet(right_w - 1, bottom_w - 1);
    m->ter_set(rng(10, 13), top_w, t_door_c);
    if (one_in(5)) {
        m->ter_set(rng(left_w + 1, center_w - 1), bottom_w, (one_in(4) ? t_door_c : t_door_locked));
    }
    for (int i = left_w + (left_w % 2 == 0 ? 3 : 4); i < center_w && i < left_w + 12; i += 2) {
        if (!one_in(3)) {
            m->place_items("snacks", 74, i, top_w + 2, i, middle_w - 2, false, 0);
        } else {
            m->place_items("magazines", 74, i, top_w + 2, i, middle_w - 2, false, 0);
        }
    }
    m->place_items("fridgesnacks", 82, left_w + 1, top_w + 1, left_w + 1, bottom_w - 1, false, 0);
    m->place_items("road",  12, 0,      0,  SEEX*2 - 1, top_w - 1, false, 0);
    m->place_items("behindcounter", 70, right_w - 4, top_w + 1, right_w - 1, top_w + 2, false, 0);
    m->place_items("softdrugs", 12, right_w - 1, bottom_w - 2, right_w - 1, bottom_w - 2, false, 0);
    if (terrain_type == "s_gas_east") {
        m->rotate(1);
    }
    if (terrain_type == "s_gas_south") {
        m->rotate(2);
    }
    if (terrain_type == "s_gas_west") {
        m->rotate(3);
    }
    m->place_spawns( mongroup_id( "GROUP_ZOMBIE" ), 2, 0, 0, SEEX * 2 - 1, SEEX * 2 - 1, density);
}
////////////////////


void house_room(map *m, room_type type, int x1, int y1, int x2, int y2, mapgendata & dat)
{
    int pos_x1 = 0;
    int pos_y1 = 0;

    if (type == room_backyard) { //processing it separately
        for (int i = x1; i <= x2; i++) {
            for (int j = y1; j <= y2; j++) {
                if ((i == x1) || (i == x2)) {
                    m->ter_set(i, j, t_fence_v);
                } else if (j == y2) {
                    m->ter_set(i, j, t_fence_h);
                } else {
                    m->ter_set( i, j, t_grass);
                    if (one_in(35)) {
                        m->ter_set(i, j, t_tree_young);
                    } else if (one_in(35)) {
                        m->ter_set(i, j, t_tree);
                    } else if (one_in(25)) {
                        m->ter_set(i, j, t_dirt);
                    }
                }
            }
        }
        m->ter_set((x1 + x2) / 2, y2, t_fencegate_c);
        m->furn_set(x1 + 2, y1, f_chair);
        m->furn_set(x1 + 2, y1 + 1, f_table);
        return;
    }

    for (int i = x1; i <= x2; i++) {
        for (int j = y1; j <= y2; j++) {
            if (dat.is_groundcover( m->ter(i, j) ) ||
//m->ter(i, j) == t_grass || m->ter(i, j) == t_dirt ||
                m->ter(i, j) == t_floor) {
                if (j == y1 || j == y2) {
                    m->ter_set(i, j, t_wall);
                } else if (i == x1 || i == x2) {
                    m->ter_set(i, j, t_wall);
                } else {
                    m->ter_set(i, j, t_floor);
                }
            }
        }
    }
    for (int i = y1 + 1; i <= y2 - 1; i++) {
        m->ter_set(x1, i, t_wall);
        m->ter_set(x2, i, t_wall);
    }

    items_location placed = "none";
    int chance = 0, rn;
    switch (type) {
    case room_study:
        placed = "livingroom";
        chance = 40;
        break;
    case room_living:
        placed = "livingroom";
        chance = 83;
        //choose random wall
        switch (rng(1, 4)) { //some bookshelves
        case 1:
            pos_x1 = x1 + 2;
            pos_y1 = y1 + 1;
            m->furn_set(x1 + 2, y2 - 1, f_desk);
            while (pos_x1 < x2) {
                pos_x1 += 1;
                if ((m->ter(pos_x1, pos_y1) == t_wall) || (m->ter(pos_x1, pos_y1) == t_wall)) {
                    break;
                }
                m->furn_set(pos_x1, pos_y1, f_bookcase);
                pos_x1 += 1;
                if ((m->ter(pos_x1, pos_y1) == t_wall) || (m->ter(pos_x1, pos_y1) == t_wall)) {
                    break;
                }
                m->furn_set(pos_x1, pos_y1, f_bookcase);
                pos_x1 += 2;
            }
            break;
        case 2:
            pos_x1 = x2 - 2;
            pos_y1 = y1 + 1;
            m->furn_set(x1 + 2, y2 - 1, f_desk);
            while (pos_x1 > x1) {
                pos_x1 -= 1;
                if ((m->ter(pos_x1, pos_y1) == t_wall) || (m->ter(pos_x1, pos_y1) == t_wall)) {
                    break;
                }
                m->furn_set(pos_x1, pos_y1, f_bookcase);
                pos_x1 -= 1;
                if ((m->ter(pos_x1, pos_y1) == t_wall) || (m->ter(pos_x1, pos_y1) == t_wall)) {
                    break;
                }
                m->furn_set(pos_x1, pos_y1, f_bookcase);
                pos_x1 -= 2;
            }
            break;
        case 3:
            pos_x1 = x1 + 2;
            pos_y1 = y2 - 1;
            m->furn_set(x1 + 2, y2 - 1, f_desk);
            while (pos_x1 < x2) {
                pos_x1 += 1;
                if ((m->ter(pos_x1, pos_y1) == t_wall) || (m->ter(pos_x1, pos_y1) == t_wall)) {
                    break;
                }
                m->furn_set(pos_x1, pos_y1, f_bookcase);
                pos_x1 += 1;
                if ((m->ter(pos_x1, pos_y1) == t_wall) || (m->ter(pos_x1, pos_y1) == t_wall)) {
                    break;
                }
                m->furn_set(pos_x1, pos_y1, f_bookcase);
                pos_x1 += 2;
            }
            break;
        case 4:
            pos_x1 = x2 - 2;
            pos_y1 = y2 - 1;
            m->furn_set(x1 + 2, y2 - 1, f_desk);
            while (pos_x1 > x1) {
                pos_x1 -= 1;
                if ((m->ter(pos_x1, pos_y1) == t_wall) || (m->ter(pos_x1, pos_y1) == t_wall)) {
                    break;
                }
                m->furn_set(pos_x1, pos_y1, f_bookcase);
                pos_x1 -= 1;
                if ((m->ter(pos_x1, pos_y1) == t_wall) || (m->ter(pos_x1, pos_y1) == t_wall)) {
                    break;
                }
                m->furn_set(pos_x1, pos_y1, f_bookcase);
                pos_x1 -= 2;
            }
            break;
            m->furn_set(rng(x1 + 2, x2 - 2), rng(y1 + 1, y2 - 1), f_armchair);
        }


        break;
    case room_kitchen: {
        placed = "kitchen";
        chance = 75;
        m->place_items("cleaning",  58, x1 + 1, y1 + 1, x2 - 1, y2 - 2, false, 0);
        m->place_items("home_hw",   40, x1 + 1, y1 + 1, x2 - 1, y2 - 2, false, 0);
        int oven_x = -1, oven_y = -1, cupboard_x = -1, cupboard_y = -1;

        switch (rng(1, 4)) { //fridge, sink, oven and some cupboards near them
        case 1:
            m->furn_set(x1 + 2, y1 + 1, f_fridge);
            m->place_items("fridge", 82, x1 + 2, y1 + 1, x1 + 2, y1 + 1, false, 0);
            m->furn_set(x1 + 1, y1 + 1, f_sink);
            if (x1 + 4 < x2) {
                oven_x     = x1 + 3;
                cupboard_x = x1 + 4;
                oven_y = cupboard_y = y1 + 1;
            }

            break;
        case 2:
            m->furn_set(x2 - 2, y1 + 1, f_fridge);
            m->place_items("fridge", 82, x2 - 2, y1 + 1, x2 - 2, y1 + 1, false, 0);
            m->furn_set(x2 - 1, y1 + 1, f_sink);
            if (x2 - 4 > x1) {
                oven_x     = x2 - 3;
                cupboard_x = x2 - 4;
                oven_y = cupboard_y = y1 + 1;
            }
            break;
        case 3:
            m->furn_set(x1 + 2, y2 - 1, f_fridge);
            m->place_items("fridge", 82, x1 + 2, y2 - 1, x1 + 2, y2 - 1, false, 0);
            m->furn_set(x1 + 1, y2 - 1, f_sink);
            if (x1 + 4 < x2) {
                oven_x     = x1 + 3;
                cupboard_x = x1 + 4;
                oven_y = cupboard_y = y2 - 1;
            }
            break;
        case 4:
            m->furn_set(x2 - 2, y2 - 1, f_fridge);
            m->place_items("fridge", 82, x2 - 2, y2 - 1, x2 - 2, y2 - 1, false, 0);
            m->furn_set(x2 - 1, y2 - 1, f_sink);
            if (x2 - 4 > x1) {
                oven_x     = x2 - 3;
                cupboard_x = x2 - 4;
                oven_y = cupboard_y = y2 - 1;
            }
            break;
        }

        // oven and it's contents
        if ( oven_x != -1 && oven_y != -1 ) {
            m->furn_set(oven_x, oven_y, f_oven);
            m->place_items("oven",       70, oven_x, oven_y, oven_x, oven_y, false, 0);
        }

        // cupboard and it's contents
        if ( cupboard_x != -1 && cupboard_y != -1 ) {
            m->furn_set(cupboard_x, cupboard_y, f_cupboard);
            m->place_items("cleaning",   30, cupboard_x, cupboard_y, cupboard_x, cupboard_y, false, 0);
            m->place_items("home_hw",    30, cupboard_x, cupboard_y, cupboard_x, cupboard_y, false, 0);
            m->place_items("cannedfood", 30, cupboard_x, cupboard_y, cupboard_x, cupboard_y, false, 0);
            m->place_items("pasta",      30, cupboard_x, cupboard_y, cupboard_x, cupboard_y, false, 0);
        }

        if (one_in(2)) { //dining table in the kitchen
            square_furn(m, f_table, int((x1 + x2) / 2) - 1, int((y1 + y2) / 2) - 1, int((x1 + x2) / 2),
                        int((y1 + y2) / 2) );
            m->place_items("dining", 20, int((x1 + x2) / 2) - 1, int((y1 + y2) / 2) - 1,
                           int((x1 + x2) / 2), int((y1 + y2) / 2), false, 0);
        }
        if (one_in(2)) {
            for (int i = 0; i <= 2; i++) {
                pos_x1 = rng(x1 + 2, x2 - 2);
                pos_y1 = rng(y1 + 1, y2 - 1);
                if (m->ter(pos_x1, pos_y1) == t_floor && !(m->furn(pos_x1, pos_y1) == f_cupboard ||
                    m->furn(pos_x1, pos_y1) == f_oven || m->furn(pos_x1, pos_y1) == f_sink ||
                    m->furn(pos_x1, pos_y1) == f_fridge)) {
                    m->furn_set(pos_x1, pos_y1, f_chair);
                }
            }
        }

    }
    break;
    case room_bedroom:
        placed = "bedroom";
        chance = 78;
        if (one_in(14)) {
            m->place_items("homeguns", 58, x1 + 1, y1 + 1, x2 - 1, y2 - 1, false, 0);
        }
        if (one_in(10)) {
            m->place_items("home_hw",  40, x1 + 1, y1 + 1, x2 - 1, y2 - 1, false, 0);
        }
        switch (rng(1, 5)) {
        case 1:
            m->furn_set(x1 + 1, y1 + 2, f_bed);
            m->furn_set(x1 + 1, y1 + 3, f_bed);
            m->place_items("bed", 60, x1 + 1, y1 + 2, x1 + 1, y1 + 2, false, 0);
            m->place_items("bed", 60, x1 + 1, y1 + 3, x1 + 1, y1 + 3, false, 0);
            break;
        case 2:
            m->furn_set(x1 + 2, y2 - 1, f_bed);
            m->furn_set(x1 + 3, y2 - 1, f_bed);
            m->place_items("bed", 60, x1 + 2, y2 - 1, x1 + 2, y2 - 1, false, 0);
            m->place_items("bed", 60, x1 + 2, y2 - 1, x1 + 2, y2 - 1, false, 0);
            break;
        case 3:
            m->furn_set(x2 - 1, y2 - 3, f_bed);
            m->furn_set(x2 - 1, y2 - 2, f_bed);
            m->place_items("bed", 60, x2 - 1, y2 - 3, x2 - 1, y2 - 3, false, 0);
            m->place_items("bed", 60, x2 - 1, y2 - 2, x2 - 1, y2 - 2, false, 0);
            break;
        case 4:
            m->furn_set(x2 - 3, y1 + 1, f_bed);
            m->furn_set(x2 - 2, y1 + 1, f_bed);
            m->place_items("bed", 60, x2 - 3, y1 + 1, x2 - 3, y1 + 1, false, 0);
            m->place_items("bed", 60, x2 - 2, y1 + 1, x2 - 2, y1 + 1, false, 0);
            break;
        case 5:
            m->furn_set(int((x1 + x2) / 2)    , y2 - 1, f_bed);
            m->furn_set(int((x1 + x2) / 2) + 1, y2 - 1, f_bed);
            m->furn_set(int((x1 + x2) / 2)    , y2 - 2, f_bed);
            m->furn_set(int((x1 + x2) / 2) + 1, y2 - 2, f_bed);
            m->place_items("bed", 60, int((x1 + x2) / 2), y2 - 1, int((x1 + x2) / 2), y2 - 1, false, 0);
            m->place_items("bed", 60, int((x1 + x2) / 2) + 1, y2 - 1, int((x1 + x2) / 2) + 1, y2 - 1, false, 0);
            m->place_items("bed", 60, int((x1 + x2) / 2), y2 - 2, int((x1 + x2) / 2), y2 - 2, false, 0);
            m->place_items("bed", 60, int((x1 + x2) / 2) + 1, y2 - 2, int((x1 + x2) / 2) + 1, y2 - 2, false, 0);
            break;
        }
        switch (rng(1, 4)) {
        case 1:
            m->furn_set(x1 + 2, y1 + 1, f_dresser);
            m->place_items("dresser", 80, x1 + 2, y1 + 1, x1 + 2, y1 + 1, false, 0);
            break;
        case 2:
            m->furn_set(x2 - 2, y2 - 1, f_dresser);
            m->place_items("dresser", 80, x2 - 2, y2 - 1, x2 - 2, y2 - 1, false, 0);
            break;
        case 3:
            rn = int((x1 + x2) / 2);
            m->furn_set(rn, y1 + 1, f_dresser);
            m->place_items("dresser", 80, rn, y1 + 1, rn, y1 + 1, false, 0);
            break;
        case 4:
            rn = int((y1 + y2) / 2);
            m->furn_set(x1 + 1, rn, f_dresser);
            m->place_items("dresser", 80, x1 + 1, rn, x1 + 1, rn, false, 0);
            break;
        }
        break;
    case room_bathroom:
        m->place_toilet(x2 - 1, y2 - 1);
        m->place_items("harddrugs", 18, x1 + 1, y1 + 1, x2 - 1, y2 - 2, false, 0);
        m->place_items("cleaning",  48, x1 + 1, y1 + 1, x2 - 1, y2 - 2, false, 0);
        placed = "softdrugs";
        chance = 72;
        m->furn_set(x2 - 1, y2 - 2, f_bathtub);
        if (one_in(3) && !((m->ter(x2 - 1, y2 - 3) == t_wall) || (m->ter(x2 - 1, y2 - 3) == t_wall))) {
            m->furn_set(x2 - 1, y2 - 3, f_bathtub);
        }
        if (!((m->furn(x1 + 1, y2 - 2) == f_toilet) || (m->furn(x1 + 1, y2 - 2) == f_bathtub))) {
            m->furn_set(x1 + 1, y2 - 2, f_sink);
        }
        if (one_in(4)) {
            for (int x = x1 + 1; x <= x2 - 1; x++) {
                for (int y = y1 + 1; y <= y2 - 1; y++) {
                    m->ter_set(x, y, t_linoleum_white);
                }
            }
        } else if (one_in(4)) {
            for (int x = x1 + 1; x <= x2 - 1; x++) {
                for (int y = y1 + 1; y <= y2 - 1; y++) {
                    m->ter_set(x, y, t_linoleum_gray);
                }
            }
        }
        break;
    default:
        break;
    }
    m->place_items(placed, chance, x1 + 1, y1 + 1, x2 - 1, y2 - 1, false, 0);
}


void mapgen_generic_house_boxy(map *m, oter_id terrain_type, mapgendata dat, int turn, float density) {
    mapgen_generic_house(m, terrain_type, dat, turn, density, 1);
}

void mapgen_generic_house_big_livingroom(map *m, oter_id terrain_type, mapgendata dat, int turn, float density) {
    mapgen_generic_house(m, terrain_type, dat, turn, density, 2);
}

void mapgen_generic_house_center_hallway(map *m, oter_id terrain_type, mapgendata dat, int turn, float density) {
    mapgen_generic_house(m, terrain_type, dat, turn, density, 3);
}

void mapgen_generic_house(map *m, oter_id terrain_type, mapgendata dat, int turn, float density, int variant)
{
    int rn = 0;
    int lw = 0;
    int rw = 0;
    int mw = 0;
    int tw = 0;
    int bw = 0;
    int cw = 0;
    int actual_house_height = 0;
    int bw_old = 0;

    int x = 0;
    int y = 0;
    lw = rng(0, 4);  // West external wall
    mw = lw + rng(7, 10);  // Middle wall between bedroom & kitchen/bath
    rw = SEEX * 2 - rng(1, 5); // East external wall
    tw = rng(1, 6);  // North external wall
    bw = SEEX * 2 - rng(2, 5); // South external wall
    cw = tw + rng(4, 7);  // Middle wall between living room & kitchen/bed
    actual_house_height = bw - rng(4,
                                   6); //reserving some space for backyard. Actual south external wall.
    bw_old = bw;

    for (int i = 0; i < SEEX * 2; i++) {
        for (int j = 0; j < SEEY * 2; j++) {
            if (i > lw && i < rw && j > tw && j < bw) {
                m->ter_set(i, j, t_floor);
            } else {
                m->ter_set(i, j, dat.groundcover());
            }
            if (i >= lw && i <= rw && (j == tw || j == bw)) { //placing north and south walls
                m->ter_set(i, j, t_wall);
            }
            if ((i == lw || i == rw) && j > tw &&
                j < bw /*actual_house_height*/) { //placing west (lw) and east walls
                m->ter_set(i, j, t_wall);
            }
        }
    }
    switch(variant) {
    case 1: // Quadrants, essentially
        mw = rng(lw + 5, rw - 5);
        cw = tw + rng(4, 7);
        house_room(m, room_living, mw, tw, rw, cw, dat );
        house_room(m, room_kitchen, lw, tw, mw, cw, dat);
        m->ter_set(mw, rng(tw + 2, cw - 2), (one_in(3) ? t_door_c : t_floor));
        rn = rng(lw + 1, mw - 2);
        m->ter_set(rn    , tw, t_window_domestic);
        m->ter_set(rn + 1, tw, t_window_domestic);
        rn = rng(mw + 1, rw - 2);
        m->ter_set(rn    , tw, t_window_domestic);
        m->ter_set(rn + 1, tw, t_window_domestic);
        rn = rng(lw + 3, rw - 3); // Bottom part mw
        if (rn <= lw + 5) {
            // Bedroom on right, bathroom on left
            house_room(m, room_bedroom, rn, cw, rw, bw, dat);

            // Put door between bedroom and living
            m->ter_set(rng(rw - 1, rn > mw ? rn + 1 : mw + 1), cw, t_door_c);

            if (bw - cw >= 10 && rn - lw >= 6) {
                // All fits, placing bathroom and 2nd bedroom
                house_room(m, room_bathroom, lw, bw - 5, rn, bw, dat);
                house_room(m, room_bedroom, lw, cw, rn, bw - 5, dat);

                // Put door between bathroom and bedroom
                m->ter_set(rn, rng(bw - 4, bw - 1), t_door_c);

                if (one_in(3)) {
                    // Put door between 2nd bedroom and 1st bedroom
                    m->ter_set(rn, rng(cw + 1, bw - 6), t_door_c);
                } else {
                    // ...Otherwise, between 2nd bedroom and kitchen
                    m->ter_set(rng(lw + 1, rn > mw ? mw - 1 : rn - 1), cw, t_door_c);
                }
            } else if (bw - cw > 4) {
                // Too big for a bathroom, not big enough for 2nd bedroom
                // Make it a bathroom anyway, but give the excess space back to
                // the kitchen.
                house_room(m, room_bathroom, lw, bw - 4, rn, bw, dat);
                for (int i = lw + 1; i < mw && i < rn; i++) {
                    m->ter_set(i, cw, t_floor);
                }

                // Put door between excess space and bathroom
                m->ter_set(rng(lw + 1, rn - 1), bw - 4, t_door_c);

                // Put door between excess space and bedroom
                m->ter_set(rn, rng(cw + 1, bw - 5), t_door_c);
            } else {
                // Small enough to be a bathroom; make it one.
                house_room(m, room_bathroom, lw, cw, rn, bw, dat);

                if (one_in(5)) {
                    // Put door between bathroom and kitchen with low chance
                    m->ter_set(rng(lw + 1, rn > mw ? mw - 1 : rn - 1), cw, t_door_c);
                } else {
                    // ...Otherwise, between bathroom and bedroom
                    m->ter_set(rn, rng(cw + 1, bw - 1), t_door_c);
                }
            }
            // Point on bedroom wall, for window
            rn = rng(rn + 2, rw - 2);
        } else {
            // Bedroom on left, bathroom on right
            house_room(m, room_bedroom, lw, cw, rn, bw, dat);

            // Put door between bedroom and kitchen
            m->ter_set(rng(lw + 1, rn > mw ? mw - 1 : rn - 1), cw, t_door_c);

            if (bw - cw >= 10 && rw - rn >= 6) {
                // All fits, placing bathroom and 2nd bedroom
                house_room(m, room_bathroom, rn, bw - 5, rw, bw, dat);
                house_room(m, room_bedroom, rn, cw, rw, bw - 5, dat);

                // Put door between bathroom and bedroom
                m->ter_set(rn, rng(bw - 4, bw - 1), t_door_c);

                if (one_in(3)) {
                    // Put door between 2nd bedroom and 1st bedroom
                    m->ter_set(rn, rng(cw + 1, bw - 6), t_door_c);
                } else {
                    // ...Otherwise, between 2nd bedroom and living
                    m->ter_set(rng(rw - 1, rn > mw ? rn + 1 : mw + 1), cw, t_door_c);
                }
            } else if (bw - cw > 4) {
                // Too big for a bathroom, not big enough for 2nd bedroom
                // Make it a bathroom anyway, but give the excess space back to
                // the living.
                house_room(m, room_bathroom, rn, bw - 4, rw, bw, dat);
                for (int i = rw - 1; i > rn && i > mw; i--) {
                    m->ter_set(i, cw, t_floor);
                }

                // Put door between excess space and bathroom
                m->ter_set(rng(rw - 1, rn + 1), bw - 4, t_door_c);

                // Put door between excess space and bedroom
                m->ter_set(rn, rng(cw + 1, bw - 5), t_door_c);
            } else {
                // Small enough to be a bathroom; make it one.
                house_room(m, room_bathroom, rn, cw, rw, bw, dat);

                if (one_in(5)) {
                    // Put door between bathroom and living with low chance
                    m->ter_set(rng(rw - 1, rn > mw ? rn + 1 : mw + 1), cw, t_door_c);
                } else {
                    // ...Otherwise, between bathroom and bedroom
                    m->ter_set(rn, rng(cw + 1, bw - 1), t_door_c);
                }
            }
            // Point on bedroom wall, for window
            rn = rng(lw + 2, rn - 2);
        }
        m->ter_set(rn    , bw, t_window_domestic);
        m->ter_set(rn + 1, bw, t_window_domestic);
        if (!one_in(3) && rw < SEEX * 2 - 1) { // Potential side windows
            rn = rng(tw + 2, bw - 6);
            m->ter_set(rw, rn    , t_window_domestic);
            m->ter_set(rw, rn + 4, t_window_domestic);
        }
        if (!one_in(3) && lw > 0) { // Potential side windows
            rn = rng(tw + 2, bw - 6);
            m->ter_set(lw, rn    , t_window_domestic);
            m->ter_set(lw, rn + 4, t_window_domestic);
        }
        if (one_in(2)) { // Placement of the main door
            m->ter_set(rng(lw + 2, mw - 1), tw, (one_in(6) ? (one_in(6) ? t_door_c : t_door_c_peep) : (one_in(6) ? t_door_locked : t_door_locked_peep)));
            if (one_in(5)) { // Placement of side door
                m->ter_set(rw, rng(tw + 2, cw - 2), (one_in(6) ? t_door_c : t_door_locked));
            }
        } else {
            m->ter_set(rng(mw + 1, rw - 2), tw, (one_in(6) ? (one_in(6) ? t_door_c : t_door_c_peep) : (one_in(6) ? t_door_locked : t_door_locked_peep)));
            if (one_in(5)) {
                m->ter_set(lw, rng(tw + 2, cw - 2), (one_in(6) ? t_door_c : t_door_locked));
            }
        }
        break;

    case 2: // Old-style; simple;
        //Modified by Jovan in 28 Aug 2013
        //Long narrow living room in front, big kitchen and HUGE bedroom
        bw = SEEX * 2 - 2;
        cw = tw + rng(3, 6);
        mw = rng(lw + 7, rw - 4);
        //int actual_house_height=bw-rng(4,6);
        //in some rare cases some rooms (especially kitchen and living room) may get rather small
        if ((tw <= 3) && ( abs((actual_house_height - 3) - cw) >= 3 ) ) {
            //everything is fine
            house_room(m, room_backyard, lw, actual_house_height + 1, rw, bw, dat);
            //door from bedroom to backyard
            m->ter_set((lw + mw) / 2, actual_house_height, t_door_c);
        } else { //using old layout
            actual_house_height = bw_old;
        }
        // Plop down the rooms
        house_room(m, room_living, lw, tw, rw, cw, dat);
        house_room(m, room_kitchen, mw, cw, rw, actual_house_height - 3, dat);
        house_room(m, room_bedroom, lw, cw, mw, actual_house_height, dat); //making bedroom smaller
        house_room(m, room_bathroom, mw, actual_house_height - 3, rw, actual_house_height, dat);

        // Space between kitchen & living room:
        rn = rng(mw + 1, rw - 3);
        m->ter_set(rn    , cw, t_floor);
        m->ter_set(rn + 1, cw, t_floor);
        // Front windows
        rn = rng(2, 5);
        m->ter_set(lw + rn    , tw, t_window_domestic);
        m->ter_set(lw + rn + 1, tw, t_window_domestic);
        m->ter_set(rw - rn    , tw, t_window_domestic);
        m->ter_set(rw - rn + 1, tw, t_window_domestic);
        // Front door
        m->ter_set(rng(lw + 4, rw - 4), tw, (one_in(6) ? t_door_c : t_door_locked));
        if (one_in(3)) { // Kitchen windows
            rn = rng(cw + 1, actual_house_height - 5);
            m->ter_set(rw, rn    , t_window_domestic);
            m->ter_set(rw, rn + 1, t_window_domestic);
        }
        if (one_in(3)) { // Bedroom windows
            rn = rng(cw + 1, actual_house_height - 2);
            m->ter_set(lw, rn    , t_window_domestic);
            m->ter_set(lw, rn + 1, t_window_domestic);
        }
        // Door to bedroom
        if (one_in(4)) {
            m->ter_set(rng(lw + 1, mw - 1), cw, t_door_c);
        } else {
            m->ter_set(mw, rng(cw + 3, actual_house_height - 4), t_door_c);
        }
        // Door to bathrom
        if (one_in(4)) {
            m->ter_set(mw, actual_house_height - 1, t_door_c);
        } else {
            m->ter_set(rng(mw + 2, rw - 2), actual_house_height - 3, t_door_c);
        }
        // Back windows
        rn = rng(lw + 1, mw - 2);
        m->ter_set(rn    , actual_house_height, t_window_domestic);
        m->ter_set(rn + 1, actual_house_height, t_window_domestic);
        rn = rng(mw + 1, rw - 1);
        m->ter_set(rn, actual_house_height, t_window_domestic);
        break;

    case 3: // Long center hallway, kitchen, living room and office
        mw = int((lw + rw) / 2);
        cw = bw - rng(5, 7);
        // Hallway doors and windows
        m->ter_set(mw    , tw, (one_in(6) ? t_door_c : t_door_locked));
        if (one_in(4)) {
            m->ter_set(mw - 1, tw, t_window_domestic);
            m->ter_set(mw + 1, tw, t_window_domestic);
        }
        for (int i = tw + 1; i < cw; i++) { // Hallway walls
            m->ter_set(mw - 2, i, t_wall);
            m->ter_set(mw + 2, i, t_wall);
        }
        if (one_in(2)) { // Front rooms are kitchen or living room
            house_room(m, room_living, lw, tw, mw - 2, cw, dat);
            house_room(m, room_kitchen, mw + 2, tw, rw, cw, dat);
        } else {
            house_room(m, room_kitchen, lw, tw, mw - 2, cw, dat);
            house_room(m, room_living, mw + 2, tw, rw, cw, dat);
        }
        // Front windows
        rn = rng(lw + 1, mw - 4);
        m->ter_set(rn    , tw, t_window_domestic);
        m->ter_set(rn + 1, tw, t_window_domestic);
        rn = rng(mw + 3, rw - 2);
        m->ter_set(rn    , tw, t_window_domestic);
        m->ter_set(rn + 1, tw, t_window_domestic);
        if (one_in(3) && lw > 0) { // Side windows?
            rn = rng(tw + 1, cw - 2);
            m->ter_set(lw, rn    , t_window_domestic);
            m->ter_set(lw, rn + 1, t_window_domestic);
        }
        if (one_in(3) && rw < SEEX * 2 - 1) { // Side windows?
            rn = rng(tw + 1, cw - 2);
            m->ter_set(rw, rn    , t_window_domestic);
            m->ter_set(rw, rn + 1, t_window_domestic);
        }
        if (one_in(2)) { // Bottom rooms are bedroom or bathroom
            //bathroom to the left (eastern wall), study to the right
            //house_room(m, room_bedroom, lw, cw, rw - 3, bw, dat);
            house_room(m, room_bedroom, mw - 2, cw, rw - 3, bw, dat);
            house_room(m, room_bathroom, rw - 3, cw, rw, bw, dat);
            house_room(m, room_study, lw, cw, mw - 2, bw, dat);
            //===Study Room Furniture==
            m->ter_set(mw - 2, (bw + cw) / 2, t_door_o);
            m->furn_set(lw + 1, cw + 1, f_chair);
            m->furn_set(lw + 1, cw + 2, f_table);
            m->ter_set(lw + 1, cw + 3, t_console_broken);
            m->furn_set(lw + 3, bw - 1, f_bookcase);
            m->place_items("magazines", 30,  lw + 3,  bw - 1, lw + 3,  bw - 1, false, 0);
            m->place_items("novels", 40,  lw + 3,  bw - 1, lw + 3,  bw - 1, false, 0);
            m->place_items("alcohol", 20,  lw + 3,  bw - 1, lw + 3,  bw - 1, false, 0);
            m->place_items("manuals", 30,  lw + 3,  bw - 1, lw + 3,  bw - 1, false, 0);
            //=========================
            m->ter_set(rng(lw + 2, mw - 3), cw, t_door_c);
            if (one_in(4)) {
                m->ter_set(rng(rw - 2, rw - 1), cw, t_door_c);
            } else {
                m->ter_set(rw - 3, rng(cw + 2, bw - 2), t_door_c);
            }
            rn = rng(mw, rw - 5); //bedroom windows
            m->ter_set(rn    , bw, t_window_domestic);
            m->ter_set(rn + 1, bw, t_window_domestic);
            m->ter_set(rng(lw + 2, mw - 3), bw, t_window_domestic); //study window

            if (one_in(4)) {
                m->ter_set(rng(rw - 2, rw - 1), bw, t_window_domestic);
            } else {
                m->ter(rw, rng(cw + 1, bw - 1));
            }
        } else { //bathroom to the right
            house_room(m, room_bathroom, lw, cw, lw + 3, bw, dat);
            //house_room(m, room_bedroom, lw + 3, cw, rw, bw, dat);
            house_room(m, room_bedroom, lw + 3, cw, mw + 2, bw, dat);
            house_room(m, room_study, mw + 2, cw, rw, bw, dat);
            //===Study Room Furniture==
            m->ter_set(mw + 2, (bw + cw) / 2, t_door_c);
            m->furn_set(rw - 1, cw + 1, f_chair);
            m->furn_set(rw - 1, cw + 2, f_table);
            m->ter_set(rw - 1, cw + 3, t_console_broken);
            m->furn_set(rw - 3, bw - 1, f_bookcase);
            m->place_items("magazines", 40,  rw - 3,  bw - 1, rw - 3,  bw - 1, false, 0);
            m->place_items("novels", 40,  rw - 3,  bw - 1, rw - 3,  bw - 1, false, 0);
            m->place_items("alcohol", 20,  rw - 3,  bw - 1, rw - 3,  bw - 1, false, 0);
            m->place_items("manuals", 20,  rw - 3,  bw - 1, rw - 3,  bw - 1, false, 0);
            //=========================

            if (one_in(4)) {
                m->ter_set(rng(lw + 1, lw + 2), cw, t_door_c);
            } else {
                m->ter_set(lw + 3, rng(cw + 2, bw - 2), t_door_c);
            }
            rn = rng(lw + 4, mw); //bedroom windows
            m->ter_set(rn    , bw, t_window_domestic);
            m->ter_set(rn + 1, bw, t_window_domestic);
            m->ter_set(rng(mw + 3, rw - 1), bw, t_window_domestic); //study window
            if (one_in(4)) {
                m->ter_set(rng(lw + 1, lw + 2), bw, t_window_domestic);
            } else {
                m->ter(lw, rng(cw + 1, bw - 1));
            }
        }
        // Doors off the sides of the hallway
        m->ter_set(mw - 2, rng(tw + 3, cw - 3), t_door_c);
        m->ter_set(mw + 2, rng(tw + 3, cw - 3), t_door_c);
        m->ter_set(mw, cw, t_door_c);
        break;
    } // Done with the various house structures
    //////
    if (rng(2, 7) < tw) { // Big front yard has a chance for a fence
        for (int i = lw; i <= rw; i++) {
            m->ter_set(i, 0, t_fence_h);
        }
        for (int i = 1; i < tw; i++) {
            m->ter_set(lw, i, t_fence_v);
            m->ter_set(rw, i, t_fence_v);
        }
        int hole = rng(SEEX - 3, SEEX + 2);
        m->ter_set(hole, 0, t_dirt);
        m->ter_set(hole + 1, 0, t_dirt);
        if (one_in(tw)) {
            m->ter_set(hole - 1, 1, t_tree_young);
            m->ter_set(hole + 2, 1, t_tree_young);
        }
    }

    if ("house_base" == terrain_type.t().id_base ) {
        int attempts = 20;
        do {
            rn = rng(lw + 1, rw - 1);
            attempts--;
        } while (m->ter(rn, actual_house_height - 1) != t_floor && attempts);
        if( m->ter(rn, actual_house_height - 1) == t_floor && attempts ) {
            m->ter_set(rn, actual_house_height - 1, t_stairs_down);
        }
    }
    if (one_in(100)) { // todo: region data // Houses have a 1 in 100 chance of wasps!
        for (int i = 0; i < SEEX * 2; i++) {
            for (int j = 0; j < SEEY * 2; j++) {
                if (m->ter(i, j) == t_door_c || m->ter(i, j) == t_door_locked) {
                    m->ter_set(i, j, t_door_frame);
                }
                if (m->ter(i, j) == t_window_domestic && !one_in(3)) {
                    m->ter_set(i, j, t_window_frame);
                }
                if ((m->ter(i, j) == t_wall || m->ter(i, j) == t_wall) && one_in(8)) {
                    m->ter_set(i, j, t_paper);
                }
            }
        }
        int num_pods = rng(8, 12);
        for (int i = 0; i < num_pods; i++) {
            int podx = rng(1, SEEX * 2 - 2), pody = rng(1, SEEY * 2 - 2);
            int nonx = 0, nony = 0;
            while (nonx == 0 && nony == 0) {
                nonx = rng(-1, 1);
                nony = rng(-1, 1);
            }
            for (int x = -1; x <= 1; x++) {
                for (int y = -1; y <= 1; y++) {
                    if ((x != nonx || y != nony) && (x != 0 || y != 0)) {
                        m->ter_set(podx + x, pody + y, t_paper);
                    }
                }
            }
            m->add_spawn(mon_wasp, 1, podx, pody);
        }
        m->place_items("rare", 70, 0, 0, SEEX * 2 - 1, SEEY * 2 - 1, false, turn);

    } else if (one_in(150)) { // todo; region_data // No wasps; black widows?
        for (int i = 0; i < SEEX * 2; i++) {
            for (int j = 0; j < SEEY * 2; j++) {
                if (m->ter(i, j) == t_floor) {
                    if (one_in(15)) {
                        m->add_spawn(mon_spider_widow_giant, rng(1, 2), i, j);
                        for (int x = i - 1; x <= i + 1; x++) {
                            for (int y = j - 1; y <= j + 1; y++) {
                                if (m->ter(x, y) == t_floor) {
                                    madd_field( m, x, y, fd_web, rng(2, 3));
                                    if (one_in(4)){
                                     m->furn_set(i, j, f_egg_sackbw);
                                     m->remove_field({i, j, m->get_abs_sub().z}, fd_web);
                                    }
                                }
                            }
                        }
                    } else if (m->move_cost(i, j) > 0 && one_in(5)) {
                        madd_field( m, x, y, fd_web, 1);
                    }
                }
            }
        }
        m->place_items("rare", 60, 0, 0, SEEX * 2 - 1, SEEY * 2 - 1, false, turn);
    } else { // Just boring old zombies
        m->place_spawns( mongroup_id( "GROUP_ZOMBIE" ), 2, 0, 0, SEEX * 2 - 1, SEEX * 2 - 1, density);
    }

    int iid_diff = (int)terrain_type - terrain_type.t().loadid_base;
    if ( iid_diff > 0 ) {
        m->rotate(iid_diff);
    }
}

/////////////////////////////
void mapgen_church_new_england(map *m, oter_id terrain_type, mapgendata dat, int, float) {
    computer *tmpcomp = NULL;
    dat.fill_groundcover();
    //New England or Country style, single centered steeple low clear windows
    mapf::formatted_set_simple(m, 0, 0,"\
         ^^^^^^         \n\
     |---|--------|     \n\
    ||dh.|.6ooo.ll||    \n\
    |l...+.........Dsss \n\
  ^^|--+-|------+--|^^s \n\
  ^||..............||^s \n\
   w.......tt.......w s \n\
   |................| s \n\
  ^w................w^s \n\
  ^|.######..######.|^s \n\
  ^w................w^s \n\
  ^|.######..######.|^s \n\
   w................w s \n\
   |.######..######.| s \n\
  ^w................w^s \n\
  ^|.######..######.|^s \n\
  ^|................|^s \n\
   |-w|----..----|w-| s \n\
    ^^|ll|....|ST|^^  s \n\
     ^|.......+..|^   s \n\
      |----++-|--|    s \n\
         O ss O       s \n\
     ^^    ss    ^^   s \n\
     ^^    ss    ^^   s \n",
       mapf::basic_bind("O 6 ^ . - | # t + = D w T S e o h c d l s", t_column, t_console, t_shrub, t_floor,
               t_wall, t_wall, t_floor, t_floor, t_door_c, t_door_locked_alarm, t_door_locked, t_window,
               t_floor,  t_floor, t_floor,  t_floor,    t_floor, t_floor,   t_floor, t_floor,  t_sidewalk),
       mapf::basic_bind("O 6 ^ . - | # t + = D w T S e o h c d l s", f_null,   f_null,    f_null,  f_null,
               f_null,   f_null,   f_bench, f_table, f_null,   f_null,              f_null,        f_null,
               f_toilet, f_sink,  f_fridge, f_bookcase, f_chair, f_counter, f_desk,  f_locker, f_null)
    );
    m->spawn_item(9, 6, "brazier");
    m->spawn_item(14, 6, "brazier");
    m->place_items("church", 40,  5,  5, 8,  16, false, 0);
    m->place_items("church", 40,  5,  5, 8,  16, false, 0);
    m->place_items("church", 85,  12,  2, 14,  2, false, 0);
    m->place_items("office", 60,  6,  2, 8,  3, false, 0);
    m->place_items("jackets", 85,  7,  18, 8,  18, false, 0);
    tmpcomp = m->add_computer( tripoint( 11, 2, m->get_abs_sub().z ), _("Church Bells 1.2"), 0);
    tmpcomp->add_option(_("Gathering Toll"), COMPACT_TOLL, 0);
    tmpcomp->add_option(_("Wedding Toll"), COMPACT_TOLL, 0);
    tmpcomp->add_option(_("Funeral Toll"), COMPACT_TOLL, 0);
    autorotate(true);
}

void mapgen_church_gothic(map *m, oter_id terrain_type, mapgendata dat, int, float) {
    computer *tmpcomp = NULL;
    dat.fill_groundcover();
    //Gothic Style, unreachable high stained glass windows, stone construction
    mapf::formatted_set_simple(m, 0, 0, "\
 $$    W        W    $$ \n\
 $$  WWWWGVBBVGWWWW  $$ \n\
     W..h.cccc.h..W     \n\
 WWVWWR..........RWWBWW \n\
WW#.#.R....cc....R.#.#WW\n\
 G#.#.R..........R.#.#V \n\
 V#.#.Rrrrr..rrrrR.#.#B \n\
WW#..................#WW\n\
 WW+WW#####..#####WW+WW \n\
ssss V............B ssss\n\
s   WW#####..#####WW   s\n\
s $ WW............WW $ s\n\
s $  G#####..#####V  $ s\n\
s $  B............G  $ s\n\
s $ WW#####..#####WW $ s\n\
s $ WW............WW $ s\n\
s    V####....####B    s\n\
s WWWW--|--gg-----WWWW s\n\
s WllWTS|.....lll.W..W s\n\
s W..+..+.........+..W s\n\
s W..WWWWWW++WWWWWW6.W s\n\
s W.CWW$$WWssWW$$WW..W s\n\
s WWWWW    ss    WWWWW s\n\
ssssssssssssssssssssssss\n",
       mapf::basic_bind("C V G B W R r 6 $ . - | # t + g T S h c l s", t_floor,   t_window_stained_red,
               t_window_stained_green, t_window_stained_blue, t_rock, t_railing_v, t_railing_h, t_console, t_shrub,
               t_rock_floor, t_wall, t_wall, t_rock_floor, t_rock_floor, t_door_c, t_door_glass_c,
               t_rock_floor, t_rock_floor, t_rock_floor, t_rock_floor, t_rock_floor, t_sidewalk),
       mapf::basic_bind("C V G B W R r 6 $ . - | # t + g T S h c l s", f_crate_c, f_null,
               f_null,                 f_null,                f_null, f_null,      f_null,      f_null,    f_null,
               f_null,       f_null,   f_null,   f_bench,      f_table,      f_null,   f_null,         f_toilet,
               f_sink,       f_chair,      f_counter,    f_locker,     f_null)
    );
    m->spawn_item(8, 4, "brazier");
    m->spawn_item(15, 4, "brazier");
    m->place_items("church", 70,  6,  7, 17,  16, false, 0);
    m->place_items("church", 70,  6,  7, 17,  16, false, 0);
    m->place_items("church", 60,  6,  7, 17,  16, false, 0);
    m->place_items("cleaning", 60,  3,  18, 4,  21, false, 0);
    m->place_items("jackets", 85,  14,  18, 16,  18, false, 0);
    tmpcomp = m->add_computer( tripoint( 19, 20, m->get_abs_sub().z ), _("Church Bells 1.2"), 0);
    tmpcomp->add_option(_("Gathering Toll"), COMPACT_TOLL, 0);
    tmpcomp->add_option(_("Wedding Toll"), COMPACT_TOLL, 0);
    tmpcomp->add_option(_("Funeral Toll"), COMPACT_TOLL, 0);
    autorotate(true);
}



//////////////////////////////
void mapgen_pharm(map *m, oter_id terrain_type, mapgendata dat, int, float density) {

    int lw = 0;
    int rw = 0;
    int mw = 0;
    int tw = 0;
    int bw = 0;
    int cw = 0;


        tw = rng(0, 4);
        bw = SEEY * 2 - rng(1, 5);
        mw = bw - rng(3, 4); // Top of the storage room
        lw = rng(0, 4);
        rw = SEEX * 2 - rng(1, 5);
        cw = rng(13, rw - 5); // Left side of the storage room
        for (int i = 0; i < SEEX * 2; i++) {
            for (int j = 0; j < SEEY * 2; j++) {
                if (j == tw && ((i > lw + 2 && i < lw + 6) || (i > rw - 6 && i < rw - 2))) {
                    m->ter_set(i, j, t_window);
                } else if ((j == tw && (i == lw + 8 || i == lw + 9)) ||
                           (i == cw && j == mw + 1)) {
                    m->ter_set(i, j, t_door_c);
                } else if (((j == tw || j == bw) && i >= lw && i <= rw) ||
                           (j == mw && i >= cw && i < rw)) {
                    m->ter_set(i, j, t_wall);
                } else if (((i == lw || i == rw) && j > tw && j < bw) ||
                           (i == cw && j > mw && j < bw)) {
                    m->ter_set(i, j, t_wall);
                } else if (((i == lw + 8 || i == lw + 9 || i == rw - 4 || i == rw - 3) &&
                            j > tw + 3 && j < mw - 2) ||
                           (j == bw - 1 && i > lw + 1 && i < cw - 1)) {
                    m->set(i, j, t_floor, f_rack);
                } else if ((i == lw + 1 && j > tw + 8 && j < mw - 1) ||
                           (j == mw - 1 && i > cw + 1 && i < rw)) {
                    m->set(i, j, t_floor, f_glass_fridge);
                } else if ((j == mw     && i > lw + 1 && i < cw) ||
                           (j == tw + 6 && i > lw + 1 && i < lw + 6) ||
                           (i == lw + 5 && j > tw     && j < tw + 7)) {
                    m->set(i, j, t_floor, f_counter);
                } else if (i > lw && i < rw && j > tw && j < bw) {
                    m->ter_set(i, j, t_floor);
                } else {
                    m->ter_set(i, j, dat.groundcover());
                }
            }
        }

        {
            int num_carts = rng(0, 5);
            for( int i = 0; i < num_carts; i++ ) {
                m->add_vehicle( vproto_id( "shopping_cart" ), rng(lw, cw), rng(tw, mw), 90);
            }
        }

        if (one_in(3)) {
            m->place_items("snacks", 74, lw + 8, tw + 4, lw + 8, mw - 3, false, 0);
        } else if (one_in(4)) {
            m->place_items("cleaning", 74, lw + 8, tw + 4, lw + 8, mw - 3, false, 0);
        } else {
            m->place_items("magazines", 74, lw + 8, tw + 4, lw + 8, mw - 3, false, 0);
        }
        if (one_in(5)) {
            m->place_items("softdrugs", 84, lw + 9, tw + 4, lw + 9, mw - 3, false, 0);
        } else if (one_in(4)) {
            m->place_items("cleaning", 74, lw + 9, tw + 4, lw + 9, mw - 3, false, 0);
        } else {
            m->place_items("snacks", 74, lw + 9, tw + 4, lw + 9, mw - 3, false, 0);
        }
        if (one_in(5)) {
            m->place_items("softdrugs", 84, rw - 4, tw + 4, rw - 4, mw - 3, false, 0);
        } else {
            m->place_items("snacks", 74, rw - 4, tw + 4, rw - 4, mw - 3, false, 0);
        }
        if (one_in(3)) {
            m->place_items("snacks", 70, rw - 3, tw + 4, rw - 3, mw - 3, false, 0);
        } else {
            m->place_items("softdrugs", 80, rw - 3, tw + 4, rw - 3, mw - 3, false, 0);
        }
        m->place_items("fridgesnacks", 74, lw + 1, tw + 9, lw + 1, mw - 2, false, 0);
        m->place_items("fridgesnacks", 74, cw + 2, mw - 1, rw - 1, mw - 1, false, 0);
        m->place_items("harddrugs", 88, lw + 2, bw - 1, cw - 2, bw - 1, false, 0);
        m->place_items("behindcounter", 78, lw + 1, tw + 1, lw + 4, tw + 5, false, 0);
        autorotate(false);
        m->place_spawns( mongroup_id( "GROUP_PHARM" ), 2, 0, 0, SEEX * 2 - 1, SEEX * 2 - 1, density);

}

void mapgen_s_hardware(map *m, oter_id terrain_type, mapgendata dat, int, float density) {
  int rn = 0;


        dat.fill_groundcover();
        square(m, t_floor, 3, 3, SEEX * 2 - 4, SEEX * 2 - 4);
        rn = 0; // No back door
        //  if (!one_in(3))
        //   rn = 1; // Old-style back door
        if (!one_in(6)) {
            rn = 2;    // Paved back area
        }
        for (int i = 0; i < SEEX * 2; i++) {
            for (int j = 0; j < SEEY * 2; j++) {
                if (j == 3 && ((i > 5 && i < 9) || (i > 14 && i < 18))) {
                    m->ter_set(i, j, t_window);
                } else if ((j == 3 && i > 1 && i < SEEX * 2 - 2) ||
                           (j == 15 && i > 1 && i < 14) ||
                           (j == SEEY * 2 - 3 && i > 12 && i < SEEX * 2 - 2)) {
                    m->ter_set(i, j, t_wall);
                } else if ((i == 2 && j > 3 && j < 15) ||
                           (i == SEEX * 2 - 3 && j > 3 && j < SEEY * 2 - 3) ||
                           (i == 13 && j > 15 && j < SEEY * 2 - 3)) {
                    m->ter_set(i, j, t_wall);
                } else if ((i > 3 && i < 10 && j == 6) || (i == 9 && j > 3 && j < 7)) {
                    m->set(i, j, t_floor, f_counter);
                } else if (((i == 3 || i == 6 || i == 7 || i == 10 || i == 11) &&
                            j > 8 && j < 15) ||
                           (i == SEEX * 2 - 4 && j > 3 && j < SEEX * 2 - 4) ||
                           (i > 14 && i < 18 &&
                            (j == 8 || j == 9 || j == 12 || j == 13)) ||
                           (j == SEEY * 2 - 4 && i > 13 && i < SEEX * 2 - 4) ||
                           (i > 15 && i < 18 && j > 15 && j < 18) ||
                           (i == 9 && j == 7)) {
                    m->set(i, j, t_floor, f_rack);
                } else if ((i > 2 && i < SEEX * 2 - 3 && j > 3 && j < 15) ||
                           (i > 13 && i < SEEX * 2 - 3 && j > 14 && j < SEEY * 2 - 3)) {
                    m->ter_set(i, j, t_floor);
                } else if (rn == 2 && i > 1 && i < 13 && j > 15 && j < SEEY * 2 - 3) {
                    m->ter_set(i, j, t_pavement);
                } else {
                    m->ter_set(i, j, dat.groundcover());
                }
            }
        }
        m->ter_set(rng(10, 13), 3, t_door_c);
        if (rn > 0) {
            m->ter_set(13, rng(16, 19), (one_in(3) ? t_door_c : t_door_locked));
        }
        if (rn == 2) {
            if (one_in(5)) {
                m->place_gas_pump(rng(4, 10), 16, rng(500, 5000));
            } else {
                m->ter_set(rng(4, 10), 16, t_recycler);
            }
            if (one_in(3)) { // Place a dumpster
                int startx = rng(2, 11), starty = rng(18, 19);
                if (startx == 11) {
                    starty = 18;
                }
                bool hori = (starty == 18 ? false : true);
                for (int i = startx; i < startx + (hori ? 3 : 2); i++) {
                    for (int j = starty; j < starty + (hori ? 2 : 3); j++) {
                        m->furn_set(i, j, f_dumpster);
                    }
                }
                if (hori) {
                    m->place_items("trash", 30, startx, starty, startx + 3, starty + 2, false, 0);
                } else {
                    m->place_items("trash", 30, startx, starty, startx + 2, starty + 3, false, 0);
                }
            }
            m->place_items("road", 30, 2, 16, 12, SEEY * 2 - 3, false, 0);
        }

        m->place_items("magazines", 70,  9,  7,  9,  7, false, 0);
        if (one_in(4)) {
            m->place_items("snacks", 70,  9,  7,  9,  7, false, 0);
        }

        if (!one_in(3)) {
            m->place_items("hardware", 80,  3,  9,  3, 14, false, 0);
        } else if (!one_in(3)) {
            m->place_items("tools", 80,  3,  9,  3, 14, false, 0);
        } else {
            m->place_items("bigtools", 80,  3,  9,  3, 14, false, 0);
        }

        if (!one_in(3)) {
            m->place_items("hardware", 80,  6,  9,  6, 14, false, 0);
        } else if (!one_in(3)) {
            m->place_items("tools", 80,  6,  9,  6, 14, false, 0);
        } else {
            m->place_items("bigtools", 80,  6,  9,  6, 14, false, 0);
        }

        if (!one_in(4)) {
            m->place_items("tools", 80,  7,  9,  7, 14, false, 0);
        } else if (one_in(4)) {
            m->place_items("mischw", 80,  7,  9,  7, 14, false, 0);
        } else {
            m->place_items("hardware", 80,  7,  9,  7, 14, false, 0);
        }
        if (!one_in(4)) {
            m->place_items("tools", 80, 10,  9, 10, 14, false, 0);
        } else if (one_in(4)) {
            m->place_items("mischw", 80, 10,  9, 10, 14, false, 0);
        } else {
            m->place_items("hardware", 80, 10,  9, 10, 14, false, 0);
        }

        if (!one_in(3)) {
            m->place_items("bigtools", 75, 11,  9, 11, 14, false, 0);
        } else if (one_in(2)) {
            m->place_items("cleaning", 75, 11,  9, 11, 14, false, 0);
        } else {
            m->place_items("tools", 75, 11,  9, 11, 14, false, 0);
        }
        if (one_in(2)) {
            m->place_items("cleaning", 65, 15,  8, 17,  8, false, 0);
        } else {
            m->place_items("snacks", 65, 15,  8, 17,  8, false, 0);
        }
        if (one_in(4)) {
            m->place_items("hardware", 74, 15,  9, 17,  9, false, 0);
        } else {
            m->place_items("cleaning", 74, 15,  9, 17,  9, false, 0);
        }
        if (one_in(4)) {
            m->place_items("hardware", 74, 15, 12, 17, 12, false, 0);
        } else {
            m->place_items("cleaning", 74, 15, 12, 17, 12, false, 0);
        }
        m->place_items("mischw", 90, 20,  4, 20, 19, false, 0);
        {
            int num_carts = rng(1, 3);
            for( int i = 0; i < num_carts; i++ ) {
                m->add_vehicle( vproto_id( "wheelbarrow" ), rng(4, 19), rng(3, 11), 90, -1, -1, false);
            }
        }
        autorotate(false);
        m->place_spawns( mongroup_id( "GROUP_ZOMBIE" ), 2, 0, 0, SEEX * 2 - 1, SEEX * 2 - 1, density);
}

void mapgen_s_sports(map *m, oter_id terrain_type, mapgendata dat, int, float density) {
//    } else if (is_ot_type("s_sports", terrain_type)) {
  int rn = 0;
    int lw = 0;
    int rw = 0;
    int tw = 0;
    int bw = 0;
    int cw = 0;


        lw = rng(0, 3);
        rw = SEEX * 2 - 1 - rng(0, 3);
        tw = rng(3, 10);
        bw = SEEY * 2 - 1 - rng(0, 3);
        cw = bw - rng(3, 5);
        for (int i = 0; i < SEEX * 2; i++) {
            for (int j = 0; j < SEEY * 2; j++) {
                if (((j == tw || j == bw) && i >= lw && i <= rw) ||
                    (j == cw && i > lw && i < rw)) {
                    m->ter_set(i, j, t_wall);
                } else if ((i == lw || i == rw) && j > tw && j < bw) {
                    m->ter_set(i, j, t_wall);
                } else if ((j == cw - 1 && i > lw && i < rw - 4) ||
                           (j < cw - 3 && j > tw && (i == lw + 1 || i == rw - 1))) {
                    m->set(i, j, t_floor, f_rack);
                } else if (j == cw - 3 && i > lw && i < rw - 4) {
                    m->set(i, j, t_floor, f_counter);
                } else if (j > tw && j < bw && i > lw && i < rw) {
                    m->ter_set(i, j, t_floor);
                } else if (tw >= 6 && j >= tw - 6 && j < tw && i >= lw && i <= rw) {
                    if ((i - lw) % 4 == 0) {
                        m->ter_set(i, j, t_pavement_y);
                    } else {
                        m->ter_set(i, j, t_pavement);
                    }
                } else {
                    m->ter_set(i, j, dat.groundcover());
                }
            }
        }
        rn = rng(tw + 2, cw - 6);
        for (int i = lw + 3; i <= rw - 5; i += 4) {
            if (cw - 6 > tw + 1) {
                m->furn_set(i    , rn + 1, f_rack);
                m->furn_set(i    , rn    , f_rack);
                m->furn_set(i + 1, rn + 1, f_rack);
                m->furn_set(i + 1, rn    , f_rack);
                m->place_items("camping", 86, i, rn, i + 1, rn + 1, false, 0);
            } else if (cw - 5 > tw + 1) {
                m->furn_set(i    , cw - 5, f_rack);
                m->furn_set(i + 1, cw - 5, f_rack);
                m->place_items("camping", 80, i, cw - 5, i + 1, cw - 5, false, 0);
            }
        }
        m->ter_set(rw - rng(2, 3), cw, t_door_c);
        rn = rng(2, 4);
        for (int i = lw + 2; i <= lw + 2 + rn; i++) {
            m->ter_set(i, tw, t_window);
        }
        for (int i = rw - 2; i >= rw - 2 - rn; i--) {
            m->ter_set(i, tw, t_window);
        }
        m->ter_set(rng(lw + 3 + rn, rw - 3 - rn), tw, t_door_c);
        if (one_in(4)) {
            m->ter_set(rng(lw + 2, rw - 2), bw, t_door_locked);
        }
        m->place_items("allsporting", 90, lw + 1, cw - 1, rw - 5, cw - 1, false, 0);
        m->place_items("sports", 82, lw + 1, tw + 1, lw + 1, cw - 4, false, 0);
        m->place_items("sports", 82, rw - 1, tw + 1, rw - 1, cw - 4, false, 0);
        if (!one_in(4)) {
            m->place_items("allsporting", 92, lw + 1, cw + 1, rw - 1, bw - 1, false, 0);
        }
        autorotate(false);
        m->place_spawns( mongroup_id( "GROUP_ZOMBIE" ), 2, 0, 0, SEEX * 2 - 1, SEEX * 2 - 1, density);
}

////////////////////
//    } else if (terrain_type == "shelter") {
void mapgen_shelter(map *m, oter_id, mapgendata dat, int, float) {
    static const mongroup_id GROUP_ZOMBIE( "GROUP_ZOMBIE" );

        // Init to grass & dirt;
        dat.fill_groundcover();
        square(m, t_floor, 5, 5, SEEX * 2 - 6, SEEY * 2 - 6);
        mapf::formatted_set_simple(m, 4, 4,
                                   "\
|----:-++-:----|\n\
|llll      c  6|\n\
| b b b    c   |\n\
| b b b    c   |\n\
| b b b    c   |\n\
: b b b        :\n\
|              |\n\
+      >>      +\n\
+      >>      +\n\
|              |\n\
: b b b        :\n\
| b b b    c   |\n\
| b b b    c   |\n\
| b b b    c   |\n\
|          c  x|\n\
|----:-++-:----|\n",
                                   mapf::basic_bind("- | + : 6 x >", t_wall, t_wall, t_door_c, t_window_domestic,  t_console,
                                           t_console_broken, t_stairs_down),
                                   mapf::basic_bind("b c l", f_bench, f_counter, f_locker));
        computer * tmpcomp = m->add_computer( tripoint( SEEX + 6, 5, m->get_abs_sub().z ), _("Evac shelter computer"), 0);
        tmpcomp->add_option(_("Emergency Message"), COMPACT_EMERG_MESS, 0);
        tmpcomp->add_option(_("Disable External Power"), COMPACT_COMPLETE_MISSION, 0);
        tmpcomp->add_option(_("Contact Us"), COMPACT_EMERG_REF_CENTER, 0);
        int lx = rng(5 , 8);
        // The shelter does have some useful stuff in case of winter problems!
        m->spawn_item(lx, 5, "jacket_evac");
        m->spawn_item(lx, 5, "emer_blanket");
        if (one_in(3)) {
            int lxa = rng(5 , 8);
            m->spawn_item(lxa, 5, "jacket_evac");
            m->spawn_item(lxa, 5, "emer_blanket");
            if (one_in(2)) {
                m->spawn_item(lxa, 5, "mask_gas"); // See! The gas mask is real!
            }
        }
        if(ACTIVE_WORLD_OPTIONS["BLACK_ROAD"] || g->scen->has_flag("SUR_START")) {
            //place zombies outside
            m->place_spawns( GROUP_ZOMBIE, ACTIVE_WORLD_OPTIONS["SPAWN_DENSITY"], 0, 0, SEEX * 2 - 1, 3, 0.4f);
            m->place_spawns( GROUP_ZOMBIE, ACTIVE_WORLD_OPTIONS["SPAWN_DENSITY"], 0, 4, 3, SEEX * 2 - 4, 0.4f);
            m->place_spawns( GROUP_ZOMBIE, ACTIVE_WORLD_OPTIONS["SPAWN_DENSITY"], SEEX * 2 - 3, 4,
                         SEEX * 2 - 1, SEEX * 2 - 4, 0.4f);
            m->place_spawns( GROUP_ZOMBIE, ACTIVE_WORLD_OPTIONS["SPAWN_DENSITY"], 0, SEEX * 2 - 3,
                         SEEX * 2 - 1, SEEX * 2 - 1, 0.4f);
        }
}


void mapgen_shelter_under(map *m, oter_id, mapgendata dat, int, float) {
//    } else if (terrain_type == "shelter_under") {

(void)dat;
        // Make the whole area rock, then plop an open area in the center.
        square(m, t_rock, 0, 0, SEEX * 2 - 1, SEEY * 2 - 1);
        square(m, t_rock_floor, 6, 6, SEEX * 2 - 8, SEEY * 2 - 8);
        // Create an anteroom with the stairs and some locked doors.
        m->ter_set(SEEX - 1, SEEY * 2 - 7, t_door_locked);
        m->ter_set(SEEX    , SEEY * 2 - 7, t_door_locked);
        m->ter_set(SEEX - 1, SEEY * 2 - 6, t_rock_floor);
        m->ter_set(SEEX    , SEEY * 2 - 6, t_rock_floor);
        m->ter_set(SEEX - 1, SEEY * 2 - 5, t_stairs_up);
        m->ter_set(SEEX    , SEEY * 2 - 5, t_stairs_up);
        if( one_in(10) ) {
            // Scatter around lots of items and some zombies.
            for( int x = 0; x < 10; ++x ) {
                m->place_items("shelter", 90, 6, 6, SEEX * 2 - 8, SEEY * 2 - 8, false, 0);
            }
            m->place_spawns( mongroup_id( "GROUP_ZOMBIE" ), 1, 6, 6, SEEX * 2 - 8, SEEX * 2 - 8, 0.2);
        } else {
            // Scatter around some items.
            m->place_items("shelter", 80, 6, 6, SEEX * 2 - 8, SEEY * 2 - 8, false, 0);
        }
}


void mapgen_lmoe(map *m, oter_id, mapgendata dat, int, float) {
//    } else if (terrain_type == "lmoe") {

        // Init to grass & dirt;
        dat.fill_groundcover();
        square(m, t_shrub, 7, 6, 16, 12);
        square(m, t_rock, 10, 9, 13, 12);
        square(m, t_rock_floor, 11, 10, 12, 11);
        line(m, t_stairs_down, 11, 10, 12, 10);
        m->ter_set(11, 12, t_door_metal_c);
        line(m, t_tree, 9, 8, 14, 8);
        line(m, t_tree, 9, 8, 9, 12);
        line(m, t_tree, 14, 8, 14, 12);
        square(m, t_shrub, 13, 13, 15, 14);
        square(m, t_shrub, 8, 13, 10, 14);
        m->ter_set(10, 6, t_tree_young);
        m->ter_set(14, 6, t_tree_young);
        line(m, t_tree_young, 9, 7, 10, 7);
        m->ter_set(12, 7, t_tree_young);
        m->ter_set(14, 7, t_tree_young);
        m->ter_set(8, 9, t_tree_young);
        line(m, t_tree_young, 7, 11, 8, 11);
        line(m, t_tree_young, 15, 10, 15, 11);
        m->ter_set(16, 12, t_tree_young);
        m->ter_set(9, 13, t_tree_young);
        m->ter_set(12, 13, t_tree_young);
        m->ter_set(16, 12, t_tree_young);
        line(m, t_tree_young, 14, 13, 15, 13);
        m->ter_set(10, 14, t_tree_young);
        m->ter_set(13, 14, t_tree_young);
}



///////////////////////////////////////////////////////////
void mapgen_basement_generic_layout(map *m, oter_id, mapgendata dat, int, float)
{
    // boxy
(void)dat;
    for (int i = 0; i < SEEX * 2; i++) {
        for (int j = 0; j < SEEY * 2; j++) {
            if (i == 0 || j == 0 || i == SEEX * 2 - 1 || j == SEEY * 2 - 1) {
                m->ter_set(i, j, t_rock);
            } else {
                m->ter_set(i, j, t_rock_floor);
            }
        }
    }
    m->ter_set(SEEX - 1, SEEY * 2 - 2, t_stairs_up);
    m->ter_set(SEEX    , SEEY * 2 - 2, t_stairs_up);
    line(m, t_rock, SEEX - 2, SEEY * 2 - 4, SEEX - 2, SEEY * 2 - 2);
    line(m, t_rock, SEEX + 1, SEEY * 2 - 4, SEEX + 1, SEEY * 2 - 2);
    line(m, t_door_locked, SEEX - 1, SEEY * 2 - 4, SEEX, SEEY * 2 - 4);
}

void mapgen_basement_junk(map *m, oter_id terrain_type, mapgendata dat, int turn, float density)
{
    // Junk!
    mapgen_basement_generic_layout(m, terrain_type, dat, turn, density);
    //makes a square of randomly thrown around furniture and places stuff.
    for (int i = 1; i <= 23; i++) {
            for (int j = 1; j <= 23; j++) {
                if (one_in(1600)) {
                    m->furn_set(i, j, "f_gun_safe_el");
                    if (one_in(2)){
                        m->spawn_item(i, j, "9mm", 2);
                        m->spawn_item(i, j, "usp_9mm");
                        m->spawn_item(i, j, "suppressor");
                        m->spawn_item(i, j, "cash_card", 2);
                    } else {
                        m->place_items("ammo", 96,  i,  j, i,  j, false, 0);
                        m->place_items("lmoe_guns", 90,  i,  j, i,  j, false, 0);
                    }
                }
                if (one_in(20)){
                    int rn = (rng(1, 8));
                    if (rn == 1){
                        m->furn_set(i, j, f_dresser);
                        m->place_items("dresser", 30,  i,  j, i,  j, false, 0);
                        m->place_items("trash_forest", 60,  i,  j, i,  j, false, 0);
                    } else if (rn ==2){
                        m->furn_set(i, j, f_chair);
                    } else if (rn ==3){
                        m->furn_set(i, j, f_cupboard);
                        m->place_items("trash", 60,  i,  j, i,  j, false, 0);
                        m->place_items("dining", 40,  i,  j, i,  j, false, 0);
                    }else if (rn ==4){
                        int rs = (rng(0,4));
                        square_furn(m, f_bookcase, i, j, i+rs, j);
                        m->place_items("novels", 60,  i,  j, i+rs,  j, false, 0);
                        m->place_items("magazines", 20,  i,  j, i+rs,  j, false, 0);
                    }else if (rn ==5){
                        int rs = (rng(0,4));
                        square_furn(m, f_bookcase, i, j, i, j+rs);
                        m->place_items("novels", 60,  i,  j, i,  j+rs, false, 0);
                        m->place_items("magazines", 20,  i,  j, i,  j+rs, false, 0);
                    }else if (rn ==6){
                        int rs = (rng(0,2));
                        square_furn(m, f_locker, i, j, i+rs, j);
                        m->place_items("trash", 60, i, j, i+rs,  j, false, 0);
                        m->place_items("home_hw", 20, i, j, i+rs, j, false, 0);
                    }else if (rn ==7){
                        int rs = (rng(0,2));
                        square_furn(m, f_locker, i, j, i, j+rs);
                        m->place_items("trash", 60, i,  j, i, j+rs, false, 0);
                        m->place_items("home_hw", 20, i, j, i, j+rs, false, 0);
                    }else{
                        int rs = (rng(0,2));
                        square_furn(m, f_table, i, j, i+rs, j+rs);
                    }
                }//remove furniture if the tile is a wall
                if (i == 23 || j == 23){
                    m->furn_set(i, j, f_null);
                }
                //remove furniture if the tile is part of the anteroom
                if (i >= 10 && i <= 13) {
                    if (j >= 20 && j <= 23) {
                        m->furn_set(i, j, f_null);
                    }
                }

        }
    }
    m->place_items("bedroom", 60, 1, 1, SEEX * 2 - 2, SEEY * 2 - 2, false, 0);
    m->place_items("home_hw", 80, 1, 1, SEEX * 2 - 2, SEEY * 2 - 2, false, 0);
    m->place_items("homeguns", 10, 1, 1, SEEX * 2 - 2, SEEY * 2 - 2, false, 0);
    // Chance of zombies in the basement, only appear north of the anteroom the stairs are in.
    m->place_spawns( mongroup_id( "GROUP_ZOMBIE" ), 2, 1, 1, SEEX * 2 - 1, SEEX * 2 - 5, density);
}

void mapgen_basement_guns(map *m, oter_id terrain_type, mapgendata dat, int turn, float density)
{
    // Weapons cache
    mapgen_basement_generic_layout(m, terrain_type, dat, turn, density);
    for (int i = 2; i < SEEX * 2 - 2; i++) {
        m->furn_set(i, 1, f_rack);
        m->furn_set(i, 5, f_rack);
        m->furn_set(i, 9, f_rack);
    }
    m->place_items("allguns", 90, 2, 1, SEEX * 2 - 3, 1, false, 0);
    m->place_items("ammo",    94, 2, 5, SEEX * 2 - 3, 5, false, 0);
    m->place_items("gunxtras", 88, 2, 9, SEEX * 2 - 7, 9, false, 0);
    m->place_items("weapons", 88, SEEX * 2 - 6, 9, SEEX * 2 - 3, 9, false, 0);
    // Chance of zombies in the basement, only appear north of the anteroom the stairs are in.
    m->place_spawns( mongroup_id( "GROUP_PREPPER_HOUSE" ), 2, 1, 1, SEEX * 2 - 1, SEEX * 2 - 5, 0.2f);
}

void mapgen_basement_survivalist(map *m, oter_id terrain_type, mapgendata dat, int turn, float density)
{
    // Survival Bunker
    mapgen_basement_generic_layout(m, terrain_type, dat, turn, density);
    m->furn_set(1, 1, f_bed);
    m->furn_set(1, 2, f_bed);
    m->furn_set(SEEX * 2 - 2, 1, f_bed);
    m->furn_set(SEEX * 2 - 2, 2, f_bed);
    for (int i = 1; i < SEEY; i++) {
        m->furn_set(SEEX - 1, i, f_rack);
        m->furn_set(SEEX    , i, f_rack);
    }
    m->place_items("softdrugs",  86, SEEX - 1,  1, SEEX,  2, false, 0);
    m->place_items("cannedfood",  92, SEEX - 1,  3, SEEX,  6, false, 0);
    m->place_items("homeguns",  51, SEEX - 1,  7, SEEX,  7, false, 0);
    m->place_items("lmoe_guns",  31, SEEX - 1,  7, SEEX,  7, false, 0);
    m->place_items("survival_tools", 83, SEEX - 1,  8, SEEX, 10, false, 0);
    m->place_items("manuals",  60, SEEX - 1, 11, SEEX, 11, false, 0);
    m->place_items("bed",  60, 1, 1, 1, 2, false, 0);
    m->place_items("bed",  60, SEEX * 2 - 2, 1, SEEX * 2 - 2, 2, false, 0);
    // Chance of zombies in the basement, only appear north of the anteroom the stairs are in.
    m->place_spawns( mongroup_id( "GROUP_PREPPER_HOUSE" ), 2, 1, 1, SEEX * 2 - 1, SEEX * 2 - 5, 0.2f);
}

void mapgen_basement_chemlab(map *m, oter_id terrain_type, mapgendata dat, int turn, float density)
{
    // Chem lab
    mapgen_basement_generic_layout(m, terrain_type, dat, turn, density);
    for (int i = 1; i < SEEY + 4; i++) {
        m->furn_set(1           , i, f_counter);
        m->furn_set(SEEX * 2 - 2, i, f_counter);
    }
    m->place_items("chem_home", 90,        1, 1,        1, SEEY + 3, false, 0);
    if (one_in(3)) {
        m->place_items("chem_home", 90, SEEX * 2 - 2, 1, SEEX * 2 - 2, SEEY + 3, false, 0);
    } else {
        m->place_items("electronics", 90, SEEX * 2 - 2, 1, SEEX * 2 - 2, SEEY + 3, false, 0);
    }
    // Chance of zombies in the basement, only appear north of the anteroom the stairs are in.
    m->place_spawns( mongroup_id( "GROUP_ZOMBIE" ), 2, 1, 1, SEEX * 2 - 1, SEEX * 2 - 5, density);
}

void mapgen_basement_weed(map *m, oter_id terrain_type, mapgendata dat, int turn, float density)
{
    // Weed grow
    mapgen_basement_generic_layout(m, terrain_type, dat, turn, density);
    int right = SEEX * 2 - 2, top = SEEY * 2 - 2;
    line_furn(m, f_counter, 1, 1, 1, top);
    line_furn(m, f_counter, right, 1, right, top);

    // spawn joints and pipes on counters
    for(int i = 1; i < top; i++) {
        int num_weed = rng(0, 2);
        for (int n = 0; n < num_weed; n++) {
            if(one_in(10)) {
                m->spawn_item(1, i, one_in(7) ? "joint_roach" : "joint");
            }
            if(one_in(10)) {
                m->spawn_item(right, i, one_in(7) ? "joint_roach" : "joint");
            }
        }

        if(one_in(3)) {
            if(one_in(5)) {
               m->spawn_item(1, i, "pipe_glass");
            }
            if(one_in(5)) {
                m->spawn_item(right, i, "pipe_glass");
            }
        }
    }
    // spawn weed and seeds in dirt
    for (int i = 3; i < SEEX * 2 - 3; i += 5) {
        for (int j = 3; j < 16; j += 5) {
            square(m, t_dirt, i, j, i + 2, j + 2);
            int num_weed = rng(0, 3) * rng(0, 1);
            for (int n = 0; n < num_weed; n++) {
                int x = rng(i, i + 2), y = rng(j, j + 2);
                m->spawn_item(x, y, one_in(5) ? "seed_weed" : "weed");
            }
        }
    }
    // Chance of zombies in the basement, only appear north of the anteroom the stairs are in.
    m->place_spawns( mongroup_id( "GROUP_ZOMBIE" ), 2, 1, 1, SEEX * 2 - 1, SEEX * 2 - 5, density);
}

void mapgen_basement_game(map *m, oter_id /*terrain_type*/, mapgendata dat,
                          int /*turn*/, float density)
{

        dat.fill_groundcover();
        mapf::formatted_set_simple(m, 0, 0,
                                   "\
########################\n\
########################\n\
########################\n\
########################\n\
#...i###################\n\
#....###################\n\
#&...###################\n\
#....###################\n\
###+####################\n\
#............fffrrrrrrc#\n\
#......................#\n\
#...........ccccccccccc#\n\
#......................#\n\
#..ssssssc............a#\n\
#........s.......pp....#\n\
#c...tt..s.......pp....#\n\
#c...tt..s.......pp...a#\n\
#........s.............#\n\
#......................#\n\
#......................#\n\
#.........#++#.........#\n\
#.........#..#.........#\n\
#.........#<<#.........#\n\
########################\n",
                                  mapf::basic_bind(". # < + p t c s a r f & i", t_rock_floor, t_rock, t_stairs_up, t_door_c, t_rock_floor,
                                                    t_rock_floor, t_rock_floor, t_rock_floor,t_rock_floor, t_rock_floor, t_rock_floor,
                                                    t_rock_floor, t_rock_floor),
                                  mapf::basic_bind(". # < + p t c s a r f & i", f_null, f_null, f_null, f_null, f_pool_table,
                                                    f_table, f_counter, f_sofa,f_armchair, f_rack, f_fridge, f_sink, f_toilet));
        // Place different furniture sets
        if (one_in(2)){
            line_furn(m, f_bookcase, 1, 22, 9, 22);
            line_furn(m, f_bookcase, 1, 19, 1, 22);
            m->furn_set(  7, 19, f_armchair);
            m->furn_set(  6, 19, f_table);
            m->place_items("homebooks", 70,  1,  22, 9, 22, false, 0);
            m->place_items("homebooks", 70,  1,  19, 1, 22, false, 0);
            m->place_items("magazines", 30,  7, 19, 6, 19, false, 0);
        } else {
            line_furn(m, f_sofa, 3, 22, 8, 22);
            line_furn(m, f_table, 3, 20, 7, 20);
            m->furn_set(2, 22, f_counter);
            m->furn_set(8, 22, f_counter);
        }
        if (one_in(2)){
            line(m, t_rock, 14, 20, 21, 20);
            line_furn(m, f_sofa, 15, 19, 20, 19);
            m->ter_set(22, 20, t_door_c);
            line_furn(m, f_counter, 14, 22, 21, 22);
            m->furn_set(18, 22, f_washer);
            m->furn_set(22, 22, f_dryer);
            m->place_items("dresser", 80, 18, 22, 18, 22, false, 0);
            m->place_items("dresser", 80, 22, 22, 22, 22, false, 0);
            m->place_items("cleaning",80, 14, 22, 18, 22, false, 0);
        }
        //place items that are outside the furniture sets
        m->place_items("alcohol", 96,  16, 9, 20, 9, false, 0);
        m->place_items("fridgesnacks", 80,  13, 9, 15, 9, false, 0);
        m->place_items("pool_table", 90,  17, 14, 18, 16, false, 0);
        m->place_items("livingroom", 60, 9, 1, 23, 19, false, 0);
        m->place_spawns( mongroup_id( "GROUP_ZOMBIE" ), 2, 9, 1, SEEX * 2 - 1, SEEX * 2 - 5, density);
}

void mapgen_basement_spiders(map *m, oter_id terrain_type, mapgendata dat, int turn, float density)
{
    // Oh no! A spider nest!
    mapgen_basement_junk(m, terrain_type, dat, turn, density);
    for (int i = 0; i < 23; i++) {
        for (int j = 0; j < 23; j++) {
                if (!(one_in(3))){
                madd_field( m, i, j, fd_web, rng(1, 3));
                }
                if( one_in( 30 ) && m->move_cost( i, j ) > 0 ) {
                    m->furn_set(i, j, f_egg_sackbw);
                    m->add_spawn(mon_spider_widow_giant, rng(3, 6), i, j); //hope you like'em spiders
                    m->remove_field({i, j, m->get_abs_sub().z}, fd_web);
                }
            }
        }
        m->place_items("rare", 70, 1, 1, SEEX * 2 - 1, SEEY * 2 - 1, false, turn);
}
///////////////////////////////////////////////////////////////////////////////////////////////////////////////////////
/////////////////////////////
void mapgen_office_doctor(map *m, oter_id terrain_type, mapgendata dat, int, float)
{

//    } else if (is_ot_type("office_doctor", terrain_type)) {

        // Init to grass & dirt;
        dat.fill_groundcover();
        mapf::formatted_set_simple(m, 0, 0,
                                   "\
                        \n\
   |---|----|--------|  \n\
   |..l|.T.S|..eccScc|  \n\
   |...+....+........D  \n\
   |--------|.......6|r \n\
   |o.......|..|--X--|r \n\
   |d.hd.h..+..|l...6|  \n\
   |o.......|..|l...l|  \n\
   |--------|..|l...l|  \n\
   |l....ccS|..|lllll|  \n\
   |l..t....+..|-----|  \n\
   |l.......|..|....l|  \n\
   |--|-----|..|.t..l|  \n\
   |T.|d.......+....l|  \n\
   |S.|d.h..|..|Scc..|  \n\
   |-+|-ccc-|++|-----|  \n\
   |.................|  \n\
   w....####....####.w  \n\
   w.................w  \n\
   |....####....####.|  \n\
   |.................|  \n\
   |-++--wwww-wwww---|  \n\
     ss                 \n\
     ss                 \n",
                                   mapf::basic_bind(". - | 6 X # r t + = D w T S e o h c d l s", t_floor, t_wall, t_wall,
                                           t_console, t_door_metal_locked, t_floor, t_floor,    t_floor, t_door_c, t_door_locked_alarm,
                                           t_door_locked, t_window, t_floor,  t_floor, t_floor,  t_floor,    t_floor, t_floor,   t_floor,
                                           t_floor,  t_sidewalk),
                                   mapf::basic_bind(". - | 6 X # r t + = D w T S e o h c d l s", f_null,  f_null,   f_null,   f_null,
                                           f_null,              f_bench, f_trashcan, f_table, f_null,   f_null,              f_null,
                                           f_null,   f_toilet, f_sink,  f_fridge, f_bookcase, f_chair, f_counter, f_desk,  f_locker, f_null));
        computer * tmpcomp = m->add_computer( tripoint( 20, 4, m->get_abs_sub().z ), _("Medical Supply Access"), 2);
        tmpcomp->add_option(_("Lock Door"), COMPACT_LOCK, 2);
        tmpcomp->add_option(_("Unlock Door"), COMPACT_UNLOCK, 2);
        tmpcomp->add_failure(COMPFAIL_SHUTDOWN);
        tmpcomp->add_failure(COMPFAIL_ALARM);

        tmpcomp = m->add_computer( tripoint( 20, 6, m->get_abs_sub().z ), _("Medical Supply Access"), 2);
        tmpcomp->add_option(_("Unlock Door"), COMPACT_UNLOCK, 2);
        tmpcomp->add_failure(COMPFAIL_SHUTDOWN);
        tmpcomp->add_failure(COMPFAIL_ALARM);

        if (one_in(2)) {
            m->spawn_item(7, 6, "record_patient");
        }
        m->place_items("dissection", 60,  4,  9, 4,  11, false, 0);
        m->place_items("dissection", 60,  9,  9, 10,  9, false, 0);
        m->place_items("dissection", 60,  20,  11, 20,  13, false, 0);
        m->place_items("dissection", 60,  17,  14, 18,  14, false, 0);
        m->place_items("fridge", 50,  15,  2, 15,  2, false, 0);
        m->place_items("surgery", 30,  4,  9, 11,  11, false, 0);
        m->place_items("surgery", 30,  16,  11, 20, 4, false, 0);
        m->place_items("harddrugs", 60,  16,  6, 16, 9, false, 0);
        m->place_items("harddrugs", 60,  17,  9, 19, 9, false, 0);
        m->place_items("softdrugs", 60,  20,  9, 20, 7, false, 0);
        m->place_items("cleaning", 50,  4,  2, 6,  3, false, 0);

        autorotate(true);

}


void mapgen_apartments_con_tower_1_entrance(map *m, oter_id terrain_type, mapgendata dat, int turn, float density)
{
    (void)m; (void)terrain_type; (void)dat; (void)turn; (void)density; // STUB
/*

*/
}


void mapgen_apartments_con_tower_1(map *m, oter_id terrain_type, mapgendata dat, int turn, float density)
{
    (void)m; (void)terrain_type; (void)dat; (void)turn; (void)density; // STUB
/*

*/
}


void mapgen_apartments_mod_tower_1_entrance(map *m, oter_id terrain_type, mapgendata dat, int turn, float density)
{
    (void)m; (void)terrain_type; (void)dat; (void)turn; (void)density; // STUB
/*

*/
}


void mapgen_apartments_mod_tower_1(map *m, oter_id terrain_type, mapgendata dat, int turn, float density)
{
    (void)m; (void)terrain_type; (void)dat; (void)turn; (void)density; // STUB
/*

*/
}


void mapgen_office_tower_1_entrance(map *m, oter_id terrain_type, mapgendata dat, int turn, float density)
{
    (void)m; (void)terrain_type; (void)dat; (void)turn; (void)density; // STUB
/*

*/
}


void mapgen_office_tower_1(map *m, oter_id terrain_type, mapgendata dat, int turn, float density)
{
    (void)m; (void)terrain_type; (void)dat; (void)turn; (void)density; // STUB
/*

*/
}


void mapgen_office_tower_b_entrance(map *m, oter_id terrain_type, mapgendata dat, int turn, float density)
{
    (void)m; (void)terrain_type; (void)dat; (void)turn; (void)density; // STUB
/*

*/
}


void mapgen_office_tower_b(map *m, oter_id terrain_type, mapgendata dat, int turn, float density)
{
    (void)m; (void)terrain_type; (void)dat; (void)turn; (void)density; // STUB
/*

*/
}


void mapgen_cathedral_1_entrance(map *m, oter_id terrain_type, mapgendata dat, int turn, float density)
{
    (void)m; (void)terrain_type; (void)dat; (void)turn; (void)density; // STUB
/*

*/
}


void mapgen_cathedral_1(map *m, oter_id terrain_type, mapgendata dat, int turn, float density)
{
    (void)m; (void)terrain_type; (void)dat; (void)turn; (void)density; // STUB
/*

*/
}


void mapgen_cathedral_b_entrance(map *m, oter_id terrain_type, mapgendata dat, int turn, float density)
{
    (void)m; (void)terrain_type; (void)dat; (void)turn; (void)density; // STUB
/*

*/
}


void mapgen_cathedral_b(map *m, oter_id terrain_type, mapgendata dat, int turn, float density)
{
    (void)m; (void)terrain_type; (void)dat; (void)turn; (void)density; // STUB
/*

*/
}


void mapgen_sub_station(map *m, oter_id terrain_type, mapgendata dat, int, float)
{
    (void)dat;
        for (int i = 0; i < SEEX * 2; i++) {
            for (int j = 0; j < SEEY * 2; j++) {
                if (j < 9 || j > 12 || i < 4 || i > 19) {
                    m->ter_set(i, j, t_pavement);
                } else if (j < 12 && j > 8 && (i == 4 || i == 19)) {
                    m->ter_set(i, j, t_wall);
                } else if (i > 3 && i < 20 && j == 12) {
                    m->ter_set(i, j, t_wall);
                } else {
                    m->ter_set(i, j, t_floor);
                }
            }
        }
        //vending
        bool drinks = rng(0,1);
        std::string type;
        std::string type2;
        if (drinks) {
            type = "vending_drink";
            type2 = "vending_food";
        } else {
            type2 = "vending_drink";
            type = "vending_food";
        }
        int vset = rng(0,17);
        if (vset < 3) m->place_vending(5, vset+9, type);
        else if (vset < 15) m->place_vending(5 + (vset - 3), 11, type);
        else m->place_vending(18, 11 - (vset - 15), type);
        if(one_in(3))
        {
            int vset2 = rng(0,16);
            if(vset2 >= vset) vset2++;
            if (vset2 < 3) m->place_vending(5, vset2+9, type2);
            else if (vset2 < 15) m->place_vending(5 + (vset2 - 3), 11, type2);
            else m->place_vending(18, 11 - (vset2 - 15), type2);
        }
        //
        m->ter_set(16, 10, t_stairs_down);
        autorotate(false);

}


void mapgen_s_garage(map *m, oter_id terrain_type, mapgendata dat, int, float)
{

        dat.fill_groundcover();
        int yard_wdth = rng(4,6);
        square(m, t_floor, 0, yard_wdth, SEEX * 2 - 4, SEEY * 2 - 4);
        line(m, t_wall, 0, yard_wdth, 0, SEEY * 2 - 4);
        line(m, t_wall, SEEX * 2 - 3, yard_wdth, SEEX * 2 - 3, SEEY * 2 - 4);
        line(m, t_wall, 0, SEEY * 2 - 4, SEEX * 2 - 3, SEEY * 2 - 4);
        line(m, t_window, 0, SEEY * 2 - 4, SEEX * 2 - 14, SEEY * 2 - 4);
        line(m, t_wall, 0, SEEY * 2 - 4, SEEX * 2 - 20, SEEY * 2 - 4);
        line(m, t_wall, 0, yard_wdth, 3, yard_wdth);
        line(m, t_wall, 12, yard_wdth, 13, yard_wdth);
        line(m, t_wall, 20, yard_wdth, 21, yard_wdth);
        line_furn(m, f_counter, 1, yard_wdth + 1, 1, yard_wdth + 7);
        line(m, t_wall, 1, SEEY * 2 - 9, 3, SEEY * 2 - 9);
        line(m, t_wall, 3, SEEY * 2 - 8, 3, SEEY * 2 - 5);
        m->ter_set(3, SEEY * 2 - 7, t_door_frame);
        m->ter_set(21, SEEY * 2 - 7, t_door_c);
        line_furn(m, f_counter, 4, SEEY * 2 - 5, 15, SEEY * 2 - 5);
        //office
        line(m, t_wall_glass, 16, SEEY * 2 - 9 , 20, SEEY * 2 - 9);
        line(m, t_wall_glass, 16, SEEY * 2 - 8, 16, SEEY * 2 - 5);
        m->ter_set(16, SEEY * 2 - 7, t_door_glass_c);
        line_furn(m, f_bench, SEEX * 2 - 6, SEEY * 2 - 8, SEEX * 2 - 4, SEEY * 2 - 8);
        m->ter_set(SEEX * 2 - 6, SEEY * 2 - 6, t_console_broken);
        m->furn_set(SEEX * 2 - 5, SEEY * 2 - 6, f_bench);
        line_furn(m, f_locker, SEEX * 2 - 6, SEEY * 2 - 5, SEEX * 2 - 4, SEEY * 2 - 5);
        //gates
        line(m, t_door_metal_locked, 4, yard_wdth, 11, yard_wdth);
        m->ter_set(3, yard_wdth + 1, t_gates_mech_control);
        m->ter_set(3, yard_wdth - 1, t_gates_mech_control);
        line(m, t_door_metal_locked, 14, yard_wdth, 19, yard_wdth );
        m->ter_set(13, yard_wdth + 1, t_gates_mech_control);
        m->ter_set(13, yard_wdth - 1, t_gates_mech_control);

        //place items
        m->place_items("mechanics", 90, 1, yard_wdth + 1, 1, yard_wdth + 7, true, 0);
        m->place_items("mechanics", 90, 4, SEEY * 2 - 5, 15, SEEY * 2 - 5, true, 0);

        // rotate garage

        int vy = 0, vx = 0, theta = 0, tdx = 0, tdy = 0, td = 9;

        if (terrain_type == "s_garage_north") {
            vx = 8, vy = yard_wdth + 6;
            theta = 90;
            tdx = td;
        } else if (terrain_type == "s_garage_east") {
            m->rotate(1);
            vx = yard_wdth + 8, vy = 7;
            theta = 0;
            tdy = td;
        } else if (terrain_type == "s_garage_south") {
            m->rotate(2);
            vx = SEEX * 2 - 9, vy = SEEY * 2 - (yard_wdth + 6);
            theta = 270;
            tdx = -td;
        } else if (terrain_type == "s_garage_west") {
            m->rotate(3);
            vx = SEEX * 2 - yard_wdth - 10, vy = SEEY * 2 - 8;
            theta = 180;
            tdy = -td;
        }

        // place vehicles, if any
        for (int v=0; v<=1; v++) {
            if (one_in(4)) {
                m->add_vehicle(vgroup_id("garage"), {vx + v * tdx, vy + v * tdy}, theta + one_in(3)*rng(-1,1)*30, -1, -1);
            }
        }
}

void mapgen_farm(map *m, oter_id terrain_type, mapgendata dat, int turn, float density)
{
    (void)m; (void)terrain_type; (void)dat; (void)turn; (void)density; // STUB
/*

*/
}


void mapgen_farm_field(map *m, oter_id terrain_type, mapgendata dat, int turn, float density)
{
    (void)m; (void)terrain_type; (void)dat; (void)turn; (void)density; // STUB
/*

*/
}


void mapgen_police(map *m, oter_id terrain_type, mapgendata dat, int, float density)
{

(void)dat;
//    } else if (is_ot_type("police", terrain_type)) {

        for (int i = 0; i < SEEX * 2; i++) {
            for (int j = 0; j < SEEY * 2; j++) {
                if ((j ==  7 && i != 17 && i != 18) ||
                    (j == 12 && i !=  0 && i != 17 && i != 18 && i != SEEX * 2 - 1) ||
                    (j == 14 && ((i > 0 && i < 6) || i == 9 || i == 13 || i == 17)) ||
                    (j == 15 && i > 17  && i < SEEX * 2 - 1) ||
                    (j == 17 && i >  0  && i < 17) ||
                    (j == 20)) {
                    m->ter_set(i, j, t_wall);
                } else if (((i == 0 || i == SEEX * 2 - 1) && j > 7 && j < 20) ||
                           ((i == 5 || i == 10 || i == 16 || i == 19) && j > 7 && j < 12) ||
                           ((i == 5 || i ==  9 || i == 13) && j > 14 && j < 17) ||
                           (i == 17 && j > 14 && j < 20)) {
                    m->ter_set(i, j, t_wall);
                } else if (j == 14 && i > 5 && i < 17 && i % 2 == 0) {
                    m->ter_set(i, j, t_bars);
                } else if ((i > 1 && i < 4 && j > 8 && j < 11) ||
                           (j == 17 && i > 17 && i < 21)) {
                    m->set(i, j, t_floor, f_counter);
                } else if ((i == 20 && j > 7 && j < 12) || (j == 8 && i > 19 && i < 23) ||
                           (j == 15 && i > 0 && i < 5)) {
                    m->set(i, j, t_floor, f_locker);
                } else if (j < 7) {
                    m->ter_set(i, j, t_pavement);
                } else if (j > 20) {
                    m->ter_set(i, j, t_sidewalk);
                } else {
                    m->ter_set(i, j, t_floor);
                }
            }
        }
        m->ter_set(17, 7, t_door_locked);
        m->ter_set(18, 7, t_door_locked);
        m->ter_set(rng( 1,  4), 12, t_door_c);
        m->ter_set(rng( 6,  9), 12, t_door_c);
        m->ter_set(rng(11, 15), 12, t_door_c);
        m->ter_set(21, 12, t_door_metal_locked);
        computer * tmpcomp = m->add_computer( tripoint( 22, 13, m->get_abs_sub().z ), _("PolCom OS v1.47"), 3);
        tmpcomp->add_option(_("Open Supply Room"), COMPACT_OPEN, 3);
        tmpcomp->add_failure(COMPFAIL_SHUTDOWN);
        tmpcomp->add_failure(COMPFAIL_ALARM);
        tmpcomp->add_failure(COMPFAIL_MANHACKS);
        m->ter_set( 7, 14, t_door_c);
        m->ter_set(11, 14, t_door_c);
        m->ter_set(15, 14, t_door_c);
        m->ter_set(rng(20, 22), 15, t_door_c);
        m->ter_set(2, 17, t_door_metal_locked);
        tmpcomp = m->add_computer( tripoint( 22, 13, m->get_abs_sub().z ), _("PolCom OS v1.47"), 3);
        tmpcomp->add_option(_("Open Evidence Locker"), COMPACT_OPEN, 3);
        tmpcomp->add_failure(COMPFAIL_SHUTDOWN);
        tmpcomp->add_failure(COMPFAIL_ALARM);
        tmpcomp->add_failure(COMPFAIL_MANHACKS);
        m->ter_set(17, 18, t_door_c);
        for (int i = 18; i < SEEX * 2 - 1; i++) {
            m->ter_set(i, 20, t_window);
        }
        if (one_in(3)) {
            for (int j = 16; j < 20; j++) {
                m->ter_set(SEEX * 2 - 1, j, t_window);
            }
        }
        int rn = rng(18, 21);
        if (one_in(4)) {
            m->ter_set(rn    , 20, t_door_c);
            m->ter_set(rn + 1, 20, t_door_c);
        } else {
            m->ter_set(rn    , 20, t_door_locked);
            m->ter_set(rn + 1, 20, t_door_locked);
        }
        rn = rng(1, 5);
        m->ter_set(rn, 20, t_window);
        m->ter_set(rn + 1, 20, t_window);
        rn = rng(10, 14);
        m->ter_set(rn, 20, t_window);
        m->ter_set(rn + 1, 20, t_window);
        if (one_in(2)) {
            for (int i = 6; i < 10; i++) {
                m->furn_set(i, 8, f_counter);
            }
        }
        if (one_in(3)) {
            for (int j = 8; j < 12; j++) {
                m->furn_set(6, j, f_counter);
            }
        }
        if (one_in(3)) {
            for (int j = 8; j < 12; j++) {
                m->furn_set(9, j, f_counter);
            }
        }

        m->place_items("kitchen",      40,  6,  8,  9, 11,    false, 0);
        m->place_items("cop_armory",  70, 20,  8, 22,  8,    false, 0);
        m->place_items("cop_gear",  70, 20,  8, 20, 11,    false, 0);
        m->place_items("cop_evidence", 60,  1, 15,  4, 15,    false, 0);

        for (int i = 0; i <= 23; i++) {
            for (int j = 0; j <= 23; j++) {
                if (m->ter(i, j) == t_floor && one_in(80)) {
                    m->spawn_item(i, j, "badge_deputy");
                }
            }
        }
        autorotate_down();

        m->place_spawns( mongroup_id( "GROUP_POLICE" ), 2, 0, 0, SEEX * 2 - 1, SEEX * 2 - 1, density);


}


void mapgen_bank(map *m, oter_id terrain_type, mapgendata dat, int, float)
{
    dat.fill_groundcover();
    // Basic floorplan
    square(m, t_floor, 1,  1, 22, 22);
    line(m, t_wall,  1,  1, 22,  1);
    line(m, t_wall,  2,  5,  5,  5);
    line(m, t_wall, 16,  5, 19,  5);
    line(m, t_wall,  2,  9, 19,  9);
    line(m, t_wall, 12, 12, 21, 12);
    line(m, t_wall,  2, 14,  6, 14);
    line(m, t_wall, 13, 16, 21, 16);
    line(m, t_wall,  1, 22, 22, 22);
    line(m, t_wall,  1,  2,  1, 21);
    line(m, t_wall, 22,  2, 22, 21);
    line(m, t_wall,  7, 10,  7, 21);
    line(m, t_wall, 12, 12, 12, 21);
    line(m, t_wall, 19, 13, 19, 15);
    line(m, t_wall, 16,  6, 16,  8);
    line(m, t_wall, 19,  6, 19,  8);
    line(m, t_wall_metal,  2, 15,  6, 15);
    line(m, t_wall_metal,  2, 21,  6, 21);
    line(m, t_wall_metal,  2, 16,  2, 20);
    line(m, t_wall_metal,  6, 16,  6, 20);
    //Fixed doors
    line(m, t_door_glass_c, 9, 1, 10, 1);
    m->ter_set( 19,  6, t_door_c);
    m->ter_set( 12, 17, t_door_c);
    m->ter_set( 17, 12, t_door_c);
    square(m, t_door_metal_locked, 6, 19, 7, 20);
    if (one_in(3)) {
        line(m, t_door_locked_interior, 20, 9, 21, 9);
    } else {
        line(m, t_door_c, 20, 9, 21, 9);
    }
    if (one_in(4)) {
        m->ter_set( 7, 10, t_door_locked_interior);
    } else {
        m->ter_set( 7, 10, t_door_c);
    }
    //Lobby
    line(m, t_atm,  2,  2,  2,  3);
    if (one_in(2)) {
        line_furn(m, f_chair, 13, 2, 15, 2);
        m->furn_set(14, 2, f_table);
    }
    if (one_in(2)) {
        line_furn(m, f_chair, 17, 2, 19, 2);
        m->furn_set(18, 2, f_table);
    }
    if (one_in(2)) {
        m->furn_set(21, 2, f_indoor_plant);
    }
    //Windows or glass wall front?
    int tmp = 0;
    if (!one_in(3)) {
        line(m, t_wall_glass_alarm, 1, 1, 8, 1);
        line(m, t_wall_glass_alarm, 11, 1, 22, 1);
    } else {
        m->ter_set( rng(4,7),  1, t_window_alarm);
        m->ter_set( rng(12,16),  1, t_window_alarm);
        m->ter_set( rng(17,20),  1, t_window_alarm);
        tmp = 1;
    }
    //Windows or glass wall side?
    if (tmp != 1 && one_in(3)) {
        line(m, t_wall_glass_alarm, 22, 1, 22, 8);
        if (one_in(2)) {
            line(m, t_wall_glass_alarm, 22, 1, 22, 11);
        }
    } else {
        m->ter_set( 22, rng(3,5), t_window_alarm);
        m->ter_set( 22, rng(6,8), t_window_alarm);
    }
    //Teller counters, 1 in 2 chance to have windows
    if (one_in(2)) {
        m->furn_set(  7,  5, f_counter);
        m->ter_set(   8,  5, t_window);
        m->furn_set(  9,  5, f_counter);
        m->ter_set(  10,  5, t_window);
        m->furn_set( 11,  5, f_counter);
        m->ter_set(  12,  5, t_window);
        m->furn_set( 13,  5, f_counter);
        m->ter_set(  14,  5, t_window);
        m->furn_set( 15,  5, f_counter);
    } else {
        line_furn(m, f_counter,  7,  5, 15, 5);
    }
    //Back wall teller space counter
    tmp = rng(9, 11);
    line_furn(m, f_counter,  rng(2,4),  8,  tmp,  8);
    m->furn_set( tmp + 1, 8, f_indoor_plant);
    //Teller doors
    m->ter_set(rng(2,4), 5, t_door_locked_interior);
    m->ter_set(rng(13,15), 9, t_door_c);
    //Bathroom
    m->furn_set( 17, 6, f_sink);
    m->place_toilet( 17, 8);
    //Storage
    if (one_in(2)){
        if (!one_in(4)) {
            m->ter_set( 20, 12, t_door_c);
        } else {
            m->ter_set( 20, 12, t_door_locked_interior);
        }
        line_furn(m, f_counter, 21, 13, 21, 15);
        m->furn_set( 20, 15, f_counter);
    } else {
        if (!one_in(4)) {
            m->ter_set( 21, 12, t_door_c);
        } else {
            m->ter_set( 21, 12, t_door_locked_interior);
        }
        line_furn(m, f_counter, 20, 13, 20, 15);
        m->furn_set( 21, 15, f_counter);
    }
    //Interview office
    if (one_in(2)) {
        m->ter_set( 13, 12, t_door_c);
    } else {
        m->ter_set( 14, 12, t_door_c);
    }
    if (one_in(2)) {
        m->furn_set( 18, 13, f_indoor_plant);
    }
    line_furn(m, f_desk, 16, 14, 16, 15);
    line_furn(m, f_chair, 15, 14, 15, 15);
    m->furn_set( 17, 15, f_chair);
    //Executive office
    if (!one_in(3)) {
        m->furn_set( 2, 13, f_indoor_plant);
    }
    line_furn(m, f_desk, 3, 12, 5, 12);
    m->furn_set(4, 13, f_chair);
    if (one_in(2)) {
        m->ter_set( 1, 11, t_window_alarm);
    } else {
        m->ter_set( 1, 10, t_window_alarm);
        m->ter_set( 1, 12, t_window_alarm);
    }
    //Conference room
    line_furn(m, f_chair, 15, 18, 15, 20);
    line_furn(m, f_chair, 17, 18, 17, 20);
    line_furn(m, f_chair, 19, 18, 19, 20);
    line_furn(m, f_table, 15, 19, 19, 19);
    m->furn_set( 20, 19, f_chair);
    //Conference windows or glass walls?
    if (one_in(4)) {
        line(m, t_wall_glass_alarm, 13, 22, 22, 22);
        line(m, t_wall_glass_alarm, 22, 17, 22, 21);
    } else {
        m->ter_set( rng(13,17), 22, t_window_alarm);
        m->ter_set( rng(17,21), 22, t_window_alarm);
        m->ter_set( 22, rng(18,20), t_window_alarm);
    }
    //Vault
    line_furn(m, f_safe_l, 3, 16, 5, 16);
    line_furn(m, f_table, 3, 19, 3, 20);
    if (one_in(3)){
        line(m, t_bars, 8, 18, 11, 18);
        line(m, t_door_metal_locked, 9, 18, 10, 18);
    }
    computer * tmpcomp = m->add_computer( tripoint( 8, 21, m->get_abs_sub().z ), _("Consolidated Computerized Bank of the Treasury"), 3);
    tmpcomp->add_option(_("Open Vault"), COMPACT_OPEN, 3);
    tmpcomp->add_failure(COMPFAIL_SHUTDOWN);
    tmpcomp->add_failure(COMPFAIL_ALARM);

    m->place_items("office",    30,  4,  8,  9,  8, false, 0);
    m->place_items("office",    30,  3, 12,  5, 12, false, 0);
    m->place_items("office",    70, 16, 14, 16, 15, false, 0);
    m->place_items("vault",     50,  3, 19,  3, 20, false, 0);
    m->place_items("vault",     90,  3, 16,  5, 16, false, 0);

    autorotate(false);
}

void mapgen_pawn(map *m, oter_id terrain_type, mapgendata dat, int, float)
{

//    } else if (is_ot_type("pawn", terrain_type)) {

        // Init to plain grass/dirt
        dat.fill_groundcover();

        int tw = rng(0, 10);
        int bw = SEEY * 2 - rng(1, 2) - rng(0, 1) * rng(0, 1);
        int lw = rng(0, 4);
        int rw = SEEX * 2 - rng(1, 5);
        if (tw >= 6) { // Big enough for its own parking lot
            square(m, t_pavement, 0, 0, SEEX * 2 - 1, tw - 1);
            for (int i = rng(0, 1); i < SEEX * 2; i += 4) {
                line(m, t_pavement_y, i, 1, i, tw - 1);
            }
        }
        // Floor and walls
        square(m, t_floor, lw, tw, rw, bw);
        line(m, t_wall, lw, tw, rw, tw);
        line(m, t_wall, lw, bw, rw, bw);
        line(m, t_wall, lw, tw + 1, lw, bw - 1);
        line(m, t_wall, rw, tw + 1, rw, bw - 1);
        // Doors and windows--almost certainly alarmed
        if (one_in(15)) {
            line(m, t_window, lw + 2, tw, lw + 5, tw);
            line(m, t_window, rw - 5, tw, rw - 2, tw);
            line(m, t_door_locked, SEEX, tw, SEEX + 1, tw);
        } else {
            line(m, t_window_alarm, lw + 2, tw, lw + 5, tw);
            line(m, t_window_alarm, rw - 5, tw, rw - 2, tw);
            line(m, t_door_locked_alarm, SEEX, tw, SEEX + 1, tw);
        }
        // Some display racks by the left and right walls
        line_furn(m, f_rack, lw + 1, tw + 1, lw + 1, bw - 1);
        m->place_items("pawn", 86, lw + 1, tw + 1, lw + 1, bw - 1, false, 0);
        line_furn(m, f_rack, rw - 1, tw + 1, rw - 1, bw - 1);
        m->place_items("pawn", 86, rw - 1, tw + 1, rw - 1, bw - 1, false, 0);
        // Some display counters
        line_furn(m, f_counter, lw + 4, tw + 2, lw + 4, bw - 3);
        m->place_items("pawn", 80, lw + 4, tw + 2, lw + 4, bw - 3, false, 0);
        line_furn(m, f_counter, rw - 4, tw + 2, rw - 4, bw - 3);
        m->place_items("pawn", 80, rw - 4, tw + 2, rw - 4, bw - 3, false, 0);
        // More display counters, if there's room for them
        if (rw - lw >= 18 && one_in(rw - lw - 17)) {
            for (int j = tw + rng(3, 5); j <= bw - 3; j += 3) {
                line_furn(m, f_counter, lw + 6, j, rw - 6, j);
                m->place_items("pawn", 75, lw + 6, j, rw - 6, j, false, 0);
            }
        }
        // Finally, place an office sometimes
        if (!one_in(5)) {
            if (one_in(2)) { // Office on the left side
                int office_top = bw - rng(3, 5), office_right = lw + rng(4, 7);
                // Clear out any items in that area!  And reset to floor.
                for (int i = lw + 1; i <= office_right; i++) {
                    for (int j = office_top; j <= bw - 1; j++) {
                        m->i_clear(i, j);
                        m->ter_set(i, j, t_floor);
                        m->furn_set( i, j, f_null );
                    }
                }
                line(m, t_wall, lw + 1, office_top, office_right, office_top);
                line(m, t_wall, office_right, office_top + 1, office_right, bw - 1);
                m->ter_set(office_right, rng(office_top + 1, bw - 1), t_door_locked);
                if (one_in(4)) { // Back door
                    m->ter_set(rng(lw + 1, office_right - 1), bw, t_door_locked_alarm);
                }
                // Finally, add some stuff in there
                m->place_items("office", 70, lw + 1, office_top + 1, office_right - 1, bw - 1,
                            false, 0);
                m->place_items("homeguns", 50, lw + 1, office_top + 1, office_right - 1,
                            bw - 1, false, 0);
                m->place_items("harddrugs", 20, lw + 1, office_top + 1, office_right - 1,
                            bw - 1, false, 0);
            } else { // Office on the right side
                int office_top = bw - rng(3, 5), office_left = rw - rng(4, 7);
                for (int i = office_left; i <= rw - 1; i++) {
                    for (int j = office_top; j <= bw - 1; j++) {
                        m->i_clear(i, j);
                        m->ter_set(i, j, t_floor);
                        m->furn_set( i, j, f_null );
                    }
                }
                line(m, t_wall, office_left, office_top, rw - 1, office_top);
                line(m, t_wall, office_left, office_top + 1, office_left, bw - 1);
                m->ter_set(office_left, rng(office_top + 1, bw - 1), t_door_locked);
                if (one_in(4)) { // Back door
                    m->ter_set(rng(office_left + 1, rw - 1), bw, t_door_locked_alarm);
                }
                m->place_items("office", 70, office_left + 1, office_top + 1, rw - 1, bw - 1,
                            false, 0);
                m->place_items("homeguns", 50, office_left + 1, office_top + 1, rw - 1,
                            bw - 1, false, 0);
                m->place_items("harddrugs", 20, office_left + 1, office_top + 1, rw - 1,
                            bw - 1, false, 0);
            }
        }
        autorotate(false);

}


void mapgen_mil_surplus(map *m, oter_id terrain_type, mapgendata dat, int, float)
{

//    } else if (is_ot_type("mil_surplus", terrain_type)) {

        // Init to plain grass/dirt
        dat.fill_groundcover();
        int lw = rng(0, 2);
        int rw = SEEX * 2 - rng(1, 3);
        int tw = rng(0, 4);
        int bw = SEEY * 2 - rng(3, 8);
        square(m, t_floor, lw, tw, rw, bw);
        line(m, t_wall, lw, tw, rw, tw);
        line(m, t_wall, lw, bw, rw, bw);
        line(m, t_wall, lw, tw + 1, lw, bw - 1);
        line(m, t_wall, rw, tw + 1, rw, bw - 1);
        int rn = rng(4, 7);
        line(m, t_window, lw + 2, tw, lw + rn, tw);
        line(m, t_window, rw - rn, tw, rw - 2, tw);
        line(m, t_door_c, SEEX, tw, SEEX + 1, tw);
        if (one_in(2)) { // counter on left
            line_furn(m, f_counter, lw + 2, tw + 1, lw + 2, tw + rng(3, 4));
        } else { // counter on right
            line_furn(m, f_counter, rw - 2, tw + 1, rw - 2, tw + rng(3, 4));
        }
        for (int i = lw + 1; i <= SEEX; i += 2) {
            line_furn(m, f_rack, i, tw + 5, i, bw - 2);
            items_location loc;
            if (one_in(3)) {
                loc = "mil_armor";
            } else if (one_in(3)) {
                loc = "mil_surplus";
            } else {
                loc = "mil_food_nodrugs";
            }
            m->place_items(loc, 70, i, tw + 5, i, bw - 2, false, 0);
        }
        for (int i = rw - 1; i >= SEEX + 1; i -= 2) {
            line_furn(m, f_rack, i, tw + 5, i, bw - 2);
            items_location loc;
            if (one_in(3)) {
                loc = "mil_armor";
            } else if (one_in(3)) {
                loc = "mil_surplus";
            } else {
                loc = "mil_food_nodrugs";
            }
            m->place_items(loc, 70, i, tw + 5, i, bw - 2, false, 0);
        }
        autorotate(false);
}


void mapgen_megastore_entrance(map *m, oter_id terrain_type, mapgendata dat, int turn, float density)
{
    (void)m; (void)terrain_type; (void)dat; (void)turn; (void)density; // STUB
/*

*/
}


void mapgen_megastore(map *m, oter_id terrain_type, mapgendata dat, int turn, float density)
{
    (void)m; (void)terrain_type; (void)dat; (void)turn; (void)density; // STUB
/*

*/
}


void mapgen_hospital_entrance(map *m, oter_id terrain_type, mapgendata dat, int turn, float density)
{
    (void)m; (void)terrain_type; (void)dat; (void)turn; (void)density; // STUB
/*

*/
}


void mapgen_hospital(map *m, oter_id terrain_type, mapgendata dat, int turn, float density)
{
    (void)m; (void)terrain_type; (void)dat; (void)turn; (void)density; // STUB
/*

*/
}


void mapgen_public_works_entrance(map *m, oter_id terrain_type, mapgendata dat, int turn, float density)
{
    (void)m; (void)terrain_type; (void)dat; (void)turn; (void)density; // STUB
/*

*/
}


void mapgen_public_works(map *m, oter_id terrain_type, mapgendata dat, int turn, float density)
{
    (void)m; (void)terrain_type; (void)dat; (void)turn; (void)density; // STUB
/*

*/
}


void mapgen_school_1(map *m, oter_id terrain_type, mapgendata dat, int turn, float density)
{
    (void)m; (void)terrain_type; (void)dat; (void)turn; (void)density; // STUB
/*

*/
}


void mapgen_school_2(map *m, oter_id terrain_type, mapgendata dat, int turn, float density)
{
    (void)m; (void)terrain_type; (void)dat; (void)turn; (void)density; // STUB
/*

*/
}


void mapgen_school_3(map *m, oter_id terrain_type, mapgendata dat, int turn, float density)
{
    (void)m; (void)terrain_type; (void)dat; (void)turn; (void)density; // STUB
/*

*/
}


void mapgen_school_4(map *m, oter_id terrain_type, mapgendata dat, int turn, float density)
{
    (void)m; (void)terrain_type; (void)dat; (void)turn; (void)density; // STUB
/*

*/
}


void mapgen_school_5(map *m, oter_id terrain_type, mapgendata dat, int turn, float density)
{
    (void)m; (void)terrain_type; (void)dat; (void)turn; (void)density; // STUB
/*

*/
}


void mapgen_school_6(map *m, oter_id terrain_type, mapgendata dat, int turn, float density)
{
    (void)m; (void)terrain_type; (void)dat; (void)turn; (void)density; // STUB
/*

*/
}


void mapgen_school_7(map *m, oter_id terrain_type, mapgendata dat, int turn, float density)
{
    (void)m; (void)terrain_type; (void)dat; (void)turn; (void)density; // STUB
/*

*/
}


void mapgen_school_8(map *m, oter_id terrain_type, mapgendata dat, int turn, float density)
{
    (void)m; (void)terrain_type; (void)dat; (void)turn; (void)density; // STUB
/*

*/
}


void mapgen_school_9(map *m, oter_id terrain_type, mapgendata dat, int turn, float density)
{
    (void)m; (void)terrain_type; (void)dat; (void)turn; (void)density; // STUB
/*

*/
}


void mapgen_prison_1(map *m, oter_id terrain_type, mapgendata dat, int turn, float density)
{
    (void)m; (void)terrain_type; (void)dat; (void)turn; (void)density; // STUB
/*

*/
}


void mapgen_prison_2(map *m, oter_id terrain_type, mapgendata dat, int turn, float density)
{
    (void)m; (void)terrain_type; (void)dat; (void)turn; (void)density; // STUB
/*

*/
}


void mapgen_prison_3(map *m, oter_id terrain_type, mapgendata dat, int turn, float density)
{
    (void)m; (void)terrain_type; (void)dat; (void)turn; (void)density; // STUB
/*

*/
}


void mapgen_prison_4(map *m, oter_id terrain_type, mapgendata dat, int turn, float density)
{
    (void)m; (void)terrain_type; (void)dat; (void)turn; (void)density; // STUB
/*

*/
}


void mapgen_prison_5(map *m, oter_id terrain_type, mapgendata dat, int turn, float density)
{
    (void)m; (void)terrain_type; (void)dat; (void)turn; (void)density; // STUB
/*

*/
}


void mapgen_prison_6(map *m, oter_id terrain_type, mapgendata dat, int turn, float density)
{
    (void)m; (void)terrain_type; (void)dat; (void)turn; (void)density; // STUB
/*

*/
}


void mapgen_prison_7(map *m, oter_id terrain_type, mapgendata dat, int turn, float density)
{
    (void)m; (void)terrain_type; (void)dat; (void)turn; (void)density; // STUB
/*

*/
}


void mapgen_prison_8(map *m, oter_id terrain_type, mapgendata dat, int turn, float density)
{
    (void)m; (void)terrain_type; (void)dat; (void)turn; (void)density; // STUB
/*

*/
}


void mapgen_prison_9(map *m, oter_id terrain_type, mapgendata dat, int turn, float density)
{
    (void)m; (void)terrain_type; (void)dat; (void)turn; (void)density; // STUB
/*

*/
}


void mapgen_prison_b(map *m, oter_id terrain_type, mapgendata dat, int turn, float density)
{
    (void)m; (void)terrain_type; (void)dat; (void)turn; (void)density; // STUB
/*

*/
}


void mapgen_prison_b_entrance(map *m, oter_id terrain_type, mapgendata dat, int turn, float density)
{
    (void)m; (void)terrain_type; (void)dat; (void)turn; (void)density; // STUB
/*

*/
}


void mapgen_hotel_tower_1_1(map *m, oter_id terrain_type, mapgendata dat, int turn, float density)
{
    (void)m; (void)terrain_type; (void)dat; (void)turn; (void)density; // STUB
/*

*/
}


void mapgen_hotel_tower_1_2(map *m, oter_id terrain_type, mapgendata dat, int turn, float density)
{
    (void)m; (void)terrain_type; (void)dat; (void)turn; (void)density; // STUB
/*

*/
}


void mapgen_hotel_tower_1_3(map *m, oter_id terrain_type, mapgendata dat, int turn, float density)
{
    (void)m; (void)terrain_type; (void)dat; (void)turn; (void)density; // STUB
/*

*/
}


void mapgen_hotel_tower_1_4(map *m, oter_id terrain_type, mapgendata dat, int turn, float density)
{
    (void)m; (void)terrain_type; (void)dat; (void)turn; (void)density; // STUB
/*

*/
}


void mapgen_hotel_tower_1_5(map *m, oter_id terrain_type, mapgendata dat, int turn, float density)
{
    (void)m; (void)terrain_type; (void)dat; (void)turn; (void)density; // STUB
/*

*/
}


void mapgen_hotel_tower_1_6(map *m, oter_id terrain_type, mapgendata dat, int turn, float density)
{
    (void)m; (void)terrain_type; (void)dat; (void)turn; (void)density; // STUB
/*

*/
}


void mapgen_hotel_tower_1_7(map *m, oter_id terrain_type, mapgendata dat, int turn, float density)
{
    (void)m; (void)terrain_type; (void)dat; (void)turn; (void)density; // STUB
/*

*/
}


void mapgen_hotel_tower_1_8(map *m, oter_id terrain_type, mapgendata dat, int turn, float density)
{
    (void)m; (void)terrain_type; (void)dat; (void)turn; (void)density; // STUB
/*

*/
}


void mapgen_hotel_tower_1_9(map *m, oter_id terrain_type, mapgendata dat, int turn, float density)
{
    (void)m; (void)terrain_type; (void)dat; (void)turn; (void)density; // STUB
/*

*/
}


void mapgen_hotel_tower_b_1(map *m, oter_id terrain_type, mapgendata dat, int turn, float density)
{
    (void)m; (void)terrain_type; (void)dat; (void)turn; (void)density; // STUB
/*

*/
}


void mapgen_hotel_tower_b_2(map *m, oter_id terrain_type, mapgendata dat, int turn, float density)
{
    (void)m; (void)terrain_type; (void)dat; (void)turn; (void)density; // STUB
/*

*/
}


void mapgen_hotel_tower_b_3(map *m, oter_id terrain_type, mapgendata dat, int turn, float density)
{
    (void)m; (void)terrain_type; (void)dat; (void)turn; (void)density; // STUB
/*

*/
}


void mapgen_mansion_entrance(map *m, oter_id terrain_type, mapgendata dat, int turn, float density)
{
    (void)m; (void)terrain_type; (void)dat; (void)turn; (void)density; // STUB
/*

*/
}


void mapgen_mansion(map *m, oter_id terrain_type, mapgendata dat, int turn, float density)
{
    (void)m; (void)terrain_type; (void)dat; (void)turn; (void)density; // STUB
/*

*/
}


void mapgen_fema_entrance(map *m, oter_id terrain_type, mapgendata dat, int turn, float density)
{
    (void)m; (void)terrain_type; (void)dat; (void)turn; (void)density; // STUB
/*

*/
}


void mapgen_fema(map *m, oter_id terrain_type, mapgendata dat, int turn, float density)
{
    (void)m; (void)terrain_type; (void)dat; (void)turn; (void)density; // STUB
/*

*/
}


void mapgen_station_radio(map *m, oter_id terrain_type, mapgendata dat, int turn, float density)
{
    (void)m; (void)terrain_type; (void)dat; (void)turn; (void)density; // STUB
/*

*/
}


void mapgen_lab(map *m, oter_id terrain_type, mapgendata dat, int turn, float density)
{
    (void)m; (void)terrain_type; (void)dat; (void)turn; (void)density; // STUB
/*

*/
}


void mapgen_lab_stairs(map *m, oter_id terrain_type, mapgendata dat, int turn, float density)
{
    (void)m; (void)terrain_type; (void)dat; (void)turn; (void)density; // STUB
/*

*/
}


void mapgen_lab_core(map *m, oter_id terrain_type, mapgendata dat, int turn, float density)
{
    (void)m; (void)terrain_type; (void)dat; (void)turn; (void)density; // STUB
/*

*/
}


void mapgen_lab_finale(map *m, oter_id terrain_type, mapgendata dat, int turn, float density)
{
    (void)m; (void)terrain_type; (void)dat; (void)turn; (void)density; // STUB
/*

*/
}


void mapgen_ice_lab(map *m, oter_id terrain_type, mapgendata dat, int turn, float density)
{
    (void)m; (void)terrain_type; (void)dat; (void)turn; (void)density; // STUB
/*

*/
}


void mapgen_ice_lab_stairs(map *m, oter_id terrain_type, mapgendata dat, int turn, float density)
{
    (void)m; (void)terrain_type; (void)dat; (void)turn; (void)density; // STUB
/*

*/
}


void mapgen_ice_lab_core(map *m, oter_id terrain_type, mapgendata dat, int turn, float density)
{
    (void)m; (void)terrain_type; (void)dat; (void)turn; (void)density; // STUB
/*

*/
}


void mapgen_ice_lab_finale(map *m, oter_id terrain_type, mapgendata dat, int turn, float density)
{
    (void)m; (void)terrain_type; (void)dat; (void)turn; (void)density; // STUB
/*

*/
}


void mapgen_nuke_plant_entrance(map *m, oter_id terrain_type, mapgendata dat, int turn, float density)
{
    (void)m; (void)terrain_type; (void)dat; (void)turn; (void)density; // STUB
/*

*/
}


void mapgen_nuke_plant(map *m, oter_id terrain_type, mapgendata dat, int turn, float density)
{
    (void)m; (void)terrain_type; (void)dat; (void)turn; (void)density; // STUB
/*

*/
}


void mapgen_bunker(map *m, oter_id terrain_type, mapgendata dat, int turn, float density)
{
    (void)m; (void)terrain_type; (void)dat; (void)turn; (void)density; // STUB
/*

*/
}


void mapgen_outpost(map *m, oter_id terrain_type, mapgendata dat, int turn, float density)
{
    (void)m; (void)terrain_type; (void)dat; (void)turn; (void)density; // STUB
/*

*/
}


void mapgen_silo(map *m, oter_id terrain_type, mapgendata dat, int turn, float density)
{
    (void)m; (void)terrain_type; (void)dat; (void)turn; (void)density; // STUB
/*

*/
}


void mapgen_silo_finale(map *m, oter_id terrain_type, mapgendata dat, int turn, float density)
{
    (void)m; (void)terrain_type; (void)dat; (void)turn; (void)density; // STUB
/*

*/
}


void mapgen_temple(map *m, oter_id terrain_type, mapgendata dat, int turn, float density)
{
    (void)m; (void)terrain_type; (void)dat; (void)turn; (void)density; // STUB
/*

*/
}


void mapgen_temple_stairs(map *m, oter_id terrain_type, mapgendata dat, int turn, float density)
{
    (void)m; (void)terrain_type; (void)dat; (void)turn; (void)density; // STUB
/*

*/
}


void mapgen_temple_core(map *m, oter_id terrain_type, mapgendata dat, int turn, float density)
{
    (void)m; (void)terrain_type; (void)dat; (void)turn; (void)density; // STUB
/*

*/
}


void mapgen_temple_finale(map *m, oter_id terrain_type, mapgendata dat, int turn, float density)
{
    (void)m; (void)terrain_type; (void)dat; (void)turn; (void)density; // STUB
/*

*/
}


void mapgen_sewage_treatment(map *m, oter_id terrain_type, mapgendata dat, int turn, float density)
{
    (void)m; (void)terrain_type; (void)dat; (void)turn; (void)density; // STUB
/*

*/
}


void mapgen_sewage_treatment_hub(map *m, oter_id terrain_type, mapgendata dat, int turn, float density)
{
    (void)m; (void)terrain_type; (void)dat; (void)turn; (void)density; // STUB
/*

*/
}


void mapgen_sewage_treatment_under(map *m, oter_id terrain_type, mapgendata dat, int turn, float density)
{
    (void)m; (void)terrain_type; (void)dat; (void)turn; (void)density; // STUB
/*

*/
}


void mapgen_mine_entrance(map *m, oter_id terrain_type, mapgendata dat, int turn, float density)
{
    (void)m; (void)terrain_type; (void)dat; (void)turn; (void)density; // STUB
/*

*/
}


void mapgen_mine_shaft(map *m, oter_id terrain_type, mapgendata dat, int turn, float density)
{
    (void)m; (void)terrain_type; (void)dat; (void)turn; (void)density; // STUB
/*

*/
}


void mapgen_mine(map *m, oter_id terrain_type, mapgendata dat, int turn, float density)
{
    (void)m; (void)terrain_type; (void)dat; (void)turn; (void)density; // STUB
/*

*/
}


void mapgen_mine_down(map *m, oter_id terrain_type, mapgendata dat, int turn, float density)
{
    (void)m; (void)terrain_type; (void)dat; (void)turn; (void)density; // STUB
/*

*/
}


void mapgen_mine_finale(map *m, oter_id terrain_type, mapgendata dat, int turn, float density)
{
    (void)m; (void)terrain_type; (void)dat; (void)turn; (void)density; // STUB
/*

*/
}


void mapgen_spiral_hub(map *m, oter_id terrain_type, mapgendata dat, int turn, float density)
{
    (void)m; (void)terrain_type; (void)dat; (void)turn; (void)density; // STUB
/*

*/
}


void mapgen_spiral(map *m, oter_id terrain_type, mapgendata dat, int turn, float density)
{
    (void)m; (void)terrain_type; (void)dat; (void)turn; (void)density; // STUB
/*

*/
}


void mapgen_radio_tower(map *m, oter_id terrain_type, mapgendata dat, int turn, float density)
{
    (void)m; (void)terrain_type; (void)dat; (void)turn; (void)density; // STUB
/*

*/
}


void mapgen_toxic_dump(map *m, oter_id terrain_type, mapgendata dat, int turn, float density)
{
    (void)m; (void)terrain_type; (void)dat; (void)turn; (void)density; // STUB
/*

*/
}


void mapgen_haz_sar_entrance(map *m, oter_id terrain_type, mapgendata dat, int turn, float density)
{
    (void)m; (void)terrain_type; (void)dat; (void)turn; (void)density; // STUB
/*

*/
}


void mapgen_haz_sar(map *m, oter_id terrain_type, mapgendata dat, int turn, float density)
{
    (void)m; (void)terrain_type; (void)dat; (void)turn; (void)density; // STUB
/*

*/
}


void mapgen_haz_sar_entrance_b1(map *m, oter_id terrain_type, mapgendata dat, int turn, float density)
{
    (void)m; (void)terrain_type; (void)dat; (void)turn; (void)density; // STUB
/*

*/
}


void mapgen_haz_sar_b1(map *m, oter_id terrain_type, mapgendata dat, int turn, float density)
{
    (void)m; (void)terrain_type; (void)dat; (void)turn; (void)density; // STUB
/*

*/
}


void mapgen_cave(map *m, oter_id, mapgendata dat, int turn, float density)
{
        if (dat.above() == "cave") {
            // We're underground! // FIXME; y u no use zlevel
            for (int i = 0; i < SEEX * 2; i++) {
                for (int j = 0; j < SEEY * 2; j++) {
                    bool floorHere = (rng(0, 6) < i || SEEX * 2 - rng(1, 7) > i ||
                                      rng(0, 6) < j || SEEY * 2 - rng(1, 7) > j );
                    if (floorHere) {
                        m->ter_set(i, j, t_rock_floor);
                    } else {
                        m->ter_set(i, j, t_rock);
                    }
                }
            }
            square(m, t_slope_up, SEEX - 1, SEEY - 1, SEEX, SEEY);
            item body;
            switch(rng(1, 10)) {
            case 1:
                // natural refuse
                m->place_items("monparts", 80, 0, 0, SEEX * 2 - 1, SEEY * 2 - 1, true, 0);
                break;
            case 2:
                // trash
                m->place_items("trash", 70, 0, 0, SEEX * 2 - 1, SEEY * 2 - 1, true, 0);
                break;
            case 3:
                // bat corpses
                for (int i = rng(1, 12); i > 0; i--) {
                    body.make_corpse( mon_bat, calendar::turn );
                    m->add_item_or_charges(rng(1, SEEX * 2 - 1), rng(1, SEEY * 2 - 1), body);
                }
                break;
            case 4:
                // ant food, chance of 80
                m->place_items("ant_food", 85, 0, 0, SEEX * 2 - 1, SEEY * 2 - 1, true, 0);
                break;
            case 5: {
                // hermitage
                int origx = rng(SEEX - 1, SEEX),
                    origy = rng(SEEY - 1, SEEY),
                    hermx = rng(SEEX - 6, SEEX + 5),
                    hermy = rng(SEEX - 6, SEEY + 5);
                std::vector<point> bloodline = line_to(origx, origy, hermx, hermy, 0);
                for (auto &ii : bloodline) {
                    madd_field( m, ii.x, ii.y, fd_blood, 2);
                }
                body.make_corpse();
                m->add_item_or_charges(hermx, hermy, body);
                // This seems verbose.  Maybe a function to spawn from a list of item groups?
                m->place_items("stash_food", 50, hermx - 1, hermy - 1, hermx + 1, hermy + 1, true, 0);
                m->place_items("survival_tools", 50, hermx - 1, hermy - 1, hermx + 1, hermy + 1, true, 0);
                m->place_items("survival_armor", 50, hermx - 1, hermy - 1, hermx + 1, hermy + 1, true, 0);
                m->place_items("weapons", 40, hermx - 1, hermy - 1, hermx + 1, hermy + 1, true, 0);
                m->place_items("magazines", 40, hermx - 1, hermy - 1, hermx + 1, hermy + 1, true, 0);
                m->place_items("rare", 30, hermx - 1, hermy - 1, hermx + 1, hermy + 1, true, 0);
                break;
            }
            default:
                // nothing, half the time
                break;
            }
            m->place_spawns( mongroup_id( "GROUP_CAVE" ), 2, 6, 6, 18, 18, 1.0);
        } else { // We're above ground!
            // First, draw a forest
/*
            draw_map(oter_id("forest"), dat.north(), dat.east(), dat.south(), dat.west(), dat.neast(), dat.seast(), dat.nwest(), dat.swest(),
                     dat.above(), turn, g, density, dat.zlevel);
*/
            mapgen_forest_general(m, oter_id("forest"), dat, turn, density);
            // Clear the center with some rocks
            square(m, t_rock, SEEX - 6, SEEY - 6, SEEX + 5, SEEY + 5);
            int pathx, pathy;
            if (one_in(2)) {
                pathx = rng(SEEX - 6, SEEX + 5);
                pathy = (one_in(2) ? SEEY - 8 : SEEY + 7);
            } else {
                pathx = (one_in(2) ? SEEX - 8 : SEEX + 7);
                pathy = rng(SEEY - 6, SEEY + 5);
            }
            std::vector<point> pathline = line_to(pathx, pathy, SEEX - 1, SEEY - 1, 0);
            for (auto &ii : pathline) {
                square(m, t_dirt, ii.x, ii.y,
                       ii.x + 1, ii.y + 1);
            }
            while (!one_in(8)) {
                m->ter_set(rng(SEEX - 6, SEEX + 5), rng(SEEY - 6, SEEY + 5), t_dirt);
            }
            square(m, t_slope_down, SEEX - 1, SEEY - 1, SEEX, SEEY);
        }





}


void mapgen_cave_rat(map *m, oter_id, mapgendata dat, int, float)
{

        fill_background(m, t_rock);

        if (dat.above() == "cave_rat") { // Finale
            rough_circle(m, t_rock_floor, SEEX, SEEY, 8);
            square(m, t_rock_floor, SEEX - 1, SEEY, SEEX, SEEY * 2 - 2);
            line(m, t_slope_up, SEEX - 1, SEEY * 2 - 3, SEEX, SEEY * 2 - 2);
            for (int i = SEEX - 4; i <= SEEX + 4; i++) {
                for (int j = SEEY - 4; j <= SEEY + 4; j++) {
                    if ((i <= SEEX - 2 || i >= SEEX + 2) && (j <= SEEY - 2 || j >= SEEY + 2)) {
                        m->add_spawn(mon_sewer_rat, 1, i, j);
                    }
                }
            }
            m->add_spawn(mon_rat_king, 1, SEEX, SEEY);
            m->place_items("rare", 75, SEEX - 4, SEEY - 4, SEEX + 4, SEEY + 4, true, 0);
        } else { // Level 1
            int cavex = SEEX, cavey = SEEY * 2 - 3;
            int stairsx = SEEX - 1, stairsy = 1; // Default stairs location--may change
            int centerx = 0;
            do {
                cavex += rng(-1, 1);
                cavey -= rng(0, 1);
                for (int cx = cavex - 1; cx <= cavex + 1; cx++) {
                    for (int cy = cavey - 1; cy <= cavey + 1; cy++) {
                        m->ter_set(cx, cy, t_rock_floor);
                        if (one_in(10)) {
                            madd_field( m, cx, cy, fd_blood, rng(1, 3));
                        }
                        if (one_in(20)) {
                            m->add_spawn(mon_sewer_rat, 1, cx, cy);
                        }
                    }
                }
                if (cavey == SEEY - 1) {
                    centerx = cavex;
                }
            } while (cavey > 2);
            // Now draw some extra passages!
            do {
                int tox = (one_in(2) ? 2 : SEEX * 2 - 3), toy = rng(2, SEEY * 2 - 3);
                std::vector<point> path = line_to(centerx, SEEY - 1, tox, toy, 0);
                for (auto &i : path) {
                    for (int cx = i.x - 1; cx <= i.x + 1; cx++) {
                        for (int cy = i.y - 1; cy <= i.y + 1; cy++) {
                            m->ter_set(cx, cy, t_rock_floor);
                            if (one_in(10)) {
                                madd_field( m, cx, cy, fd_blood, rng(1, 3));
                            }
                            if (one_in(20)) {
                                m->add_spawn(mon_sewer_rat, 1, cx, cy);
                            }
                        }
                    }
                }
                if (one_in(2)) {
                    stairsx = tox;
                    stairsy = toy;
                }
            } while (one_in(2));
            // Finally, draw the stairs up and down.
            m->ter_set(SEEX - 1, SEEX * 2 - 2, t_slope_up);
            m->ter_set(SEEX    , SEEX * 2 - 2, t_slope_up);
            m->ter_set(stairsx, stairsy, t_slope_down);
        }
}


void mapgen_spider_pit_under(map *m, oter_id terrain_type, mapgendata dat, int turn, float density)
{
    (void)m; (void)terrain_type; (void)dat; (void)turn; (void)density; // STUB
/*

*/
}


void mapgen_anthill(map *m, oter_id terrain_type, mapgendata dat, int turn, float density)
{
    (void)m; (void)terrain_type; (void)dat; (void)turn; (void)density; // STUB
/*

*/
}


void mapgen_slimepit(map *m, oter_id terrain_type, mapgendata dat, int turn, float density)
{
    (void)m; (void)terrain_type; (void)dat; (void)turn; (void)density; // STUB
/*

*/
}


void mapgen_slimepit_down(map *m, oter_id terrain_type, mapgendata dat, int turn, float density)
{
    (void)m; (void)terrain_type; (void)dat; (void)turn; (void)density; // STUB
/*

*/
}


void mapgen_triffid_grove(map *m, oter_id terrain_type, mapgendata dat, int turn, float density)
{
    (void)m; (void)terrain_type; (void)dat; (void)turn; (void)density; // STUB
/*

*/
}


void mapgen_triffid_roots(map *m, oter_id terrain_type, mapgendata dat, int turn, float density)
{
    (void)m; (void)terrain_type; (void)dat; (void)turn; (void)density; // STUB
/*

*/
}


void mapgen_triffid_finale(map *m, oter_id terrain_type, mapgendata dat, int turn, float density)
{
    (void)m; (void)terrain_type; (void)dat; (void)turn; (void)density; // STUB
/*

*/
}


void mapgen_cavern(map *m, oter_id, mapgendata dat, int, float)
{

    for (int i = 0; i < 4; i++) { // don't look at me like that, this was messed up before I touched it :P - AD ( FIXME )
       dat.set_dir(i,
             (dat.t_nesw[i] == "cavern" || dat.t_nesw[i] == "subway_ns" ||
                       dat.t_nesw[i] == "subway_ew" ? 0 : 3)
        );
    }
    dat.e_fac = SEEX * 2 - 1 - dat.e_fac;
    dat.s_fac = SEEY * 2 - 1 - dat.s_fac;

    for (int i = 0; i < SEEX * 2; i++) {
        for (int j = 0; j < SEEY * 2; j++) {
            if ((j < dat.n_fac || j > dat.s_fac || i < dat.w_fac || i > dat.e_fac) &&
                (!one_in(3) || j == 0 || j == SEEY * 2 - 1 || i == 0 || i == SEEX * 2 - 1)) {
                m->ter_set(i, j, t_rock);
            } else {
                m->ter_set(i, j, t_rock_floor);
            }
        }
    }

    int rn = rng(0, 2) * rng(0, 3) + rng(0, 1); // Number of pillars
    for (int n = 0; n < rn; n++) {
        int px = rng(5, SEEX * 2 - 6);
        int py = rng(5, SEEY * 2 - 6);
        for (int i = px - 1; i <= px + 1; i++) {
            for (int j = py - 1; j <= py + 1; j++) {
                m->ter_set(i, j, t_rock);
            }
        }
    }

    if (connects_to(dat.north(), 2)) {
        for (int i = SEEX - 2; i <= SEEX + 3; i++) {
            for (int j = 0; j <= SEEY; j++) {
                m->ter_set(i, j, t_rock_floor);
            }
        }
    }
    if (connects_to(dat.east(), 3)) {
        for (int i = SEEX; i <= SEEX * 2 - 1; i++) {
            for (int j = SEEY - 2; j <= SEEY + 3; j++) {
                m->ter_set(i, j, t_rock_floor);
            }
        }
    }
    if (connects_to(dat.south(), 0)) {
        for (int i = SEEX - 2; i <= SEEX + 3; i++) {
            for (int j = SEEY; j <= SEEY * 2 - 1; j++) {
                m->ter_set(i, j, t_rock_floor);
            }
        }
    }
    if (connects_to(dat.west(), 1)) {
        for (int i = 0; i <= SEEX; i++) {
            for (int j = SEEY - 2; j <= SEEY + 3; j++) {
                m->ter_set(i, j, t_rock_floor);
            }
        }
    }
    m->place_items("cavern", 60, 0, 0, SEEX * 2 - 1, SEEY * 2 - 1, false, 0);
    if (one_in(6)) { // Miner remains
        int x, y;
        do {
            x = rng(0, SEEX * 2 - 1);
            y = rng(0, SEEY * 2 - 1);
        } while (m->move_cost(x, y) == 0);
        if (!one_in(3)) {
            m->spawn_item(x, y, "jackhammer");
        }
        if (one_in(3)) {
            m->spawn_item(x, y, "mask_dust");
        }
        if (one_in(2)) {
            m->spawn_item(x, y, "hat_hard");
        }
        while (!one_in(3)) {
            for( int i = 0; i < 3; ++i ) {
                m->put_items_from_loc( "cannedfood", tripoint( x, y, m->get_abs_sub().z ), 0 );
            }
        }
    }



}

void mapgen_rock_partial(map *m, oter_id, mapgendata dat, int, float)
{
    fill_background( m, t_rock );
    for( int i = 0; i < 4; i++ ) {
        if( dat.t_nesw[i] == "cavern" || dat.t_nesw[i] == "slimepit" ||
            dat.t_nesw[i] == "slimepit_down" ) {
            dat.dir(i) = 6;
        } else {
            dat.dir(i) = 0;
        }
    }

    for( int i = 0; i < SEEX * 2; i++ ) {
        for( int j = 0; j < SEEY * 2; j++ ) {
            if( rng(0, dat.n_fac) > j || rng(0, dat.s_fac) > SEEY * 2 - 1 - j ||
                rng(0, dat.w_fac) > i || rng(0, dat.e_fac) > SEEX * 2 - 1 - i ) {
                m->ter_set(i, j, t_rock_floor);
            }
        }
    }
}

void mapgen_rock(map *m, oter_id, mapgendata, int, float)
{
    fill_background( m, t_rock );
}


void mapgen_open_air(map *m, oter_id, mapgendata, int, float){
    fill_background( m, t_open_air );
}


void mapgen_rift(map *m, oter_id, mapgendata dat, int, float)
{

    if (dat.north() != "rift" && dat.north() != "hellmouth") {
        if (connects_to(dat.north(), 2)) {
            dat.n_fac = rng(-6, -2);
        } else {
            dat.n_fac = rng(2, 6);
        }
    }
    if (dat.east() != "rift" && dat.east() != "hellmouth") {
        if (connects_to(dat.east(), 3)) {
            dat.e_fac = rng(-6, -2);
        } else {
            dat.e_fac = rng(2, 6);
        }
    }
    if (dat.south() != "rift" && dat.south() != "hellmouth") {
        if (connects_to(dat.south(), 0)) {
            dat.s_fac = rng(-6, -2);
        } else {
            dat.s_fac = rng(2, 6);
        }
    }
    if (dat.west() != "rift" && dat.west() != "hellmouth") {
        if (connects_to(dat.west(), 1)) {
            dat.w_fac = rng(-6, -2);
        } else {
            dat.w_fac = rng(2, 6);
        }
    }
    // Negative *_fac values indicate rock floor connection, otherwise solid rock
    // Of course, if we connect to a rift, *_fac = 0, and thus lava extends all the
    //  way.
    for (int i = 0; i < SEEX * 2; i++) {
        for (int j = 0; j < SEEY * 2; j++) {
            if ((dat.n_fac < 0 && j < dat.n_fac * -1) || (dat.s_fac < 0 && j >= SEEY * 2 - dat.s_fac) ||
                (dat.w_fac < 0 && i < dat.w_fac * -1) || (dat.e_fac < 0 && i >= SEEX * 2 - dat.e_fac)  ) {
                m->ter_set(i, j, t_rock_floor);
            } else if (j < dat.n_fac || j >= SEEY * 2 - dat.s_fac ||
                       i < dat.w_fac || i >= SEEX * 2 - dat.e_fac   ) {
                m->ter_set(i, j, t_rock);
            } else {
                m->ter_set(i, j, t_lava);
            }
        }
    }



}


void mapgen_hellmouth(map *m, oter_id, mapgendata dat, int, float)
{
    // what is this, doom?
    // .. seriously, though...
    for (int i = 0; i < 4; i++) {
        if (dat.t_nesw[i] != "rift" && dat.t_nesw[i] != "hellmouth") {
            dat.dir(i) = 6;
        }
    }

    for (int i = 0; i < SEEX * 2; i++) {
        for (int j = 0; j < SEEY * 2; j++) {
            if (j < dat.n_fac || j >= SEEY * 2 - dat.s_fac || i < dat.w_fac || i >= SEEX * 2 - dat.e_fac ||
                (i >= 6 && i < SEEX * 2 - 6 && j >= 6 && j < SEEY * 2 - 6)) {
                m->ter_set(i, j, t_rock_floor);
            } else {
                m->ter_set(i, j, t_lava);
            }
            if (i >= SEEX - 1 && i <= SEEX && j >= SEEY - 1 && j <= SEEY) {
                m->ter_set(i, j, t_slope_down);
            }
        }
    }
    switch (rng(0, 4)) { // Randomly chosen "altar" design
        case 0:
            for (int i = 7; i <= 16; i += 3) {
                m->ter_set(i, 6, t_rock);
                m->ter_set(i, 17, t_rock);
                m->ter_set(6, i, t_rock);
                m->ter_set(17, i, t_rock);
                if (i > 7 && i < 16) {
                    m->ter_set(i, 10, t_rock);
                    m->ter_set(i, 13, t_rock);
                } else {
                    m->ter_set(i - 1, 6 , t_rock);
                    m->ter_set(i - 1, 10, t_rock);
                    m->ter_set(i - 1, 13, t_rock);
                    m->ter_set(i - 1, 17, t_rock);
                }
            }
            break;
        case 1:
            for (int i = 6; i < 11; i++) {
                m->ter_set(i, i, t_lava);
                m->ter_set(SEEX * 2 - 1 - i, i, t_lava);
                m->ter_set(i, SEEY * 2 - 1 - i, t_lava);
                m->ter_set(SEEX * 2 - 1 - i, SEEY * 2 - 1 - i, t_lava);
                if (i < 10) {
                    m->ter_set(i + 1, i, t_lava);
                    m->ter_set(SEEX * 2 - i, i, t_lava);
                    m->ter_set(i + 1, SEEY * 2 - 1 - i, t_lava);
                    m->ter_set(SEEX * 2 - i, SEEY * 2 - 1 - i, t_lava);

                    m->ter_set(i, i + 1, t_lava);
                    m->ter_set(SEEX * 2 - 1 - i, i + 1, t_lava);
                    m->ter_set(i, SEEY * 2 - i, t_lava);
                    m->ter_set(SEEX * 2 - 1 - i, SEEY * 2 - i, t_lava);
                }
                if (i < 9) {
                    m->ter_set(i + 2, i, t_rock);
                    m->ter_set(SEEX * 2 - i + 1, i, t_rock);
                    m->ter_set(i + 2, SEEY * 2 - 1 - i, t_rock);
                    m->ter_set(SEEX * 2 - i + 1, SEEY * 2 - 1 - i, t_rock);

                    m->ter_set(i, i + 2, t_rock);
                    m->ter_set(SEEX * 2 - 1 - i, i + 2, t_rock);
                    m->ter_set(i, SEEY * 2 - i + 1, t_rock);
                    m->ter_set(SEEX * 2 - 1 - i, SEEY * 2 - i + 1, t_rock);
                }
            }
            break;
        case 2:
            for (int i = 7; i < 17; i++) {
                m->ter_set(i, 6, t_rock);
                m->ter_set(6, i, t_rock);
                m->ter_set(i, 17, t_rock);
                m->ter_set(17, i, t_rock);
                if (i != 7 && i != 16 && i != 11 && i != 12) {
                    m->ter_set(i, 8, t_rock);
                    m->ter_set(8, i, t_rock);
                    m->ter_set(i, 15, t_rock);
                    m->ter_set(15, i, t_rock);
                }
                if (i == 11 || i == 12) {
                    m->ter_set(i, 10, t_rock);
                    m->ter_set(10, i, t_rock);
                    m->ter_set(i, 13, t_rock);
                    m->ter_set(13, i, t_rock);
                }
            }
            break;
        case 3:
            for (int i = 6; i < 11; i++) {
                for (int j = 6; j < 11; j++) {
                    m->ter_set(i, j, t_lava);
                    m->ter_set(SEEX * 2 - 1 - i, j, t_lava);
                    m->ter_set(i, SEEY * 2 - 1 - j, t_lava);
                    m->ter_set(SEEX * 2 - 1 - i, SEEY * 2 - 1 - j, t_lava);
                }
            }
            break;
    }


}


void mapgen_ants_curved(map *m, oter_id terrain_type, mapgendata dat, int, float)
{
    (void)dat;
    int x = SEEX;
    int y = 1;
    int rn = 0;
    // First, set it all to rock
    fill_background(m, t_rock);

    for (int i = SEEX - 2; i <= SEEX + 3; i++) {
        m->ter_set(i, 0, t_rock_floor);
        m->ter_set(i, 1, t_rock_floor);
        m->ter_set(i, 2, t_rock_floor);
        m->ter_set(SEEX * 2 - 1, i, t_rock_floor);
        m->ter_set(SEEX * 2 - 2, i, t_rock_floor);
        m->ter_set(SEEX * 2 - 3, i, t_rock_floor);
    }
    do {
        for (int i = x - 2; i <= x + 3; i++) {
            for (int j = y - 2; j <= y + 3; j++) {
                if (i > 0 && i < SEEX * 2 - 1 && j > 0 && j < SEEY * 2 - 1) {
                    m->ter_set(i, j, t_rock_floor);
                }
            }
        }
        if (rn < SEEX) {
            x += rng(-1, 1);
            y++;
        } else {
            x++;
            if (!one_in(x - SEEX)) {
                y += rng(-1, 1);
            } else if (y < SEEY) {
                y++;
            } else if (y > SEEY) {
                y--;
            }
        }
        rn++;
    } while (x < SEEX * 2 - 1 || y != SEEY);
    for (int i = x - 2; i <= x + 3; i++) {
        for (int j = y - 2; j <= y + 3; j++) {
            if (i > 0 && i < SEEX * 2 - 1 && j > 0 && j < SEEY * 2 - 1) {
                m->ter_set(i, j, t_rock_floor);
            }
        }
    }
    if (terrain_type == "ants_es") {
        m->rotate(1);
    }
    if (terrain_type == "ants_sw") {
        m->rotate(2);
    }
    if (terrain_type == "ants_wn") {
        m->rotate(3);
    }


}

void mapgen_ants_four_way(map *m, oter_id, mapgendata dat, int, float)
{
    (void)dat;
    fill_background(m, t_rock);
    int x = SEEX;
    for (int j = 0; j < SEEY * 2; j++) {
        for (int i = x - 2; i <= x + 3; i++) {
            if (i >= 1 && i < SEEX * 2 - 1) {
                m->ter_set(i, j, t_rock_floor);
            }
        }
        x += rng(-1, 1);
        while (abs(SEEX - x) > SEEY * 2 - j - 1) {
            if (x < SEEX) {
                x++;
            }
            if (x > SEEX) {
                x--;
            }
        }
    }

    int y = SEEY;
    for (int i = 0; i < SEEX * 2; i++) {
        for (int j = y - 2; j <= y + 3; j++) {
            if (j >= 1 && j < SEEY * 2 - 1) {
                m->ter_set(i, j, t_rock_floor);
            }
        }
        y += rng(-1, 1);
        while (abs(SEEY - y) > SEEX * 2 - i - 1) {
            if (y < SEEY) {
                y++;
            }
            if (y > SEEY) {
                y--;
            }
        }
    }

}

void mapgen_ants_straight(map *m, oter_id terrain_type, mapgendata dat, int, float)
{
    (void)dat;
    int x = SEEX;
    fill_background(m, t_rock);
    for (int j = 0; j < SEEY * 2; j++) {
        for (int i = x - 2; i <= x + 3; i++) {
            if (i >= 1 && i < SEEX * 2 - 1) {
                m->ter_set(i, j, t_rock_floor);
            }
        }
        x += rng(-1, 1);
        while (abs(SEEX - x) > SEEX * 2 - j - 1) {
            if (x < SEEX) {
                x++;
            }
            if (x > SEEX) {
                x--;
            }
        }
    }
    if (terrain_type == "ants_ew") {
        m->rotate(1);
    }

}

void mapgen_ants_tee(map *m, oter_id terrain_type, mapgendata dat, int, float)
{
    (void)dat;
    fill_background(m, t_rock);
    int x = SEEX;
    for (int j = 0; j < SEEY * 2; j++) {
        for (int i = x - 2; i <= x + 3; i++) {
            if (i >= 1 && i < SEEX * 2 - 1) {
                m->ter_set(i, j, t_rock_floor);
            }
        }
        x += rng(-1, 1);
        while (abs(SEEX - x) > SEEY * 2 - j - 1) {
            if (x < SEEX) {
                x++;
            }
            if (x > SEEX) {
                x--;
            }
        }
    }
    int y = SEEY;
    for (int i = SEEX; i < SEEX * 2; i++) {
        for (int j = y - 2; j <= y + 3; j++) {
            if (j >= 1 && j < SEEY * 2 - 1) {
                m->ter_set(i, j, t_rock_floor);
            }
        }
        y += rng(-1, 1);
        while (abs(SEEY - y) > SEEX * 2 - 1 - i) {
            if (y < SEEY) {
                y++;
            }
            if (y > SEEY) {
                y--;
            }
        }
    }
    if (terrain_type == "ants_new") {
        m->rotate(3);
    }
    if (terrain_type == "ants_nsw") {
        m->rotate(2);
    }
    if (terrain_type == "ants_esw") {
        m->rotate(1);
    }

}


void mapgen_ants_generic(map *m, oter_id terrain_type, mapgendata dat, int, float)
{

    for (int i = 0; i < SEEX * 2; i++) {
        for (int j = 0; j < SEEY * 2; j++) {
            if (i < SEEX - 4 || i > SEEX + 5 || j < SEEY - 4 || j > SEEY + 5) {
                m->ter_set(i, j, t_rock);
            } else {
                m->ter_set(i, j, t_rock_floor);
            }
        }
    }
    int rn = rng(10, 20);
    int x = 0;
    int y = 0;
    for (int n = 0; n < rn; n++) {
        int cw = rng(1, 8);
        do {
            x = rng(1 + cw, SEEX * 2 - 2 - cw);
            y = rng(1 + cw, SEEY * 2 - 2 - cw);
        } while (m->ter(x, y) == t_rock);
        for (int i = x - cw; i <= x + cw; i++) {
            for (int j = y - cw; j <= y + cw; j++) {
                if (trig_dist(x, y, i, j) <= cw) {
                    m->ter_set(i, j, t_rock_floor);
                }
            }
        }
    }
    if (connects_to(dat.north(), 2)) {
        for (int i = SEEX - 2; i <= SEEX + 3; i++) {
            for (int j = 0; j <= SEEY; j++) {
                m->ter_set(i, j, t_rock_floor);
            }
        }
    }
    if (connects_to(dat.east(), 3)) {
        for (int i = SEEX; i <= SEEX * 2 - 1; i++) {
            for (int j = SEEY - 2; j <= SEEY + 3; j++) {
                m->ter_set(i, j, t_rock_floor);
            }
        }
    }
    if (connects_to(dat.south(), 0)) {
        for (int i = SEEX - 2; i <= SEEX + 3; i++) {
            for (int j = SEEY; j <= SEEY * 2 - 1; j++) {
                m->ter_set(i, j, t_rock_floor);
            }
        }
    }
    if (connects_to(dat.west(), 1)) {
        for (int i = 0; i <= SEEX; i++) {
            for (int j = SEEY - 2; j <= SEEY + 3; j++) {
                m->ter_set(i, j, t_rock_floor);
            }
        }
    }
    if (terrain_type == "ants_food") {
        m->place_items("ant_food", 92, 0, 0, SEEX * 2 - 1, SEEY * 2 - 1, true, 0);
    } else {
        m->place_items("ant_egg",  98, 0, 0, SEEX * 2 - 1, SEEY * 2 - 1, true, 0);
    }
    if (terrain_type == "ants_queen") {
        m->add_spawn(mon_ant_queen, 1, SEEX, SEEY);
    } else if (terrain_type == "ants_larvae") {
        m->add_spawn(mon_ant_larva, 10, SEEX, SEEY);
    }


}


void mapgen_ants_food(map *m, oter_id terrain_type, mapgendata dat, int turn, float density)
{
    mapgen_ants_generic(m, terrain_type, dat, turn, density);
    m->place_items("ant_food", 92, 0, 0, SEEX * 2 - 1, SEEY * 2 - 1, true, 0);
}


void mapgen_ants_larvae(map *m, oter_id terrain_type, mapgendata dat, int turn, float density)
{
    mapgen_ants_generic(m, terrain_type, dat, turn, density);
    m->place_items("ant_egg",  98, 0, 0, SEEX * 2 - 1, SEEY * 2 - 1, true, 0);
    m->add_spawn(mon_ant_larva, 10, SEEX, SEEY);
}


void mapgen_ants_queen(map *m, oter_id terrain_type, mapgendata dat, int turn, float density)
{
    mapgen_ants_generic(m, terrain_type, dat, turn, density);
    m->place_items("ant_egg",  98, 0, 0, SEEX * 2 - 1, SEEY * 2 - 1, true, 0);
    m->add_spawn(mon_ant_queen, 1, SEEX, SEEY);

}


void mapgen_tutorial(map *m, oter_id terrain_type, mapgendata dat, int turn, float density)
{
    (void) density; // Not used, no normally generated zombies here
    (void) terrain_type; // Not used, should always be "tutorial"
    (void) turn; // Not used for tutorial
    for (int i = 0; i < SEEX * 2; i++) {
        for (int j = 0; j < SEEY * 2; j++) {
            if (j == 0 || j == SEEY * 2 - 1) {
                m->ter_set(i, j, t_wall);
            } else if (i == 0 || i == SEEX * 2 - 1) {
                m->ter_set(i, j, t_wall);
            } else if (j == SEEY) {
                if (i % 4 == 2) {
                    m->ter_set(i, j, t_door_c);
                } else if (i % 5 == 3) {
                    m->ter_set(i, j, t_window_domestic);
                } else {
                    m->ter_set(i, j, t_wall);
                }
            } else {
                m->ter_set(i, j, t_floor);
            }
        }
    }
    m->furn_set(7, SEEY * 2 - 4, f_rack);
    m->place_gas_pump(SEEX * 2 - 2, SEEY * 2 - 4, rng(500, 1000));
    if( dat.zlevel < 0 ) {
        m->ter_set(SEEX - 2, SEEY + 2, t_stairs_up);
        m->ter_set(2, 2, t_water_sh);
        m->ter_set(2, 3, t_water_sh);
        m->ter_set(3, 2, t_water_sh);
        m->ter_set(3, 3, t_water_sh);
    } else {
        m->spawn_item(           5, SEEY + 1, "helmet_bike");
        m->spawn_item(           4, SEEY + 1, "backpack");
        m->spawn_item(           3, SEEY + 1, "pants_cargo");
        m->spawn_item(           7, SEEY * 2 - 4, "machete");
        m->spawn_item(           7, SEEY * 2 - 4, "9mm");
        m->spawn_item(           7, SEEY * 2 - 4, "9mmP");
        m->spawn_item(           7, SEEY * 2 - 4, "uzi");
        m->spawn_item(SEEX * 2 - 2, SEEY + 5, "bubblewrap");
        m->spawn_item(SEEX * 2 - 2, SEEY + 6, "grenade");
        m->spawn_item(SEEX * 2 - 3, SEEY + 6, "flashlight");
        m->spawn_item(SEEX * 2 - 2, SEEY + 7, "cig");
        m->spawn_item(SEEX * 2 - 2, SEEY + 7, "codeine");
        m->spawn_item(SEEX * 2 - 3, SEEY + 7, "water");
        m->ter_set(SEEX - 2, SEEY + 2, t_stairs_down);
    }
}

void madd_trap( map *m, int x, int y, trap_id t )
{
    tripoint actual_location( x, y, m->get_abs_sub().z );
    m->add_trap( actual_location, t );
}

void mremove_trap( map *m, int x, int y )
{
    tripoint actual_location( x, y, m->get_abs_sub().z );
    m->remove_trap( actual_location );
}

void mtrap_set( map *m, int x, int y, trap_id t )
{
    tripoint actual_location( x, y, m->get_abs_sub().z );
    m->trap_set( actual_location, t );
}

void madd_field( map *m, int x, int y, field_id t, int density )
{
    tripoint actual_location( x, y, m->get_abs_sub().z );
    m->add_field( actual_location, t, density, 0 );
}<|MERGE_RESOLUTION|>--- conflicted
+++ resolved
@@ -526,11 +526,7 @@
             }
             int rn = rng(0, forest_chance);
             if ((forest_chance > 0 && rn > 13) || one_in(100 - forest_chance)) {
-<<<<<<< HEAD
-                std::array<std::pair<int, ter_id>, 12> tree_chances = {{
-=======
-                std::array<std::pair<int, ter_id>, 13> tree_chances = {{
->>>>>>> 0e11ce15
+                std::array<std::pair<int, ter_id>, 15> tree_chances = {{
                         // todo: JSONize this array!
                         // Ensure that these one_in chances
                         // (besides the last) don't add up to more than 1 in 1
