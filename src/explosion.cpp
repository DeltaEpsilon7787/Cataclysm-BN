--- conflicted
+++ resolved
@@ -687,17 +687,10 @@
         }
         // TODO: More effects?
         //e-handcuffs effects
-<<<<<<< HEAD
-        if( g->u.weapon.typeId() == "e_handcuffs" && g->u.weapon.charges > 0 ) {
-            g->u.weapon.unset_flag( "NO_UNWIELD" );
-            g->u.weapon.charges = 0;
-            g->u.weapon.active = false;
-=======
         if( u.weapon.typeId() == "e_handcuffs" && u.weapon.charges > 0 ) {
-            u.weapon.item_tags.erase( "NO_UNWIELD" );
+            u.weapon.unset_flag( "NO_UNWIELD" );
             u.weapon.charges = 0;
             u.weapon.active = false;
->>>>>>> 309eea8e
             add_msg( m_good, _( "The %s on your wrists spark briefly, then release your hands!" ),
                      u.weapon.tname() );
         }
