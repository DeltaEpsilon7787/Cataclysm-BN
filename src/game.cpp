--- conflicted
+++ resolved
@@ -3315,32 +3315,12 @@
             break;
 
         case 30: {
-<<<<<<< HEAD
             const int ms = string_input_popup()
                            .title( _( "Enter benchmark length (in milliseconds):" ) )
                            .width( 20 )
                            .text( "5000" )
                            .query_int();
             debug_menu::draw_benchmark( ms );
-=======
-            // call the draw procedure as many times as possible in 5 seconds
-            auto start_tick = std::chrono::steady_clock::now();
-            auto end_tick = std::chrono::steady_clock::now();
-            long difference = 0;
-            int draw_counter = 0;
-            while( true ) {
-                end_tick = std::chrono::steady_clock::now();
-                difference = std::chrono::duration_cast<std::chrono::milliseconds>( end_tick -
-                             start_tick ).count();
-                if( difference >= 5000 ) {
-                    break;
-                }
-                draw();
-                draw_counter++;
-            }
-            add_msg( m_info, _( "Drew %d times in %.3f seconds. (%.3f fps average)" ), draw_counter,
-                     difference / 1000.0, 1000.0 * draw_counter / static_cast<double>( difference ) );
->>>>>>> 93068257
         }
         break;
 
