--- conflicted
+++ resolved
@@ -9264,16 +9264,12 @@
         //If we just started studying, tell the player how to stop
         if(!continuous) {
             add_msg(m_info, _("Now studying %s, %s to stop early."),
-<<<<<<< HEAD
                             it->tname().c_str(), press_x(ACTION_PAUSE).c_str());
             if ( (has_trait("ROOTS2") || (has_trait("ROOTS3"))) &&
               g->m.has_flag("DIGGABLE", posx, posy) &&
               (!(wearing_something_on(bp_feet))) ) {
                 add_msg(m_info, _("You sink your roots into the soil."));   
             }
-=======
-                    it->tname().c_str(), press_x(ACTION_PAUSE).c_str());
->>>>>>> 940e87b2
         }
         study = true;
     }
@@ -9446,6 +9442,19 @@
             // continuously read until player gains a new skill level
             activity.type = ACT_NULL;
             read(activity.position);
+            // Rooters root
+            int root_factor = (reading->time / 20);
+            if ( (has_trait("ROOTS2") || (has_trait("ROOTS3"))) &&
+            g->m.has_flag("DIGGABLE", posx, posy) &&
+            (!(wearing_something_on(bp_feet))) ) {
+                if (one_in(root_factor)){
+                  hunger--;
+                  thirst--;
+                if (health <= 5) {
+                  health++;
+                }
+            }
+        }
             if (activity.type != ACT_NULL) {
                 return;
             }
@@ -9539,48 +9548,93 @@
  const trap_id trap_at_pos = g->m.tr_at(posx, posy);
  const ter_id ter_at_pos = g->m.ter(posx, posy);
  const furn_id furn_at_pos = g->m.furn(posx, posy);
- if (furn_at_pos == f_bed || furn_at_pos == f_makeshift_bed ||
+ bool plantsleep = false;
+ if (has_trait("CHLOROMORPH")) {
+    plantsleep = true;
+    if ( (ter_at_pos == t_dirt || ter_at_pos == t_pit ||
+        ter_at_pos == t_dirtmound || ter_at_pos == t_pit_shallow ||
+        ter_at_pos == t_ash || ter_at_pos == t_grass) && (!(veh)) &&
+        (furn_at_pos == f_null) ) {
+        add_msg(m_good, _("You relax as your roots embrace the soil."));
+    }
+    else if (veh) {
+        add_msg(m_bad, _("It's impossible to sleep in this wheeled pot!"));
+    }
+    else if (furn_at_pos != f_null) {
+        add_msg(m_bad, _("The humans' furniture blocks your roots. You can't get comfortable."));
+    }
+    else { // Floor problems
+        add_msg(m_bad, _("Your roots scrabble ineffectively at the unyielding surface."));
+    }
+  }
+ if ( (furn_at_pos == f_bed || furn_at_pos == f_makeshift_bed ||
      trap_at_pos == tr_cot || trap_at_pos == tr_rollmat ||
      trap_at_pos == tr_fur_rollmat || furn_at_pos == f_armchair ||
      furn_at_pos == f_sofa || furn_at_pos == f_hay ||
      (veh && veh->part_with_feature (vpart, "SEAT") >= 0) ||
-      (veh && veh->part_with_feature (vpart, "BED") >= 0))
-  add_msg(m_good, _("This is a comfortable place to sleep."));
- else if (ter_at_pos != t_floor)
-  add_msg(
+     (veh && veh->part_with_feature (vpart, "BED") >= 0)) &&
+     (!(plantsleep)) ) {
+      add_msg(m_good, _("This is a comfortable place to sleep."));
+  }
+ else if ((ter_at_pos != t_floor) && (!(plantsleep))) {
+    add_msg(
              terlist[ter_at_pos].movecost <= 2 ?
              _("It's a little hard to get to sleep on this %s.") :
              _("It's hard to get to sleep on this %s."),
              terlist[ter_at_pos].name.c_str());
+  }
  add_disease("lying_down", 300);
 }
 
 bool player::can_sleep()
 {
  int sleepy = 0;
+ bool plantsleep = false;
  if (has_addiction(ADD_SLEEP))
   sleepy -= 3;
  if (has_trait("INSOMNIA"))
   sleepy -= 8;
  if (has_trait("EASYSLEEPER"))
   sleepy += 8;
+ if (has_trait("CHLOROMORPH"))
+  plantsleep = true;
 
  int vpart = -1;
  vehicle *veh = g->m.veh_at (posx, posy, vpart);
  const trap_id trap_at_pos = g->m.tr_at(posx, posy);
  const ter_id ter_at_pos = g->m.ter(posx, posy);
  const furn_id furn_at_pos = g->m.furn(posx, posy);
- if ((veh && veh->part_with_feature (vpart, "BED") >= 0) ||
+ if ( ((veh && veh->part_with_feature (vpart, "BED") >= 0) ||
      furn_at_pos == f_makeshift_bed || trap_at_pos == tr_cot ||
-     furn_at_pos == f_sofa || furn_at_pos == f_hay)
+     furn_at_pos == f_sofa || furn_at_pos == f_hay) &&
+     (!(plantsleep)) ) {
   sleepy += 4;
- else if ((veh && veh->part_with_feature (vpart, "SEAT") >= 0) ||
-      trap_at_pos == tr_rollmat || trap_at_pos == tr_fur_rollmat || furn_at_pos == f_armchair)
-  sleepy += 3;
- else if (furn_at_pos == f_bed)
-  sleepy += 5;
- else if (ter_at_pos == t_floor)
-  sleepy += 1;
+ }
+ else if ( ((veh && veh->part_with_feature (vpart, "SEAT") >= 0) ||
+      trap_at_pos == tr_rollmat || trap_at_pos == tr_fur_rollmat ||
+      furn_at_pos == f_armchair) && (!(plantsleep)) ) {
+    sleepy += 3;
+ }
+ else if ( (furn_at_pos == f_bed) && (!(plantsleep)) ) {
+    sleepy += 5;
+ }
+ else if ( (ter_at_pos == t_floor) && (!(plantsleep)) ) {
+    sleepy += 1;
+ }
+ else if (plantsleep) {
+    if ((ter_at_pos == t_dirt || ter_at_pos == t_pit ||
+        ter_at_pos == t_dirtmound || ter_at_pos == t_pit_shallow) &&
+        furn_at_pos == f_null) {
+        sleepy += 10; // It's very easy for Chloromorphs to get to sleep on soil!
+    }
+    else if ((ter_at_pos == t_grass || ter_at_pos == t_ash) &&
+        furn_at_pos == f_null) {
+        sleepy += 5; // Not as much if you have to dig through stuff first
+    }
+    else {
+        sleepy -= 999; // Sleep ain't happening
+    }
+ }
  else
   sleepy -= g->m.move_cost(posx, posy);
  if (fatigue < 192)
