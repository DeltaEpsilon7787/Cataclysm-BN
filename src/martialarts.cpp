--- conflicted
+++ resolved
@@ -612,11 +612,7 @@
       it != illness.end(); ++it) {
     if (it->is_mabuff() &&
         ma_buffs.find(it->buff_id) != ma_buffs.end()) {
-<<<<<<< HEAD
       ret *= it->intensity * (ma_buffs[it->buff_id].bash_mult()-1)+1;
-=======
-      ret *= it->intensity * ma_buffs[it->buff_id].bash_mult();
->>>>>>> 946b9c3f
     }
   }
   return ret;
@@ -638,11 +634,7 @@
       it != illness.end(); ++it) {
     if (it->is_mabuff() &&
         ma_buffs.find(it->buff_id) != ma_buffs.end()) {
-<<<<<<< HEAD
       ret *= it->intensity * (ma_buffs[it->buff_id].cut_mult()-1)+1;
-=======
-      ret *= it->intensity * ma_buffs[it->buff_id].cut_mult();
->>>>>>> 946b9c3f
     }
   }
   return ret;
