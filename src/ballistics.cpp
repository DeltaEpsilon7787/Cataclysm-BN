#include "ballistics.h"

#include "creature.h"
#include "dispersion.h"
#include "explosion.h"
#include "game.h"
#include "line.h"
#include "map.h"
#include "messages.h"
#include "monster.h"
#include "options.h"
#include "player.h"
#include "projectile.h"
#include "sounds.h"
#include "trap.h"
#include "vehicle.h"

#include <algorithm>

constexpr double dispersion_sigmas = 2.4;
static const double sqrt2 = std::sqrt( 2.0 );

const efftype_id effect_bounced( "bounced" );

static void drop_or_embed_projectile( const dealt_projectile_attack &attack )
{
    const auto &proj = attack.proj;
    const auto &drop_item = proj.get_drop();
    const auto &effects = proj.proj_effects;
    if( drop_item.is_null() ) {
        return;
    }

    const tripoint &pt = attack.end_point;

    if( effects.count( "SHATTER_SELF" ) ) {
        // Drop the contents, not the thrown item
        if( g->u.sees( pt ) ) {
            add_msg( _( "The %s shatters!" ), drop_item.tname().c_str() );
        }

        for( const item &i : drop_item.contents ) {
            g->m.add_item_or_charges( pt, i );
        }
        // TODO: Non-glass breaking
        // TODO: Wine glass breaking vs. entire sheet of glass breaking
        sounds::sound( pt, 16, _( "glass breaking!" ) );
        return;
    }

    // Copy the item
    item dropped_item = drop_item;

    monster *mon = dynamic_cast<monster *>( attack.hit_critter );

    // We can only embed in monsters
    bool embed = mon != nullptr && !mon->is_dead_state();
    // And if we actually want to embed
    embed = embed && effects.count( "NO_EMBED" ) == 0;
    // Don't embed in small creatures
    if( embed ) {
        const m_size critter_size = mon->get_size();
        const units::volume vol = dropped_item.volume();
        embed = embed && ( critter_size > MS_TINY || vol < 250_ml );
        embed = embed && ( critter_size > MS_SMALL || vol < 500_ml );
        // And if we deal enough damage
        // Item volume bumps up the required damage too
        embed = embed &&
                ( attack.dealt_dam.type_damage( DT_CUT ) / 2 ) +
                attack.dealt_dam.type_damage( DT_STAB ) >
                attack.dealt_dam.type_damage( DT_BASH ) +
                vol * 3 / 250_ml + rng( 0, 5 );
    }

    if( embed ) {
        mon->add_item( dropped_item );
        if( g->u.sees( *mon ) ) {
            add_msg( _( "The %1$s embeds in %2$s!" ),
                     dropped_item.tname().c_str(),
                     mon->disp_name().c_str() );
        }
    } else {
        bool do_drop = true;
        if( effects.count( "ACT_ON_RANGED_HIT" ) ) {
            // Don't drop if it exploded
            do_drop = !dropped_item.process( nullptr, attack.end_point, true );
        }

        if( do_drop ) {
            g->m.add_item_or_charges( attack.end_point, dropped_item );
        }

        if( effects.count( "HEAVY_HIT" ) ) {
            if( g->m.has_flag( "LIQUID", pt ) ) {
                sounds::sound( pt, 10, _( "splash!" ) );
            } else {
                sounds::sound( pt, 8, _( "thud." ) );
            }
            const trap &tr = g->m.tr_at( pt );
            if( tr.triggered_by_item( dropped_item ) ) {
                tr.trigger( pt, nullptr );
            }
        }
    }
}

static size_t blood_trail_len( int damage )
{
    if( damage > 50 ) {
        return 3;
    } else if( damage > 20 ) {
        return 2;
    } else if( damage > 0 ) {
        return 1;
    }
    return 0;
}

<<<<<<< HEAD
projectile_attack_aim projectile_attack_roll( dispersion_sources dispersion, double range, double target_size )
=======
/** Aim result for a single projectile attack */
struct projectile_attack_aim {
    double missed_by;       ///< Hit quality, where 0.0 is a perfect hit and 1.0 is a miss
    double missed_by_tiles; ///< Number of tiles the attack missed by
    double dispersion;      ///< Dispersion of this particular shot in arcminutes
};

static projectile_attack_aim projectile_attack_roll( dispersion_sources dispersion, double range,
        double target_size )
>>>>>>> 35058031
{
    projectile_attack_aim aim;

    // dispersion is a measure of the dispersion of shots due to the gun + shooter characteristics
    // i.e. it is independent of any particular shot

    // shot_dispersion is the actual dispersion for this particular shot, i.e.
    // the error angle between where the shot was aimed and where this one actually went
    // NB: some cases pass dispersion == 0 for a "never misses" shot e.g. bio_magnet,
    aim.dispersion = dispersion.roll();

    // an isosceles triangle is formed by the intended and actual target tiles
    aim.missed_by_tiles = iso_tangent( range, aim.dispersion );

    // fraction we missed a monster target by (0.0 = perfect hit, 1.0 = miss)
    if( target_size > 0.0 ) {
        aim.missed_by = std::min( 1.0, aim.missed_by_tiles / target_size );
    } else {
        // Special case 0 size targets, just to be safe from 0.0/0.0 NaNs
        aim.missed_by = 1.0;
    }

    return aim;
}

dealt_projectile_attack projectile_attack( const projectile &proj_arg, const tripoint &source,
        const tripoint &target_arg, dispersion_sources dispersion,
        Creature *origin, const vehicle *in_veh )
{
    const bool do_animation = get_option<bool>( "ANIMATIONS" );

    double range = rl_dist( source, target_arg );

    Creature *target_critter = g->critter_at( target_arg );
    double target_size = target_critter != nullptr ?
                         target_critter->ranged_target_size() :
                         g->m.ranged_target_size( target_arg );
    projectile_attack_aim aim = projectile_attack_roll( dispersion, range, target_size );

    // TODO: move to-hit roll back in here

    dealt_projectile_attack attack {
        proj_arg, nullptr, dealt_damage_instance(), source, aim.missed_by
    };

    if( source == target_arg ) { // No suicidal shots
        debugmsg( "Projectile_attack targeted own square." );
        return attack;
    }

    projectile &proj = attack.proj;
    const auto &proj_effects = proj.proj_effects;

    const bool stream = proj_effects.count( "STREAM" ) > 0 ||
                        proj_effects.count( "STREAM_BIG" ) > 0 ||
                        proj_effects.count( "JET" ) > 0;
    const char bullet = stream ? '#' : '*';
    const bool no_item_damage = proj_effects.count( "NO_ITEM_DAMAGE" ) > 0;
    const bool do_draw_line = proj_effects.count( "DRAW_AS_LINE" ) > 0;
    const bool null_source = proj_effects.count( "NULL_SOURCE" ) > 0;
    // Determines whether it can penetrate obstacles
    const bool is_bullet = proj_arg.speed >= 200 && std::any_of( proj_arg.impact.damage_units.begin(),
                           proj_arg.impact.damage_units.end(),
    []( const damage_unit & dam ) {
        return dam.type == DT_CUT;
    } );

    // If we were targetting a tile rather than a monster, don't overshoot
    // Unless the target was a wall, then we are aiming high enough to overshoot
    const bool no_overshoot = proj_effects.count( "NO_OVERSHOOT" ) ||
                              ( g->critter_at( target_arg ) == nullptr && g->m.passable( target_arg ) );

    double extend_to_range = no_overshoot ? range : proj_arg.range;

    tripoint target = target_arg;
    std::vector<tripoint> trajectory;
    if( aim.missed_by_tiles >= 1.0 ) {
        // We missed enough to target a different tile
        double dx = target_arg.x - source.x;
        double dy = target_arg.y - source.y;
        double rad = atan2( dy, dx );

        // cap wild misses at +/- 30 degrees
        rad += ( one_in( 2 ) ? 1 : -1 ) * std::min( ARCMIN( aim.dispersion ), DEGREES( 30 ) );

        // @todo This should also represent the miss on z axis
        const int offset = std::min<int>( range, sqrtf( aim.missed_by_tiles ) );
        int new_range = no_overshoot ?
                        range + rng( -offset, offset ) :
                        rng( range - offset, proj_arg.range );
        new_range = std::max( new_range, 1 );

        target.x = source.x + roll_remainder( new_range * cos( rad ) );
        target.y = source.y + roll_remainder( new_range * sin( rad ) );

        if( target == source ) {
            target.x = source.x + sgn( dx );
            target.y = source.y + sgn( dy );
        }

        // Don't extend range further, miss here can mean hitting the ground near the target
        range = rl_dist( source, target );
        extend_to_range = range;

        sfx::play_variant_sound( "bullet_hit", "hit_wall", sfx::get_heard_volume( target ),
                                 sfx::get_heard_angle( target ) );
        // TODO: Z dispersion
        // If we missed, just draw a straight line.
        trajectory = line_to( source, target );
    } else {
        // Go around obstacles a little if we're on target.
        trajectory = g->m.find_clear_path( source, target );
    }

    add_msg( m_debug, "missed_by_tiles: %.2f; missed_by: %.2f; target (orig/hit): %d,%d,%d/%d,%d,%d",
             aim.missed_by_tiles, aim.missed_by,
             target_arg.x, target_arg.y, target_arg.z,
             target.x, target.y, target.z );

    // Trace the trajectory, doing damage in order
    tripoint &tp = attack.end_point;
    tripoint prev_point = source;

    trajectory.insert( trajectory.begin(), source ); // Add the first point to the trajectory

    static emit_id muzzle_smoke( "emit_smoke_plume" );
    if( proj_effects.count( "MUZZLE_SMOKE" ) ) {
        g->m.emit_field( trajectory.front(), muzzle_smoke );
    }

    if( !no_overshoot && range < extend_to_range ) {
        // Continue line is very "stiff" when the original range is short
        // @todo Make it use a more distant point for more realistic extended lines
        std::vector<tripoint> trajectory_extension = continue_line( trajectory,
                extend_to_range - range );
        trajectory.reserve( trajectory.size() + trajectory_extension.size() );
        trajectory.insert( trajectory.end(), trajectory_extension.begin(), trajectory_extension.end() );
    }
    // Range can be 0
    size_t traj_len = trajectory.size();
    while( traj_len > 0 && rl_dist( source, trajectory[traj_len - 1] ) > proj_arg.range ) {
        --traj_len;
    }

    const float projectile_skip_multiplier = 0.1;
    // Randomize the skip so that bursts look nicer
    int projectile_skip_calculation = range * projectile_skip_multiplier;
    int projectile_skip_current_frame = rng( 0, projectile_skip_calculation );
    bool has_momentum = true;

    for( size_t i = 1; i < traj_len && ( has_momentum || stream ); ++i ) {
        prev_point = tp;
        tp = trajectory[i];

        if( ( tp.z > prev_point.z && g->m.has_floor( tp ) ) ||
            ( tp.z < prev_point.z && g->m.has_floor( prev_point ) ) ) {
            // Currently strictly no shooting through floor
            // TODO: Bash the floor
            tp = prev_point;
            traj_len = --i;
            break;
        }
        // Drawing the bullet uses player g->u, and not player p, because it's drawn
        // relative to YOUR position, which may not be the gunman's position.
        if( do_animation && !do_draw_line ) {
            // TODO: Make this draw thrown item/launched grenade/arrow
            if( projectile_skip_current_frame >= projectile_skip_calculation ) {
                g->draw_bullet( tp, ( int )i, trajectory, bullet );
                projectile_skip_current_frame = 0;
                // If we missed recalculate the skip factor so they spread out.
                projectile_skip_calculation = std::max( ( size_t )range, i ) * projectile_skip_multiplier;
            } else {
                projectile_skip_current_frame++;
            }
        }

        if( in_veh != nullptr ) {
            int part;
            vehicle *other = g->m.veh_at( tp, part );
            if( in_veh == other && other->is_inside( part ) ) {
                continue; // Turret is on the roof and can't hit anything inside
            }
        }

        Creature *critter = g->critter_at( tp );
        if( origin == critter ) {
            // No hitting self with "weird" attacks.
            critter = nullptr;
        }

        monster *mon = dynamic_cast<monster *>( critter );
        // ignore non-point-blank digging targets (since they are underground)
        if( mon != nullptr && mon->digging() &&
            rl_dist( source, tp ) > 1 ) {
            critter = nullptr;
            mon = nullptr;
        }

        // Reset hit critter from the last iteration
        attack.hit_critter = nullptr;

        // If we shot us a monster...
        // TODO: add size effects to accuracy
        // If there's a monster in the path of our bullet, and either our aim was true,
        //  OR it's not the monster we were aiming at and we were lucky enough to hit it
        double cur_missed_by = aim.missed_by;

        // unintentional hit on something other than our actual target
        // don't re-roll for the actual target, we already decided on a missed_by value for that
        // at the start, misses should stay as misses
        if( critter != nullptr && tp != target_arg ) {
            // Unintentional hit
            cur_missed_by = std::max( rng_float( 0.1, 1.5 - aim.missed_by ) / critter->ranged_target_size(),
                                      0.4 );
        }

        if( critter != nullptr && cur_missed_by < 1.0 ) {
            if( in_veh != nullptr && g->m.veh_at( tp ) == in_veh && critter->is_player() ) {
                // Turret either was aimed by the player (who is now ducking) and shoots from above
                // Or was just IFFing, giving lots of warnings and time to get out of the line of fire
                continue;
            }
            attack.missed_by = cur_missed_by;
            critter->deal_projectile_attack( null_source ? nullptr : origin, attack );
            // Critter can still dodge the projectile
            // In this case hit_critter won't be set
            if( attack.hit_critter != nullptr ) {
                const size_t bt_len = blood_trail_len( attack.dealt_dam.total_damage() );
                if( bt_len > 0 ) {
                    const tripoint &dest = move_along_line( tp, trajectory, bt_len );
                    g->m.add_splatter_trail( critter->bloodType(), tp, dest );
                }
                sfx::do_projectile_hit( *attack.hit_critter );
                has_momentum = false;
            } else {
                attack.missed_by = aim.missed_by;
            }
        } else if( in_veh != nullptr && g->m.veh_at( tp ) == in_veh ) {
            // Don't do anything, especially don't call map::shoot as this would damage the vehicle
        } else {
            g->m.shoot( tp, proj, !no_item_damage && tp == target );
            has_momentum = proj.impact.total_damage() > 0;
        }

        if( ( !has_momentum || !is_bullet ) && g->m.impassable( tp ) ) {
            // Don't let flamethrowers go through walls
            // TODO: Let them go through bars
            traj_len = i;
            break;
        }
    } // Done with the trajectory!

    if( do_animation && do_draw_line && traj_len > 2 ) {
        trajectory.erase( trajectory.begin() );
        trajectory.resize( traj_len-- );
        g->draw_line( tp, trajectory );
        g->draw_bullet( tp, int( traj_len-- ), trajectory, bullet );
    }

    if( g->m.impassable( tp ) ) {
        tp = prev_point;
    }

    drop_or_embed_projectile( attack );

    apply_ammo_effects( tp, proj.proj_effects );
    const auto &expl = proj.get_custom_explosion();
    if( expl.power > 0.0f ) {
        g->explosion( tp, proj.get_custom_explosion() );
    }

    // TODO: Move this outside now that we have hit point in return values?
    if( proj.proj_effects.count( "BOUNCE" ) ) {
        for( size_t i = 0; i < g->num_zombies(); i++ ) {
            monster &z = g->zombie( i );
            if( z.is_dead() ) {
                continue;
            }
            // search for monsters in radius 4 around impact site
            if( rl_dist( z.pos(), tp ) <= 4 &&
                g->m.sees( z.pos(), tp, -1 ) ) {
                // don't hit targets that have already been hit
                if( !z.has_effect( effect_bounced ) ) {
                    add_msg( _( "The attack bounced to %s!" ), z.name().c_str() );
                    z.add_effect( effect_bounced, 1 );
                    projectile_attack( proj, tp, z.pos(), dispersion, origin, in_veh );
                    sfx::play_variant_sound( "fire_gun", "bio_lightning_tail",
                                             sfx::get_heard_volume( z.pos() ), sfx::get_heard_angle( z.pos() ) );
                    break;
                }
            }
        }
    }

    return attack;
}

// @todo Integrate with dispersion.h
double projectile_attack_chance( const dispersion_sources &dispersion_struct, double range, double accuracy, double target_size )
{
    // This is essentially the inverse of what Creature::projectile_attack() does.

    double dispersion = dispersion_struct.stddev();
    if( dispersion <= 0 ) {
        // Perfect accuracy, always hits
        return 1.0;
    }

    if( range == 0 ) {
        return 1.0;
    }

    double missed_by_tiles = accuracy * target_size;

    //          T = (2*D**2 * (1 - cos V)) ** 0.5   (from iso_tangent)
    //      cos V = 1 - T**2 / (2*D**2)
    double cosV = 1 - missed_by_tiles * missed_by_tiles / (2 * range * range);
    double shot_dispersion = ( cosV < -1.0 ? M_PI : acos( cosV ) ) * 180 * 60 / M_PI;

    // erf(x / (sigma * sqrt(2))) is the probability that a measurement
    // of a normally distributed variable with standard deviation sigma
    // lies in the range [-x..x]
    return std::erf( shot_dispersion / ( dispersion * sqrt2 ) );
}

static double erfinv( double x )
{
    const double epsilon = 1e-6;
    const double m_2_sqrtpi = 2 / sqrt( M_PI );
    double z = 0.0;

    // Shortcut the most common case
    if( x == 0.5 ) {
        return 0.47693627620446982;
    }

    // find erf(z) - x = 0 using Newton=Raphson
    // d/dz ( erf(z) - x ) = 2/sqrt(pi) . e^(-z^2)

    for( int n = 0; n < 50; ++n ) {
        double step = ( std::erf( z ) - x ) / ( m_2_sqrtpi * exp( -z * z ) );
        z -= step;
        if( std::abs( step ) < epsilon ) {
            break;
        }
    }

    return z;
}

double effective_range( const dispersion_sources &dispersion_struct, unsigned chance, double accuracy, double target_size )
{
    double dispersion = dispersion_struct.stddev();
    double sigma = dispersion / dispersion_sigmas;

    // angle such that chance% of dispersion rolls are <= that angle
    double max_dispersion = erfinv( chance / 100.0 ) * sqrt2 * sigma;

    // required iso_tangent value
    double missed_by_tiles = accuracy * target_size;

    // work backwards to range
    //   T = (2*D**2 * (1 - cos V)) ** 0.5   (from iso_tangent)
    //   D = (0.5*T**2 / (1 - cos V)) ** 0.5
    double range = sqrt( 0.5 * missed_by_tiles * missed_by_tiles / ( 1 - cos( ARCMIN( max_dispersion ) ) ) );

    if( range > RANGE_SOFT_CAP ) {
        // This is a special case that is a pain to calculate since dispersion depends on range
        // Just interpolate linearly - the actual function is linear enough
        return lerp_clamped( RANGE_SOFT_CAP, RANGE_HARD_CAP, 1.0 - dispersion / ( 180.0 / dispersion_sources::dispersion_sigmas ) );
    }

    return range;
}<|MERGE_RESOLUTION|>--- conflicted
+++ resolved
@@ -116,19 +116,8 @@
     return 0;
 }
 
-<<<<<<< HEAD
-projectile_attack_aim projectile_attack_roll( dispersion_sources dispersion, double range, double target_size )
-=======
-/** Aim result for a single projectile attack */
-struct projectile_attack_aim {
-    double missed_by;       ///< Hit quality, where 0.0 is a perfect hit and 1.0 is a miss
-    double missed_by_tiles; ///< Number of tiles the attack missed by
-    double dispersion;      ///< Dispersion of this particular shot in arcminutes
-};
-
-static projectile_attack_aim projectile_attack_roll( dispersion_sources dispersion, double range,
+projectile_attack_aim projectile_attack_roll( dispersion_sources dispersion, double range,
         double target_size )
->>>>>>> 35058031
 {
     projectile_attack_aim aim;
 
@@ -427,7 +416,8 @@
 }
 
 // @todo Integrate with dispersion.h
-double projectile_attack_chance( const dispersion_sources &dispersion_struct, double range, double accuracy, double target_size )
+double projectile_attack_chance( const dispersion_sources &dispersion_struct, double range,
+                                 double accuracy, double target_size )
 {
     // This is essentially the inverse of what Creature::projectile_attack() does.
 
@@ -445,7 +435,7 @@
 
     //          T = (2*D**2 * (1 - cos V)) ** 0.5   (from iso_tangent)
     //      cos V = 1 - T**2 / (2*D**2)
-    double cosV = 1 - missed_by_tiles * missed_by_tiles / (2 * range * range);
+    double cosV = 1 - missed_by_tiles * missed_by_tiles / ( 2 * range * range );
     double shot_dispersion = ( cosV < -1.0 ? M_PI : acos( cosV ) ) * 180 * 60 / M_PI;
 
     // erf(x / (sigma * sqrt(2))) is the probability that a measurement
@@ -479,7 +469,8 @@
     return z;
 }
 
-double effective_range( const dispersion_sources &dispersion_struct, unsigned chance, double accuracy, double target_size )
+double effective_range( const dispersion_sources &dispersion_struct, unsigned chance,
+                        double accuracy, double target_size )
 {
     double dispersion = dispersion_struct.stddev();
     double sigma = dispersion / dispersion_sigmas;
@@ -493,12 +484,14 @@
     // work backwards to range
     //   T = (2*D**2 * (1 - cos V)) ** 0.5   (from iso_tangent)
     //   D = (0.5*T**2 / (1 - cos V)) ** 0.5
-    double range = sqrt( 0.5 * missed_by_tiles * missed_by_tiles / ( 1 - cos( ARCMIN( max_dispersion ) ) ) );
+    double range = sqrt( 0.5 * missed_by_tiles * missed_by_tiles / ( 1 - cos( ARCMIN(
+                             max_dispersion ) ) ) );
 
     if( range > RANGE_SOFT_CAP ) {
         // This is a special case that is a pain to calculate since dispersion depends on range
         // Just interpolate linearly - the actual function is linear enough
-        return lerp_clamped( RANGE_SOFT_CAP, RANGE_HARD_CAP, 1.0 - dispersion / ( 180.0 / dispersion_sources::dispersion_sigmas ) );
+        return lerp_clamped( RANGE_SOFT_CAP, RANGE_HARD_CAP,
+                             1.0 - dispersion / ( 180.0 / dispersion_sources::dispersion_sigmas ) );
     }
 
     return range;
