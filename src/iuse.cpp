#include "iuse.h"
#include "game.h"
#include "mapdata.h"
#include "output.h"
#include "debug.h"
#include "options.h"
#include "rng.h"
#include "line.h"
#include "mutation.h"
#include "player.h"
#include "disease.h"
#include "vehicle.h"
#include "uistate.h"
#include "action.h"
#include "monstergenerator.h"
#include "speech.h"
#include "overmapbuffer.h"
#include "json.h"
#include "messages.h"
#include "crafting.h"
#include "sounds.h"
#include "monattack.h"
#include "iuse_actor.h" // For firestarter

#include <vector>
#include <sstream>
#include <algorithm>
#include <cmath>
#include <unordered_set>
#include <set>
#include <cstdlib>

#define RADIO_PER_TURN 25 // how many characters per turn of radio

#include "iuse_software.h"

void remove_double_ammo_mod( item &it, player &p )
{
    if( !it.item_tags.count( "DOUBLE_AMMO" ) ) {
        return;
    }
    p.add_msg_if_player( _( "You remove the double battery capacity mod of your %s!" ),
                         it.tname().c_str() );
    item mod( "battery_compartment", calendar::turn );
    p.i_add_or_drop( mod, 1 );
    it.item_tags.erase( "DOUBLE_AMMO" );
    // Easier to remove all batteries than to check for the actual real maximum
    if( it.charges > 0 ) {
        item batteries( "battery", calendar::turn );
        batteries.charges = it.charges;
        it.charges = 0;
        p.i_add_or_drop( batteries, 1 );
    }
}

void remove_recharge_mod( item &it, player &p )
{
    if( !it.item_tags.count( "RECHARGE" ) ) {
        return;
    }
    p.add_msg_if_player( _( "You remove the rechargeable powerpack from your %s!" ),
                         it.tname().c_str() );
    item mod( "rechargeable_battery", calendar::turn );
    mod.charges = it.charges;
    it.charges = 0;
    p.i_add_or_drop( mod, 1 );
    it.item_tags.erase( "RECHARGE" );
    it.item_tags.erase( "NO_UNLOAD" );
    it.item_tags.erase( "NO_RELOAD" );
}

void remove_atomic_mod( item &it, player &p )
{
    if( !it.item_tags.count( "ATOMIC_AMMO" ) ) {
        return;
    }
    p.add_msg_if_player( _( "You remove the plutonium cells of your %s!" ), it.tname().c_str() );
    item mod( "battery_atomic", calendar::turn );
    mod.charges = it.charges;
    it.charges = 0;
    p.i_add_or_drop( mod, 1 );
    it.item_tags.erase( "ATOMIC_AMMO" );
    it.item_tags.erase( "NO_UNLOAD" );
    it.item_tags.erase( "RADIOACTIVE" );
    it.item_tags.erase( "LEAK_DAM" );
}

void remove_ups_mod( item &it, player &p )
{
    if( !it.has_flag( "USE_UPS" ) ) {
        return;
    }
    p.add_msg_if_player( _( "You remove the UPS Conversion Pack of your %s!" ), it.tname().c_str() );
    item mod( "battery_ups", calendar::turn );
    p.i_add_or_drop( mod, 1 );
    it.charges = 0;
    it.item_tags.erase( "USE_UPS" );
    it.item_tags.erase( "NO_UNLOAD" );
    it.item_tags.erase( "NO_RELOAD" );
}

// Checks that the player does not have an active item with LITCIG flag.
bool check_litcig( player &u )
{
    auto cigs = u.items_with( []( const item & it ) {
        return it.active && it.has_flag( "LITCIG" );
    } );
    if( cigs.empty() ) {
        return true;
    }
    u.add_msg_if_player( m_info, _( "You're already smoking a %s!" ), cigs[0]->tname().c_str() );
    return false;
}

static bool item_inscription(player *p, item *cut, std::string verb, std::string gerund,
                             bool carveable)
{
    (void)p; //unused
    if (!cut->made_of(SOLID)) {
        std::string lower_verb = verb;
        std::transform(lower_verb.begin(), lower_verb.end(), lower_verb.begin(), ::tolower);
        add_msg(m_info, _("You can't %s an item that's not solid!"), lower_verb.c_str());
        return false;
    }
    if (carveable && !(cut->made_of("wood") || cut->made_of("plastic") ||
                       cut->made_of("glass") || cut->made_of("chitin") ||
                       cut->made_of("iron") || cut->made_of("steel") ||
                       cut->made_of("silver"))) {
        std::string lower_verb = verb;
        std::transform(lower_verb.begin(), lower_verb.end(), lower_verb.begin(), ::tolower);
        add_msg(m_info, _("You can't %1$s %2$s because of the material it is made of."),
                lower_verb.c_str(), cut->display_name().c_str());
        return false;
    }

    const bool hasnote = cut->has_var( "item_note" );
    std::string message = "";
    std::string messageprefix = string_format(hasnote ? _("(To delete, input one '.')\n") : "") +
                                string_format(_("%1$s on the %2$s is: "),
                                        gerund.c_str(), cut->type_name().c_str());
    message = string_input_popup(string_format(_("%s what?"), verb.c_str()), 64,
                                 (hasnote ? cut->get_var( "item_note" ) : message),
                                 messageprefix, "inscribe_item", 128);

    if (!message.empty()) {
        if (hasnote && message == ".") {
            cut->erase_var( "item_note" );
            cut->erase_var( "item_note_type" );
            cut->erase_var( "item_note_typez" );
        } else {
            cut->set_var( "item_note", message );
            cut->set_var( "item_note_type", gerund );
        }
    }
    return true;
}

// Returns false if the inscription failed or if the player canceled the action. Otherwise, returns true.

static bool inscribe_item(player *p, std::string verb, std::string gerund, bool carveable)
{
    //Note: this part still strongly relies on English grammar.
    //Although it can be easily worked around in language like Chinese,
    //but might need to be reworked for some European languages that have more verb forms
    int pos = g->inv(string_format(_("%s on what?"), verb.c_str()));
    item *cut = &(p->i_at(pos));
    if (cut->type->id == "null") {
        add_msg(m_info, _("You do not have that item!"));
        return false;
    }
    return item_inscription(p, cut, verb, gerund, carveable);
}

// For an explosion (which releases some kind of gas), this function
// calculates the points around that explosion where to create those
// gas fields.
// Those points must have a clear line of sight and a clear path to
// the center of the explosion.
// They must also be passable (move_cost > 0).
std::vector<point> points_for_gas_cloud(const point &center, int radius)
{
    const std::vector<point> gas_sources = closest_points_first(radius, center.x, center.y);
    std::vector<point> result;
    int junk;
    for( const auto &p : gas_sources ) {

        if (g->m.move_cost(p.x, p.y) <= 0) {
            // A wall
            continue;
        }
        if (p.x != center.x || p.y != center.y) {
            if (!g->m.sees(center, p, radius, junk)) {
                // No clear line of sight
                continue;
            }
            if (!g->m.clear_path(center.x, center.y, p.x, p.y, radius, 1, 100, junk)) {
                // Can not splatter gas from center to that point, something is in the way
                continue;
            }
        }
        result.push_back(p);
    }
    return result;
}

/* iuse methods return the number of charges expended, which is usually it->charges_to_use().
 * Some items that don't normally use charges return 1 to indicate they're used up.
 * Regardless, returning 0 indicates the item has not been used up,
 * though it may have been successfully activated.
 */
int iuse::sewage(player *p, item *it, bool, point)
{
    if (!p->is_npc()) {
        p->add_memorial_log(pgettext("memorial_male", "Ate a sewage sample."),
                            pgettext("memorial_female", "Ate a sewage sample."));
    }
    p->vomit();
    if (one_in(4)) {
        p->mutate();
    }
    return it->type->charges_to_use();
}

int iuse::honeycomb(player *p, item *it, bool, point)
{
    g->m.spawn_item(p->posx(), p->posy(), "wax", 2);
    return it->type->charges_to_use();
}

int iuse::royal_jelly(player *p, item *it, bool, point)
{
    // TODO: Add other effects here; royal jelly is a cure-all!
    p->pkill += 5;
    std::string message;
    if (p->has_effect("fungus")) {
        message = _("You feel cleansed inside!");
        p->remove_effect("fungus");
    }
    if (p->has_effect("dermatik") || p->has_effect("bloodworms") ||
        p->has_effect("paincysts") || p->has_effect("brainworm") ||
        p->has_effect("tapeworm")) {
        message = _("You feel cleansed inside!");
        p->remove_effect("dermatik");
        p->remove_effect("bloodworms");
        p->remove_effect("paincysts");
        p->remove_effect("brainworm");
        p->remove_effect("tapeworm");
    }
    if (p->has_effect("blind")) {
        message = "";
        p->remove_effect("blind");
    }
    if (p->has_effect("poison") || p->has_effect("foodpoison") ||
        p->has_effect("badpoison") || p->has_effect("paralyzepoison") ||
        p->has_effect("tetanus") || p->has_effect("infected") || p->has_effect("stung")) {
        message = _("You feel much better!");
        p->remove_effect("poison");
        p->remove_effect("stung");
        p->remove_effect("badpoison");
        p->remove_effect("foodpoison");
        p->remove_effect("paralyzepoison");
        p->remove_effect("tetanus");
        p->remove_effect("infected");
    }
    if (p->has_effect("asthma")) {
        message = _("Your breathing clears up!");
        p->remove_effect("asthma");
    }
    if (p->has_effect("common_cold") || p->has_effect("flu")) {
        message = _("You feel healthier!");
        p->remove_effect("common_cold");
        p->remove_effect("flu");
    }
    p->add_msg_if_player(m_good, message.c_str());
    return it->type->charges_to_use();
}

static hp_part body_window(player *p, item *, std::string item_name,
                           int normal_bonus, int head_bonus, int torso_bonus,
                           int bleed, int bite, int infect, bool force)
{
    WINDOW *hp_window = newwin(10, 31, (TERMY - 10) / 2, (TERMX - 31) / 2);
    draw_border(hp_window);

    trim_and_print(hp_window, 1, 1, getmaxx(hp_window) - 2, c_ltred, _("Use %s:"), item_name.c_str());
    nc_color color = c_ltgray;
    bool allowed_result[num_hp_parts] = { false };
    if (p->hp_cur[hp_head] < p->hp_max[hp_head] ||
        (p->has_effect("infected", bp_head)) ||
        (p->has_effect("bite", bp_head)) ||
        // By rights "bleed" ought to enable itself via HP loss, but...
        (p->has_effect("bleed", bp_head)) || force) {
        color = g->limb_color(p, bp_head, bleed, bite, infect);
        if (color != c_ltgray || head_bonus != 0) {
            mvwprintz(hp_window, 2, 1, color, _("1: Head"));
            allowed_result[hp_head] = true;
        }
    }
    if (p->hp_cur[hp_torso] < p->hp_max[hp_torso] ||
        (p->has_effect("infected", bp_torso)) ||
        (p->has_effect("bite", bp_torso)) ||
        (p->has_effect("bleed", bp_torso)) || force) {
        color = g->limb_color(p, bp_torso, bleed, bite, infect);
        if (color != c_ltgray || torso_bonus != 0) {
            mvwprintz(hp_window, 3, 1, color, _("2: Torso"));
            allowed_result[hp_torso] = true;
        }
    }
    if (p->hp_cur[hp_arm_l] < p->hp_max[hp_arm_l] ||
        (p->has_effect("infected", bp_arm_l)) ||
        (p->has_effect("bite", bp_arm_l)) ||
        (p->has_effect("bleed", bp_arm_l)) || force) {
        color = g->limb_color(p, bp_arm_l, bleed, bite, infect);
        if (color != c_ltgray || normal_bonus != 0) {
            mvwprintz(hp_window, 4, 1, color, _("3: Left Arm"));
            allowed_result[hp_arm_l] = true;
        }
    }
    if (p->hp_cur[hp_arm_r] < p->hp_max[hp_arm_r] ||
        (p->has_effect("infected", bp_arm_r)) ||
        (p->has_effect("bite", bp_arm_r)) ||
        (p->has_effect("bleed", bp_arm_r)) || force) {
        color = g->limb_color(p, bp_arm_r, bleed, bite, infect);
        if (color != c_ltgray || normal_bonus != 0) {
            mvwprintz(hp_window, 5, 1, color, _("4: Right Arm"));
            allowed_result[hp_arm_r] = true;
        }
    }
    if (p->hp_cur[hp_leg_l] < p->hp_max[hp_leg_l] ||
        (p->has_effect("infected", bp_leg_l)) ||
        (p->has_effect("bite", bp_leg_l)) ||
        (p->has_effect("bleed", bp_leg_l)) || force) {
        color = g->limb_color(p, bp_leg_l, bleed, bite, infect);
        if (color != c_ltgray || normal_bonus != 0) {
            mvwprintz(hp_window, 6, 1, color, _("5: Left Leg"));
            allowed_result[hp_leg_l] = true;
        }
    }
    if (p->hp_cur[hp_leg_r] < p->hp_max[hp_leg_r] ||
        (p->has_effect("infected", bp_leg_r)) ||
        (p->has_effect("bite", bp_leg_r)) ||
        (p->has_effect("bleed", bp_leg_r)) || force) {
        color = g->limb_color(p, bp_leg_r, bleed, bite, infect);
        if (color != c_ltgray || normal_bonus != 0) {
            mvwprintz(hp_window, 7, 1, color, _("6: Right Leg"));
            allowed_result[hp_leg_r] = true;
        }
    }
    mvwprintz(hp_window, 8, 1, c_ltgray, _("7: Exit"));
    std::string health_bar = "";
    for (int i = 0; i < num_hp_parts; i++) {
        if (allowed_result[i]) {
            // have printed the name of the body part, can select it
            int current_hp = p->hp_cur[i];
            if (current_hp != 0) {
                get_HP_Bar(current_hp, p->hp_max[i], color, health_bar, false);
                if (p->has_trait("SELFAWARE")) {
                    mvwprintz(hp_window, i + 2, 15, color, "%5d", current_hp);
                } else {
                    mvwprintz(hp_window, i + 2, 15, color, health_bar.c_str());
                }
            } else {
                // curhp is 0; requires surgical attention
                mvwprintz(hp_window, i + 2, 15, c_dkgray, "-----");
            }
            mvwprintz(hp_window, i + 2, 20, c_dkgray, " -> ");
            if (current_hp != 0) {
                switch (hp_part(i)) {
                    case hp_head:
                        current_hp += head_bonus;
                        break;
                    case hp_torso:
                        current_hp += torso_bonus;
                        break;
                    default:
                        current_hp += normal_bonus;
                        break;
                }
                if (current_hp > p->hp_max[i]) {
                    current_hp = p->hp_max[i];
                } else if (current_hp < 0) {
                    current_hp = 0;
                }
                get_HP_Bar(current_hp, p->hp_max[i], color, health_bar, false);
                if (p->has_trait("SELFAWARE")) {
                    mvwprintz(hp_window, i + 2, 24, color, "%5d", current_hp);
                } else {
                    mvwprintz(hp_window, i + 2, 24, color, health_bar.c_str());
                }
            } else {
                // curhp is 0; requires surgical attention
                mvwprintz(hp_window, i + 2, 24, c_dkgray, "-----");
            }
        }
    }
    wrefresh(hp_window);
    char ch;
    hp_part healed_part = num_hp_parts;
    do {
        ch = getch();
        if (ch == '1') {
            healed_part = hp_head;
        } else if (ch == '2') {
            healed_part = hp_torso;
        } else if (ch == '3') {
            if ((p->hp_cur[hp_arm_l] == 0) &&
                (!((p->has_effect("infected", bp_arm_l)) ||
                   (p->has_effect("bite", bp_arm_l)) ||
                   (p->has_effect("bleed", bp_arm_l))))) {
                p->add_msg_if_player(m_info, _("That arm is broken.  It needs surgical attention."));
                healed_part = num_hp_parts;
            } else {
                healed_part = hp_arm_l;
            }
        } else if (ch == '4') {
            if ((p->hp_cur[hp_arm_r] == 0) &&
                (!((p->has_effect("infected", bp_arm_r)) ||
                   (p->has_effect("bite", bp_arm_r)) ||
                   (p->has_effect("bleed", bp_arm_r))))) {
                p->add_msg_if_player(m_info, _("That arm is broken.  It needs surgical attention."));
                healed_part = num_hp_parts;
            } else {
                healed_part = hp_arm_r;
            }
        } else if (ch == '5') {
            if ((p->hp_cur[hp_leg_l] == 0) &&
                (!((p->has_effect("infected", bp_leg_l)) ||
                   (p->has_effect("bite", bp_leg_l)) ||
                   (p->has_effect("bleed", bp_leg_l))))) {
                p->add_msg_if_player(m_info, _("That leg is broken.  It needs surgical attention."));
                healed_part = num_hp_parts;
            } else {
                healed_part = hp_leg_l;
            }
        } else if (ch == '6') {
            if ((p->hp_cur[hp_leg_r] == 0) &&
                (!((p->has_effect("infected", bp_leg_r)) ||
                   (p->has_effect("bite", bp_leg_r)) ||
                   (p->has_effect("bleed", bp_leg_r))))) {
                p->add_msg_if_player(m_info, _("That leg is broken.  It needs surgical attention."));
                healed_part = num_hp_parts;
            } else {
                healed_part = hp_leg_r;
            }
        } else if (ch == '7' || ch == KEY_ESCAPE) {
            p->add_msg_if_player(_("Never mind."));
            healed_part = num_hp_parts;
            break;
        }
        if (healed_part < num_hp_parts && !allowed_result[healed_part]) {
            p->add_msg_if_player(_("Never mind."));
            healed_part = num_hp_parts;
            break;
        }
    } while (ch < '1' || ch > '7');
    werase(hp_window);
    wrefresh(hp_window);
    delwin(hp_window);
    refresh();

    return healed_part;
}

// returns true if we want to use the special action
hp_part use_healing_item(player *p, item *it, int normal_power, int head_power,
                         int torso_power, int bleed,
                         int bite, int infect, bool force)
{
    hp_part healed = num_hp_parts;
    int bonus = p->skillLevel("firstaid");
    int head_bonus = 0;
    int normal_bonus = 0;
    int torso_bonus = 0;
    if (head_power > 0) {
        head_bonus = bonus * .8 + head_power;
    } else {
        head_bonus = head_power;
    }
    if (normal_power > 0) {
        normal_bonus = bonus + normal_power;
    } else {
        normal_bonus = normal_power;
    }
    if (torso_power > 0) {
        torso_bonus = bonus * 1.5 + torso_power;
    } else {
        torso_bonus = torso_power;
    }

    if (p->is_npc()) { // NPCs heal whichever has sustained the most damage
        int highest_damage = 0;
        for (int i = 0; i < num_hp_parts; i++) {
            int damage = p->hp_max[i] - p->hp_cur[i];
            if (i == hp_head) {
                damage *= 1.5;
            }
            if (i == hp_torso) {
                damage *= 1.2;
            }
            if (damage > highest_damage) {
                highest_damage = damage;
                healed = hp_part(i);
            }
        }
    } else { // Player--present a menu
        if (p->activity.type != ACT_FIRSTAID) {
            healed = body_window(p, it, it->tname(), normal_bonus, head_bonus,
                                 torso_bonus, bleed, bite, infect, force);
            if (healed == num_hp_parts) {
                return num_hp_parts; // canceled
            }
        }
        // Brick healing if using a first aid kit for the first time.
        // TODO: Base check on something other than the name.
        if (it->type->id == "1st_aid" && p->activity.type != ACT_FIRSTAID) {
            // Cancel and wait for activity completion.
            return healed;
        } else if (p->activity.type == ACT_FIRSTAID) {
            // Completed activity, extract body part from it.
            healed = (hp_part)p->activity.values[0];
        }
    }
    p->practice("firstaid", 8);
    int dam = 0;
    if (healed == hp_head) {
        dam = head_bonus;
    } else if (healed == hp_torso) {
        dam = torso_bonus;
    } else {
        dam = normal_bonus;
    }
    if ((p->hp_cur[healed] >= 1) && (dam > 0)) { // Prevent first-aid from mending limbs
        p->heal(healed, dam);
    } else if ((p->hp_cur[healed] >= 1) && (dam < 0)) {
        const body_part bp = player::hp_to_bp( healed );
        p->apply_damage( nullptr, bp, -dam ); //hurt takes + damage
    }

    const body_part bp_healed = player::hp_to_bp( healed );

    if (p->has_effect("bleed", bp_healed)) {
        if (x_in_y(bleed, 100)) {
            p->remove_effect("bleed", bp_healed);
            p->add_msg_if_player(m_good, _("You stop the bleeding."));
        } else {
            p->add_msg_if_player(_("You fail to stop the bleeding."));
        }
    }
    if (p->has_effect("bite", bp_healed)) {
        if (x_in_y(bite, 100)) {
            p->remove_effect("bite", bp_healed);
            p->add_msg_if_player(m_good, _("You clean the wound."));
        } else {
            p->add_msg_if_player(m_warning, _("Your wound still aches."));
        }
    }
    if (p->has_effect("infected", bp_healed)) {
        if (x_in_y(infect, 100)) {
            int infected_dur = p->get_effect_dur("infected", bp_healed);
            p->remove_effect("infected", bp_healed);
            p->add_effect("recover", infected_dur);
            p->add_msg_if_player(m_good, _("You disinfect the wound."));
        } else {
            p->add_msg_if_player(m_warning, _("Your wound still hurts."));
        }
    }
    return healed;
}

int iuse::bandage(player *p, item *it, bool, point)
{
    if (p->is_underwater()) {
        p->add_msg_if_player(m_info, _("You can't do that while underwater."));
        return false;
    }
    if (num_hp_parts != use_healing_item(p, it, 3, 1, 4, 90, 0, 0, false)) {
        if (it->type->id != "quikclot" || it->type->id != "bfipowder") {
            // Make bandages and rags take arbitrarily longer than hemostatic/antiseptic powders.
            p->moves -= 100;
        }
        p->add_msg_if_player(m_good, _("You use your %s."), it->tname().c_str());
        return it->type->charges_to_use();
    }
    return 0;
}

int iuse::firstaid(player *p, item *it, bool, point)
{
    if (p->is_underwater()) {
        p->add_msg_if_player(m_info, _("You can't do that while underwater."));
        return false;
    }
    // Assign first aid long action.
    int healed = use_healing_item(p, it, 14, 10, 18, 95, 99, 95, false);
    if (healed != num_hp_parts) {
        p->assign_activity(ACT_FIRSTAID, 6000 / (p->skillLevel("firstaid") + 1), 0,
                           p->get_item_position(it), it->tname());
        p->activity.values.push_back(healed);
        p->moves = 0;
    }

    return 0;
}

// Used when finishing the first aid long action.
int iuse::completefirstaid(player *p, item *it, bool, point)
{
    if (num_hp_parts != use_healing_item(p, it, 14, 10, 18, 95, 99, 95, false)) {
        p->add_msg_if_player(_("You finish using the %s."), it->tname().c_str());
        p->add_effect("pkill1", 120);
    }
    return 0;
}

int iuse::disinfectant(player *p, item *it, bool, point)
{
    if (p->is_underwater()) {
        p->add_msg_if_player(m_info, _("You can't do that while underwater."));
        return false;
    }
    if (num_hp_parts != use_healing_item(p, it, 6, 5, 9, 0, 95, 0, false)) {
        return it->type->charges_to_use();
    }
    return 0;
}

int iuse::xanax(player *p, item *it, bool, point)
{
    p->add_msg_if_player(_("You take some %s."), it->tname().c_str());
    p->add_effect("took_xanax", 900);
    return it->type->charges_to_use();
}

int iuse::caff(player *p, item *it, bool, point)
{
    it_comest *food = dynamic_cast<it_comest *> (it->type);
    p->fatigue -= food->stim * 3;
    return it->type->charges_to_use();
}

int iuse::atomic_caff(player *p, item *it, bool, point)
{
    p->add_msg_if_player(m_good, _("Wow! This %s has a kick."), it->tname().c_str());
    it_comest *food = dynamic_cast<it_comest *> (it->type);
    p->fatigue -= food->stim * 12;
    p->radiation += 8;
    return it->type->charges_to_use();
}

int iuse::raw_meat(player *p, item *it, bool, point)
{
    if ((one_in(32)) && !(p->has_effect("tapeworm") || p->has_bionic("bio_digestion") ||
                          p->has_trait("PARAIMMUNE") ||
                          // Hyper-Metabolism digests the thing before it can set up shop.
                          p->has_trait("EATHEALTH"))) {
        p->add_effect("tapeworm", 1, num_bp, true);
    }
    if ((one_in(64)) && !(p->has_effect("bloodworms") || p->has_bionic("bio_digestion") ||
                          p->has_trait("PARAIMMUNE"))) {
        p->add_effect("bloodworms", 1, num_bp, true);
    }
    if ((one_in(128)) && !(p->has_effect("brainworm") || p->has_bionic("bio_digestion") ||
                           p->has_trait("PARAIMMUNE"))) {
        p->add_effect("brainworm", 1, num_bp, true);
    }
    if ((one_in(64)) && !(p->has_effect("paincysts") || p->has_bionic("bio_digestion") ||
                          p->has_trait("PARAIMMUNE"))) {
        p->add_effect("paincysts", 1, num_bp, true);
    }
    return it->type->charges_to_use();
}

int iuse::raw_fat(player *p, item *it, bool, point)
{
    if ((one_in(64)) && !(p->has_effect("tapeworm") || p->has_bionic("bio_digestion") ||
                          p->has_trait("PARAIMMUNE") ||
                          p->has_trait("EATHEALTH"))) {
        p->add_effect("tapeworm", 1, num_bp, true);
    }
    if ((one_in(128)) && !(p->has_effect("bloodworms") || p->has_bionic("bio_digestion") ||
                           p->has_trait("PARAIMMUNE"))) {
        p->add_effect("bloodworms", 1, num_bp, true);
    }
    if ((one_in(128)) && !(p->has_effect("brainworm") || p->has_bionic("bio_digestion") ||
                           p->has_trait("PARAIMMUNE"))) {
        p->add_effect("brainworm", 1, num_bp, true);
    }
    return it->type->charges_to_use();
}

int iuse::raw_bone(player *p, item *it, bool, point)
{
    if ((one_in(128)) && !(p->has_effect("bloodworms") || p->has_bionic("bio_digestion") ||
                           p->has_trait("PARAIMMUNE"))) {
        p->add_effect("bloodworms", 1, num_bp, true);
    }
    return it->type->charges_to_use();
}

int iuse::raw_fish(player *p, item *it, bool, point)
{
    if ((one_in(256)) && !(p->has_effect("tapeworm") || p->has_bionic("bio_digestion") ||
                           p->has_trait("PARAIMMUNE") ||
                           p->has_trait("EATHEALTH"))) {
        p->add_effect("tapeworm", 1, num_bp, true);
    }
    if ((one_in(256)) && !(p->has_effect("bloodworms") || p->has_bionic("bio_digestion") ||
                           p->has_trait("PARAIMMUNE"))) {
        p->add_effect("bloodworms", 1, num_bp, true);
    }
    if ((one_in(256)) && !(p->has_effect("brainworm") || p->has_bionic("bio_digestion") ||
                           p->has_trait("PARAIMMUNE"))) {
        p->add_effect("brainworm", 1, num_bp, true);
    }
    if ((one_in(256)) && !(p->has_effect("paincysts") || p->has_bionic("bio_digestion") ||
                           p->has_trait("PARAIMMUNE"))) {
        p->add_effect("paincysts", 1, num_bp, true);
    }
    return it->type->charges_to_use();
}

int iuse::raw_wildveg(player *p, item *it, bool, point)
{
    if ((one_in(512)) && !(p->has_effect("tapeworm") || p->has_bionic("bio_digestion") ||
                           p->has_trait("PARAIMMUNE") ||
                           p->has_trait("EATHEALTH"))) {
        p->add_effect("tapeworm", 1, num_bp, true);
    }
    if ((one_in(256)) && !(p->has_effect("bloodworms") || p->has_bionic("bio_digestion") ||
                           p->has_trait("PARAIMMUNE"))) {
        p->add_effect("bloodworms", 1, num_bp, true);
    }
    if ((one_in(512)) && !(p->has_effect("brainworm") || p->has_bionic("bio_digestion") ||
                           p->has_trait("PARAIMMUNE"))) {
        p->add_effect("brainworm", 1, num_bp, true);
    }
    if ((one_in(128)) && !(p->has_effect("paincysts") || p->has_bionic("bio_digestion") ||
                           p->has_trait("PARAIMMUNE"))) {
        p->add_effect("paincysts", 1, num_bp, true);
    }
    return it->type->charges_to_use();
}

int iuse::alcohol(player *p, item *it, bool, point)
{
    int duration = 680 - (10 * p->str_max); // Weaker characters are cheap drunks
    it_comest *food = dynamic_cast<it_comest *> (it->type);
    if (p->has_trait("ALCMET")) {
        duration = 180 - (10 * p->str_max);
        // Metabolizing the booze improves the nutritional value;
        // might not be healthy, and still causes Thirst problems, though
        p->hunger -= (abs(food->stim));
        // Metabolizing it cancels out depressant
        // effects, but doesn't make it any more stimulating
        if ((food->stim) < 0) {
            p->stim += (abs(food->stim));
        }
    } else if (p->has_trait("TOLERANCE")) {
        duration -= 300;
    } else if (p->has_trait("LIGHTWEIGHT")) {
        duration += 300;
    }
    if (!(p->has_trait("ALCMET"))) {
        p->pkill += 8;
    }
    p->add_effect("drunk", duration);
    return it->type->charges_to_use();
}

int iuse::alcohol_weak(player *p, item *it, bool, point)
{
    int duration = 340 - (6 * p->str_max);
    it_comest *food = dynamic_cast<it_comest *> (it->type);
    if (p->has_trait("ALCMET")) {
        duration = 90 - (6 * p->str_max);
        // Metabolizing the booze improves the nutritional value;
        // might not be healthy, and still causes Thirst problems, though
        p->hunger -= (abs(food->stim));
        // Metabolizing it cancels out the depressant
        p->stim += (abs(food->stim));
    } else if (p->has_trait("TOLERANCE")) {
        duration -= 120;
    } else if (p->has_trait("LIGHTWEIGHT")) {
        duration += 120;
    }
    if (!(p->has_trait("ALCMET"))) {
        p->pkill += 4;
    }
    p->add_effect("drunk", duration);
    return it->type->charges_to_use();
}

int iuse::alcohol_strong(player *p, item *it, bool, point)
{
    int duration = 900 - (12 * p->str_max);
    it_comest *food = dynamic_cast<it_comest *> (it->type);
    if (p->has_trait("ALCMET")) {
        duration = 250 - (10 * p->str_max);
        // Metabolizing the booze improves the nutritional
        // value; might not be healthy, and still
        // causes Thirst problems, though
        p->hunger -= (abs(food->stim));
        // Metabolizing it cancels out depressant
        // effects, but doesn't make it any more
        // stimulating
        if ((food->stim) < 0) {
            p->stim += (abs(food->stim));
        }
    } else if (p->has_trait("TOLERANCE")) {
        duration -= 450;
    } else if (p->has_trait("LIGHTWEIGHT")) {
        duration += 450;
    }
    if (!(p->has_trait("ALCMET"))) {
        p->pkill += 12;
    }
    p->add_effect("drunk", duration);
    return it->type->charges_to_use();
}

/**
 * Entry point for intentional bodily intake of smoke via paraphernalia: pipe,
 * crack pipe, etc.
 *
 * @param p
 * @param it the apparatus with which to do the smoking.
 * @param
 * @return
 */
int iuse::smoking_pipe(player *p, item *it, bool, point)
{
    bool hasFire = (p->has_charges("fire", 1));
    // Hardcoded for now, would like to get away from this.
    std::vector<std::string> smokable_ids;
    smokable_ids.push_back("tobacco");
    smokable_ids.push_back("weed");
    // What is available in our area (inventory right now) to smoke.
    std::vector<std::string> smokable_choices;

    // Fail fast(er) if we can't/shouldn't smoke.
    if( !check_litcig( *p ) ) {
        return 0;
    }
    if (!hasFire) {
        p->add_msg_if_player(m_info, _("You don't have anything to light it with!"));
        return 0;
    }

    // Figure out what we can smoke, if anything.
    for (auto s_id : smokable_ids) {
        if (p->has_amount(s_id, 1)) {
            smokable_choices.push_back(s_id);
        }
    }
    if (smokable_choices.size() == 0) {
        p->add_msg_if_player(m_info, _("You need to find something to smoke."));
        return 0;
    }
    const size_t choice = uimenu(true, _("What would you like to smoke?"), smokable_choices) - 1;
    if (choice >= smokable_choices.size()) {
        // Chose not to smoke.
        return 0;
    }
    // Finally we can smoke.
    std::string id_to_smoke = smokable_choices[(size_t)choice];
    // We trust from this point on that we've checked for the existence of
    // consumables and as such will now consume.
    p->use_charges("fire", 1);
    /// \todo More content goes into a single toke than a cig/cigar. Should pipe effects be stronger?
    if ("tobacco" == id_to_smoke) {
        p->add_msg_if_player(m_neutral, _("You smoke some tobacco out of your %s."), it->tname().c_str());
        p->use_charges("tobacco", 1);
        p->thirst += 1;
        p->hunger -= 2;
        p->add_effect("cig", 200);
        for (int i = 0; i < 3; i++) {
            g->m.add_field(p->posx() + int(rng(-2, 2)), p->posy() + int(rng(-2, 2)), fd_cigsmoke, 2);
        }
        if (p->get_effect_dur("cig") > (100 * (p->addiction_level(ADD_CIG)))) {
            p->add_msg_if_player(m_bad, _("Ugh, too much smoke... you cough heavily."));
            sounds::sound(p->posx(), p->posy(), 10, "");
        }
        p->moves -= 250;
    } else if ("weed" == id_to_smoke) {
        if (!(p->has_effect("weed_high"))) {
            p->add_msg_if_player(m_good, _("You smoke some weed.  Good stuff, man!"));
        } else {
            p->add_msg_if_player(m_info, _("You smoke some more weed."));
        }
        p->use_charges("weed", 1);
        p->hunger += 4;
        p->thirst += 6;
        if (p->pkill < 5) {
            p->pkill += 3;
            p->pkill *= 2;
        }
        int duration = 90;
        if (p->has_trait("TOLERANCE")) {
            duration = 60;
        } else if (p->has_trait("LIGHTWEIGHT")) {
            duration = 120;
        }
        p->add_effect("weed_high", duration);
        p->moves -= 40;
        // breathe out some smoke
        for (int i = 0; i < 3; i++) {
            g->m.add_field(p->posx() + int(rng(-2, 2)), p->posy() + int(rng(-2, 2)), fd_weedsmoke, 2);
        }
        if (one_in(5)) {
            weed_msg(p);
        }
    }
    return 0;
}

/**
 * Entry point for intentional bodily intake of smoke via paper wrapped one
 * time use items: cigars, cigarettes, etc.
 *
 * @param p
 * @param it the item to be smoked.
 * @param
 * @return
 */
int iuse::smoking(player *p, item *it, bool, point)
{
    bool hasFire = (p->has_charges("fire", 1));

    // make sure we're not already smoking something
    if( !check_litcig( *p ) ) {
        return 0;
    }

    if (!hasFire) {
        p->add_msg_if_player(m_info, _("You don't have anything to light it with!"));
        return 0;
    }

    item cig;
    if (it->type->id == "cig") {
        cig = item("cig_lit", int(calendar::turn));
        cig.item_counter = 40;
        p->thirst += 2;
        p->hunger -= 3;
    } else if (it->type->id == "handrolled_cig") {
        // This transforms the hand-rolled into a normal cig, which isn't exactly
        // what I want, but leaving it for now.
        cig = item("cig_lit", int(calendar::turn));
        cig.item_counter = 40;
        p->thirst += 2;
        p->hunger -= 3;
    } else if (it->type->id == "cigar") {
        cig = item("cigar_lit", int(calendar::turn));
        cig.item_counter = 120;
        p->thirst += 3;
        p->hunger -= 4;
    } else if (it->type->id == "joint") {
        cig = item("joint_lit", int(calendar::turn));
        cig.item_counter = 40;
        p->hunger += 4;
        p->thirst += 6;
        if (p->pkill < 5) {
            p->pkill += 3;
            p->pkill *= 2;
        }
    } else {
        p->add_msg_if_player(m_bad,
                             _("Please let the devs know you should be able to smoke a %s but the smoking code does not know how."),
                             it->tname().c_str());
        return 0;
    }
    // If we're here, we better have a cig to light.
    p->use_charges_if_avail("fire", 1);
    cig.active = true;
    p->inv.add_item(cig, false, true);
    p->add_msg_if_player(m_neutral, _("You light a %s."), cig.tname().c_str());

    // Parting messages
    if (it->type->id == "joint") {
        // Would group with the joint, but awkward to mutter before lighting up.
        if (one_in(5)) {
            weed_msg(p);
        }
    }
    if (p->get_effect_dur("cig") > (100 * (p->addiction_level(ADD_CIG) + 1))) {
        p->add_msg_if_player(m_bad, _("Ugh, too much smoke... you feel nasty."));
    }

    return it->type->charges_to_use();
}


int iuse::ecig(player *p, item *it, bool, point)
{
    if (it->type->id == "ecig") {
        p->add_msg_if_player(m_neutral, _("You take a puff from your electronic cigarette."));
    } else if (it->type->id == "advanced_ecig") {
        if (p->inv.has_components("nicotine_liquid", 1)) {
            p->add_msg_if_player(m_neutral, _("You inhale some vapor from your advanced electronic cigarette."));
            p->inv.use_charges("nicotine_liquid", 1);
        } else {
            p->add_msg_if_player(m_info, _("You don't have any nicotine liquid!"));
            return 0;
        }
    }

    p->thirst += 1;
    p->hunger -= 1;
    p->add_effect("cig", 100);
    if (p->get_effect_dur("cig") > (100 * (p->addiction_level(ADD_CIG) + 1))) {
        p->add_msg_if_player(m_bad, _("Ugh, too much nicotine... you feel nasty."));
    }
    return it->type->charges_to_use();
}

int iuse::antibiotic(player *p, item *it, bool, point)
{
    p->add_msg_if_player(m_neutral, _("You take some antibiotics."));
    if (p->has_effect("infected")) {
        // cheap model of antibiotic resistance, but it's something.
        if (x_in_y(95, 100)) {
            // Add recovery effect for each infected wound
            int infected_tot = 0;
            for (int i = 0; i < num_bp; ++i) {
                int infected_dur = p->get_effect_dur("infected", body_part(i));
                if (infected_dur > 0) {
                    infected_tot += infected_dur;
                }
            }
            p->add_effect("recover", infected_tot);
            // Remove all infected wounds
            p->remove_effect("infected");
        }
    }
    if (p->has_effect("tetanus")) {
        if (one_in(3)) {
            p->remove_effect("tetanus");
            p->add_msg_if_player(m_good, _("The muscle spasms start to go away."));
        } else {
            p->add_msg_if_player(m_warning, _("The medication does nothing to help the spasms."));
        }
    }
    return it->type->charges_to_use();
}

int iuse::eyedrops(player *p, item *it, bool, point)
{
    if (p->is_underwater()) {
        p->add_msg_if_player(m_info, _("You can't do that while underwater."));
        return false;
    }
    if (it->charges < 1) {
        p->add_msg_if_player(_("You're out of %s."), it->tname().c_str());
        return false;
    }
    p->add_msg_if_player(_("You use your %s."), it->tname().c_str());
    p->moves -= 150;
    if (p->has_effect("boomered")) {
        p->remove_effect("boomered");
        p->add_msg_if_player(m_good, _("You wash the slime from your eyes."));
    }
    return it->type->charges_to_use();
}

int iuse::fungicide(player *p, item *it, bool, point)
{
    if (p->is_underwater()) {
        p->add_msg_if_player(m_info, _("You can't do that while underwater."));
        return false;
    }
    p->add_msg_if_player(_("You use your fungicide."));
    if (p->has_effect("fungus") && (one_in(3))) {
        p->remove_effect("fungus");
        p->add_msg_if_player(m_warning,
                             _("You feel a burning sensation under your skin that quickly fades away."));
    }
    if (p->has_effect("spores") && (one_in(2))) {
        if (!p->has_effect("fungus")) {
            p->add_msg_if_player(m_warning, _("Your skin grows warm for a moment."));
        }
        p->remove_effect("spores");
        int spore_count = rng(1, 6);
        if (spore_count > 0) {
            monster spore(GetMType("mon_spore"));
            for (int i = p->posx() - 1; i <= p->posx() + 1; i++) {
                for (int j = p->posy() - 1; j <= p->posy() + 1; j++) {
                    if (spore_count == 0) {
                        break;
                    }
                    if (i == p->posx() && j == p->posy()) {
                        continue;
                    }
                    if (g->m.move_cost(i, j) > 0 && x_in_y(spore_count, 8)) {
                        const int zid = g->mon_at(i, j);
                        if (zid >= 0) {  // Spores hit a monster
                            if (g->u.sees(i, j) &&
                                !g->zombie(zid).type->in_species("FUNGUS")) {
                                add_msg(m_warning, _("The %s is covered in tiny spores!"),
                                        g->zombie(zid).name().c_str());
                            }
                            monster &critter = g->zombie( zid );
                            if( !critter.make_fungus() ) {
                                critter.die( p ); // counts as kill by player
                            }
                        } else {
                            spore.spawn(i, j);
                            g->add_zombie(spore);
                        }
                        spore_count--;
                    }
                }
                if (spore_count == 0) {
                    break;
                }
            }
        }
    }
    return it->type->charges_to_use();
}

int iuse::antifungal(player *p, item *it, bool, point)
{
    if (p->is_underwater()) {
        p->add_msg_if_player(m_info, _("You can't do that while underwater."));
        return false;
    }
    p->add_msg_if_player(_("You take some antifungal medication."));
    if (p->has_effect("fungus")) {
        p->remove_effect("fungus");
        p->add_msg_if_player(m_warning,
                             _("You feel a burning sensation under your skin that quickly fades away."));
    }
    if (p->has_effect("spores")) {
        if (!p->has_effect("fungus")) {
            p->add_msg_if_player(m_warning, _("Your skin grows warm for a moment."));
        }
    }
    return it->type->charges_to_use();
}

int iuse::antiparasitic(player *p, item *it, bool, point)
{
    if (p->is_underwater()) {
        p->add_msg_if_player(m_info, _("You can't do that while underwater."));
        return false;
    }
    p->add_msg_if_player(_("You take some antiparasitic medication."));
    if (p->has_effect("dermatik")) {
        p->remove_effect("dermatik");
        p->add_msg_if_player(m_good, _("The itching sensation under your skin fades away."));
    }
    if (p->has_effect("tapeworm")) {
        p->remove_effect("tapeworm");
        p->hunger--;  // You just digested the tapeworm.
        if (p->has_trait("NOPAIN")) {
            p->add_msg_if_player(m_good, _("Your bowels clench as something inside them dies."));
        } else {
            p->add_msg_if_player(m_mixed, _("Your bowels spasm painfully as something inside them dies."));
            p->mod_pain(rng(8, 24));
        }
    }
    if (p->has_effect("bloodworms")) {
        p->remove_effect("bloodworms");
        p->add_msg_if_player(_("Your skin prickles and your veins itch for a few moments."));
    }
    if (p->has_effect("brainworm")) {
        p->remove_effect("brainworm");
        if (p->has_trait("NOPAIN")) {
            p->add_msg_if_player(m_good, _("The pressure inside your head feels better already."));
        } else {
            p->add_msg_if_player(m_mixed,
                                 _("Your head pounds like a sore tooth as something inside of it dies."));
            p->mod_pain(rng(8, 24));
        }
    }
    if (p->has_effect("paincysts")) {
        p->remove_effect("paincysts");
        if (p->has_trait("NOPAIN")) {
            p->add_msg_if_player(m_good, _("The stiffness in your joints goes away."));
        } else {
            p->add_msg_if_player(m_good, _("The pain in your joints goes away."));
        }
    }
    return it->type->charges_to_use();
}

int iuse::anticonvulsant(player *p, item *it, bool, point)
{
    p->add_msg_if_player(_("You take some anticonvulsant medication."));
    int duration = 4800 - p->str_cur * rng(0, 100);
    if (p->has_trait("TOLERANCE")) {
        duration -= 600;
    }
    if (p->has_trait("LIGHTWEIGHT")) {
        duration += 1200;
    }
    p->add_effect("valium", duration);
    p->add_effect("high", duration);
    if (p->has_effect("shakes")) {
        p->remove_effect("shakes");
        p->add_msg_if_player(m_good, _("You stop shaking."));
    }
    return it->type->charges_to_use();
}

int iuse::weed_brownie(player *p, item *it, bool, point)
{
    p->add_msg_if_player(_("You scarf down the delicious brownie. It tastes a little funny though..."));
    int duration = 120;
    if (p->has_trait("TOLERANCE")) {
        duration = 90;
    }
    if (p->has_trait("LIGHTWEIGHT")) {
        duration = 150;
    }
    p->hunger += 2;
    p->thirst += 6;
    if (p->pkill < 5) {
        p->pkill += 3;
        p->pkill *= 2;
    }
    p->add_effect("weed_high", duration);
    p->moves -= 100;
    if (one_in(5)) {
        weed_msg(p);
    }
    return it->type->charges_to_use();
}

int iuse::coke(player *p, item *it, bool, point)
{
    p->add_msg_if_player(_("You snort a bump of coke."));
    int duration = 21 - p->str_cur + rng(0, 10);
    if (p->has_trait("TOLERANCE")) {
        duration -= 10; // Symmetry would cause problems :-/
    }
    if (p->has_trait("LIGHTWEIGHT")) {
        duration += 20;
    }
    p->hunger -= 8;
    p->add_effect("high", duration);
    return it->type->charges_to_use();
}

int iuse::grack(player *p, item *it, bool, point)
{
    // Grack requires a fire source AND a pipe.
    if (p->has_amount("apparatus", 1) && p->use_charges_if_avail("fire", 1)) {
        p->add_msg_if_player(m_neutral, _("You smoke some Grack Cocaine."));
        p->add_msg_if_player(m_good, _("Time seems to stop."));
        int duration = 1000;
        if (p->has_trait("TOLERANCE")) {
            duration -= 10;
        } else if (p->has_trait("LIGHTWEIGHT")) {
            duration += 10;
        }
        p->hunger -= 10;
        p->add_effect("grack", duration);
        return it->type->charges_to_use();
    }
    return 0;
}

int iuse::meth(player *p, item *it, bool, point)
{
    int duration = 10 * (60 - p->str_cur);
    if (p->has_amount("apparatus", 1) && p->use_charges_if_avail("fire", 1)) {
        p->add_msg_if_player(m_neutral, _("You smoke your meth."));
        p->add_msg_if_player(m_good, _("The world seems to sharpen."));
        p->fatigue -= 375;
        if (p->has_trait("TOLERANCE")) {
            duration *= 1.2;
        } else {
            duration *= (p->has_trait("LIGHTWEIGHT") ? 1.8 : 1.5);
        }
        // breathe out some smoke
        for (int i = 0; i < 3; i++) {
            g->m.add_field(p->posx() + int(rng(-2, 2)), p->posy() + int(rng(-2, 2)), fd_methsmoke, 2);
        }
    } else {
        p->add_msg_if_player(_("You snort some crystal meth."));
        p->fatigue -= 300;
    }
    if (!p->has_effect("meth")) {
        duration += 600;
    }
    if (duration > 0) {
        int hungerpen = (p->str_cur < 10 ? 20 : 40 - p->str_cur);
        p->hunger -= hungerpen;
        p->add_effect("meth", duration);
    }
    return it->type->charges_to_use();
}

int iuse::vitamins(player *p, item *it, bool, point)
{
    p->add_msg_if_player(_("You take some vitamins."));
    p->mod_healthy_mod(50);
    return it->type->charges_to_use();
}

int iuse::vaccine(player *p, item *it, bool, point)
{
    p->add_msg_if_player(_("You inject the vaccine."));
    p->add_msg_if_player(m_good, _("You feel tough."));
    p->mod_healthy_mod(200);
    p->mod_pain(3);
    item syringe( "syringe", it->bday );
    p->i_add( syringe );
    return it->type->charges_to_use();
}

int iuse::flu_vaccine(player *p, item *it, bool, point)
{
    p->add_msg_if_player(_("You inject the vaccine."));
    p->add_msg_if_player(m_good, _("You no longer need to fear the flu."));
    p->add_effect("flushot", 1, num_bp, true);
    p->mod_pain(3);
    item syringe( "syringe", it->bday );
    p->i_add( syringe );
    return it->type->charges_to_use();
}

int iuse::poison(player *p, item *it, bool, point)
{
    if ((p->has_trait("EATDEAD"))) {
        return it->type->charges_to_use();
    } else if ((p->has_trait("EATPOISON")) && (!(one_in(p->str_cur / 2)))) {
        return it->type->charges_to_use();
    }
    p->add_effect("poison", 600);
    p->add_effect("foodpoison", 1800);
    return it->type->charges_to_use();
}

/**
 * Hallucinogenic with a fun effect. Specifically used to have a comestible
 * give a morale boost without it being noticeable by examining the item (ie,
 * for magic mushrooms).
 */
int iuse::fun_hallu(player *p, item *it, bool, point)
{
    it_comest *comest = dynamic_cast<it_comest *>(it->type);

   //Fake a normal food morale effect
    if (p->has_trait("SPIRITUAL")) {
        p->add_morale(MORALE_FOOD_GOOD, 36, 72, 120, 60, false, comest);
    } else {
            p->add_morale(MORALE_FOOD_GOOD, 18, 36, 60, 30, false, comest);
      }
    if (!p->has_effect("hallu")) {
        p->add_effect("hallu", 3600);
    }
    return it->type->charges_to_use();
}

int iuse::meditate(player *p, item *it, bool, point)
{
    if (p->has_trait("SPIRITUAL")) {
        p->moves -= 2000;
        p->add_msg_if_player(m_good, _("You pause to engage in spiritual contemplation."));
        p->add_morale(MORALE_FEELING_GOOD, 5, 10);
    } else {
            p->add_msg_if_player(_("This %s probably meant a lot to someone at one time."), it->tname().c_str());
      }
    return it->type->charges_to_use();
}

int iuse::thorazine(player *p, item *it, bool, point)
{
    p->fatigue += 5;
    p->remove_effect("hallu");
    p->remove_effect("visuals");
    p->remove_effect("high");
    if (!p->has_effect("dermatik")) {
        p->remove_effect("formication");
    }
    if (one_in(50)) {  // adverse reaction
        p->add_msg_if_player(m_bad, _("You feel completely exhausted."));
        p->fatigue += 15;
    } else {
        p->add_msg_if_player(m_warning, _("You feel a bit wobbly."));
    }
    return it->type->charges_to_use();
}

int iuse::prozac(player *p, item *it, bool, point)
{
    if (!p->has_effect("took_prozac") && p->morale_level() < 0) {
        p->add_effect("took_prozac", 7200);
    } else {
        p->stim += 3;
    }
    if (one_in(150)) {  // adverse reaction
        p->add_msg_if_player(m_warning, _("You suddenly feel hollow inside."));
    }
    return it->type->charges_to_use();
}

int iuse::sleep(player *p, item *it, bool, point)
{
    p->fatigue += 40;
    p->add_msg_if_player(m_warning, _("You feel very sleepy..."));
    return it->type->charges_to_use();
}

int iuse::iodine(player *p, item *it, bool, point)
{
    p->add_effect("iodine", 1200);
    p->add_msg_if_player(_("You take an iodine tablet."));
    return it->type->charges_to_use();
}

int iuse::datura(player *p, item *it, bool, point)
{
    it_comest *comest = dynamic_cast<it_comest *>(it->type);

{
    p->add_effect("datura", rng(2000, 8000));
    p->add_msg_if_player(_("You eat the datura seed."));
    if (p->has_trait("SPIRITUAL")) {
        p->add_morale(MORALE_FOOD_GOOD, 36, 72, 120, 60, false, comest);
    }
    return it->type->charges_to_use();
}
}

int iuse::flumed(player *p, item *it, bool, point)
{
    p->add_effect("took_flumed", 6000);
    p->add_msg_if_player(_("You take some %s"), it->tname().c_str());
    return it->type->charges_to_use();
}

int iuse::flusleep(player *p, item *it, bool, point)
{
    p->add_effect("took_flumed", 7200);
    p->fatigue += 30;
    p->add_msg_if_player(_("You take some %s"), it->tname().c_str());
    p->add_msg_if_player(m_warning, _("You feel very sleepy..."));
    return it->type->charges_to_use();
}

int iuse::inhaler(player *p, item *it, bool, point)
{
    p->remove_effect("asthma");
    p->add_msg_if_player(m_neutral, _("You take a puff from your inhaler."));
    if (one_in(50)) {  // adverse reaction
        p->add_msg_if_player(m_bad, _("Your heart begins to race."));
        p->fatigue -= 10;
    }
    return it->type->charges_to_use();
}

int iuse::oxygen_bottle(player *p, item *it, bool, point)
{
    p->moves -= 500;
    p->add_msg_if_player(m_neutral, _("You breathe deeply from the %s"), it->tname().c_str());
    if (p->has_effect("smoke")) {
        p->remove_effect("smoke");
    } else if (p->has_effect("asthma")) {
        p->remove_effect("asthma");
    } else if (p->stim < 16) {
        p->stim += 8;
        p->pkill += 2;
    }
    p->pkill += 2;
    return it->type->charges_to_use();
}

int iuse::blech(player *p, item *it, bool, point)
{
    // TODO: Add more effects?
    if (it->is_drink()) {
        if (!query_yn(_("This looks unhealthy, sure you want to drink it?"))) {
            return 0;
        }
    } else { //Assume that if a blech consumable isn't a drink, it will be eaten.
        if (!query_yn(_("This looks unhealthy, sure you want to eat it?"))) {
            return 0;
        }
    }
    p->add_msg_if_player(m_bad, _("Blech, that burns your throat!"));
    if (it->type->id != "soap") { // soap burns but doesn't make you throw up
        p->vomit();
    }
    return it->type->charges_to_use();
}

int iuse::plantblech(player *p, item *it, bool, point pos)
{
    if (p->has_trait("THRESH_PLANT")) {
        double multiplier = -1;
        if (p->has_trait("CHLOROMORPH")) {
            multiplier = -3;
            p->add_msg_if_player(m_good, _("The meal is revitalizing."));
        } else{
            p->add_msg_if_player(m_good, _("Oddly enough, this doesn't taste so bad."));
        }
        it_comest *food = dynamic_cast<it_comest*>(it->type);
        //reverses the harmful values of drinking fertilizer
        p->hunger += food->nutr * multiplier;
        p->thirst -= food->quench * multiplier;
        p->mod_healthy_mod(food->healthy * multiplier);
        p->add_morale(MORALE_FOOD_GOOD, -10 * multiplier, 60, 60, 30, false, food);
        return it->type->charges_to_use();
    } else {
        return blech( p, it, true, pos );
    }
}

int iuse::chew(player *p, item *it, bool, point)
{
    // TODO: Add more effects?
    p->add_msg_if_player(_("You chew your %s."), it->tname().c_str());
    return it->type->charges_to_use();
}

static int marloss_reject_mutagen( player *p, item *it )
{
    // I've been unable to replicate the rejections on marloss berries
    // but best to be careful-KA101.
    if( (it->type->can_use( "MYCUS" )) || (it->type->can_use( "MARLOSS" )) ||
      (it->type->can_use( "MARLOSS_SEED" )) || (it->type->can_use( "MARLOSS_GEL" )) ) {
        return 0;
    }
    if (p->has_trait("THRESH_MARLOSS")) {
        p->add_msg_if_player(m_warning, _("The %s burns white-hot inside you, and you collapse to the ground!"), it->tname().c_str());
        p->vomit();
        p->mod_pain(35);
        // Lose a significant amount of HP, probably about 25-33%
        p->hurtall(rng(20, 35), nullptr);
        // Hope you were eating someplace safe.  Mycus v. Goo in your guts is no joke.
        p->fall_asleep((3000 - p->int_cur * 10));
        // Marloss is too thoroughly into your body to be dislodged by orals.
        p->toggle_mutation("MUTAGEN_AVOID");
        p->add_msg_if_player(m_warning, _("That was some toxic %s!  Let's stick with Marloss next time, that's safe."), it->tname().c_str());
        p->add_memorial_log(pgettext("memorial_male", "Suffered a toxic marloss/mutagen reaction."),
                            pgettext("memorial_female", "Suffered a toxic marloss/mutagen reaction."));
        return it->type->charges_to_use();
    }

    if (p->has_trait("THRESH_MYCUS")) {
        p->add_msg_if_player(m_info, _("This is a contaminant.  We reject it from the Mycus."));
        if( p->has_trait("M_SPORES") || p->has_trait("M_FERTILE") ||
            p->has_trait("M_BLOSSOMS") || p->has_trait("M_BLOOM") ) {
            p->add_msg_if_player(m_good, _("We empty the %s and reflexively dispense spores onto the mess."));
            g->m.ter_set(p->posx(), p->posy(), t_fungus);
            p->add_memorial_log(pgettext("memorial_male", "Destroyed a harmful invader."),
                                pgettext("memorial_female", "Destroyed a harmful invader."));
            return it->type->charges_to_use();
        }
        else {
            p->add_msg_if_player(m_bad, _("We must eliminate this contaminant at the earliest opportunity."));
            return it->type->charges_to_use();
        }
    }
    return 0;
}

static int marloss_reject_mut_iv( player *p, item *it )
{
    if( it->type->can_use( "MYCUS" ) ) {
        return 0;
    }
    if (p->has_trait("THRESH_MARLOSS")) {
        p->add_msg_if_player(m_warning, _("The %s sears your insides white-hot, and you collapse to the ground!"), it->tname().c_str());
        p->vomit();
        p->mod_pain(55);
        // Lose a significant amount of HP, probably about 25-33%
        p->hurtall(rng(30, 45), nullptr);
         // Hope you were eating someplace safe.  Mycus v. Goo in your guts is no joke.
        p->fall_asleep((4000 - p->int_cur * 10));
        // Injection does the trick.  Burn the fungus out.
        p->toggle_mutation("THRESH_MARLOSS");
        p->toggle_mutation("MUTAGEN_AVOID");
        //~ Recall that Marloss mutations made you feel warmth spreading throughout your body.  That's gone.
        p->add_msg_if_player(m_warning, _("You feel a cold burn inside, as though everything warm has left you."));
        if( it->type->can_use("PURIFY_IV") ) {
            p->add_msg_if_player(m_warning, _("It was probably that marloss--how did you know to call it \"marloss\" anyway?"));
            p->add_msg_if_player(m_warning, _("Best to stay clear of that alien crap in future."));
            p->add_memorial_log(pgettext("memorial_male", "Burned out a particularly nasty fungal infestation."),
                                pgettext("memorial_female", "Burned out a particularly nasty fungal infestation."));
        } else {
            p->add_memorial_log(pgettext("memorial_male", "Suffered a toxic marloss/mutagen reaction."),
                                pgettext("memorial_female", "Suffered a toxic marloss/mutagen reaction."));
        }
        return it->type->charges_to_use();
    }

    if (p->has_trait("THRESH_MYCUS")) {
        p->add_msg_if_player(m_info, _("This is a contaminant.  We reject it from the Mycus."));
        if( p->has_trait("M_SPORES") || p->has_trait("M_FERTILE") ||
            p->has_trait("M_BLOSSOMS") || p->has_trait("M_BLOOM") ) {
            p->add_msg_if_player(m_good, _("We empty the %s and reflexively dispense spores onto the mess."));
            g->m.ter_set(p->posx(), p->posy(), t_fungus);
            p->add_memorial_log(pgettext("memorial_male", "Destroyed a harmful invader."),
                                pgettext("memorial_female", "Destroyed a harmful invader."));
            return it->type->charges_to_use();
        } else {
            p->add_msg_if_player(m_bad, _("We must eliminate this contaminant at the earliest opportunity."));
            return it->type->charges_to_use();
        }
    }
    return 0;
}

int iuse::mutagen(player *p, item *it, bool, point)
{
    if (p->has_trait("MUTAGEN_AVOID")) {
         //~"Uh-uh" is a sound used for "nope", "no", etc.
        p->add_msg_if_player(m_warning, _("After what happened that last time? uh-uh.  You're not drinking that chemical stuff."));
        return 0;
    }

    if (!p->is_npc() && !(p->has_trait("THRESH_MYCUS"))) {
        p->add_memorial_log(pgettext("memorial_male", "Consumed mutagen."),
                            pgettext("memorial_female", "Consumed mutagen."));
    }

    if( marloss_reject_mutagen( p, it) ) {
        return it->type->charges_to_use();
    }

    if (p->has_trait("MUT_JUNKIE")) {
        p->add_msg_if_player(m_good, _("You quiver with anticipation..."));
        p->add_morale(MORALE_MUTAGEN, 5, 50);
    }
    std::string mutation_category;
    // Generic "mutagen".
    if (it->has_flag("MUTAGEN_STRONG")) {
        mutation_category = "";
        p->mutate();
        p->mod_pain(2 * rng(1, 5));
        p->hunger += 10;
        p->fatigue += 5;
        p->thirst += 10;
        if (!one_in(3)) {
            p->mutate();
            p->mod_pain(2 * rng(1, 5));
            p->hunger += 10;
            p->fatigue += 5;
            p->thirst += 10;
            if (one_in(4)) {
                p->add_msg_if_player(m_bad, _("You suddenly feel dizzy, and collapse to the ground."));
                p->add_effect("downed", 1);
            }
        }
        if (one_in(2)) {
            p->mutate();
            p->mod_pain(2 * rng(1, 5));
            p->hunger += 10;
            p->fatigue += 5;
            p->thirst += 10;
            p->add_msg_if_player(m_bad, _("Oops.  You must've blacked out for a minute there."));
            //Should be about 3 min, less 6 sec/IN point.
            p->fall_asleep((30 - p->int_cur));
        }
    }
    if (it->has_flag("MUTAGEN_WEAK")) {
        mutation_category = "";
        // Stuff like the limbs, the tainted tornado, etc.
        if (!one_in(3)) {
            p->mutate();
            p->mod_pain(2 * rng(1, 5));
            p->hunger += 10;
            p->fatigue += 5;
            p->thirst += 10;
            if (one_in(4)) {
                p->add_msg_if_player(m_bad, _("You suddenly feel dizzy, and collapse to the ground."));
                p->add_effect("downed", 1);
            }
        }
    } else {
        // Categorized/targeted mutagens go here.
        for (auto& iter : mutation_category_traits){
            mutation_category_trait m_category = iter.second;
            if (it->has_flag("MUTAGEN_" + m_category.category)) {
                mutation_category = "MUTCAT_" + m_category.category;
                p->add_msg_if_player(m_category.mutagen_message.c_str());
                p->mutate_category(mutation_category);
                p->mod_pain(m_category.mutagen_pain * rng(1, 5));
                p->hunger += m_category.mutagen_hunger;
                p->fatigue += m_category.mutagen_fatigue;
                p->thirst += m_category.mutagen_thirst;
                break;
            }
        }
        // Yep, orals take a bit out of you too
        if (one_in(4)) {
            p->add_msg_if_player(m_bad, _("You suddenly feel dizzy, and collapse to the ground."));
            p->add_effect("downed", 1);
        }
    }
    return it->type->charges_to_use();
}

int iuse::mut_iv(player *p, item *it, bool, point)
{
    if (p->has_trait("MUTAGEN_AVOID")) {
         //~"Uh-uh" is a sound used for "nope", "no", etc.
        p->add_msg_if_player(m_warning, _("After what happened that last time? uh-uh.  You're not injecting that chemical stuff."));
        return 0;
    }

    if (!p->is_npc() && !(p->has_trait("THRESH_MYCUS"))) {
        p->add_memorial_log(pgettext("memorial_male", "Injected mutagen."),
                            pgettext("memorial_female", "Injected mutagen."));
    }

    if( marloss_reject_mut_iv( p, it) ) {
        return it->type->charges_to_use();
    }

    if (p->has_trait("MUT_JUNKIE")) {
        p->add_msg_if_player(m_good, _("You quiver with anticipation..."));
        p->add_morale(MORALE_MUTAGEN, 10, 100);
    }
    std::string mutation_category;
    if (it->has_flag("MUTAGEN_STRONG")) {
        // 3 guaranteed mutations, 75%/66%/66% for the 4th/5th/6th,
        // 6-16 Pain per shot and potential knockdown/KO.
        mutation_category = "";
        if (p->has_trait("MUT_JUNKIE")) {
            p->add_msg_if_player(m_good, _("Oh, yeah! That's the stuff!"));
            sounds::sound(p->posx(), p->posy(), 15 + 3 * p->str_cur, _("YES! YES! YESSS!!!"));
        } else if (p->has_trait("NOPAIN")) {
            p->add_msg_if_player(_("You inject yourself."));
        } else {
            p->add_msg_if_player(m_bad, _("You inject yoursel-arRGH!"));
            sounds::sound(p->posx(), p->posy(), 15 + 3 * p->str_cur, _("You scream in agony!!"));
        }
        p->mutate();
        p->mod_pain(1 * rng(1, 4));
        //Standard IV-mutagen effect: 10 hunger/thirst & 5 Fatigue *per mutation*.
        // Numbers may vary based on mutagen.
        p->hunger += 10;
        p->fatigue += 5;
        p->thirst += 10;
        p->mutate();
        p->mod_pain(2 * rng(1, 3));
        p->hunger += 10;
        p->fatigue += 5;
        p->thirst += 10;
        p->mutate();
        p->hunger += 10;
        p->fatigue += 5;
        p->thirst += 10;
        p->mod_pain(3 * rng(1, 2));
        if (!one_in(4)) {
            p->mutate();
            p->hunger += 10;
            p->fatigue += 5;
            p->thirst += 10;
        }
        if (!one_in(3)) {
            p->mutate();
            p->hunger += 10;
            p->fatigue += 5;
            p->thirst += 10;
            p->add_msg_if_player(m_bad, _("You writhe and collapse to the ground."));
            p->add_effect("downed", rng(1, 4));
        }
        if (!one_in(3)) {
            //Jackpot! ...kinda, don't wanna go unconscious in dangerous territory
            p->mutate();
            p->hunger += 10;
            p->fatigue += 5;
            p->thirst += 10;
            p->add_msg_if_player(m_bad, _("It all goes dark..."));
            //Should be about 40 min, less 30 sec/IN point.
            p->fall_asleep((400 - p->int_cur * 5));
        }
    } else {
        int total = 0;
        mutation_category_trait m_category;
        std::string mutation_thresh;
        for (auto& iter : mutation_category_traits){
            total += p->mutation_category_level["MUTCAT_" + iter.second.category];
            if (it->has_flag("MUTAGEN_" + iter.second.category)) {
                m_category = iter.second;
                mutation_category = "MUTCAT_" + m_category.category;
                mutation_thresh = "THRESH_" + m_category.category;
                if (p->has_trait("MUT_JUNKIE")) {
                    p->add_msg_if_player(m_category.junkie_message.c_str());
                } else if (!(p->has_trait("MUT_JUNKIE"))) {
                    //there is only the one case, so no json, unless there is demand for it.
                    p->add_msg_if_player(m_category.iv_message.c_str());
                }
                if (!(p->has_trait("NOPAIN")) && m_category.iv_sound) {
                    p->mod_pain(m_category.iv_pain);
                    sounds::sound(p->posx(), p->posy(), m_category.iv_noise + p->str_cur, m_category.iv_sound_message);
                }
                for (int i=0; i < m_category.iv_min_mutations; i++){
                    p->mutate_category(mutation_category);
                    p->mod_pain(m_category.iv_pain * rng(1, 5));
                    p->hunger += m_category.iv_hunger;
                    p->fatigue += m_category.iv_fatigue;
                    p->thirst += m_category.iv_thirst;
                }
                for (int i=0; i < m_category.iv_additional_mutations; i++){
                    if (!one_in(m_category.iv_additional_mutations_chance)) {
                        p->mutate_category(mutation_category);
                        p->mod_pain(m_category.iv_pain * rng(1, 5));
                        p->hunger += m_category.iv_hunger;
                        p->fatigue += m_category.iv_fatigue;
                        p->thirst += m_category.iv_thirst;
                    }
                }
                if (m_category.category == "CHIMERA"){
                     p->add_morale(MORALE_MUTAGEN_CHIMERA, m_category.iv_morale, m_category.iv_morale_max);
                } else if (m_category.category == "ELFA"){
                     p->add_morale(MORALE_MUTAGEN_ELF, m_category.iv_morale, m_category.iv_morale_max);
                } else if(m_category.iv_morale > 0){
                    p->add_morale(MORALE_MUTAGEN_MUTATION, m_category.iv_morale, m_category.iv_morale_max);
                }

                if (m_category.iv_sleep && !one_in(3)){
                    p->add_msg_if_player(m_bad, m_category.iv_sleep_message.c_str());
                    p->fall_asleep(m_category.iv_sleep_dur - p->int_cur * 5);
                }
            }
        }

            // Threshold-check.  You only get to cross once!
        if (!p->crossed_threshold()) {
            // Threshold-breaching
            std::string primary = p->get_highest_category();
            // Only if you were pushing for more in your primary category.
            // You wanted to be more like it and less human.
            // That said, you're required to have hit third-stage dreams first.
            if ((mutation_category == primary) && (p->mutation_category_level[primary] > 50)) {
                // Little help for the categories that have a lot of crossover.
                // Starting with Ursine as that's... a bear to get.  8-)
                // Will add others if there's serious/demonstrable need.
                int booster = 0;
                if (mutation_category == "MUTCAT_URSINE") {
                    booster = 50;
                }
                int breacher = (p->mutation_category_level[primary]) + booster;
                if (x_in_y(breacher, total)) {
                    p->add_msg_if_player(m_good,
                                     _("Something strains mightily for a moment...and then..you're...FREE!"));
                    p->toggle_mutation(mutation_thresh);
                    p->add_memorial_log(pgettext("memorial_male", m_category.memorial_message.c_str()),
                                        pgettext("memorial_female", m_category.memorial_message.c_str()));
                    if (mutation_category == "MUTCAT_URSINE") {
                        // Manually removing Carnivore, since it tends to creep in
                        if (p->has_trait("CARNIVORE")) {
                            p->toggle_mutation("CARNIVORE");
                            p->add_msg_if_player(_("Your appetite for blood fades."));
                        }
                    }
                }
            } else if (p->mutation_category_level[primary] > 100) {
                //~NOPAIN is a post-Threshold trait, so you shouldn't
                //~legitimately have it and get here!
                if (p->has_trait("NOPAIN")) {
                    p->add_msg_if_player(m_bad, _("You feel extremely Bugged."));
                } else {
                    p->add_msg_if_player(m_bad, _("You stagger with a piercing headache!"));
                    p->pain += 8;
                    p->add_effect("stunned", rng(3, 5));
                }
            } else if (p->mutation_category_level[primary] > 80) {
                if (p->has_trait("NOPAIN")) {
                    p->add_msg_if_player(m_bad, _("You feel very Bugged."));
                } else {
                    p->add_msg_if_player(m_bad, _("Your head throbs with memories of your life, before all this..."));
                    p->pain += 6;
                    p->add_effect("stunned", rng(2, 4));
            }
            } else if (p->mutation_category_level[primary] > 60) {
                if (p->has_trait("NOPAIN")) {
                    p->add_msg_if_player(m_bad, _("You feel Bugged."));
                } else {
                    p->add_msg_if_player(m_bad, _("Images of your past life flash before you."));
                    p->add_effect("stunned", rng(2, 3));
                }
            }
        }
    }
    return it->type->charges_to_use();
}

int iuse::purifier(player *p, item *it, bool, point)
{
    if (p->has_trait("MUTAGEN_AVOID")) {
         //~"Uh-uh" is a sound used for "nope", "no", etc.
        p->add_msg_if_player(m_warning, _("After what happened that last time? uh-uh.  You're not drinking that chemical stuff."));
        return 0;
    }

    if (!p->is_npc() && !(p->has_trait("THRESH_MYCUS"))) {
        p->add_memorial_log(pgettext("memorial_male", "Consumed purifier."),
                            pgettext("memorial_female", "Consumed purifier."));
    }

    if( marloss_reject_mutagen( p, it ) ) {
        it->type->charges_to_use();
    }

    std::vector<std::string> valid; // Which flags the player has
    for( auto &traits_iter : mutation_branch::get_all() ) {
        if( p->has_trait( traits_iter.first ) && !p->has_base_trait( traits_iter.first ) ) {
            //Looks for active mutation
            valid.push_back( traits_iter.first );
        }
    }
    if (valid.empty()) {
        p->add_msg_if_player(_("You feel cleansed."));
        return it->type->charges_to_use();
    }
    int num_cured = rng(1, valid.size());
    if (num_cured > 4) {
        num_cured = 4;
    }
    for (int i = 0; i < num_cured && !valid.empty(); i++) {
        int index = rng(0, valid.size() - 1);
        if (p->purifiable(valid[index])) {
            p->remove_mutation(valid[index]);
        } else {
            p->add_msg_if_player(m_warning, _("You feel a slight itching inside, but it passes."));
        }
        valid.erase(valid.begin() + index);
    }
    return it->type->charges_to_use();
}

int iuse::purify_iv(player *p, item *it, bool, point)
{
    if (p->has_trait("MUTAGEN_AVOID")) {
         //~"Uh-uh" is a sound used for "nope", "no", etc.
        p->add_msg_if_player(m_warning, _("After what happened that last time? uh-uh.  You're not injecting that chemical stuff."));
        return 0;
    }

    if (!p->is_npc() && !(p->has_trait("THRESH_MYCUS"))) {
        p->add_memorial_log(pgettext("memorial_male", "Injected purifier."),
                            pgettext("memorial_female", "Injected purifier."));
    }

    if( marloss_reject_mut_iv( p, it ) ) {
        return it->type->charges_to_use();
    }

    std::vector<std::string> valid; // Which flags the player has
    for( auto &traits_iter : mutation_branch::get_all() ) {
        if( p->has_trait( traits_iter.first ) && !p->has_base_trait( traits_iter.first ) ) {
            //Looks for active mutation
            valid.push_back( traits_iter.first );
        }
    }
    if (valid.empty()) {
        p->add_msg_if_player(_("You feel cleansed."));
        return it->type->charges_to_use();
    }
    int num_cured = rng(4,
                        valid.size()); //Essentially a double-strength purifier, but guaranteed at least 4.  Double-edged and all
    if (num_cured > 8) {
        num_cured = 8;
    }
    for (int i = 0; i < num_cured && !valid.empty(); i++) {
        int index = rng(0, valid.size() - 1);
        if (p->purifiable(valid[index])) {
            p->remove_mutation(valid[index]);
        } else {
            p->add_msg_if_player(m_warning, _("You feel a distinct burning inside, but it passes."));
        }
        valid.erase(valid.begin() + index);
        if (!(p->has_trait("NOPAIN"))) {
            p->mod_pain(2 * num_cured); //Hurts worse as it fixes more
            p->add_msg_if_player(m_warning, _("Feels like you're on fire, but you're OK."));
        }
        p->thirst += 2 * num_cured;
        p->hunger += 2 * num_cured;
        p->fatigue += 2 * num_cured;
    }
    return it->type->charges_to_use();
}

int iuse::marloss(player *p, item *it, bool t, point pos)
{
    if (p->is_npc()) {
        return it->type->charges_to_use();
    }
    if (p->has_trait("MARLOSS_AVOID")) {
        //~"Uh-uh" is a sound used for "nope", "no", etc.
        p->add_msg_if_player(m_warning, _("After what happened that last time? uh-uh.  You're not eating that alien poison sac."));
        return 0;
    }
    if (p->has_trait("THRESH_MYCUS")) {
        p->add_msg_if_player(m_info, _("We no longer require this scaffolding.  We reserve it for other uses."));
        return 0;
    }
    // If we have the marloss in our veins, we are a "breeder" and will spread
    // the fungus.
    p->add_memorial_log(pgettext("memorial_male", "Ate a marloss berry."),
                        pgettext("memorial_female", "Ate a marloss berry."));

    if (p->has_trait("MARLOSS") || p->has_trait("THRESH_MARLOSS")) {
        p->add_msg_if_player(m_good,
                             _("As you eat the berry, you have a near-religious experience, feeling at one with your surroundings..."));
        p->add_morale(MORALE_MARLOSS, 100, 1000);
        p->add_addiction(ADD_MARLOSS_B, 50);
        p->add_addiction(ADD_MARLOSS_Y, 50);
        p->hunger = -100;
        monster spore(GetMType("mon_spore"));
        spore.friendly = -1;
        int spore_spawned = 0;
        for (int x = p->posx() - 4; x <= p->posx() + 4; x++) {
            for (int y = p->posy() - 4; y <= p->posy() + 4; y++) {
                if (rng(0, 10) > trig_dist(x, y, p->posx(), p->posy()) &&
                    rng(0, 10) > trig_dist(x, y, p->posx(), p->posy())) {
                    g->m.marlossify(x, y);
                }
                bool moveOK = (g->m.move_cost(x, y) > 0);
                bool monOK = g->mon_at(x, y) == -1;
                bool posOK = (p->posx() != x || p->posy() != y);
                if (moveOK && monOK && posOK &&
                    one_in(10 + 5 * trig_dist(x, y, p->posx(), p->posy())) &&
                    (spore_spawned == 0 || one_in(spore_spawned * 2))) {
                    spore.spawn(x, y);
                    g->add_zombie(spore);
                    spore_spawned++;
                }
            }
        }
        return it->type->charges_to_use();
    }

    /* If we're not already carriers of Marloss, roll for a random effect:
     * 1 - Mutate
     * 2 - Mutate
     * 3 - Mutate
     * 4 - Purify
     * 5 - Purify
     * 6 - Cleanse radiation + Purify
     * 7 - Fully satiate
     * 8 - Vomit
     * 9 - Give Marloss mutation
     */
    int effect = rng(1, 9);
    if (effect <= 3) {
        p->add_msg_if_player(_("This berry tastes extremely strange!"));
        p->mutate();
        // Gruss dich, mutation drain, missed you!
        p->mod_pain(2 * rng(1, 5));
        p->hunger += 10;
        p->fatigue += 5;
        p->thirst += 10;
    } else if (effect <= 6) { // Radiation cleanse is below
        p->add_msg_if_player(m_good, _("This berry makes you feel better all over."));
        p->pkill += 30;
        this->purifier(p, it, t, pos);
        if (effect == 6) {
            p->radiation = 0;
        }
    } else if (effect == 7) {
        p->add_msg_if_player(m_good, _("This berry is delicious, and very filling!"));
        p->hunger = -100;
    } else if (effect == 8) {
        p->add_msg_if_player(m_bad, _("You take one bite, and immediately vomit!"));
        p->vomit();
    } else if (p->crossed_threshold()) { // Mycus Rejection.  Goo already present fights off the fungus.
        p->add_msg_if_player(m_bad, _("You feel a familiar warmth, but suddenly it surges into an excruciating burn as you convulse, vomiting, and black out..."));
        p->add_memorial_log(pgettext("memorial_male", "Suffered Marloss Rejection."),
                        pgettext("memorial_female", "Suffered Marloss Rejection."));
        p->vomit();
        p->vomit(); // Yes, make sure you're empty.
        p->mod_pain(90);
        p->hurtall(rng(40, 65), nullptr);// No good way to say "lose half your current HP"
        p->fall_asleep((6000 - p->int_cur * 10)); // Hope you were eating someplace safe.  Mycus v. Goo in your guts is no joke.
        p->toggle_mutation("MARLOSS_BLUE");
        p->toggle_mutation("MARLOSS");
        p->toggle_mutation("MARLOSS_AVOID"); // And if you survive it's etched in your RNA, so you're unlikely to repeat the experiment.
        p->rem_addiction(ADD_MARLOSS_R);
        p->rem_addiction(ADD_MARLOSS_B);
        p->rem_addiction(ADD_MARLOSS_Y);
    } else if ( (p->has_trait("MARLOSS_BLUE") && p->has_trait("MARLOSS_YELLOW")) && (!p->has_trait("MARLOSS")) ) {
        p->add_msg_if_player(m_bad, _("You feel a familiar warmth, but suddenly it surges into painful burning as you convulse and collapse to the ground..."));
        p->fall_asleep((400 - p->int_cur * 5));
        p->toggle_mutation("MARLOSS_BLUE");
        p->toggle_mutation("MARLOSS_YELLOW");
        p->toggle_mutation("THRESH_MARLOSS");
        p->rem_addiction(ADD_MARLOSS_R);
        g->m.ter_set(p->posx(), p->posy(), t_marloss);
        p->add_memorial_log(pgettext("memorial_male", "Opened the Marloss Gateway."),
                        pgettext("memorial_female", "Opened the Marloss Gateway."));
        p->add_msg_if_player(m_good, _("You wake up in a marloss bush.  Almost *cradled* in it, actually, as though it grew there for you."));
        //~ Beginning to hear the Mycus while conscious: that's it speaking
        p->add_msg_if_player(m_good, _("unity. together we have reached the door. we provide the final key. now to pass through..."));
    } else if (!p->has_trait("MARLOSS")) {
        p->add_msg_if_player(_("You feel a strange warmth spreading throughout your body..."));
        p->toggle_mutation("MARLOSS");
        p->add_addiction(ADD_MARLOSS_B, 60);
        p->add_addiction(ADD_MARLOSS_Y, 60);
        p->rem_addiction(ADD_MARLOSS_R);
    }
    return it->type->charges_to_use();
}

int iuse::marloss_seed(player *p, item *it, bool t, point pos)
{
    if (p->is_npc()) {
        return it->type->charges_to_use();
    }
    if (p->has_trait("MARLOSS_AVOID")) {
        //~"Uh-uh" is a sound used for "nope", "no", etc.  "Drek" is a borrowed synonym for "shit".
        p->add_msg_if_player(m_warning, _("After what happened that last time? uh-uh.  You're not eating that alien drek."));
        return 0;
    }
    if (p->has_trait("THRESH_MYCUS")) {
        p->add_msg_if_player(m_info, _("We no longer require this scaffolding.  We reserve it for other uses."));
        return 0;
    }
    if (!(query_yn(_("Sure you want to eat the %s? You could plant it in a mound of dirt."),
                 it->tname().c_str())) ) {
        return 0; // Save the seed for later!
    }
    // If we have the marloss in our veins, we are a "breeder" and will spread
    // the fungus.
    p->add_memorial_log(pgettext("memorial_male", "Ate a marloss seed."),
                        pgettext("memorial_female", "Ate a marloss seed."));

    if (p->has_trait("MARLOSS_BLUE") || p->has_trait("THRESH_MARLOSS")) {
        p->add_msg_if_player(m_good,
                             _("As you eat the seed, you have a near-religious experience, feeling at one with your surroundings..."));
        p->add_morale(MORALE_MARLOSS, 100, 1000);
        p->add_addiction(ADD_MARLOSS_R, 50);
        p->add_addiction(ADD_MARLOSS_Y, 50);
        p->hunger = -100;
        monster spore(GetMType("mon_spore"));
        spore.friendly = -1;
        int spore_spawned = 0;
        for (int x = p->posx() - 4; x <= p->posx() + 4; x++) {
            for (int y = p->posy() - 4; y <= p->posy() + 4; y++) {
                if (rng(0, 10) > trig_dist(x, y, p->posx(), p->posy()) &&
                    rng(0, 10) > trig_dist(x, y, p->posx(), p->posy())) {
                    g->m.marlossify(x, y);
                }
                bool moveOK = (g->m.move_cost(x, y) > 0);
                bool monOK = g->mon_at(x, y) == -1;
                bool posOK = (p->posx() != x || p->posy() != y);
                if (moveOK && monOK && posOK &&
                    one_in(10 + 5 * trig_dist(x, y, p->posx(), p->posy())) &&
                    (spore_spawned == 0 || one_in(spore_spawned * 2))) {
                    spore.spawn(x, y);
                    g->add_zombie(spore);
                    spore_spawned++;
                }
            }
        }
        return it->type->charges_to_use();
    }

    /* If we're not already carriers of Marloss, roll for a random effect:
     * 1 - Mutate
     * 2 - Mutate
     * 3 - Mutate
     * 4 - Purify
     * 5 - Purify
     * 6 - Cleanse radiation + Purify
     * 7 - Fully satiate
     * 8 - Vomit
     * 9 - Give Marloss mutation
     */
    int effect = rng(1, 9);
    if (effect <= 3) {
        p->add_msg_if_player(_("This seed tastes extremely strange!"));
        p->mutate();
        // HELLO MY NAME IS MUTATION DRAIN YOU KILLED MY MUTAGEN PREPARE TO DIE! ;-)
        p->mod_pain(2 * rng(1, 5));
        p->hunger += 10;
        p->fatigue += 5;
        p->thirst += 10;
    } else if (effect <= 6) { // Radiation cleanse is below
        p->add_msg_if_player(m_good, _("This seed makes you feel better all over."));
        p->pkill += 30;
        this->purifier(p, it, t, pos);
        if (effect == 6) {
            p->radiation = 0;
        }
    } else if (effect == 7) {
        p->add_msg_if_player(m_good, _("This seed is delicious, and very filling!"));
        p->hunger = -100;
    } else if (effect == 8) {
        p->add_msg_if_player(m_bad, _("You take one bite, and immediately vomit!"));
        p->vomit();
    } else if (p->crossed_threshold()) { // Mycus Rejection.  Goo already present fights off the fungus.
        p->add_msg_if_player(m_bad, _("You feel a familiar warmth, but suddenly it surges into an excruciating burn as you convulse, vomiting, and black out..."));
        p->add_memorial_log(pgettext("memorial_male", "Suffered Marloss Rejection."),
                        pgettext("memorial_female", "Suffered Marloss Rejection."));
        p->vomit();
        p->vomit(); // Yes, make sure you're empty.
        p->mod_pain(90);
        p->hurtall(rng(40, 65), nullptr);// No good way to say "lose half your current HP"
        p->fall_asleep((6000 - p->int_cur * 10)); // Hope you were eating someplace safe.  Mycus v. Goo in your guts is no joke.
        p->toggle_mutation("MARLOSS_BLUE");
        p->toggle_mutation("MARLOSS");
        p->toggle_mutation("MARLOSS_AVOID"); // And if you survive it's etched in your RNA, so you're unlikely to repeat the experiment.
        p->rem_addiction(ADD_MARLOSS_R);
        p->rem_addiction(ADD_MARLOSS_B);
        p->rem_addiction(ADD_MARLOSS_Y);
    } else if ( (p->has_trait("MARLOSS") && p->has_trait("MARLOSS_YELLOW")) && (!p->has_trait("MARLOSS_BLUE")) ) {
        p->add_msg_if_player(m_bad, _("You feel a familiar warmth, but suddenly it surges into painful burning as you convulse and collapse to the ground..."));
        p->fall_asleep((400 - p->int_cur * 5));
        p->toggle_mutation("MARLOSS");
        p->toggle_mutation("MARLOSS_YELLOW");
        p->toggle_mutation("THRESH_MARLOSS");
        p->rem_addiction(ADD_MARLOSS_B);
        g->m.ter_set(p->posx(), p->posy(), t_marloss);
        p->add_memorial_log(pgettext("memorial_male", "Opened the Marloss Gateway."),
                        pgettext("memorial_female", "Opened the Marloss Gateway."));
        p->add_msg_if_player(m_good, _("You wake up in a marloss bush.  Almost *cradled* in it, actually, as though it grew there for you."));
        //~ Beginning to hear the Mycus while conscious: that's it speaking
        p->add_msg_if_player(m_good, _("unity. together we have reached the door. we provide the final key. now to pass through..."));
    } else if (!p->has_trait("MARLOSS_BLUE")) {
        p->add_msg_if_player(_("You feel a strange warmth spreading throughout your body..."));
        p->toggle_mutation("MARLOSS_BLUE");
        p->add_addiction(ADD_MARLOSS_R, 60);
        p->add_addiction(ADD_MARLOSS_Y, 60);
        p->rem_addiction(ADD_MARLOSS_B);
    }
    return it->type->charges_to_use();
}

int iuse::marloss_gel(player *p, item *it, bool t, point pos)
{
    if (p->is_npc()) {
        return it->type->charges_to_use();
    }
    if (p->has_trait("MARLOSS_AVOID")) {
        //~"Uh-uh" is a sound used for "nope", "no", etc.
        p->add_msg_if_player(m_warning, _("After what happened that last time? uh-uh.  You're not eating that alien slime."));
        return 0;
    }
    if (p->has_trait("THRESH_MYCUS")) {
        p->add_msg_if_player(m_info, _("We no longer require this scaffolding.  We reserve it for other uses."));
        return 0;
    }
    // If we have the marloss in our veins, we are a "breeder" and will spread
    // the fungus.
    p->add_memorial_log(pgettext("memorial_male", "Ate some marloss jelly."),
                        pgettext("memorial_female", "Ate some marloss jelly."));

    if (p->has_trait("MARLOSS_YELLOW") || p->has_trait("THRESH_MARLOSS")) {
        p->add_msg_if_player(m_good,
                             _("As you eat the jelly, you have a near-religious experience, feeling at one with your surroundings..."));
        p->add_morale(MORALE_MARLOSS, 100, 1000);
        p->add_addiction(ADD_MARLOSS_R, 50);
        p->add_addiction(ADD_MARLOSS_B, 50);
        p->hunger = -100;
        monster spore(GetMType("mon_spore"));
        spore.friendly = -1;
        int spore_spawned = 0;
        for (int x = p->posx() - 4; x <= p->posx() + 4; x++) {
            for (int y = p->posy() - 4; y <= p->posy() + 4; y++) {
                if (rng(0, 10) > trig_dist(x, y, p->posx(), p->posy()) &&
                    rng(0, 10) > trig_dist(x, y, p->posx(), p->posy())) {
                    g->m.marlossify(x, y);
                }
                bool moveOK = (g->m.move_cost(x, y) > 0);
                bool monOK = g->mon_at(x, y) == -1;
                bool posOK = (p->posx() != x || p->posy() != y);
                if (moveOK && monOK && posOK &&
                    one_in(10 + 5 * trig_dist(x, y, p->posx(), p->posy())) &&
                    (spore_spawned == 0 || one_in(spore_spawned * 2))) {
                    spore.spawn(x, y);
                    g->add_zombie(spore);
                    spore_spawned++;
                }
            }
        }
        return it->type->charges_to_use();
    }

    /* If we're not already carriers of Marloss, roll for a random effect:
     * 1 - Mutate
     * 2 - Mutate
     * 3 - Mutate
     * 4 - Purify
     * 5 - Purify
     * 6 - Cleanse radiation + Purify
     * 7 - Fully satiate
     * 8 - Vomit
     * 9 - Give Marloss mutation
     */
    int effect = rng(1, 9);
    if (effect <= 3) {
        p->add_msg_if_player(_("This jelly tastes extremely strange!"));
        p->mutate();
        // hihi! wavewave! mutation draindrain!
        p->mod_pain(2 * rng(1, 5));
        p->hunger += 10;
        p->fatigue += 5;
        p->thirst += 10;
    } else if (effect <= 6) { // Radiation cleanse is below
        p->add_msg_if_player(m_good, _("This jelly makes you feel better all over."));
        p->pkill += 30;
        this->purifier(p, it, t, pos);
        if (effect == 6) {
            p->radiation = 0;
        }
    } else if (effect == 7) {
        p->add_msg_if_player(m_good, _("This jelly is delicious, and very filling!"));
        p->hunger = -100;
    } else if (effect == 8) {
        p->add_msg_if_player(m_bad, _("You take one bite, and immediately vomit!"));
        p->vomit();
    } else if (p->crossed_threshold()) { // Mycus Rejection.  Goo already present fights off the fungus.
        p->add_msg_if_player(m_bad, _("You feel a familiar warmth, but suddenly it surges into an excruciating burn as you convulse, vomiting, and black out..."));
        p->add_memorial_log(pgettext("memorial_male", "Suffered Marloss Rejection."),
                        pgettext("memorial_female", "Suffered Marloss Rejection."));
        p->vomit();
        p->vomit(); // Yes, make sure you're empty.
        p->mod_pain(90);
        p->hurtall(rng(40, 65), nullptr);// No good way to say "lose half your current HP"
        p->fall_asleep((6000 - p->int_cur * 10)); // Hope you were eating someplace safe.  Mycus v. Goo in your guts is no joke.
        p->toggle_mutation("MARLOSS_BLUE");
        p->toggle_mutation("MARLOSS");
        p->toggle_mutation("MARLOSS_AVOID"); // And if you survive it's etched in your RNA, so you're unlikely to repeat the experiment.
        p->rem_addiction(ADD_MARLOSS_R);
        p->rem_addiction(ADD_MARLOSS_B);
        p->rem_addiction(ADD_MARLOSS_Y);
    } else if ( (p->has_trait("MARLOSS_BLUE") && p->has_trait("MARLOSS")) && (!p->has_trait("MARLOSS_YELLOW")) ) {
        p->add_msg_if_player(m_bad, _("You feel a familiar warmth, but suddenly it surges into painful burning as you convulse and collapse to the ground..."));
        p->fall_asleep((400 - p->int_cur * 5));
        p->toggle_mutation("MARLOSS_BLUE");
        p->toggle_mutation("MARLOSS");
        p->rem_addiction(ADD_MARLOSS_Y);
        p->toggle_mutation("THRESH_MARLOSS");
        g->m.ter_set(p->posx(), p->posy(), t_marloss);
        p->add_memorial_log(pgettext("memorial_male", "Opened the Marloss Gateway."),
                        pgettext("memorial_female", "Opened the Marloss Gateway."));
        p->add_msg_if_player(m_good, _("You wake up in a marloss bush.  Almost *cradled* in it, actually, as though it grew there for you."));
        //~ Beginning to hear the Mycus while conscious: that's it speaking
        p->add_msg_if_player(m_good, _("unity. together we have reached the door. we provide the final key. now to pass through..."));
    } else if (!p->has_trait("MARLOSS_YELLOW")) {
        p->add_msg_if_player(_("You feel a strange warmth spreading throughout your body..."));
        p->toggle_mutation("MARLOSS_YELLOW");
        p->add_addiction(ADD_MARLOSS_R, 60);
        p->add_addiction(ADD_MARLOSS_B, 60);
        p->rem_addiction(ADD_MARLOSS_Y);
    }
    return it->type->charges_to_use();
}

int iuse::mycus(player *p, item *it, bool t, point pos)
{
    if (p->is_npc()) {
        return it->type->charges_to_use();
    }
    // Welcome our guide.  Welcome.  To. The Mycus.
    if (p->has_trait("THRESH_MARLOSS")) {
        p->add_memorial_log(pgettext("memorial_male", "Became one with the Mycus."),
                        pgettext("memorial_female", "Became one with the Mycus."));
        p->add_msg_if_player(m_neutral, _("The apple tastes amazing, and you finish it quickly, not even noticing the lack of any core or seeds."));
        p->add_msg_if_player(m_good, _("You feel better all over."));
        p->pkill += 30;
        this->purifier(p, it, t, pos); // Clear out some of that goo you may have floating around
        p->radiation = 0;
        p->healall(4); // Can't make you a whole new person, but not for lack of trying
        p->add_msg_if_player(m_good, _("As the apple settles in, you feel ecstasy radiating through every part of your body..."));
        p->add_morale(MORALE_MARLOSS, 1000, 1000); // Last time you'll ever have it this good.  So enjoy.
        p->add_msg_if_player(m_good, _("Your eyes roll back in your head.  Everything dissolves into a blissful haze..."));
        p->fall_asleep((3000 - p->int_cur * 10));
        p->toggle_mutation("THRESH_MARLOSS");
        p->toggle_mutation("THRESH_MYCUS");
        //~ The Mycus does not use the term (or encourage the concept of) "you".  The PC is a local/native organism, but is now the Mycus.
        //~ It still understands the concept, but uninitelligent fungaloids and mind-bent symbiotes should not need it.
        //~ We are the Mycus.
        p->add_msg_if_player(m_good, _("We welcome into us.  We have endured long in this forbidding world."));
        p->add_msg_if_player(m_good, _("The natives have a saying: \"E Pluribus Unum\"  Out of many, one."));
        p->add_msg_if_player(m_good, _("We welcome the union of our lines in our local guide.  We will prosper, and unite this world."));
        p->add_msg_if_player(m_good, _("Even now, our fruits adapt to better serve local physiology."));
        p->add_msg_if_player(m_good, _("As, in time, shall we adapt to better welcome those who have not received us."));
        for (int x = p->posx() - 3; x <= p->posx() + 3; x++) {
            for (int y = p->posy() - 3; y <= p->posy() + 3; y++) {
                g->m.marlossify(x, y);
            }
        }
        p->rem_addiction(ADD_MARLOSS_R);
        p->rem_addiction(ADD_MARLOSS_B);
        p->rem_addiction(ADD_MARLOSS_Y);
    }
    else if (p->has_trait("THRESH_MYCUS") && !p->has_trait("M_DEPENDENT")) { // OK, now set the hook.
        if (!one_in(3)) {
            p->mutate_category("MUTCAT_MYCUS");
            p->hunger += 10;
            p->fatigue += 5;
            p->thirst += 10;
            p->add_morale(MORALE_MARLOSS, 25, 200); // still covers up mutation pain
        }
    } else if (p->has_trait("THRESH_MYCUS")) {
        p->pkill += 5;
        p->stim += 5;
    } else { // In case someone gets one without having been adapted first.
        // Marloss is the Mycus' method of co-opting humans.  Mycus fruit is for symbiotes' maintenance and development.
        p->add_msg_if_player(_("This apple tastes really weird!  You're not sure it's good for you..."));
        p->mutate();
        p->mod_pain(2 * rng(1, 5));
        p->hunger += 10;
        p->fatigue += 5;
        p->thirst += 10;
        p->vomit(); // no hunger/quench benefit for you
        p->mod_healthy_mod(-8);
    }
    return it->type->charges_to_use();
}

// TOOLS below this point!

int iuse::dogfood(player *p, item *, bool, point)
{
    int dirx, diry;
    if (!choose_adjacent(_("Put the dog food where?"), dirx, diry)) {
        return 0;
    }
    p->moves -= 15;
    int mon_dex = g->mon_at(dirx, diry);
    if (mon_dex != -1) {
        if (g->zombie(mon_dex).type->id == "mon_dog") {
            p->add_msg_if_player(m_good, _("The dog seems to like you!"));
            g->zombie(mon_dex).friendly = -1;
            g->zombie(mon_dex).add_effect("pet", 1, num_bp, true);
        } else {
            p->add_msg_if_player(_("The %s seems quite unimpressed!"),
                                 g->zombie(mon_dex).name().c_str());
        }
    } else {
        p->add_msg_if_player(m_bad, _("You spill the dogfood all over the ground."));
    }
    return 1;
}

int iuse::catfood(player *p, item *, bool, point)
{
    int dirx, diry;
    if (!choose_adjacent(_("Put the cat food where?"), dirx, diry)) {
        return 0;
    }
    p->moves -= 15;
    int mon_dex = g->mon_at(dirx, diry);
    if (mon_dex != -1) {
        if (g->zombie(mon_dex).type->id == "mon_cat") {
            p->add_msg_if_player(m_good,
                                 _("The cat seems to like you! Or maybe it just tolerates your presence better. It's hard to tell with cats."));
            g->zombie(mon_dex).friendly = -1;
        } else {
            p->add_msg_if_player(_("The %s seems quite unimpressed!"),
                                 g->zombie(mon_dex).name().c_str());
        }
    } else {
        p->add_msg_if_player(m_bad, _("You spill the cat food all over the ground."));
    }
    return 1;
}

static int repair_clothing(player *p, item *it, item *fix, int pos) {
    // Some items are made from more than one material.
    // we should try to use both items if one type of repair item is missing
    itype_id repair_item = "none";
    std::vector<std::string> plurals;
    std::vector<itype_id> repair_items;
    std::string plural = "";
    int thread_used = 1;
    //translation note: add <plural> tag to keep them unique
    if (fix->made_of("cotton")) {
        repair_items.push_back("rag");
        plurals.push_back(rm_prefix(_("<plural>rags")));
    }
    if (fix->made_of("leather")) {
        repair_items.push_back("leather");
        plurals.push_back(rm_prefix(_("<plural>leather")));
    }
    if (fix->made_of("fur")) {
        repair_items.push_back("fur");
        plurals.push_back(rm_prefix(_("<plural>fur")));
    }
    if (fix->made_of("nomex")) {
        repair_items.push_back("nomex");
        plurals.push_back(rm_prefix(_("<plural>nomex")));
    }
    if (fix->made_of("wool")) {
        repair_items.push_back("felt_patch");
        plurals.push_back(rm_prefix(_("<plural>wool")));
    }
    if (repair_items.empty()) {
        p->add_msg_if_player(m_info, _("Your %s is not made of fabric, leather, fur, or wool."),
                                fix->tname().c_str());
        return 0;
    }
    if( fix == it || std::find(repair_items.begin(), repair_items.end(),
                               fix->typeId()) != repair_items.end()) {
        p->add_msg_if_player(m_info, _("This can be used to repair other items, not itself."));
        return 0;
    }

    int items_needed = (fix->damage > 2 || fix->damage == 0) ? 1 : 0;

    // this will cause issues if/when NPCs start being able to sew.
    // but, then again, it'll cause issues when they start crafting, too.
    const inventory &crafting_inv = p->crafting_inventory();
    bool bFound = false;
    //go through all discovered repair items and see if we have any of them available
    for( auto &repair_items_i : repair_items ) {
        if( crafting_inv.has_amount( repair_items_i, items_needed ) ) {
            //we've found enough of a material, use this one
            repair_item = repair_items_i;
            bFound = true;
        }
    }
    if (!bFound) {
        for (unsigned int i = 0; i < repair_items.size(); i++) {
            p->add_msg_if_player(m_info, _("You don't have enough %s to do that."), plurals[i].c_str());
        }
        return 0;
    }
    std::vector<item_comp> comps;
    comps.push_back(item_comp(repair_item, items_needed));

    if (fix->damage > 0) {
        p->moves -= 500 * p->fine_detail_vision_mod();
        p->practice("tailor", 8);
        int rn = dice(4, 2 + p->skillLevel("tailor"));
        rn -= rng(fix->damage, fix->damage * 2);
        if (p->dex_cur < 8 && one_in(p->dex_cur)) {
            rn -= rng(2, 6);
        }
        if (p->dex_cur >= 8 && (p->dex_cur >= 16 || one_in(16 - p->dex_cur))) {
            rn += rng(2, 6);
        }
        if (p->dex_cur > 16) {
            rn += rng(0, p->dex_cur - 16);
        }
        if (rn <= 4) {
            p->add_msg_if_player(m_bad, _("You damage your %s further!"), fix->tname().c_str());
            fix->damage++;
            if (fix->damage >= 5) {
                p->add_msg_if_player(m_bad, _("You destroy it!"));
                p->i_rem_keep_contents( pos );
            }
        } else if (rn <= 6) {
            p->add_msg_if_player(m_bad, _("You don't repair your %s, but you waste lots of thread."),
                                 fix->tname().c_str());
            thread_used = rng(1, 8);
        } else if (rn <= 8) {
            p->add_msg_if_player(m_mixed, _("You repair your %s, but waste lots of thread."),
                                 fix->tname().c_str());
            if (fix->damage >= 3) {
                p->consume_items(comps);
            }
            fix->damage--;
            thread_used = rng(1, 8);
        } else if (rn <= 16) {
            p->add_msg_if_player(m_good, _("You repair your %s!"), fix->tname().c_str());
            if (fix->damage >= 3) {
                p->consume_items(comps);
            }
            fix->damage--;
        } else {
            p->add_msg_if_player(m_good, _("You repair your %s completely!"), fix->tname().c_str());
            if (fix->damage >= 3) {
                p->consume_items(comps);
            }
            fix->damage = 0;
        }
    } else if (fix->damage == 0 || (fix->has_flag("VARSIZE") && !fix->has_flag("FIT"))) {
        p->moves -= 500 * p->fine_detail_vision_mod();
        p->practice("tailor", 10);
        int rn = dice(4, 2 + p->skillLevel("tailor"));
        if (p->dex_cur < 8 && one_in(p->dex_cur)) {
            rn -= rng(2, 6);
        }
        if (p->dex_cur >= 16 || (p->dex_cur > 8 && one_in(16 - p->dex_cur))) {
            rn += rng(2, 6);
        }
        if (p->dex_cur > 16) {
            rn += rng(0, p->dex_cur - 16);
        }
        if (rn <= 4) {
            p->add_msg_if_player(m_bad, _("You damage your %s!"), fix->tname().c_str());
            fix->damage++;
        } else if (rn >= 12 && fix->has_flag("VARSIZE") && !fix->has_flag("FIT")) {
            p->add_msg_if_player(m_good, _("You take your %s in, improving the fit."), fix->tname().c_str());
            fix->item_tags.insert("FIT");
        } else if (rn >= 12 && (fix->has_flag("FIT") || !fix->has_flag("VARSIZE"))) {
            p->add_msg_if_player(m_good, _("You make your %s extra sturdy."), fix->tname().c_str());
            fix->damage--;
            p->consume_items(comps);
        } else {
            p->add_msg_if_player(m_neutral, _("You practice your sewing."));
        }
    } else {
        p->add_msg_if_player(m_info, _("Your %s already reinforced."), fix->tname().c_str());
        return 0;
    }

    return thread_used;
}

int iuse::sew(player *p, item *it, bool, point)
{
    if (it->charges == 0) {
        return 0;
    }
    if (p->is_underwater()) {
        p->add_msg_if_player(m_info, _("You can't do that while underwater."));
        return 0;
    }
    //minimum LL_LOW of LL_DARK + (ELFA_NV or atomic_light)
    if (p->fine_detail_vision_mod() > 4) {
        add_msg(m_info, _("You can't see to sew!"));
        return 0;
    }

    int pos = g->inv_for_filter( _("Repair what?"), []( const item & itm ) {
        return itm.made_of( "cotton" ) ||
                itm.made_of( "leather" ) ||
                itm.made_of( "fur" ) ||
                itm.made_of( "nomex" ) ||
                itm.made_of( "wool" );
    } );
    item *fix = &(p->i_at(pos));
    if (fix == NULL || fix->is_null()) {
            p->add_msg_if_player(m_info, _("You do not have that item!"));
            return 0;
    };
    return repair_clothing(p, it, fix, pos);
}

int iuse::sew_advanced(player *p, item *it, bool, point)
{
    if (it->charges < 5){
        p->add_msg_if_player(m_info, _("You don't have enough thread."));
        return 0;
    }
    if (p->is_underwater()) {
        p->add_msg_if_player(m_info, _("You can't do that while underwater."));
        return 0;
    }

    //minimum LL_LOW of LL_DARK + (ELFA_NV or atomic_light)
    if (p->fine_detail_vision_mod() > 4) {
        add_msg(m_info, _("You can't see to sew!"));
        return 0;
    }
    int thread_used = 5;

    int pos = g->inv_for_filter( _("Enhance what?"), []( const item & itm ) {
            return itm.made_of( "cotton" ) ||
            itm.made_of( "leather" ) ||
            itm.made_of( "fur" ) ||
            itm.made_of( "nomex" ) ||
            itm.made_of( "plastic" ) ||
            itm.made_of( "kevlar" ) ||
            itm.made_of( "wool" );
        } );
    item *mod = &(p->i_at(pos));
    if (mod == NULL || mod->is_null()) {
        p->add_msg_if_player(m_info, _("You do not have that item!"));
        return 0;
    }

    if( !mod->is_armor() ) {
        p->add_msg_if_player(m_info, _("You can only tailor your clothes!"));
        return 0;
    }
    if (mod->is_gun()){
        p->add_msg_if_player(m_info, _("You can't use a tailor's kit on a firearm!"));
        return 0;
    }
    if (mod->is_power_armor()){
        p->add_msg_if_player(m_info, _("You can't modify your power armor!"));
        return 0;
    }

    itype_id repair_item = "none";
    std::vector<std::string> plurals;
    std::vector<itype_id> repair_items;
    std::string plural = "";
    //translation note: add <plural> tag to keep them unique
    if (mod->made_of("cotton")) {
        repair_items.push_back("rag");
        plurals.push_back(rm_prefix(_("<plural>rags")));
    }
    if (mod->made_of("leather")) {
        repair_items.push_back("leather");
        plurals.push_back(rm_prefix(_("<plural>leather")));
    }
    if (mod->made_of("fur")) {
        repair_items.push_back("fur");
        plurals.push_back(rm_prefix(_("<plural>fur")));
    }
    if (mod->made_of("nomex")) {
        repair_items.push_back("nomex");
        plurals.push_back(rm_prefix(_("<plural>nomex")));
    }
    if (mod->made_of("plastic")) {
        repair_items.push_back("plastic_chunk");
        plurals.push_back(rm_prefix(_("<plural>plastic")));
    }
    if (mod->made_of("kevlar")) {
        repair_items.push_back("kevlar_plate");
        plurals.push_back(rm_prefix(_("<plural>kevlar")));
    }
    if (mod->made_of("wool")) {
        repair_items.push_back("felt_patch");
        plurals.push_back(rm_prefix(_("<plural>wool")));
    }
    if (repair_items.empty()) {
        p->add_msg_if_player(m_info, _("Your %s is not made of fabric, leather, fur, kevlar, wool or plastic."),
                             mod->tname().c_str());
        return 0;
    }
    if( mod == it || std::find(repair_items.begin(), repair_items.end(),
                               mod->typeId()) != repair_items.end()) {
        p->add_msg_if_player(m_info, _("This can be used to repair or modify other items, not itself."));
        return 0;
    }
    int choice = menu(true, _("How do you want to modify it?"), _("Line it with wool"),_("Line it with fur"),
                      _("Pad with leather"), _("Line with kevlar"), _("Repair clothing"),
                      _("Cancel"), NULL);

    if( (choice == 1 || choice == 2 || choice == 3 || choice == 4) && mod->item_tags.count("wooled") +
       mod->item_tags.count("furred") + mod->item_tags.count("leather_padded") + mod->item_tags.count("kevlar_padded") >= 2 ){
        p->add_msg_if_player(m_info,_("You can't modify this more than twice."));
        return 0;
    }

    switch (choice) {
    case 1: {
        if(mod->item_tags.count("wooled")) {
            p->add_msg_if_player(m_info,_("There's already a wool lining sewn in."));
            return 0;
        }
        itype_id repair_item = "none";
        std::vector<std::string> plurals;
        std::vector<itype_id> repair_items;
        std::string plural = "";

        repair_items.push_back("felt_patch");
        plurals.push_back(rm_prefix(_("<plural>wool")));


        int items_needed = (((mod->volume()) / 3) + 1 );

        // this will cause issues if/when NPCs start being able to sew.
        // but, then again, it'll cause issues when they start crafting, too.
        const inventory &crafting_inv = p->crafting_inventory();
        bool bFound = false;
        //go through all discovered repair items and see if we have any of them available
        for( auto &repair_items_i : repair_items ) {
            if( crafting_inv.has_amount( repair_items_i, items_needed ) ) {
                //we've found enough of a material, use this one
                repair_item = repair_items_i;
                bFound = true;
            }
        }
        if (!bFound) {
            for (unsigned int i = 0; i < repair_items.size(); i++) {
                p->add_msg_if_player(m_info, _("You don't have enough %s to do that."), plurals[i].c_str());
            }
            return 0;
        }
        std::vector<item_comp> comps;
        comps.push_back(item_comp(repair_item, items_needed));
        p->moves -= 500 * p->fine_detail_vision_mod();
        p->practice("tailor", 9);
        int rn = dice(4, 2 + p->skillLevel("tailor"));
        if (p->dex_cur < 8 && one_in(p->dex_cur)) {
            rn -= rng(2, 6);
        }
        if (p->dex_cur >= 16 || (p->dex_cur > 8 && one_in(16 - p->dex_cur))) {
            rn += rng(2, 6);
        }
        if (p->dex_cur > 16) {
            rn += rng(0, p->dex_cur - 16);
        }

        if (rn <= 8) {
            p->add_msg_if_player(m_bad, _("You damage your %s further trying to sew in a wool lining!"),
                                 mod->tname().c_str());
            mod->damage++;
            if (mod->damage >= 5) {
                p->add_msg_if_player(m_bad, _("You destroy it!"));
                p->i_rem_keep_contents( pos );
            }
        } else if (rn <= 10) {
            p->add_msg_if_player(m_bad,
                                 _("You fail to sew in a wool lining, and you waste a lot of thread and wool."));
            thread_used = rng(5, 14);
            p->consume_items(comps);
        } else if (rn <= 14) {
            p->add_msg_if_player(m_mixed, _("You sew in a wool lining on your %s, but waste a lot of thread."),
                                 mod->tname().c_str());
            p->consume_items(comps);
            mod->item_tags.insert("wooled");
            thread_used = rng(5, 14);
        } else {
            p->add_msg_if_player(m_good, _("You sew in a wool lining on your %s!"), mod->tname().c_str());
            mod->item_tags.insert("wooled");
            p->consume_items(comps);
        }
        return thread_used;
    }
    case 2: {
        if(mod->item_tags.count("furred")) {
            p->add_msg_if_player(m_info,_("There's already a fur lining sewn in."));
            return 0;
        }
        itype_id repair_item = "none";
        std::vector<std::string> plurals;
        std::vector<itype_id> repair_items;
        std::string plural = "";

        repair_items.push_back("fur");
        plurals.push_back(rm_prefix(_("<plural>furs")));


        int items_needed = (((mod->volume()) / 3) + 1 );

        // this will cause issues if/when NPCs start being able to sew.
        // but, then again, it'll cause issues when they start crafting, too.
        const inventory &crafting_inv = p->crafting_inventory();
        bool bFound = false;
        //go through all discovered repair items and see if we have any of them available
        for( auto &repair_items_i : repair_items ) {
            if( crafting_inv.has_amount( repair_items_i, items_needed ) ) {
                //we've found enough of a material, use this one
                repair_item = repair_items_i;
                bFound = true;
            }
        }
        if (!bFound) {
            for (unsigned int i = 0; i < repair_items.size(); i++) {
                p->add_msg_if_player(m_info, _("You don't have enough %s to do that."), plurals[i].c_str());
            }
            return 0;
        }
        std::vector<item_comp> comps;
        comps.push_back(item_comp(repair_item, items_needed));
        p->moves -= 500 * p->fine_detail_vision_mod();
        p->practice("tailor", 9);
        int rn = dice(4, 2 + p->skillLevel("tailor"));
        if (p->dex_cur < 8 && one_in(p->dex_cur)) {
            rn -= rng(2, 6);
        }
        if (p->dex_cur >= 16 || (p->dex_cur > 8 && one_in(16 - p->dex_cur))) {
            rn += rng(2, 6);
        }
        if (p->dex_cur > 16) {
            rn += rng(0, p->dex_cur - 16);
        }

        if (rn <= 8) {
            p->add_msg_if_player(m_bad, _("You damage your %s further trying to sew in a fur lining!"),
                                 mod->tname().c_str());
            mod->damage++;
            if (mod->damage >= 5) {
                p->add_msg_if_player(m_bad, _("You destroy it!"));
                p->i_rem_keep_contents( pos );
            }
        } else if (rn <= 10) {
            p->add_msg_if_player(m_bad,
                                 _("You fail to sew in a fur lining, and you waste a lot of thread and fur."));
            thread_used = rng(5, 14);
            p->consume_items(comps);
        } else if (rn <= 14) {
            p->add_msg_if_player(m_mixed, _("You sew in a fur lining on your %s, but waste a lot of thread."),
                                 mod->tname().c_str());
            p->consume_items(comps);
            mod->item_tags.insert("furred");
            thread_used = rng(5, 14);
        } else {
            p->add_msg_if_player(m_good, _("You sew in a fur lining on your %s!"), mod->tname().c_str());
            mod->item_tags.insert("furred");
            p->consume_items(comps);
        }
        return thread_used;
    }
    case 3: {
        if(mod->item_tags.count("leather_padded")) {
            p->add_msg_if_player(m_info,_("This is already padded with leather."));
            return 0;
        }
        itype_id repair_item = "none";
        std::vector<std::string> plurals;
        std::vector<itype_id> repair_items;
        std::string plural = "";

        repair_items.push_back("leather");
        plurals.push_back(rm_prefix(_("<plural>leather")));


        int items_needed = (((mod->volume()) / 3) +1 );
        // this will cause issues if/when NPCs start being able to sew.
        // but, then again, it'll cause issues when they start crafting, too.
        const inventory &crafting_inv = p->crafting_inventory();
        bool bFound = false;
        //go through all discovered repair items and see if we have any of them available
        for( auto &repair_items_i : repair_items ) {
            if( crafting_inv.has_amount( repair_items_i, items_needed ) ) {
                //we've found enough of a material, use this one
                repair_item = repair_items_i;
                bFound = true;
            }
        }
        if (!bFound) {
            for (unsigned int i = 0; i < repair_items.size(); i++) {
                p->add_msg_if_player(m_info, _("You don't have enough %s to do that."), plurals[i].c_str());
            }
            return 0;
        }
        std::vector<item_comp> comps;
        comps.push_back(item_comp(repair_item, items_needed));
        p->moves -= 500 * p->fine_detail_vision_mod();
        p->practice("tailor", 9);
        int rn = dice(4, 2 + p->skillLevel("tailor"));
        if (p->dex_cur < 8 && one_in(p->dex_cur)) {
            rn -= rng(2, 6);
        }
        if (p->dex_cur >= 16 || (p->dex_cur > 8 && one_in(16 - p->dex_cur))) {
            rn += rng(2, 6);
        }
        if (p->dex_cur > 16) {
            rn += rng(0, p->dex_cur - 16);
        }

        if (rn <= 8) {
            p->add_msg_if_player(m_bad, _("You damage your %s further trying to pad it with leather!"),
                                 mod->tname().c_str());
            mod->damage++;
            if (mod->damage >= 5) {
                p->add_msg_if_player(m_bad, _("You destroy it!"));
                p->i_rem_keep_contents( pos );
            }
        } else if (rn <= 10) {
            p->add_msg_if_player(m_bad, _("You fail to pad your %s with leather, and you waste a lot of thread and leather."),
                                 mod->tname().c_str());
            thread_used = rng(5, 14);
            p->consume_items(comps);
        } else if (rn <= 14) {
            p->add_msg_if_player(m_mixed, _("You pad your %s with leather, but waste a lot of thread."),
                                 mod->tname().c_str());
            p->consume_items(comps);
            mod->item_tags.insert("leather_padded");
            thread_used = rng(5, 14 + (rng(1, 3)));
        } else {
            p->add_msg_if_player(m_good, _("You pad your %s with leather!"), mod->tname().c_str());
            mod->item_tags.insert("leather_padded");
            p->consume_items(comps);

        }
        return thread_used;
    }
    case 4: {
        if(mod->item_tags.count("kevlar_padded")) {
            p->add_msg_if_player(m_info,_("This is already lined with kevlar."));
            return 0;
        }
        itype_id repair_item = "none";
        std::vector<std::string> plurals;
        std::vector<itype_id> repair_items;
        std::string plural = "";

        repair_items.push_back("kevlar_plate");
        plurals.push_back(rm_prefix(_("<plural>kevlar plates")));


        int items_needed = (((mod->volume()) / 3) +1 );
        // this will cause issues if/when NPCs start being able to sew.
        // but, then again, it'll cause issues when they start crafting, too.
        const inventory &crafting_inv = p->crafting_inventory();
        bool bFound = false;
        //go through all discovered repair items and see if we have any of them available
        for( auto &repair_items_i : repair_items ) {
            if( crafting_inv.has_amount( repair_items_i, items_needed ) ) {
                //we've found enough of a material, use this one
                repair_item = repair_items_i;
                bFound = true;
            }
        }
        if (!bFound) {
            for (unsigned int i = 0; i < repair_items.size(); i++) {
                p->add_msg_if_player(m_info, _("You don't have enough %s to do that."), plurals[i].c_str());
            }
            return 0;
        }
        std::vector<item_comp> comps;
        comps.push_back(item_comp(repair_item, items_needed));
        p->moves -= 500 * p->fine_detail_vision_mod();
        p->practice("tailor", 9);
        int rn = dice(4, 2 + p->skillLevel("tailor"));
        if (p->dex_cur < 8 && one_in(p->dex_cur)) {
            rn -= rng(2, 6);
        }
        if (p->dex_cur >= 16 || (p->dex_cur > 8 && one_in(16 - p->dex_cur))) {
            rn += rng(2, 6);
        }
        if (p->dex_cur > 16) {
            rn += rng(0, p->dex_cur - 16);
        }

        if (rn <= 8) {
            p->add_msg_if_player(m_bad, _("You damage your %s further trying to line it with kevlar!"),
                                 mod->tname().c_str());
            mod->damage++;
            if (mod->damage >= 5) {
                p->add_msg_if_player(m_bad, _("You destroy it!"));
                p->i_rem_keep_contents( pos );
            }
        } else if (rn <= 10) {
            p->add_msg_if_player(m_bad, _("You fail to line your %s with kevlar, and you waste a lot of thread and kevlar."),
                                 mod->tname().c_str());
            thread_used = rng(5, 14);
            p->consume_items(comps);
        } else if (rn <= 14) {
            p->add_msg_if_player(m_mixed, _("You line your %s with kevlar, but waste a lot of thread."),
                                 mod->tname().c_str());
            p->consume_items(comps);
            mod->item_tags.insert("kevlar_padded");
            thread_used = rng(5, 14 + (rng(1, 3)));
        } else {
            p->add_msg_if_player(m_good, _("You line your %s with kevlar!"), mod->tname().c_str());
            mod->item_tags.insert("kevlar_padded");
            p->consume_items(comps);

        }
        return thread_used;
    }
    case 5:
        return repair_clothing( p, it, mod, pos );
    default:
        return 0;
    }
}

int iuse::extra_battery(player *p, item *, bool, point)
{
    int inventory_index = g->inv_for_filter( _("Modify what?"), []( const item & itm ) {
        it_tool *tl = dynamic_cast<it_tool *>(itm.type);
        return tl != nullptr && tl->ammo_id == "battery";
    } );
    item *modded = &( p->i_at( inventory_index ) );

    if (modded == NULL || modded->is_null()) {
        p->add_msg_if_player(m_info, _("You do not have that item!"));
        return 0;
    }
    if (!modded->is_tool()) {
        p->add_msg_if_player(m_info, _("This mod can only be used on tools."));
        return 0;
    }

    it_tool *tool = dynamic_cast<it_tool *>(modded->type);
    if (tool->ammo_id != "battery") {
        p->add_msg_if_player(m_info, _("That item does not use batteries!"));
        return 0;
    }

    if (modded->has_flag("DOUBLE_AMMO")) {
        p->add_msg_if_player(m_info, _("That item has already had its battery capacity doubled."));
        return 0;
    }

    remove_atomic_mod(*modded, *p);
    remove_recharge_mod(*modded, *p);
    remove_ups_mod(*modded, *p);

    p->add_msg_if_player( _( "You double the battery capacity of your %s!" ), modded->tname().c_str() );
    modded->item_tags.insert("DOUBLE_AMMO");
    return 1;
}

int iuse::rechargeable_battery(player *p, item *it, bool, point)
{
    int inventory_index = g->inv_for_filter( _("Modify what?"), []( const item & itm ) {
        it_tool *tl = dynamic_cast<it_tool *>(itm.type);
        return tl != nullptr && tl->ammo_id == "battery";
    } );
    item *modded = &( p->i_at( inventory_index ) );

    if (modded == NULL || modded->is_null()) {
        p->add_msg_if_player(m_info, _("You do not have that item!"));
        return 0;
    }
    if (!modded->is_tool()) {
        p->add_msg_if_player(m_info, _("This mod can only be used on tools."));
        return 0;
    }

    it_tool *tool = dynamic_cast<it_tool *>(modded->type);
    if (tool->ammo_id != "battery") {
        p->add_msg_if_player(m_info, _("That item does not use batteries!"));
        return 0;
    }

    if (modded->has_flag("RECHARGE")) {
        p->add_msg_if_player(m_info, _("That item already has a rechargeable battery pack."));
        return 0;
    }

    remove_atomic_mod(*modded, *p);
    remove_ups_mod(*modded, *p);
    remove_double_ammo_mod(*modded, *p);
    remove_ammo( modded, *p ); // remove batteries, replaced by charges from mod

    p->add_msg_if_player( _( "You replace the battery compartment of your %s with a rechargeable battery pack!" ), modded->tname().c_str() );
    modded->charges = it->charges;
    modded->item_tags.insert("RECHARGE");
    modded->item_tags.insert("NO_UNLOAD");
    modded->item_tags.insert("NO_RELOAD");
    return 1;
}

int iuse::atomic_battery(player *p, item *it, bool, point)
{
    int inventory_index = g->inv_for_filter( _("Modify what?"), []( const item & itm ) {
        it_tool *tl = dynamic_cast<it_tool *>(itm.type);
        return tl != nullptr && tl->ammo_id == "battery";
    } );
    item *modded = &( p->i_at( inventory_index ) );

    if (modded == NULL || modded->is_null()) {
        p->add_msg_if_player(m_info, _("You do not have that item!"));
        return 0;
    }
    if (!modded->is_tool()) {
        p->add_msg_if_player(m_info, _("This mod can only be used on tools."));
        return 0;
    }

    it_tool *tool = dynamic_cast<it_tool *>(modded->type);
    if (tool->ammo_id != "battery") {
        p->add_msg_if_player(m_info, _("That item does not use batteries!"));
        return 0;
    }

    if (modded->has_flag("ATOMIC_AMMO")) {
        p->add_msg_if_player(m_info,
                             _("That item has already had its battery modded to accept plutonium cells."));
        return 0;
    }

    remove_double_ammo_mod( *modded, *p );
    remove_recharge_mod( *modded, *p );
    remove_ups_mod( *modded, *p );
    remove_ammo( modded, *p ); // remove batteries, item::charges is now plutonium

    p->add_msg_if_player( _( "You modify your %s to run off plutonium cells!" ), modded->tname().c_str() );
    modded->item_tags.insert("ATOMIC_AMMO");
    modded->item_tags.insert("RADIOACTIVE");
    modded->item_tags.insert("LEAK_DAM");
    modded->item_tags.insert("NO_UNLOAD");
    modded->charges = it->charges;
    return 1;
}
int iuse::ups_battery(player *p, item *, bool, point)
{
    int inventory_index = g->inv_for_filter( _("Modify what?"), []( const item & itm ) {
        it_tool *tl = dynamic_cast<it_tool *>(itm.type);
        return tl != nullptr && tl->ammo_id == "battery";
    } );
    item *modded = &( p->i_at( inventory_index ) );

    if (modded == NULL || modded->is_null()) {
        p->add_msg_if_player(_("You do not have that item!"));
        return 0;
    }
    if (!modded->is_tool()) {
        p->add_msg_if_player(_("This mod can only be used on tools."));
        return 0;
    }

    it_tool *tool = dynamic_cast<it_tool *>(modded->type);
    if (tool->ammo_id != "battery") {
        p->add_msg_if_player(_("That item does not use batteries!"));
        return 0;
    }

    if (modded->has_flag("USE_UPS")) {
        p->add_msg_if_player(_("That item has already had its battery modded to use a UPS!"));
        return 0;
    }
    if( modded->typeId() == "UPS_off" || modded->typeId() == "adv_UPS_off" ) {
        p->add_msg_if_player( _( "You want to power a UPS with another UPS?  Very clever." ) );
        return 0;
    }

    remove_double_ammo_mod(*modded, *p);
    remove_recharge_mod(*modded, *p);
    remove_atomic_mod(*modded, *p);
    remove_ammo(modded, *p);

    p->add_msg_if_player( _( "You modify your %s to run off a UPS!" ), modded->tname().c_str() );
    modded->item_tags.insert("USE_UPS");
    modded->item_tags.insert("NO_UNLOAD");
    modded->item_tags.insert("NO_RELOAD");
    //Perhaps keep the modded charges at 1 or 0?
    modded->charges = 0;
    return 1;
}

int iuse::remove_all_mods(player *p, item *, bool, point)
{
    int inventory_index = g->inv_for_filter( _( "Detach battery mods from what?" ), []( const item & itm ) {
        it_tool *tl = dynamic_cast<it_tool *>(itm.type);
        return tl != nullptr && ( itm.has_flag("DOUBLE_AMMO") || itm.has_flag("RECHARGE") ||
                                  itm.has_flag("USE_UPS") || itm.has_flag("ATOMIC_AMMO") );
    } );
    item *modded = &( p->i_at( inventory_index ) );
    if (modded == NULL || modded->is_null()) {
        p->add_msg_if_player( m_info, _( "You do not have that item!" ) );
        return 0;
    }

    if (!modded->is_tool()) {
        p->add_msg_if_player( m_info, _( "Only battery mods for tools can be removed this way." ) );
        return 0;
    }

    it_tool *tool = dynamic_cast<it_tool *>(modded->type);
    if (tool->ammo_id != "battery") {
        p->add_msg_if_player( m_info, _( "That item does not use batteries!" ) );
        return 0;
    }

    remove_double_ammo_mod( *modded, *p );
    remove_recharge_mod( *modded, *p );
    remove_atomic_mod( *modded, *p );
    remove_ups_mod( *modded, *p );
    return 0;
}

int iuse::fishing_rod(player *p, item *it, bool, point)
{
    int dirx, diry;

    if (!choose_adjacent(_("Fish where?"), dirx, diry)) {
        return 0;
    }

    if (!g->m.has_flag("FISHABLE", dirx, diry)) {
        p->add_msg_if_player(m_info, _("You can't fish there!"));
        return 0;
    }
    point op = overmapbuffer::ms_to_omt_copy( g->m.getabs( dirx, diry ) );
    if (!otermap[overmap_buffer.ter(op.x, op.y, g->levz)].is_river) {
        p->add_msg_if_player(m_info, _("That water does not contain any fish. Try a river instead."));
        return 0;
    }
    std::vector<monster*> fishables = g->get_fishable(60);
    if ( fishables.size() < 1){
        p->add_msg_if_player(m_info, _("There are no fish around. Try another spot.")); // maybe let the player find that out by himself?
        return 0;
    }
    p->rooted_message();

    p->add_msg_if_player(_("You cast your line and wait to hook something..."));

    p->assign_activity(ACT_FISH, 30000, 0, p->get_item_position(it), it->tname());

    return 0;
}

int iuse::fish_trap(player *p, item *it, bool t, point pos)
{
    if (!t) {
        // Handle deploying fish trap.
        if (it->active) {
            it->active = false;
            return 0;
        }

        if (it->charges < 0) {
            it->charges = 0;
            return 0;
        }

        if (p->is_underwater()) {
            p->add_msg_if_player(m_info, _("You can't do that while underwater."));
            return 0;
        }

        if (it->charges == 0) {
            p->add_msg_if_player(_("Fishes are not silly to go in here without bait."));
            return 0;
        }

        int dirx, diry;

        if (!choose_adjacent(_("Put fish trap where?"), dirx, diry)) {
            return 0;
        }
        if (!g->m.has_flag("FISHABLE", dirx, diry)) {
            p->add_msg_if_player(m_info, _("You can't fish there!"));
            return 0;
        }
        point op = overmapbuffer::ms_to_omt_copy(g->m.getabs(dirx, diry));
        if (!otermap[overmap_buffer.ter(op.x, op.y, g->levz)].is_river) {
            p->add_msg_if_player(m_info, _("That water does not contain any fish, try a river instead."));
            return 0;
        }
        std::vector<monster*> fishables = g->get_fishable(60);
        if ( fishables.size() < 1){
            p->add_msg_if_player(m_info, _("There is no fish around. Try another spot.")); // maybe let the player find that out by himself?
            return 0;
        }
        it->active = true;
        it->bday = calendar::turn;
        g->m.add_item_or_charges(dirx, diry, *it);
        p->i_rem(it);
        p->add_msg_if_player(m_info, _("You place the fish trap, in three hours or so you may catch some fish."));

        return 0;

    } else {
        // Handle processing fish trap over time.
        if (it->charges == 0) {
            it->active = false;
            return 0;
        }
        //after 3 hours.
        if (calendar::turn - it->bday > 1800) {
            it->active = false;

            if (!g->m.has_flag("FISHABLE", pos.x, pos.y)) {
                return 0;
            }
            point op = overmapbuffer::ms_to_omt_copy( g->m.getabs( pos.x, pos.y ) );
            if (!otermap[overmap_buffer.ter(op.x, op.y, g->levz)].is_river) {
                return 0;
            }
            int success = -50;
            const int surv = p->skillLevel("survival");
            const int attempts = rng(it->charges, it->charges * it->charges);
            for (int i = 0; i < attempts; i++) {
                success += rng(surv, surv * surv);
            }

            it->charges = rng(-1, it->charges);
            if (it->charges < 0) {
                it->charges = 0;
            }

            int fishes = 0;

            if (success < 0) {
                fishes = 0;
            } else if (success < 300) {
                fishes = 1;
            } else if (success < 1500) {
                fishes = 2;
            } else {
                fishes = rng(3, 5);
            }

            if (fishes == 0) {
                it->charges = 0;
                p->practice("survival", rng(5, 15));

                return 0;
            }
            std::vector<monster*> fishables = g->get_fishable(60); //get the fishables around the trap's spot
            for (int i = 0; i < fishes; i++) {
                p->practice("survival", rng(3, 10));
                if (fishables.size() > 1){
                    g->catch_a_monster(fishables, pos.x, pos.y, p, 180000); //catch the fish! 180000 is the time spent fishing.
                } else {
                    //there will always be a chance that the player will get lucky and catch a fish
                    //not existing in the fishables vector. (maybe it was in range, but wandered off)
                    //lets say it is a 5% chance per fish to catch
                    if (one_in(20)) {
                        item fish;
                        std::vector<std::string> fish_group = MonsterGroupManager::GetMonstersFromGroup("GROUP_FISH");
                        std::string fish_mon = fish_group[rng(1, fish_group.size()) - 1];
                        fish.make_corpse( fish_mon, it->bday + rng(0, 1800)); //we don't know when it was caught. its random
                        //Yes, we can put fishes in the trap like knives in the boot,
                        //and then get fishes via activation of the item,
                        //but it's not as comfortable as if you just put fishes in the same tile with the trap.
                        //Also: corpses and comestibles do not rot in containers like this, but on the ground they will rot.
                        g->m.add_item_or_charges(pos.x, pos.y, fish);
                        break; //this can happen only once
                    }
                }
            }
        }
        return 0;
    }
}

int iuse::extinguisher(player *p, item *it, bool, point)
{
    if (it->charges < it->type->charges_to_use()) {
        return 0;
    }
    g->draw();
    int x, y;
    // If anyone other than the player wants to use one of these,
    // they're going to need to figure out how to aim it.
    if (!choose_adjacent(_("Spray where?"), x, y)) {
        return 0;
    }

    p->moves -= 140;

    // Reduce the strength of fire (if any) in the target tile.
    g->m.adjust_field_strength(point(x, y), fd_fire, 0 - rng(2, 3));

    // Also spray monsters in that tile.
    int mondex = g->mon_at(x, y);
    if (mondex != -1) {
        g->zombie(mondex).moves -= 150;
        bool blind = false;
        if (one_in(2) && g->zombie(mondex).has_flag(MF_SEES)) {
            blind = true;
            g->zombie(mondex).add_effect("blind", rng(10, 20));
        }
        if (g->u.sees(g->zombie(mondex))) {
            p->add_msg_if_player(_("The %s is sprayed!"), g->zombie(mondex).name().c_str());
            if(blind) {
                p->add_msg_if_player(_("The %s looks blinded."), g->zombie(mondex).name().c_str());
            }
        }
        if (g->zombie(mondex).made_of(LIQUID)) {
            if (g->u.sees(g->zombie(mondex))) {
                p->add_msg_if_player(_("The %s is frozen!"), g->zombie(mondex).name().c_str());
            }
            monster &critter = g->zombie( mondex );
            critter.apply_damage( p, bp_torso, rng( 20, 60 ) );
            critter.set_speed_base( critter.get_speed_base() / 2 );
        }
    }

    // Slightly reduce the strength of fire immediately behind the target tile.
    if (g->m.move_cost(x, y) != 0) {
        x += (x - p->posx());
        y += (y - p->posy());

        g->m.adjust_field_strength(point(x, y), fd_fire, std::min(0 - rng(0, 1) + rng(0, 1), 0L));
    }

    return it->type->charges_to_use();
}

int iuse::rm13armor_off(player *p, item *it, bool, point)
{
    if (it->charges < it->type->charges_to_use()) {
        p->add_msg_if_player(m_info, _("The RM13 combat armor's fuel cells are dead."),
                             it->tname().c_str());
        return 0;
    } else {
        std::string oname = it->type->id + "_on";
        p->add_msg_if_player(_("You activate your RM13 combat armor."));
        p->add_msg_if_player(_("Rivtech Model 13 RivOS v2.19:   ONLINE."));
        p->add_msg_if_player(_("CBRN defense system:            ONLINE."));
        p->add_msg_if_player(_("Acoustic dampening system:      ONLINE."));
        p->add_msg_if_player(_("Thermal regulation system:      ONLINE."));
        p->add_msg_if_player(_("Vision enhancement system:      ONLINE."));
        p->add_msg_if_player(_("Electro-reactive armor system:  ONLINE."));
        p->add_msg_if_player(_("All systems nominal."));
        it->make(oname);
        it->active = true;
        return it->type->charges_to_use();
    }
}

int iuse::rm13armor_on(player *p, item *it, bool t, point)
{
    if (t) { // Normal use
    } else { // Turning it off
        std::string oname = it->type->id;
        if (oname.length() > 3 && oname.compare(oname.length() - 3, 3, "_on") == 0) {
            oname.erase(oname.length() - 3, 3);
        } else {
            debugmsg("no item type to turn it into (%s)!", oname.c_str());
            return 0;
        }
        p->add_msg_if_player(_("RivOS v2.19 shutdown sequence initiated."));
        p->add_msg_if_player(_("Shutting down."));
        p->add_msg_if_player(_("Your RM13 combat armor turns off."));
        it->make(oname);
        it->active = false;
    }
    return it->type->charges_to_use();
}

int iuse::unpack_item(player *p, item *it, bool, point)
{
    if (p->is_underwater()) {
        p->add_msg_if_player(m_info, _("You can't do that while underwater."));
        return 0;
    }
    std::string oname = it->type->id + "_on";
    p->moves -= 300;
    p->add_msg_if_player(_("You unpack your %s for use."), it->tname().c_str());
    it->make(oname);
    it->active = false;
    return 0;
}

int iuse::pack_item(player *p, item *it, bool t, point)
{
    if (p->is_underwater()) {
        p->add_msg_if_player(m_info, _("You can't do that while underwater."));
        return 0;
    }
    if (t) { // Normal use
        // Numbers below -1 are reserved for worn items
    } else if (p->get_item_position(it) < -1) {
        p->add_msg_if_player(m_info, _("You can't pack your %s until you take it off."),
                             it->tname().c_str());
        return 0;
    } else { // Turning it off
        std::string oname = it->type->id;
        if (oname.length() > 3 && oname.compare(oname.length() - 3, 3, "_on") == 0) {
            oname.erase(oname.length() - 3, 3);
        } else {
            debugmsg("no item type to turn it into (%s)!", oname.c_str());
            return 0;
        }
        p->moves -= 500;
        p->add_msg_if_player(_("You pack your %s for storage."), it->tname().c_str());
        it->make(oname);
        it->active = false;
    }
    return 0;
}

static bool cauterize_effect(player *p, item *it, bool force = true)
{
    hp_part hpart = use_healing_item(p, it, -2, -2, -2, 100, 50, 0, force);
    if (hpart != num_hp_parts) {
        p->add_msg_if_player(m_neutral, _("You cauterize yourself."));
        if (!(p->has_trait("NOPAIN"))) {
            p->mod_pain(15);
            p->add_msg_if_player(m_bad, _("It hurts like hell!"));
        } else {
            p->add_msg_if_player(m_neutral, _("It itches a little."));
        }
        const body_part bp = player::hp_to_bp( hpart );
        if (p->has_effect("bite", bp)) {
            p->add_effect("bite", 2600, bp, true);
        }
        return true;
    }
    return 0;
}

static int cauterize_elec(player *p, item *it)
{
    if (it->charges == 0) {
        p->add_msg_if_player(m_info, _("You need batteries to cauterize wounds."));
        return 0;
    } else if (!p->has_effect("bite") && !p->has_effect("bleed") && !p->is_underwater()) {
        if ((p->has_trait("MASOCHIST") || p->has_trait("MASOCHIST_MED") || p->has_trait("CENOBITE")) &&
            query_yn(_("Cauterize yourself for fun?"))) {
            return cauterize_effect(p, it, true) ? it->type->charges_to_use() : 0;
        } else {
            p->add_msg_if_player(m_info,
                                 _("You are not bleeding or bitten, there is no need to cauterize yourself."));
            return 0;
        }
    } else if (p->is_npc() || query_yn(_("Cauterize any open wounds?"))) {
        return cauterize_effect(p, it, true) ? it->type->charges_to_use() : 0;
    }
    return 0;
}

int iuse::solder_weld(player *p, item *it, bool, point)
{
    if (p->is_underwater()) {
        p->add_msg_if_player(m_info, _("You can't do that while underwater."));
        return 0;
    }
    int choice = 2;
    int charges_used = (dynamic_cast<it_tool *>(it->type))->charges_to_use();

    // Option for cauterization only if player has the incentive to do so
    // One does not check for open wounds with a soldering iron.
    if ((p->has_effect("bite") || p->has_effect("bleed")) && !p->is_underwater()) {
        choice = menu(true, _("Using soldering item:"), _("Cauterize wound"),
                      _("Repair plastic/metal/kevlar item"), _("Cancel"), NULL);
    } else if (p->has_trait("MASOCHIST") || p->has_trait("MASOCHIST_MED") ||
               p->has_trait("CENOBITE")) {
        // Masochists might be wounded too, let's not ask twice.
        choice = menu(true, _("Using soldering item:"), _("Cauterize yourself for fun"),
                      _("Repair plastic/metal/kevlar item"), _("Cancel"), NULL);
    }

    switch (choice) {
        case 1:
            return cauterize_elec(p, it);
            break;
        case 2: {
            if (it->charges <= 0) {
                p->add_msg_if_player(m_info, _("Your tool does not have enough charges to do that."));
                return 0;
            }

            int pos = g->inv_for_filter( _("Repair what?"), []( const item & itm ) {
                return itm.made_of( "kevlar" ) ||
                       itm.made_of( "plastic" ) ||
                       itm.made_of( "iron" ) ||
                       itm.made_of( "steel" ) ||
                       itm.made_of( "hardsteel" );
            } );
            item *fix = &(p->i_at(pos));
            if (fix == NULL || fix->is_null()) {
                p->add_msg_if_player(m_info, _("You do not have that item!"));
                return 0;
            }
            if (fix->is_gun()) {
                p->add_msg_if_player(m_info, _("That requires gunsmithing tools."));
                return 0;
            }
            if (fix->is_ammo()) {
                p->add_msg_if_player(m_info, _("You cannot repair this type of item."));
                return 0;
            }
            itype_id repair_item = "none";
            std::vector<std::string> repairitem_names;
            std::vector<itype_id> repair_items;
            if (fix->made_of("kevlar")) {
                repair_items.push_back("kevlar_plate");
                repairitem_names.push_back(_("kevlar plates"));
            }
            if (fix->made_of("plastic")) {
                repair_items.push_back("plastic_chunk");
                repairitem_names.push_back(_("plastic chunks"));
            }
            if (fix->made_of("iron") || fix->made_of("steel") || fix->made_of("hardsteel")) {
                repair_items.push_back("scrap");
                repairitem_names.push_back(_("scrap metal"));
            }
            if (repair_items.empty()) {
                p->add_msg_if_player(m_info, _("Your %s is not made of plastic, metal, or kevlar."),
                                     fix->tname().c_str());
                return 0;
            }
            if( fix == it || std::find(repair_items.begin(), repair_items.end(), fix->typeId()) != repair_items.end()) {
                p->add_msg_if_player(m_info, _("This can be used to repair other items, not itself."));
                return 0;
            }

            //repairing or modifying items requires at least 1 repair item,
            // otherwise number is related to size of item
            int items_needed = ceil(fix->volume() * 0.25);

            // this will cause issues if/when NPCs start being able to sew.
            // but, then again, it'll cause issues when they start crafting, too.
            const inventory &crafting_inv = p->crafting_inventory();

            bool bFound = false;
            //go through all discovered repair items and see if we have any of them available
            for( auto &repair_items_i : repair_items ) {
                if( crafting_inv.has_amount( repair_items_i, items_needed ) ) {
                    //we've found enough of a material, use this one
                    repair_item = repair_items_i;
                    bFound = true;
                }
            }
            if (!bFound) {
                for (unsigned int i = 0; i < repair_items.size(); i++) {
                    p->add_msg_if_player(m_info, _("You don't have enough %s to do that."),
                                         repairitem_names[i].c_str());
                }
                return 0;
            }

            std::vector<item_comp> comps;
            comps.push_back(item_comp(repair_item, items_needed));

            if (fix->damage > 0) {
                p->moves -= 500 * p->fine_detail_vision_mod();
                p->practice("mechanics", 8);
                int rn = dice(4, 2 + p->skillLevel("mechanics"));
                rn -= rng(fix->damage, fix->damage * 2);
                if (p->dex_cur < 8 && one_in(p->dex_cur)) {
                    rn -= rng(2, 6);
                }
                if (p->dex_cur >= 8 && (p->dex_cur >= 16 || one_in(16 - p->dex_cur))) {
                    rn += rng(2, 6);
                }
                if (p->dex_cur > 16) {
                    rn += rng(0, p->dex_cur - 16);
                }
                if (rn <= 4) {
                    p->add_msg_if_player(m_bad, _("You damage your %s further!"), fix->tname().c_str());
                    fix->damage++;
                    if (fix->damage >= 5) {
                        p->add_msg_if_player(m_bad, _("You destroy it!"));
                        p->i_rem_keep_contents( pos );
                    }
                } else if (rn <= 6) {
                    p->add_msg_if_player(m_bad, _("You don't repair your %s, and you waste lots of charge."),
                                         fix->tname().c_str());
                    charges_used += rng(1, 8);
                } else if (rn <= 8) {
                    p->add_msg_if_player(m_mixed, _("You repair your %s, but you waste lots of charge."),
                                         fix->tname().c_str());
                    if (fix->damage >= 3) {
                        p->consume_items(comps);
                    }
                    fix->damage--;
                    charges_used += rng(1, 8);
                } else if (rn <= 16) {
                    p->add_msg_if_player(m_good, _("You repair your %s!"), fix->tname().c_str());
                    if (fix->damage >= 3) {
                        p->consume_items(comps);
                    }
                    fix->damage--;
                } else {
                    p->add_msg_if_player(m_good, _("You repair your %s completely!"), fix->tname().c_str());
                    if (fix->damage >= 3) {
                        p->consume_items(comps);
                    }
                    fix->damage = 0;
                }
            } else if (fix->damage == 0 || (fix->has_flag("VARSIZE") && !fix->has_flag("FIT"))) {
                p->moves -= 500 * p->fine_detail_vision_mod();
                p->practice("mechanics", 10);
                int rn = dice(4, 2 + p->skillLevel("mechanics"));
                if (p->dex_cur < 8 && one_in(p->dex_cur)) {
                    rn -= rng(2, 6);
                }
                if (p->dex_cur >= 16 || (p->dex_cur > 8 && one_in(16 - p->dex_cur))) {
                    rn += rng(2, 6);
                }
                if (p->dex_cur > 16) {
                    rn += rng(0, p->dex_cur - 16);
                }
                if (rn <= 4) {
                    p->add_msg_if_player(m_bad, _("You damage your %s!"), fix->tname().c_str());
                    fix->damage++;
                } else if (rn >= 12 && fix->has_flag("VARSIZE") && !fix->has_flag("FIT")) {
                    p->add_msg_if_player(m_good, _("You take your %s in, improving the fit."),
                                         fix->tname().c_str());
                    fix->item_tags.insert("FIT");
                } else if (rn >= 12 && (fix->has_flag("FIT") || !fix->has_flag("VARSIZE"))) {
                    p->add_msg_if_player(m_good, _("You make your %s extra sturdy."), fix->tname().c_str());
                    fix->damage--;
                    p->consume_items(comps);
                } else {
                    p->add_msg_if_player(m_neutral, _("You practice your soldering."));
                }
            } else {
                p->add_msg_if_player(m_info, _("Your %s is already enhanced."), fix->tname().c_str());
                return 0;
            }
            return charges_used;
        }
        break;
        case 3:
            break;
        default:
            break;
    };
    return 0;
}


int iuse::water_purifier(player *p, item *it, bool, point)
{
    int pos = g->inv_for_filter( _("Purify what?"), []( const item & itm ) {
        return !itm.contents.empty() &&
               ( itm.contents[0].type->id == "water" ||
                 itm.contents[0].type->id == "salt_water" );
    } );
    if (!p->has_item(pos)) {
        p->add_msg_if_player(m_info, _("You do not have that item!"));
        return 0;
    }
    if (p->i_at(pos).contents.empty()) {
        p->add_msg_if_player(m_info, _("You can only purify water."));
        return 0;
    }
    item *pure = &(p->i_at(pos).contents[0]);
    if (pure->type->id != "water" && pure->type->id != "salt_water") {
        p->add_msg_if_player(m_info, _("You can only purify water."));
        return 0;
    }
    if (pure->charges > it->charges) {
        p->add_msg_if_player(m_info,
                             _("You don't have enough charges in your purifier to purify all of the water."));
        return 0;
    }
    p->moves -= 150;
    pure->make("water_clean");
    pure->poison = 0;
    return pure->charges;
}

int iuse::two_way_radio(player *p, item *it, bool, point)
{
    WINDOW *w = newwin(6, 36, (TERMY - 6) / 2, (TERMX - 36) / 2);
    WINDOW_PTR wptr(w);
    draw_border(w);
    // TODO: More options here.  Thoughts...
    //       > Respond to the SOS of an NPC
    //       > Report something to a faction
    //       > Call another player
    // TODO: Should probably be a ui menu anyway.
    fold_and_print(w, 1, 1, 999, c_white,
                   _(
                       "1: Radio a faction for help...\n"
                       "2: Call Acquaintance...\n"
                       "3: General S.O.S.\n"
                       "0: Cancel"));
    wrefresh(w);
    char ch = getch();
    if (ch == '1') {
        p->moves -= 300;
        faction *fac = g->list_factions(_("Call for help..."));
        if (fac == NULL) {
            return 0;
        }
        int bonus = 0;
        if (fac->goal == FACGOAL_CIVILIZATION) {
            bonus += 2;
        }
        if (fac->has_job(FACJOB_MERCENARIES)) {
            bonus += 4;
        }
        if (fac->has_job(FACJOB_DOCTORS)) {
            bonus += 2;
        }
        if (fac->has_value(FACVAL_CHARITABLE)) {
            bonus += 3;
        }
        if (fac->has_value(FACVAL_LONERS)) {
            bonus -= 3;
        }
        if (fac->has_value(FACVAL_TREACHERY)) {
            bonus -= rng(0, 8);
        }
        bonus += fac->respects_u + 3 * fac->likes_u;
        if (bonus >= 25) {
            popup(_("They reply, \"Help is on the way!\""));
            //~ %s is faction name
            p->add_memorial_log(pgettext("memorial_male", "Called for help from %s."),
                                  pgettext("memorial_female", "Called for help from %s."),
                                  fac->name.c_str());
            /* Disabled until event::faction_id and associated code
             * is updated to accept a std::string.
            g->add_event(EVENT_HELP, int(calendar::turn) + fac->response_time(), fac->id);
            */
            fac->respects_u -= rng(0, 8);
            fac->likes_u -= rng(3, 5);
        } else if (bonus >= -5) {
            popup(_("They reply, \"Sorry, you're on your own!\""));
            fac->respects_u -= rng(0, 5);
        } else {
            popup(_("They reply, \"Hah!  We hope you die!\""));
            fac->respects_u -= rng(1, 8);
        }

    } else if (ch == '2') { // Call Acquaintance
        // TODO: Implement me!
    } else if (ch == '3') { // General S.O.S.
        p->moves -= 150;
        std::vector<npc *> in_range;
        std::vector<npc *> npcs = overmap_buffer.get_npcs_near_player(30);
        for( auto &npc : npcs ) {
            if( npc->op_of_u.value >= 4 ) {
                in_range.push_back( npc );
            }
        }
        if (!in_range.empty()) {
            npc *coming = in_range[rng(0, in_range.size() - 1)];
            popup(ngettext("A reply!  %s says, \"I'm on my way; give me %d minute!\"",
                           "A reply!  %s says, \"I'm on my way; give me %d minutes!\"", coming->minutes_to_u()),
                  coming->name.c_str(), coming->minutes_to_u());
            p->add_memorial_log(pgettext("memorial_male", "Called for help from %s."),
                                  pgettext("memorial_female", "Called for help from %s."),
                                  coming->name.c_str());
            coming->mission = NPC_MISSION_RESCUE_U;
        } else {
            popup(_("No-one seems to reply..."));
        }
    } else {
        return 0;
    }
    wptr.reset();
    refresh();
    return it->type->charges_to_use();
}

int iuse::radio_off(player *p, item *it, bool, point)
{
    if (it->charges < it->type->charges_to_use()) {
        p->add_msg_if_player(_("It's dead."));
    } else {
        p->add_msg_if_player(_("You turn the radio on."));
        it->make("radio_on");
        it->active = true;
    }
    return it->type->charges_to_use();
}

static radio_tower *find_radio_station(int frequency)
{
    radio_tower *tower = NULL;
    for (size_t k = 0; k < g->cur_om->radios.size(); k++) {
        tower = &g->cur_om->radios[k];
        if (0 < tower->strength - rl_dist(tower->x, tower->y, g->levx, g->levy) &&
            tower->frequency == frequency) {
            return tower;
        }
    }
    return NULL;
}

int iuse::directional_antenna(player *p, item *it, bool, point)
{
    // Find out if we have an active radio
    auto radios = p->items_with( []( const item & it ) {
        return it.typeId() == "radio_on";
    } );
    if( radios.empty() ) {
        add_msg(m_info, _("Must have an active radio to check for signal direction."));
        return 0;
    }
    const item radio = *radios.front();
    // Find the radio station its tuned to (if any)
    radio_tower *tower = find_radio_station(radio.frequency);
    if (tower == NULL) {
        add_msg(m_info, _("You can't find the direction if your radio isn't tuned."));
        return 0;
    }
    // Report direction.
    direction angle = direction_from(g->levx, g->levy, tower->x, tower->y);
    add_msg(_("The signal seems strongest to the %s."), direction_name(angle).c_str());
    return it->type->charges_to_use();
}

int iuse::radio_on(player *p, item *it, bool t, point pos)
{
    if (t) {
        // Normal use
        std::string message = _("Radio: Kssssssssssssh.");
        radio_tower *selected_tower = find_radio_station(it->frequency);
        if (selected_tower != NULL) {
            if (selected_tower->type == MESSAGE_BROADCAST) {
                message = selected_tower->message;
            } else if (selected_tower->type == WEATHER_RADIO) {
                message = weather_forecast(*selected_tower);
            }

            int signal_strength = selected_tower->strength -
                                  rl_dist(selected_tower->x, selected_tower->y, g->levx, g->levy);

            for( auto &elem : message ) {
                if (dice(10, 100) > dice(10, signal_strength * 3)) {
                    if (!one_in(10)) {
                        elem = '#';
                    } else {
                        elem = char( rng( 'a', 'z' ) );
                    }
                }
            }

            std::vector<std::string> segments = foldstring(message, RADIO_PER_TURN);
            int index = calendar::turn % (segments.size());
            std::stringstream messtream;
            messtream << string_format(_("radio: %s"), segments[index].c_str());
            message = messtream.str();
        }
        sounds::ambient_sound(pos.x, pos.y, 6, message.c_str());
    } else { // Activated
        int ch = 2;
        if (it->charges > 0) {
            ch = menu(true, _("Radio:"), _("Scan"), _("Turn off"), NULL);
        }

        switch (ch) {
            case 1: {
                int old_frequency = it->frequency;
                radio_tower *tower = NULL;
                radio_tower *lowest_tower = NULL;
                radio_tower *lowest_larger_tower = NULL;

                for (size_t k = 0; k < g->cur_om->radios.size(); k++) {
                    tower = &g->cur_om->radios[k];

                    if (tower->strength - rl_dist(tower->x, tower->y, g->levx, g->levy) > 0 &&
                        tower->frequency != old_frequency) {
                        if (tower->frequency > old_frequency &&
                            (lowest_larger_tower == NULL ||
                             tower->frequency < lowest_larger_tower->frequency)) {
                            lowest_larger_tower = tower;
                        } else if (lowest_tower == NULL ||
                                   tower->frequency < lowest_tower->frequency) {
                            lowest_tower = tower;
                        }
                    }
                }
                if (lowest_larger_tower != NULL) {
                    it->frequency = lowest_larger_tower->frequency;
                } else if (lowest_tower != NULL) {
                    it->frequency = lowest_tower->frequency;
                }
            }
            break;
            case 2:
                p->add_msg_if_player(_("The radio dies."));
                it->make("radio");
                it->active = false;
                break;
            case 3:
                break;
        }
    }
    return it->type->charges_to_use();
}

int iuse::noise_emitter_off(player *p, item *it, bool, point)
{
    if (it->charges < it->type->charges_to_use()) {
        p->add_msg_if_player(_("It's dead."));
    } else {
        p->add_msg_if_player(_("You turn the noise emitter on."));
        it->make("noise_emitter_on");
        it->active = true;
    }
    return it->type->charges_to_use();
}

int iuse::airhorn(player *p, item *it, bool, point pos)
{
    if (it->charges < it->type->charges_to_use()) {
        p->add_msg_if_player(_("You depress the button but no sound comes out."));
    } else {
        p->add_msg_if_player(_("You honk your airhorn."));
        sounds::sound(pos.x, pos.y, 50, _("HOOOOONK!"));
    }
    return it->type->charges_to_use();
}

int iuse::horn_bicycle(player *p, item *it, bool, point pos)
{
    sounds::sound(pos.x, pos.y, 15, _("honk."));
    p->add_msg_if_player(_("You honk the bicycle horn."));
    return it->type->charges_to_use();
}

int iuse::noise_emitter_on(player *p, item *it, bool t, point pos)
{
    if (t) { // Normal use
        //~ the sound of a noise emitter when turned on
        sounds::ambient_sound(pos.x, pos.y, 30, _("KXSHHHHRRCRKLKKK!"));
    } else { // Turning it off
        p->add_msg_if_player(_("The infernal racket dies as the noise emitter turns off."));
        it->make("noise_emitter");
        it->active = false;
    }
    return it->type->charges_to_use();
}

int iuse::ma_manual(player *p, item *it, bool, point)
{
    // strip "manual_" from the start of the item id, add the rest to "style_"
    std::string style_to_learn = "style_" + it->type->id.substr(7);

    if (p->has_martialart(style_to_learn)) {
        p->add_msg_if_player(m_info, _("You already know all this book has to teach."));
        return 0;
    }

    p->ma_styles.push_back(style_to_learn);

    p->add_msg_if_player(m_good, _("You learn what you can, and stow the book for further study."));

    return 1;
}

bool pry_nails(player *p, ter_id &type, int dirx, int diry)
{
    int nails = 0, boards = 0;
    ter_id newter;
    if (type == t_fence_h || type == t_fence_v) {
        nails = 6;
        boards = 3;
        newter = t_fence_post;
        p->add_msg_if_player(_("You pry out the fence post."));
    } else if (type == t_window_boarded) {
        nails = 8;
        boards = 4;
        newter = t_window_frame;
        p->add_msg_if_player(_("You pry the boards from the window."));
    } else if (type == t_window_boarded_noglass) {
        nails = 8;
        boards = 4;
        newter = t_window_empty;
        p->add_msg_if_player(_("You pry the boards from the window frame."));
    } else if ( type == t_door_boarded || type == t_door_boarded_damaged ||
            type == t_rdoor_boarded || type == t_rdoor_boarded_damaged ||
            type == t_door_boarded_peep || type == t_door_boarded_damaged_peep ) {
        nails = 8;
        boards = 4;
        if (type == t_door_boarded) {
            newter = t_door_c;
        } else if (type == t_door_boarded_damaged) {
            newter = t_door_b;
        } else if (type == t_door_boarded_peep) {
            newter = t_door_c_peep;
        } else if (type == t_door_boarded_damaged_peep) {
            newter = t_door_b_peep;
        } else if (type == t_rdoor_boarded) {
            newter = t_rdoor_c;
        } else { // if (type == t_rdoor_boarded_damaged)
            newter = t_rdoor_b;
        }
        p->add_msg_if_player(_("You pry the boards from the door."));
    } else {
        return false;
    }
    p->practice("carpentry", 1, 1);
    p->moves -= 500;
    g->m.spawn_item(p->posx(), p->posy(), "nail", 0, nails);
    g->m.spawn_item(p->posx(), p->posy(), "2x4", boards);
    g->m.ter_set(dirx, diry, newter);
    return true;
}

int iuse::hammer(player *p, item *it, bool, point)
{
    g->draw();
    int x, y;
    // If anyone other than the player wants to use one of these,
    // they're going to need to figure out how to aim it.
    if (!choose_adjacent(_("Pry where?"), x, y)) {
        return 0;
    }

    if (x == p->posx() && y == p->posy()) {
        p->add_msg_if_player(_("You try to hit yourself with the hammer."));
        p->add_msg_if_player(_("But you can't touch this."));
        return 0;
    }

    ter_id type = g->m.ter(x, y);
    if (pry_nails(p, type, x, y)) {
        return it->type->charges_to_use();
    } else {
        p->add_msg_if_player(m_info, _("There's nothing to pry there."));
    }
    return 0;
}

int iuse::crowbar(player *p, item *it, bool, point pos)
{
    int dirx, diry;
    if( pos == p->pos() ) {
        if( !choose_adjacent(_("Pry where?"), dirx, diry) ) {
            return 0;
        }
    } else {
        dirx = pos.x;
        diry = pos.y;
    }

    if( dirx == p->posx() && diry == p->posy() ) {
        p->add_msg_if_player(m_info, _("You attempt to pry open your wallet"));
        p->add_msg_if_player(m_info, _("but alas. You are just too miserly."));
        return 0;
    }
    ter_id type = g->m.ter(dirx, diry);
    const char *succ_action;
    const char *fail_action;
    ter_id new_type = t_null;
    bool noisy;
    int difficulty;

    if (type == t_door_c || type == t_door_locked || type == t_door_locked_alarm ||
        type == t_door_locked_interior) {
        succ_action = _("You pry open the door.");
        fail_action = _("You pry, but cannot pry open the door.");
        new_type = t_door_o;
        noisy = true;
        difficulty = 6;
    } else if (type == t_door_locked_peep) {
        succ_action = _("You pry open the door.");
        fail_action = _("You pry, but cannot pry open the door.");
        new_type = t_door_o_peep;
        noisy = true;
        difficulty = 6;
    } else if (type == t_door_bar_locked) {
        succ_action = _("You pry open the door.");
        fail_action = _("You pry, but cannot pry open the door.");
        new_type = t_door_bar_o;
        noisy = false;
        difficulty = 10;
    } else if (type == t_manhole_cover) {
        succ_action = _("You lift the manhole cover.");
        fail_action = _("You pry, but cannot lift the manhole cover.");
        new_type = t_manhole;
        noisy = false;
        difficulty = 12;
    } else if (g->m.furn(dirx, diry) == f_crate_c) {
        succ_action = _("You pop open the crate.");
        fail_action = _("You pry, but cannot pop open the crate.");
        noisy = true;
        difficulty = 6;
    } else if (type == t_window_domestic || type == t_curtains) {
        succ_action = _("You pry open the window.");
        fail_action = _("You pry, but cannot pry open the window.");
        new_type = t_window_open;
        noisy = true;
        difficulty = 6;
    } else if (pry_nails(p, type, dirx, diry)) {
        return it->type->charges_to_use();
    } else {
        p->add_msg_if_player(m_info, _("There's nothing to pry there."));
        return 0;
    }

    p->practice("mechanics", 1);
    p->moves -= std::max( 25, ( difficulty * 25 ) - ( ( p->str_cur + p->skillLevel( "mechanics" ) ) * 5 ) );
    if (dice(4, difficulty) < dice(2, p->skillLevel("mechanics")) + dice(2, p->str_cur)) {
        p->practice("mechanics", 1);
        p->add_msg_if_player(m_good, succ_action);
        if (g->m.furn(dirx, diry) == f_crate_c) {
            g->m.furn_set(dirx, diry, f_crate_o);
        } else {
            g->m.ter_set(dirx, diry, new_type);
        }
        if (noisy) {
            sounds::sound(dirx, diry, 12, _("crunch!"));
        }
        if (type == t_manhole_cover) {
            g->m.spawn_item(dirx, diry, "manhole_cover");
        }
        if (type == t_door_locked_alarm) {
            p->add_memorial_log(pgettext("memorial_male", "Set off an alarm."),
                                  pgettext("memorial_female", "Set off an alarm."));
            sounds::sound(p->posx(), p->posy(), 40, _("An alarm sounds!"));
            if (!g->event_queued(EVENT_WANTED)) {
                g->add_event(EVENT_WANTED, int(calendar::turn) + 300, 0, g->get_abs_levx(), g->get_abs_levy());
            }
        }
    } else {
        if (type == t_window_domestic || type == t_curtains) {
            //chance of breaking the glass if pry attempt fails
            if (dice(4, difficulty) > dice(2, p->skillLevel("mechanics")) + dice(2, p->str_cur)) {
                p->add_msg_if_player(m_mixed, _("You break the glass."));
                sounds::sound(dirx, diry, 24, _("glass breaking!"));
                g->m.ter_set(dirx, diry, t_window_frame);
                g->m.spawn_item(dirx, diry, "sheet", 2);
                g->m.spawn_item(dirx, diry, "stick");
                g->m.spawn_item(dirx, diry, "string_36");
                return it->type->charges_to_use();
            }
        }
        p->add_msg_if_player(fail_action);
    }
    return it->type->charges_to_use();
}

int iuse::makemound(player *p, item *it, bool, point)
{
    if (g->m.has_flag("DIGGABLE", p->posx(), p->posy()) && !g->m.has_flag("PLANT", p->posx(), p->posy())) {
        p->add_msg_if_player(_("You churn up the earth here."));
        p->moves = -300;
        g->m.ter_set(p->posx(), p->posy(), t_dirtmound);
        return it->type->charges_to_use();
    } else {
        p->add_msg_if_player(_("You can't churn up this ground."));
        return 0;
    }
}

//TODO remove this?
int iuse::dig(player *p, item *it, bool, point)
{
    p->add_msg_if_player(m_info, _("You can dig a pit via the construction menu--hit *"));
    return it->type->charges_to_use();
}

int iuse::siphon(player *p, item *it, bool, point)
{
    int posx = 0;
    int posy = 0;
    if (!choose_adjacent(_("Siphon from where?"), posx, posy)) {
        return 0;
    }

    vehicle *veh = g->m.veh_at(posx, posy);
    if (veh == NULL) {
        p->add_msg_if_player(m_info, _("There's no vehicle there."));
        return 0;
    }
    if (veh->fuel_left("gasoline") == 0) {
        p->add_msg_if_player(m_info, _("That vehicle has no fuel to siphon."));
        return 0;
    }
    std::map<point, vehicle *> foundv;
    vehicle *fillv = NULL;
    for (int x = p->posx() - 1; x < p->posx() + 2; x++) {
        for (int y = p->posy() - 1; y < p->posy() + 2; y++) {
            fillv = g->m.veh_at(x, y);
            if (fillv != NULL &&
                fillv != veh &&
                foundv.find(point(fillv->posx, fillv->posy)) == foundv.end() &&
                fillv->fuel_capacity("gasoline") > 0) {
                foundv[point(fillv->posx, fillv->posy)] = fillv;
            }
        }
    }
    fillv = NULL;
    if (!foundv.empty()) {
        uimenu fmenu;
        fmenu.text = _("Fill what?");
        fmenu.addentry(_("Nearby vehicle (%d)"), foundv.size());
        fmenu.addentry(_("Container"));
        fmenu.addentry(_("Never mind"));
        fmenu.query();
        if (fmenu.ret == 0) {
            if (foundv.size() > 1) {
                if (choose_adjacent(_("Fill which vehicle?"), posx, posy)) {
                    fillv = g->m.veh_at(posx, posy);
                } else {
                    return 0;
                }
            } else {
                fillv = foundv.begin()->second;

            }
        } else if (fmenu.ret != 1) {
            return 0;
        }
    }
    if (fillv != NULL) {
        int want = fillv->fuel_capacity("gasoline") - fillv->fuel_left("gasoline");
        int got = veh->drain("gasoline", want);
        fillv->refill("gasoline", got);
        add_msg(ngettext("Siphoned %d unit of %s from the %s into the %s%s",
                         "Siphoned %d units of %s from the %s into the %s%s", got), got,
                "gasoline", veh->name.c_str(), fillv->name.c_str(),
                (got < want ? _(", draining the tank completely.") : _(", receiving tank is full.")));
        p->moves -= 200;
    } else {
        if (p->siphon(veh, "gasoline")) {
            p->moves -= 200;
        }
    }
    return it->type->charges_to_use();
}

int iuse::combatsaw_off(player *p, item *it, bool, point)
{
    p->moves -= 60;
    if (it->charges > 0 && !p->is_underwater()) {
        sounds::sound(p->posx(), p->posy(), 30,
                      _("With a snarl, the combat chainsaw screams to life!"));
        it->make("combatsaw_on");
        it->active = true;
    } else {
        p->add_msg_if_player(_("You yank the cord, but nothing happens."));
    }
    return it->type->charges_to_use();
}

int iuse::combatsaw_on(player *p, item *it, bool t, point)
{
    if (t) { // Effects while simply on
        if (p->is_underwater()) {
            p->add_msg_if_player(_("Your chainsaw gurgles in the water and stops."));
            it->make("combatsaw_off");
            it->active = false;
        } else if (one_in(12)) {
            sounds::ambient_sound(p->posx(), p->posy(), 18, _("Your combat chainsaw growls."));
        }
    } else { // Toggling
        p->add_msg_if_player(_("Your combat chainsaw goes quiet."));
        it->make("combatsaw_off");
        it->active = false;
    }
    return it->type->charges_to_use();
}

int iuse::chainsaw_off(player *p, item *it, bool, point)
{
    p->moves -= 80;
    if (rng(0, 10) - it->damage > 5 && it->charges > 0 && !p->is_underwater()) {
        sounds::sound(p->posx(), p->posy(), 20,
                      _("With a roar, the chainsaw leaps to life!"));
        it->make("chainsaw_on");
        it->active = true;
    } else {
        p->add_msg_if_player(_("You yank the cord, but nothing happens."));
    }
    return it->type->charges_to_use();
}

int iuse::chainsaw_on(player *p, item *it, bool t, point)
{
    if (p->is_underwater()) {
        p->add_msg_if_player(_("Your chainsaw gurgles in the water and stops."));
        it->make("chainsaw_off");
        it->active = false;
    } else if (t) { // Effects while simply on
        if (one_in(15)) {
            sounds::ambient_sound(p->posx(), p->posy(), 12, _("Your chainsaw rumbles."));
        }
    } else { // Toggling
        p->add_msg_if_player(_("Your chainsaw dies."));
        it->make("chainsaw_off");
        it->active = false;
    }
    return it->type->charges_to_use();
}

int iuse::elec_chainsaw_off(player *p, item *it, bool, point)
{
    p->moves -= 80;
    if (rng(0, 10) - it->damage > 5 && it->charges > 0 && !p->is_underwater()) {
        sounds::sound(p->posx(), p->posy(), 20,
                      _("With a roar, the electric chainsaw leaps to life!"));
        it->make("elec_chainsaw_on");
        it->active = true;
    } else {
        p->add_msg_if_player(_("You flip the switch, but nothing happens."));
    }
    return it->type->charges_to_use();
}
int iuse::elec_chainsaw_on(player *p, item *it, bool t, point)
{
    if (p->is_underwater()) {
        p->add_msg_if_player(_("Your chainsaw gurgles in the water and stops."));
        it->make("elec_chainsaw_off");
        it->active = false;
    } else if (t) { // Effects while simply on
        if (one_in(15)) {
            sounds::ambient_sound(p->posx(), p->posy(), 12, _("Your electric chainsaw rumbles."));
        }
    } else { // Toggling
        p->add_msg_if_player(_("Your electric chainsaw dies."));
        it->make("elec_chainsaw_off");
        it->active = false;
    }
    return it->type->charges_to_use();
}

int iuse::cs_lajatang_off(player *p, item *it, bool, point)
{
    p->moves -= 80;
    if (rng(0, 10) - it->damage > 5 && it->charges > 1) {
        sounds::sound(p->posx(), p->posy(), 40,
                      _("With a roar, the chainsaws leap to life!"));
        it->make("cs_lajatang_on");
        it->active = true;
    } else {
        p->add_msg_if_player(_("You yank the cords, but nothing happens."));
    }
    return it->type->charges_to_use();
}

int iuse::cs_lajatang_on(player *p, item *it, bool t, point)
{
    if (t) { // Effects while simply on
        if (one_in(15)) {
            sounds::ambient_sound(p->posx(), p->posy(), 12, _("Your chainsaws rumble."));
        }
        //Deduct an additional charge (since there are two of them)
        if (it->charges > 0) {
            it->charges--;
        }
    } else { // Toggling
        p->add_msg_if_player(_("Your chainsaws die."));
        it->make("cs_lajatang_off");
        it->active = false;
    }
    return it->type->charges_to_use();
}

int iuse::carver_off(player *p, item *it, bool, point)
{
    p->moves -= 80;
    if (it->charges > 0) {
        sounds::sound(p->posx(), p->posy(), 20,
                      _("The electric carver's serrated blades start buzzing!"));
        it->make("carver_on");
        it->active = true;
    } else {
        p->add_msg_if_player(_("You pull the trigger but nothing happens."));
    }
    return it->type->charges_to_use();
}

int iuse::carver_on(player *p, item *it, bool t, point)
{
    if (t) { // Effects while simply on
        if (one_in(10)) {
            sounds::ambient_sound(p->posx(), p->posy(), 8, _("Your electric carver buzzes."));
        }
    } else { // Toggling
        p->add_msg_if_player(_("Your electric carver dies."));
        it->make("carver_off");
        it->active = false;
    }
    return it->type->charges_to_use();
}

int iuse::trimmer_off(player *p, item *it, bool, point)
{
    p->moves -= 80;
    if (rng(0, 10) - it->damage > 3 && it->charges > 0) {
        sounds::sound(p->posx(), p->posy(), 15,
                      _("With a roar, the hedge trimmer leaps to life!"));
        it->make("trimmer_on");
        it->active = true;
    } else {
        p->add_msg_if_player(_("You yank the cord, but nothing happens."));
    }
    return it->type->charges_to_use();
}

int iuse::trimmer_on(player *p, item *it, bool t, point)
{
    if (t) { // Effects while simply on
        if (one_in(15)) {
            sounds::ambient_sound(p->posx(), p->posy(), 10, _("Your hedge trimmer rumbles."));
        }
    } else { // Toggling
        p->add_msg_if_player(_("Your hedge trimmer dies."));
        it->make("trimmer_off");
        it->active = false;
    }
    return it->type->charges_to_use();
}

int iuse::circsaw_on(player *p, item *it, bool t, point)
{
    if (t) { // Effects while simply on
        if (one_in(15)) {
            sounds::ambient_sound(p->posx(), p->posy(), 7, _("Your circular saw buzzes."));
        }
    } else { // Toggling
        p->add_msg_if_player(_("Your circular saw powers off."));
        it->make("circsaw_off");
        it->active = false;
    }
    return 0;
}

int iuse::jackhammer(player *p, item *it, bool, point)
{
    if (it->charges < it->type->charges_to_use()) {
        return 0;
    }
    if (p->is_underwater()) {
        p->add_msg_if_player(m_info, _("You can't do that while underwater."));
        return 0;
    }
    int dirx, diry;
    if (!choose_adjacent(_("Drill where?"), dirx, diry)) {
        return 0;
    }

    if (dirx == p->posx() && diry == p->posy()) {
        p->add_msg_if_player(_("My god! Let's talk it over OK?"));
        p->add_msg_if_player(_("Don't do anything rash.."));
        return 0;
    }
    if (g->m.is_bashable(dirx, diry) && g->m.has_flag("SUPPORTS_ROOF", dirx, diry) &&
        g->m.ter(dirx, diry) != t_tree) {
        g->m.destroy(dirx, diry, true);
        p->moves -= 500;
        //~ the sound of a jackhammer
        sounds::sound(dirx, diry, 45, _("TATATATATATATAT!"));
    } else if (g->m.move_cost(dirx, diry) == 2 && g->levz != -1 &&
               g->m.ter(dirx, diry) != t_dirt && g->m.ter(dirx, diry) != t_grass) {
        g->m.destroy(dirx, diry, true);
        p->moves -= 500;
        sounds::sound(dirx, diry, 45, _("TATATATATATATAT!"));
    } else {
        p->add_msg_if_player(m_info, _("You can't drill there."));
        return 0;
    }
    return it->type->charges_to_use();
}

int iuse::jacqueshammer(player *p, item *it, bool, point)
{
    if (it->charges < it->type->charges_to_use()) {
        return 0;
    }
    if (p->is_underwater()) {
        p->add_msg_if_player(m_info, _("You can't do that while underwater."));
        return 0;
    }
    // translator comments for everything to reduce confusion
    int dirx, diry;
    g->draw();
    //~ (jacqueshammer) "Drill where?"
    if (!choose_direction(_("Percer dans quelle direction?"), dirx, diry)) {
        //~ (jacqueshammer) "Invalid direction"
        p->add_msg_if_player(m_info, _("Direction invalide"));
        return 0;
    }
    if (dirx == 0 && diry == 0) {
        //~ (jacqueshammer) "My god! Let's talk it over, OK?"
        p->add_msg_if_player(_("Mon dieu! Nous allons en parler OK?"));
        //~ (jacqueshammer) "Don't do anything rash."
        p->add_msg_if_player(_("Ne pas faire eruption rien.."));
        return 0;
    }
    dirx += p->posx();
    diry += p->posy();
    if (g->m.is_bashable(dirx, diry) && g->m.has_flag("SUPPORTS_ROOF", dirx, diry) &&
        g->m.ter(dirx, diry) != t_tree) {
        g->m.destroy(dirx, diry, true);
        // This looked like 50 minutes, but seems more like 50 seconds.  Needs checked.
        p->moves -= 500;
        //~ the sound of a "jacqueshammer"
        sounds::sound(dirx, diry, 45, _("OHOHOHOHOHOHOHOHO!"));
    } else if (g->m.move_cost(dirx, diry) == 2 && g->levz != -1 &&
               g->m.ter(dirx, diry) != t_dirt && g->m.ter(dirx, diry) != t_grass) {
        g->m.destroy(dirx, diry, true);
        p->moves -= 500;
        sounds::sound(dirx, diry, 45, _("OHOHOHOHOHOHOHOHO!"));
    } else {
        //~ (jacqueshammer) "You can't drill there."
        p->add_msg_if_player(m_info, _("Vous ne pouvez pas percer la-bas.."));
        return 0;
    }
    return it->type->charges_to_use();
}

int iuse::pickaxe(player *p, item *it, bool, point)
{
    if (p->is_underwater()) {
        p->add_msg_if_player(m_info, _("You can't do that while underwater."));
        return 0;
    }
    int dirx, diry;
    if (!choose_adjacent(_("Mine where?"), dirx, diry)) {
        return 0;
    }

    if (dirx == p->posx() && diry == p->posy()) {
        p->add_msg_if_player(_("Mining the depths of your experience,"));
        p->add_msg_if_player(_("you realize that it's best not to dig"));
        p->add_msg_if_player(_("yourself into a hole. You stop digging."));
        return 0;
    }
    int turns;
    if (g->m.is_bashable(dirx, diry) && g->m.has_flag("SUPPORTS_ROOF", dirx, diry) &&
        g->m.ter(dirx, diry) != t_tree) {
        // Takes about 100 minutes (not quite two hours) base time.  Construction skill can speed this: 3 min off per level.
        turns = (100000 - 3000 * p->skillLevel("carpentry"));
    } else if (g->m.move_cost(dirx, diry) == 2 && g->levz == 0 &&
               g->m.ter(dirx, diry) != t_dirt && g->m.ter(dirx, diry) != t_grass) {
        turns = 20000;
    } else {
        p->add_msg_if_player(m_info, _("You can't mine there."));
        return 0;
    }
    p->assign_activity(ACT_PICKAXE, turns, -1, p->get_item_position(it));
    p->activity.placement = point(dirx, diry);
    p->add_msg_if_player(_("You attack the %s with your %s."),
                         g->m.tername(dirx, diry).c_str(), it->tname().c_str());
    return 0; // handled when the activity finishes
}

int iuse::set_trap(player *p, item *it, bool, point)
{
    if (p->is_underwater()) {
        p->add_msg_if_player( _("You can't do that while underwater."));
        return 0;
    }
    int dirx = 0;
    int diry = 0;
    if( !choose_adjacent( string_format(_("Place %s where?"), it->tname().c_str()), dirx, diry) ) {
        return 0;
    }

    if (dirx == p->posx() && diry == p->posy()) {
        p->add_msg_if_player(m_info, _("Yeah. Place the %s at your feet."), it->tname().c_str());
        p->add_msg_if_player(m_info, _("Real damn smart move."));
        return 0;
    }
    int posx = dirx;
    int posy = diry;
    if (g->m.move_cost(posx, posy) != 2) {
        p->add_msg_if_player(m_info, _("You can't place a %s there."), it->tname().c_str());
        return 0;
    }

    const trap_id existing_trap = g->m.tr_at(posx, posy);
    if (existing_trap != tr_null) {
        const struct trap &t = *traplist[existing_trap];
        if (t.can_see(*p, posx, posy)) {
            p->add_msg_if_player(m_info, _("You can't place a %s there. It contains a trap already."),
                                 it->tname().c_str());
        } else {
            p->add_msg_if_player(m_bad, _("You trigger a %s!"), t.name.c_str());
            t.trigger(p, posx, posy);
        }
        return 0;
    }

    trap_id type = tr_null;
    ter_id ter;
    bool buried = false;
    bool set = false;
    std::stringstream message;
    int practice = 0;

    if (it->type->id == "cot") {
        message << _("You unfold the cot and place it on the ground.");
        type = tr_cot;
        practice = 0;
    } else if (it->type->id == "rollmat") {
        message << _("You unroll the mat and lay it on the ground.");
        type = tr_rollmat;
        practice = 0;
    } else if (it->type->id == "fur_rollmat") {
        message << _("You unroll the fur mat and lay it on the ground.");
        type = tr_fur_rollmat;
        practice = 0;
    } else if (it->type->id == "brazier") {
        message << _("You place the brazier securely.");
        type = tr_brazier;
        practice = 0;
    } else if (it->type->id == "boobytrap") {
        message << _("You set the booby trap up and activate the grenade.");
        type = tr_boobytrap;
        practice = 4;
    } else if (it->type->id == "bubblewrap") {
        message << _("You set the bubble wrap on the ground, ready to be popped.");
        type = tr_bubblewrap;
        practice = 2;
    } else if (it->type->id == "beartrap") {
        buried = (p->has_items_with_quality( "DIG", 3, 1 ) &&
                  g->m.has_flag("DIGGABLE", posx, posy) &&
                  query_yn(_("Bury the beartrap?")));
        type = (buried ? tr_beartrap_buried : tr_beartrap);
        message << (buried ? _("You bury the beartrap.") : _("You set the beartrap."));
        practice = (buried ? 7 : 4);
    } else if (it->type->id == "board_trap") {
        message << string_format("You set the board trap on the %s, nails facing up.",
                                 g->m.tername(posx, posy).c_str());
        type = tr_nailboard;
        practice = 2;
    } else if (it->type->id == "caltrops") {
        message << string_format("You scatter the caltrops on the %s.",
                                 g->m.tername(posx, posy).c_str());
        type = tr_caltrops;
        practice = 2;
    } else if (it->type->id == "telepad") {
        message << _("You place the telepad.");
        type = tr_telepad;
        practice = 10;
    } else if (it->type->id == "funnel") {
        message << _("You place the funnel, waiting to collect rain.");
        type = tr_funnel;
        practice = 0;
    } else if (it->type->id == "makeshift_funnel") {
        message << _("You place the makeshift funnel, waiting to collect rain.");
        type = tr_makeshift_funnel;
        practice = 0;
    } else if (it->type->id == "leather_funnel") {
        message << _("You place the leather funnel, waiting to collect rain.");
        type = tr_leather_funnel;
        practice = 0;
    } else if (it->type->id == "tripwire") {
        // Must have a connection between solid squares.
        if ((g->m.move_cost(posx, posy - 1) != 2 &&
             g->m.move_cost(posx, posy + 1) != 2) ||
            (g->m.move_cost(posx + 1, posy) != 2 &&
             g->m.move_cost(posx - 1, posy) != 2) ||
            (g->m.move_cost(posx - 1, posy - 1) != 2 &&
             g->m.move_cost(posx + 1, posy + 1) != 2) ||
            (g->m.move_cost(posx + 1, posy - 1) != 2 &&
             g->m.move_cost(posx - 1, posy + 1) != 2)) {
            message << _("You string up the tripwire.");
            type = tr_tripwire;
            practice = 3;
        } else {
            p->add_msg_if_player(m_info, _("You must place the tripwire between two solid tiles."));
            return 0;
        }
    } else if (it->type->id == "crossbow_trap") {
        message << _("You set the crossbow trap.");
        type = tr_crossbow;
        practice = 4;
    } else if (it->type->id == "shotgun_trap") {
        message << _("You set the shotgun trap.");
        type = tr_shotgun_2;
        practice = 5;
    } else if (it->type->id == "blade_trap") {
        posx = (dirx - p->posx()) * 2 + p->posx(); //math correction for blade trap
        posy = (diry - p->posy()) * 2 + p->posy();
        for (int i = -1; i <= 1; i++) {
            for (int j = -1; j <= 1; j++) {
                if (g->m.move_cost(posx + i, posy + j) != 2) {
                    p->add_msg_if_player(m_info,
                                         _("That trap needs a 3x3 space to be clear, centered two tiles from you."));
                    return 0;
                }
            }
        }
        message << _("You set the blade trap two squares away.");
        type = tr_engine;
        practice = 12;
    } else if (it->type->id == "light_snare_kit") {
        for (int i = -1; i <= 1; i++) {
            for (int j = -1; j <= 1; j++) {
                ter = g->m.ter(posx + j, posy + i);
                if (ter == t_tree_young && !set) {
                    message << _("You set the snare trap.");
                    type = tr_light_snare;
                    practice = 2;
                    set = true;
                }
            }
        }
        if (!set) {
            p->add_msg_if_player(m_info, _("Invalid Placement."));
            return 0;
        }
    } else if (it->type->id == "heavy_snare_kit") {
        for (int i = -1; i <= 1; i++) {
            for (int j = -1; j <= 1; j++) {
                ter = g->m.ter(posx + j, posy + i);
                if (ter == t_tree && !set) {
                    message << _("You set the snare trap.");
                    type = tr_heavy_snare;
                    practice = 4;
                    set = true;
                }
            }
        }
        if (!set) {
            p->add_msg_if_player(m_info, _("Invalid Placement."));
            return 0;
        }
    } else if (it->type->id == "landmine") {
        buried = (p->has_items_with_quality( "DIG", 3, 1 ) &&
                  g->m.has_flag("DIGGABLE", posx, posy) &&
                  query_yn(_("Bury the land mine?")));
        type = (buried ? tr_landmine_buried : tr_landmine);
        message << (buried ? _("You bury the land mine.") : _("You set the land mine."));
        practice = (buried ? 7 : 4);
    } else {
        p->add_msg_if_player(_("Tried to set a trap.  But got confused! %s"), it->tname().c_str());
    }

    if (buried) {
        if (!p->has_amount("shovel", 1) && !p->has_amount("e_tool", 1)) {
            p->add_msg_if_player(m_info, _("You need a shovel."));
            return 0;
        } else if (!g->m.has_flag("DIGGABLE", posx, posy)) {
            p->add_msg_if_player(m_info, _("You can't dig in that %s"), g->m.tername(posx, posy).c_str());
            return 0;
        }
    }

    p->add_msg_if_player(message.str().c_str());
    p->practice("traps", practice);
    trap *tr = traplist[type];
    g->m.add_trap(posx, posy, type);
    if (!tr->can_see(*p, posx, posy)) {
        p->add_known_trap(posx, posy, tr->id);
    }
    p->moves -= 100 + practice * 25;
    if (type == tr_engine) {
        for (int i = -1; i <= 1; i++) {
            for (int j = -1; j <= 1; j++) {
                if (i != 0 || j != 0) {
                    g->m.add_trap(posx + i, posy + j, tr_blade);
                }
            }
        }
    }
    return 1;
}

int iuse::geiger(player *p, item *it, bool t, point pos)
{
    if (t) { // Every-turn use when it's on
        const int rads = g->m.get_radiation(pos.x, pos.y);
        if (rads == 0) {
            return it->type->charges_to_use();
        }
        sounds::sound( pos.x, pos.y, 6, "" );
        if( !p->can_hear( pos, 6 ) ) {
            // can not hear it, but may have alarmed other creatures
            return it->type->charges_to_use();
        }
        if (rads > 50) {
            add_msg(m_warning, _("The geiger counter buzzes intensely."));
        } else if (rads > 35) {
            add_msg(m_warning, _("The geiger counter clicks wildly."));
        } else if (rads > 25) {
            add_msg(m_warning, _("The geiger counter clicks rapidly."));
        } else if (rads > 15) {
            add_msg(m_warning, _("The geiger counter clicks steadily."));
        } else if (rads > 8) {
            add_msg(m_warning, _("The geiger counter clicks slowly."));
        } else if (rads > 4) {
            add_msg(_("The geiger counter clicks intermittently."));
        } else {
            add_msg(_("The geiger counter clicks once."));
        }
        return it->type->charges_to_use();
    }
    // Otherwise, we're activating the geiger counter
    it_tool *type = dynamic_cast<it_tool *>(it->type);
    bool is_on = (type->id == "geiger_on");
    if (is_on) {
        add_msg(_("The geiger counter's SCANNING LED flicks off."));
        it->make("geiger_off");
        it->active = false;
        return 0;
    }
    std::string toggle_text = is_on ? _("Turn continuous scan off") : _("Turn continuous scan on");
    int ch = menu(true, _("Geiger counter:"), _("Scan yourself"), _("Scan the ground"),
                  toggle_text.c_str(), _("Cancel"), NULL);
    switch (ch) {
        case 1:
            p->add_msg_if_player(m_info, _("Your radiation level: %d (%d from items)"), p->radiation,
                                 p->leak_level("RADIOACTIVE"));
            break;
        case 2:
            p->add_msg_if_player(m_info, _("The ground's radiation level: %d"),
                                 g->m.get_radiation(p->posx(), p->posy()));
            break;
        case 3:
            p->add_msg_if_player(_("The geiger counter's scan LED flicks on."));
            it->make("geiger_on");
            it->active = true;
            break;
        case 4:
            return 0;
    }
    return it->type->charges_to_use();
}

int iuse::teleport(player *p, item *it, bool, point)
{
    if (it->charges < it->type->charges_to_use()) {
        return 0;
    }
    p->moves -= 100;
    g->teleport(p);
    return it->type->charges_to_use();
}

int iuse::can_goo(player *p, item *it, bool, point)
{
    it->make("canister_empty");
    int tries = 0, goox, gooy;
    do {
        goox = p->posx() + rng(-2, 2);
        gooy = p->posy() + rng(-2, 2);
        tries++;
    } while (g->m.move_cost(goox, gooy) == 0 && tries < 10);
    if (tries == 10) {
        return 0;
    }
    int mondex = g->mon_at(goox, gooy);
    if (mondex != -1) {
        auto &critter = g->zombie( mondex );
        if (g->u.sees(goox, gooy)) {
            add_msg(_("Black goo emerges from the canister and envelopes a %s!"),
                    critter.name().c_str());
        }
        critter.poly(GetMType("mon_blob"));

        critter.set_speed_base( critter.get_speed_base() - rng(5, 25) );
        critter.set_hp( critter.get_speed() );
    } else {
        if (g->u.sees(goox, gooy)) {
            add_msg(_("Living black goo emerges from the canister!"));
        }
        monster goo(GetMType("mon_blob"));
        goo.friendly = -1;
        goo.spawn(goox, gooy);
        g->add_zombie(goo);
    }
    tries = 0;
    while (!one_in(4) && tries < 10) {
        tries = 0;
        do {
            goox = p->posx() + rng(-2, 2);
            gooy = p->posy() + rng(-2, 2);
            tries++;
        } while (g->m.move_cost(goox, gooy) == 0 &&
                 g->m.tr_at(goox, gooy) == tr_null && tries < 10);
        if (tries < 10) {
            if (g->u.sees(goox, gooy)) {
                add_msg(m_warning, _("A nearby splatter of goo forms into a goo pit."));
            }
            g->m.add_trap(goox, gooy, tr_goo);
        } else {
            return 0;
        }
    }
    return it->type->charges_to_use();
}

int iuse::throwable_extinguisher_act(player *, item *it, bool, point pos)
{
    if (pos.x == -999 || pos.y == -999) {
        return 0;
    }
    if( g->m.get_field( pos, fd_fire ) != nullptr ) {
        // Reduce the strength of fire (if any) in the target tile.
        g->m.adjust_field_strength(pos, fd_fire, 0 - 1);
        // Slightly reduce the strength of fire around and in the target tile.
        for (int x = -1; x <= 1; x++) {
            for (int y = -1; y <= 1; y++) {
                if ((g->m.move_cost(pos.x + x, pos.y + y) != 0) && (x == 0 || y == 0)) {
                    g->m.adjust_field_strength(point(pos.x + x, pos.y + y), fd_fire, 0 - rng(0, 1));
                }
            }
        }
        return 1;
    }
    it->active = false;
    return 0;
}

int iuse::pipebomb_act(player *, item *it, bool t, point pos)
{
    if (pos.x == -999 || pos.y == -999) {
        return 0;
    }
    if (t) { // Simple timer effects
        //~ the sound of a lit fuse
        sounds::sound(pos.x, pos.y, 0, _("ssss...")); // Vol 0 = only heard if you hold it
    } else if (it->charges > 0) {
        add_msg(m_info, _("You've already lit the %s, try throwing it instead."), it->tname().c_str());
        return 0;
    } else { // The timer has run down
        if (one_in(10)) {
            // Fizzled, but we may not have seen it to know that
            if (g->u.sees( pos )) {
                add_msg(_("The pipe bomb fizzles out."));
            }
        } else {
            g->explosion(pos.x, pos.y, rng(6, 14), rng(0, 4), false);
        }
    }
    return 0;
}

int iuse::granade(player *p, item *it, bool, point)
{
    p->add_msg_if_player(_("You pull the pin on the Granade."));
    it->make("granade_act");
    it->charges = 5;
    it->active = true;
    return it->type->charges_to_use();
}

int iuse::granade_act(player *, item *it, bool t, point pos)
{
    if (pos.x == -999 || pos.y == -999) {
        return 0;
    }
    if (t) { // Simple timer effects
        sounds::sound(pos.x, pos.y, 0, _("Merged!"));  // Vol 0 = only heard if you hold it
    } else if (it->charges > 0) {
        add_msg(m_info, _("You've already pulled the %s's pin, try throwing it instead."),
                it->tname().c_str());
        return 0;
    } else { // When that timer runs down...
        int explosion_radius = 3;
        int effect_roll = rng(1, 5);
        switch (effect_roll) {
            case 1:
                sounds::sound(pos.x, pos.y, 100, _("BUGFIXES!!"));
                g->draw_explosion(pos.x, pos.y, explosion_radius, c_ltcyan);
                for (int i = -explosion_radius; i <= explosion_radius; i++) {
                    for (int j = -explosion_radius; j <= explosion_radius; j++) {
                        const int zid = g->mon_at(pos.x + i, pos.y + j);
                        if (zid != -1 &&
                            (g->zombie(zid).type->in_species("INSECT") ||
                             g->zombie(zid).is_hallucination())) {
                            g->zombie( zid ).die_in_explosion( nullptr );
                        }
                    }
                }
                break;

            case 2:
                sounds::sound(pos.x, pos.y, 100, _("BUFFS!!"));
                g->draw_explosion(pos.x, pos.y, explosion_radius, c_green);
                for (int i = -explosion_radius; i <= explosion_radius; i++) {
                    for (int j = -explosion_radius; j <= explosion_radius; j++) {
                        const int mon_hit = g->mon_at(pos.x + i, pos.y + j);
                        if (mon_hit != -1) {
                            auto &critter = g->zombie( mon_hit );
                            critter.set_speed_base(
                                critter.get_speed_base() * rng_float(1.1, 2.0) );
                            critter.set_hp( critter.get_hp() * rng_float( 1.1, 2.0 ) );
                        } else if (g->npc_at(pos.x + i, pos.y + j) != -1) {
                            int npc_hit = g->npc_at(pos.x + i, pos.y + j);
                            g->active_npc[npc_hit]->str_max += rng(0, g->active_npc[npc_hit]->str_max / 2);
                            g->active_npc[npc_hit]->dex_max += rng(0, g->active_npc[npc_hit]->dex_max / 2);
                            g->active_npc[npc_hit]->int_max += rng(0, g->active_npc[npc_hit]->int_max / 2);
                            g->active_npc[npc_hit]->per_max += rng(0, g->active_npc[npc_hit]->per_max / 2);
                        } else if (g->u.posx() == pos.x + i && g->u.posy() == pos.y + j) {
                            g->u.str_max += rng(0, g->u.str_max / 2);
                            g->u.dex_max += rng(0, g->u.dex_max / 2);
                            g->u.int_max += rng(0, g->u.int_max / 2);
                            g->u.per_max += rng(0, g->u.per_max / 2);
                            g->u.recalc_hp();
                            for (int part = 0; part < num_hp_parts; part++) {
                                g->u.hp_cur[part] *= 1 + rng(0, 20) * .1;
                                if (g->u.hp_cur[part] > g->u.hp_max[part]) {
                                    g->u.hp_cur[part] = g->u.hp_max[part];
                                }
                            }
                        }
                    }
                }
                break;

            case 3:
                sounds::sound(pos.x, pos.y, 100, _("NERFS!!"));
                g->draw_explosion(pos.x, pos.y, explosion_radius, c_red);
                for (int i = -explosion_radius; i <= explosion_radius; i++) {
                    for (int j = -explosion_radius; j <= explosion_radius; j++) {
                        const int mon_hit = g->mon_at(pos.x + i, pos.y + j);
                        if (mon_hit != -1) {
                            auto &critter = g->zombie( mon_hit );
                            critter.set_speed_base(
                                rng( 0, critter.get_speed_base() ) );
                            critter.set_hp( rng( 1, critter.get_hp() ) );
                        } else if (g->npc_at(pos.x + i, pos.y + j) != -1) {
                            int npc_hit = g->npc_at(pos.x + i, pos.y + j);
                            g->active_npc[npc_hit]->str_max -= rng(0, g->active_npc[npc_hit]->str_max / 2);
                            g->active_npc[npc_hit]->dex_max -= rng(0, g->active_npc[npc_hit]->dex_max / 2);
                            g->active_npc[npc_hit]->int_max -= rng(0, g->active_npc[npc_hit]->int_max / 2);
                            g->active_npc[npc_hit]->per_max -= rng(0, g->active_npc[npc_hit]->per_max / 2);
                        } else if (g->u.posx() == pos.x + i && g->u.posy() == pos.y + j) {
                            g->u.str_max -= rng(0, g->u.str_max / 2);
                            g->u.dex_max -= rng(0, g->u.dex_max / 2);
                            g->u.int_max -= rng(0, g->u.int_max / 2);
                            g->u.per_max -= rng(0, g->u.per_max / 2);
                            g->u.recalc_hp();
                            for (int part = 0; part < num_hp_parts; part++) {
                                if (g->u.hp_cur[part] > 0) {
                                    g->u.hp_cur[part] = rng(1, g->u.hp_cur[part]);
                                }
                            }
                        }
                    }
                }
                break;

            case 4:
                sounds::sound(pos.x, pos.y, 100, _("REVERTS!!"));
                g->draw_explosion(pos.x, pos.y, explosion_radius, c_pink);
                for (int i = -explosion_radius; i <= explosion_radius; i++) {
                    for (int j = -explosion_radius; j <= explosion_radius; j++) {
                        const int mon_hit = g->mon_at(pos.x + i, pos.y + j);
                        if (mon_hit != -1) {
                            auto &critter = g->zombie( mon_hit );
                            critter.set_speed_base( critter.type->speed );
                            critter.set_hp( critter.get_hp_max() );
                            critter.clear_effects();
                        } else if (g->npc_at(pos.x + i, pos.y + j) != -1) {
                            int npc_hit = g->npc_at(pos.x + i, pos.y + j);
                            g->active_npc[npc_hit]->environmental_revert_effect();
                        } else if (g->u.posx() == pos.x + i && g->u.posy() == pos.y + j) {
                            g->u.environmental_revert_effect();
                        }
                    }
                }
                break;
            case 5:
                sounds::sound(pos.x, pos.y, 100, _("BEES!!"));
                g->draw_explosion(pos.x, pos.y, explosion_radius, c_yellow);
                for (int i = -explosion_radius; i <= explosion_radius; i++) {
                    for (int j = -explosion_radius; j <= explosion_radius; j++) {
                        if (one_in(5) && -1 == g->mon_at(pos.x + i, pos.y + j) &&
                            -1 == g->npc_at(pos.x + i, pos.y + j)) {
                            g->m.add_field(pos.x + i, pos.y + j, fd_bees, rng(1, 3));
                        }
                    }
                }
                break;
        }
    }
    return it->type->charges_to_use();
}

int iuse::c4(player *p, item *it, bool, point)
{
    int time = query_int(_("Set the timer to (0 to cancel)?"));
    if (time <= 0) {
        p->add_msg_if_player(_("Never mind."));
        return 0;
    }
    p->add_msg_if_player(_("You set the timer to %d."), time);
    it->make("c4armed");
    it->charges = time;
    it->active = true;
    return it->type->charges_to_use();
}

int iuse::acidbomb_act(player *p, item *it, bool, point pos)
{
    if (!p->has_item(it)) {
        if (pos.x == -999) {
            pos = p->pos();
        }
        it->charges = -1;
        for (int x = pos.x - 1; x <= pos.x + 1; x++) {
            for (int y = pos.y - 1; y <= pos.y + 1; y++) {
                g->m.add_field(x, y, fd_acid, 3);
            }
        }
    }
    return 0;
}

int iuse::grenade_inc_act(player *p, item *it, bool t, point pos)
{
    if (pos.x == -999 || pos.y == -999) {
        return 0;
    }

    if (t) { // Simple timer effects
        sounds::sound(pos.x, pos.y, 0, _("Tick!")); // Vol 0 = only heard if you hold it
    } else if (it->charges > 0) {
        p->add_msg_if_player(m_info, _("You've already released the handle, try throwing it instead."));
        return 0;
    } else {  // blow up
        int num_flames= rng(3,5);
        for (int current_flame = 0; current_flame < num_flames; current_flame++){
            std::vector<point> flames = line_to(pos.x, pos.y, pos.x + rng(-5,5), pos.y + rng(-5,5), 0);
            for( auto &flame : flames ) {
                g->m.add_field( flame.x, flame.y, fd_fire, rng( 0, 2 ) );
            }
        }
        g->explosion(pos.x, pos.y, 8, 0, true);
        for (int i = -2; i <= 2; i++) {
            for (int j = -2; j <= 2; j++) {
                g->m.add_field(pos.x + i, pos.y + j, fd_incendiary, 3);
            }
        }

    }
    return 0;
}

int iuse::arrow_flamable(player *p, item *it, bool, point)
{
    if (p->is_underwater()) {
        p->add_msg_if_player(m_info, _("You can't do that while underwater."));
        return 0;
    }
    if (!p->use_charges_if_avail("fire", 1)) {
        p->add_msg_if_player(m_info, _("You need a lighter!"));
        return 0;
    }
    p->add_msg_if_player(_("You light the arrow!."));
    p->moves -= 150;
    if (it->charges == 1) {
        it->make("arrow_flamming");
        return 0;
    }
    item lit_arrow(*it);
    lit_arrow.make("arrow_flamming");
    lit_arrow.charges = 1;
    p->i_add(lit_arrow);
    return 1;
}

int iuse::molotov(player *p, item *it, bool, point)
{
    if (p->is_underwater()) {
        p->add_msg_if_player(m_info, _("You can't do that while underwater."));
        return 0;
    }
    if (!p->use_charges_if_avail("fire", 1)) {
        p->add_msg_if_player(m_info, _("You need a lighter!"));
        return 0;
    }
    p->add_msg_if_player(_("You light the molotov cocktail."));
    p->moves -= 150;
    it->make("molotov_lit");
    it->bday = int(calendar::turn);
    it->active = true;
    return it->type->charges_to_use();
}

int iuse::molotov_lit(player *p, item *it, bool t, point pos)
{
    int age = int(calendar::turn) - it->bday;
    if (p->has_item(it)) {
        it->charges += 1;
        if (age >= 5) { // More than 5 turns old = chance of going out
            if (rng(1, 50) < age) {
                p->add_msg_if_player(_("Your lit molotov goes out."));
                it->make("molotov");
                it->active = false;
            }
        }
    } else {
        if (!t) {
            g->explosion(pos.x, pos.y, 8, 0, true);
        }
    }
    return 0;
}

int iuse::firecracker_pack(player *p, item *it, bool, point)
{
    if (p->is_underwater()) {
        p->add_msg_if_player(m_info, _("You can't do that while underwater."));
        return 0;
    }
    if (!p->has_charges("fire", 1)) {
        p->add_msg_if_player(m_info, _("You need a lighter!"));
        return 0;
    }
    WINDOW *w = newwin(5, 41, (TERMY - 5) / 2, (TERMX - 41) / 2);
    WINDOW_PTR wptr( w );
    draw_border(w);
    int mid_x = getmaxx(w) / 2;
    int tmpx = 5;
    // TODO: Should probably be a input box anyway.
    mvwprintz(w, 1, 2, c_white, _("How many do you want to light? (1-%d)"), it->charges);
    mvwprintz(w, 2, mid_x, c_white, "1");
    tmpx += shortcut_print(w, 3, tmpx, c_white, c_ltred, _("<I>ncrease")) + 1;
    tmpx += shortcut_print(w, 3, tmpx, c_white, c_ltred, _("<D>ecrease")) + 1;
    tmpx += shortcut_print(w, 3, tmpx, c_white, c_ltred, _("<A>ccept")) + 1;
    shortcut_print(w, 3, tmpx, c_white, c_ltred, _("<C>ancel"));
    wrefresh(w);
    bool close = false;
    long charges = 1;
    char ch = getch();
    while (!close) {
        if (ch == 'I') {
            charges++;
            if (charges > it->charges) {
                charges = it->charges;
            }
            mvwprintz(w, 2, mid_x, c_white, "%d", charges);
            wrefresh(w);
        } else if (ch == 'D') {
            charges--;
            if (charges < 1) {
                charges = 1;
            }
            mvwprintz(w, 2, mid_x, c_white, "%d ",
                      charges); //Trailing space clears the second digit when decreasing from 10 to 9
            wrefresh(w);
        } else if (ch == 'A') {
            p->use_charges("fire", 1);
            if (charges == it->charges) {
                p->add_msg_if_player(_("You light the pack of firecrackers."));
                it->make("firecracker_pack_act");
                it->charges = charges;
                it->bday = calendar::turn;
                it->active = true;
                return 0; // don't use any charges at all. it has became a new item
            } else {
                if (charges == 1) {
                    p->add_msg_if_player(_("You light one firecracker."));
                    item new_it = item("firecracker_act", int(calendar::turn));
                    new_it.charges = 2;
                    new_it.active = true;
                    p->i_add(new_it);
                } else {
                    p->add_msg_if_player(ngettext("You light a string of %d firecracker.",
                                                  "You light a string of %d firecrackers.", charges), charges);
                    item new_it = item("firecracker_pack_act", int(calendar::turn));
                    new_it.charges = charges;
                    new_it.active = true;
                    p->i_add(new_it);
                }
                if (it->charges == 1) {
                    it->make("firecracker");
                }
            }
            close = true;
        } else if (ch == 'C') {
            return 0; // don't use any charges at all
        }
        if (!close) {
            ch = getch();
        }
    }
    return charges;
}

int iuse::firecracker_pack_act(player *, item *it, bool, point pos)
{
    int current_turn = calendar::turn;
    int timer = current_turn - it->bday;
    if (timer < 2) {
        sounds::sound(pos.x, pos.y, 0, _("ssss..."));
        it->damage += 1;
    } else if (it->charges > 0) {
        int ex = rng(3, 5);
        int i = 0;
        if (ex > it->charges) {
            ex = it->charges;
        }
        for (i = 0; i < ex; i++) {
            sounds::sound(pos.x, pos.y, 20, _("Bang!"));
        }
        it->charges -= ex;
    }
    return 0;
}

int iuse::firecracker(player *p, item *it, bool, point)
{
    if (p->is_underwater()) {
        p->add_msg_if_player(m_info, _("You can't do that while underwater."));
        return 0;
    }
    if (!p->use_charges_if_avail("fire", 1)) {
        p->add_msg_if_player(m_info, _("You need a lighter!"));
        return 0;
    }
    p->add_msg_if_player(_("You light the firecracker."));
    it->make("firecracker_act");
    it->charges = 2;
    it->active = true;
    return it->type->charges_to_use();
}

int iuse::firecracker_act(player *, item *it, bool t, point pos)
{
    if (pos.x == -999 || pos.y == -999) {
        return 0;
    }
    if (t) {// Simple timer effects
        sounds::sound(pos.x, pos.y, 0, _("ssss..."));
    } else if (it->charges > 0) {
        add_msg(m_info, _("You've already lit the %s, try throwing it instead."), it->tname().c_str());
        return 0;
    } else { // When that timer runs down...
        sounds::sound(pos.x, pos.y, 20, _("Bang!"));
    }
    return 0;
}

int iuse::mininuke(player *p, item *it, bool, point)
{
    int time = query_int(_("Set the timer to (0 to cancel)?"));
    if (time <= 0) {
        p->add_msg_if_player(_("Never mind."));
        return 0;
    }
    p->add_msg_if_player(_("You set the timer to %d."), time);
    if (!p->is_npc()) {
        p->add_memorial_log(pgettext("memorial_male", "Activated a mininuke."),
                            pgettext("memorial_female", "Activated a mininuke."));
    }
    it->make("mininuke_act");
    it->charges = time;
    it->active = true;
    return it->type->charges_to_use();
}

int iuse::pheromone(player *p, item *it, bool, point)
{
    if (it->charges < it->type->charges_to_use()) {
        return 0;
    }
    if (p->is_underwater()) {
        p->add_msg_if_player(m_info, _("You can't do that while underwater."));
        return 0;
    }
    point pos = p->pos();

    if (pos.x == -999 || pos.y == -999) {
        return 0;
    }

    p->add_msg_player_or_npc(_("You squeeze the pheromone ball..."),
                             _("<npcname> squeezes the pheromone ball..."));

    p->moves -= 15;

    int converts = 0;
    for (int x = pos.x - 4; x <= pos.x + 4; x++) {
        for (int y = pos.y - 4; y <= pos.y + 4; y++) {
            int mondex = g->mon_at(x, y);
            if( mondex == -1 ) {
                continue;
            }
            monster &critter = g->zombie( mondex );
            if( critter.type->in_species( "ZOMBIE" ) && critter.friendly == 0 && rng( 0, 500 ) > critter.get_hp() ) {
                converts++;
                critter.make_friendly();
            }
        }
    }

    if (g->u.sees(*p)) {
        if (converts == 0) {
            add_msg(_("...but nothing happens."));
        } else if (converts == 1) {
            add_msg(m_good, _("...and a nearby zombie turns friendly!"));
        } else {
            add_msg(m_good, _("...and several nearby zombies turn friendly!"));
        }
    }
    return it->type->charges_to_use();
}


int iuse::portal(player *p, item *it, bool, point)
{
    if (it->charges < it->type->charges_to_use()) {
        return 0;
    }
    g->m.add_trap(p->posx() + rng(-2, 2), p->posy() + rng(-2, 2), tr_portal);
    return it->type->charges_to_use();
}

int iuse::tazer(player *p, item *it, bool, point)
{
    if (it->charges < it->type->charges_to_use()) {
        return 0;
    }
    int dirx, diry;
    if (!choose_adjacent(_("Shock where?"), dirx, diry)) {
        return 0;
    }

    if (dirx == p->posx() && diry == p->posy()) {
        p->add_msg_if_player(m_info, _("Umm. No."));
        return 0;
    }
    int mondex = g->mon_at(dirx, diry);
    int npcdex = g->npc_at(dirx, diry);
    if (mondex == -1 && npcdex == -1) {
        p->add_msg_if_player(_("Electricity crackles in the air."));
        return it->type->charges_to_use();
    }

    int numdice = 3 + (p->dex_cur / 2.5) + p->skillLevel("melee") * 2;
    p->moves -= 100;

    if (mondex != -1) {
        monster *z = &(g->zombie(mondex));
        switch (z->type->size) {
            case MS_TINY:
                numdice -= 2;
                break;
            case MS_SMALL:
                numdice -= 1;
                break;
            case MS_MEDIUM:
                break;
            case MS_LARGE:
                numdice += 2;
                break;
            case MS_HUGE:
                numdice += 4;
                break;
        }
        int mondice = z->get_dodge();
        if (dice(numdice, 10) < dice(mondice, 10)) { // A miss!
            p->add_msg_if_player(_("You attempt to shock the %s, but miss."), z->name().c_str());
            return it->type->charges_to_use();
        }
        p->add_msg_if_player(m_good, _("You shock the %s!"), z->name().c_str());
        int shock = rng(5, 25);
        z->moves -= shock * 100;
        z->apply_damage( p, bp_torso, shock );
        return it->type->charges_to_use();
    }

    if (npcdex != -1) {
        npc *foe = g->active_npc[npcdex];
        if (foe->attitude != NPCATT_FLEE) {
            foe->attitude = NPCATT_KILL;
        }
        if (foe->str_max >= 17) {
            numdice++;    // Minor bonus against huge people
        } else if (foe->str_max <= 5) {
            numdice--;    // Minor penalty against tiny people
        }
        if (dice(numdice, 10) <= dice(foe->get_dodge(), 6)) {
            p->add_msg_if_player(_("You attempt to shock %s, but miss."), foe->name.c_str());
            return it->type->charges_to_use();
        }
        p->add_msg_if_player(m_good, _("You shock %s!"), foe->name.c_str());
        int shock = rng(5, 20);
        foe->moves -= shock * 100;
        foe->hurtall( shock, p );
        foe->check_dead_state();
    }
    return it->type->charges_to_use();
}

int iuse::tazer2(player *p, item *it, bool, point)
{
    if (it->charges >= 100) {
        int dirx, diry;

        if (!choose_adjacent(_("Shock"), dirx, diry)) {
            return 0;
        }

        if (dirx == p->posx() && diry == p->posy()) {
            p->add_msg_if_player(m_info, _("Umm. No."));
            return 0;
        }

        int mondex = g->mon_at(dirx, diry);
        int npcdex = g->npc_at(dirx, diry);

        if (mondex == -1 && npcdex == -1) {
            p->add_msg_if_player(_("Electricity crackles in the air."));
            return 100;
        }

        int numdice = 3 + (p->dex_cur / 2.5) + p->skillLevel("melee") * 2;
        p->moves -= 100;

        if (mondex != -1) {
            monster *z = &(g->zombie(mondex));

            switch (z->type->size) {
                case MS_TINY:
                    numdice -= 2;
                    break;

                case MS_SMALL:
                    numdice -= 1;
                    break;

                case MS_MEDIUM:
                    break;

                case MS_LARGE:
                    numdice += 2;
                    break;

                case MS_HUGE:
                    numdice += 4;
                    break;
            }

            int mondice = z->get_dodge();

            if (dice(numdice, 10) < dice(mondice, 10)) { // A miss!
                p->add_msg_if_player(_("You attempt to shock the %s, but miss."),
                                     z->name().c_str());
                return 100;
            }

            p->add_msg_if_player(m_good, _("You shock the %s!"), z->name().c_str());
            int shock = rng(5, 25);
            z->moves -= shock * 100;
            z->apply_damage( p, bp_torso, shock );

            return 100;
        }

        if (npcdex != -1) {
            npc *foe = g->active_npc[npcdex];

            if (foe->attitude != NPCATT_FLEE) {
                foe->attitude = NPCATT_KILL;
            }

            if (foe->str_max >= 17) {
                numdice++;    // Minor bonus against huge people
            } else if (foe->str_max <= 5) {
                numdice--;    // Minor penalty against tiny people
            }

            if (dice(numdice, 10) <= dice(foe->get_dodge(), 6)) {
                p->add_msg_if_player(_("You attempt to shock %s, but miss."), foe->name.c_str());
                return it->charges -= 100;
            }

            p->add_msg_if_player(m_good, _("You shock %s!"), foe->name.c_str());
            int shock = rng(5, 20);
            foe->moves -= shock * 100;
            foe->hurtall( shock, p );
            foe->check_dead_state();
        }

        return 100;
    } else {
        p->add_msg_if_player(m_info, _("Insufficient power"));
    }

    return 0;
}

int iuse::shocktonfa_off(player *p, item *it, bool t, point pos)
{
    int choice = menu(true, _("tactical tonfa"), _("Zap something"),
                      _("Turn on light"), _("Cancel"), NULL);

    switch (choice) {
        case 1: {
            return iuse::tazer2(p, it, t, pos);
        }
        break;

        case 2: {
            if (it->charges <= 0) {
                p->add_msg_if_player(m_info, _("The batteries are dead."));
                return 0;
            } else {
                p->add_msg_if_player(_("You turn the light on."));
                it->make("shocktonfa_on");
                it->active = true;
                return it->type->charges_to_use();
            }
        }
    }
    return 0;
}

int iuse::shocktonfa_on(player *p, item *it, bool t, point pos)
{
    if (t) {  // Effects while simply on

    } else {
        if (it->charges <= 0) {
            p->add_msg_if_player(m_info, _("Your tactical tonfa is out of power"));
            it->make("shocktonfa_off");
            it->active = false;
        } else {
            int choice = menu(true, _("tactical tonfa"), _("Zap something"),
                              _("Turn off light"), _("cancel"), NULL);

            switch (choice) {
                case 1: {
                    return iuse::tazer2(p, it, t, pos);
                }
                break;

                case 2: {
                    p->add_msg_if_player(_("You turn off the light"));
                    it->make("shocktonfa_off");
                    it->active = false;
                }
            }
        }
    }
    return 0;
}

int iuse::mp3(player *p, item *it, bool, point)
{
    if (it->charges < it->type->charges_to_use()) {
        p->add_msg_if_player(m_info, _("The mp3 player's batteries are dead."));
    } else if (p->has_active_item("mp3_on")) {
        p->add_msg_if_player(m_info, _("You are already listening to an mp3 player!"));
    } else {
        p->add_msg_if_player(m_info, _("You put in the earbuds and start listening to music."));
        it->make("mp3_on");
        it->active = true;
    }
    return it->type->charges_to_use();
}

std::string get_random_music_description(player *p)
{
    std::string sound = "";

    switch (rng(1, 10)) {
        case 1:
            sound = _("a sweet guitar solo!");
            p->stim++;
            break;
        case 2:
            sound = _("a funky bassline.");
            break;
        case 3:
            sound = _("some amazing vocals.");
            break;
        case 4:
            sound = _("some pumping bass.");
            break;
        case 5:
            sound = _("dramatic classical music.");
            if (p->int_cur >= 10) {
                p->add_morale(MORALE_MUSIC, 1, (50 + p->int_cur*2), 5, 2);
            }
            break;
    }
    if (one_in(50)) {
        sound = _("some bass-heavy post-glam speed polka");
    }

    return sound;
}

void iuse::play_music( player *p, point source, int volume )
{
    std::string sound = "";
    if( int(calendar::turn) % 50 == 0 ) {
        // Every 5 minutes, describe the music
        std::string description = get_random_music_description(p);
        if( !description.empty() ) {
            sound = string_format( _("You listen to %s"), description.c_str() );
        }
    }
    sounds::ambient_sound( source.x, source.y, volume, sound );
    if( !p->has_effect("music") && !p->can_hear( source, volume ) ) {
        p->add_effect("music", 1);
        p->add_morale(MORALE_MUSIC, 1, 50, 5, 2);
    }
}

int iuse::mp3_on(player *p, item *it, bool t, point)
{
    if (t) { // Normal use
        play_music( p, p->pos(), 0 );
    } else { // Turning it off
        p->add_msg_if_player(_("The mp3 player turns off."));
        it->make("mp3");
        it->active = false;
    }
    return it->type->charges_to_use();
}

int iuse::portable_game(player *p, item *it, bool, point)
{
    if (p->is_underwater()) {
        p->add_msg_if_player(m_info, _("You can't do that while underwater."));
        return 0;
    }
    if (p->has_trait("ILLITERATE")) {
        add_msg(_("You're illiterate!"));
        return 0;
    } else if (it->charges < 15) {
        p->add_msg_if_player(m_info, _("The %s's batteries are dead."), it->tname().c_str());
        return 0;
    } else {
        std::string loaded_software = "robot_finds_kitten";

        uimenu as_m;
        as_m.text = _("What do you want to play?");
        as_m.entries.push_back(uimenu_entry(1, true, '1', _("Robot finds Kitten")));
        as_m.entries.push_back(uimenu_entry(2, true, '2', _("S N A K E")));
        as_m.entries.push_back(uimenu_entry(3, true, '3', _("Sokoban")));
        as_m.entries.push_back(uimenu_entry(4, true, '4', _("Cancel")));
        as_m.query();

        switch (as_m.ret) {
            case 1:
                loaded_software = "robot_finds_kitten";
                p->rooted_message();
                break;
            case 2:
                loaded_software = "snake_game";
                p->rooted_message();
                break;
            case 3:
                loaded_software = "sokoban_game";
                p->rooted_message();
                break;
            case 4: //Cancel
                return 0;
        }

        //Play in 15-minute chunks
        int time = 15000;

        p->add_msg_if_player(_("You play on your %s for a while."), it->tname().c_str());
        p->assign_activity(ACT_GAME, time, -1, p->get_item_position(it), "gaming");

        std::map<std::string, std::string> game_data;
        game_data.clear();
        int game_score = 0;

        play_videogame(loaded_software, game_data, game_score);

        if (game_data.find("end_message") != game_data.end()) {
            p->add_msg_if_player("%s", game_data["end_message"].c_str());
        }

        if (game_score != 0) {
            if (game_data.find("moraletype") != game_data.end()) {
                std::string moraletype = game_data.find("moraletype")->second;
                if (moraletype == "MORALE_GAME_FOUND_KITTEN") {
                    p->add_morale(MORALE_GAME_FOUND_KITTEN, game_score, 110);
                } /*else if ( ...*/
            } else {
                p->add_morale(MORALE_GAME, game_score, 110);
            }
        }

    }
    return it->type->charges_to_use();
}

int iuse::vibe(player *p, item *it, bool, point)
{
    if ((p->is_underwater()) && (!((p->has_trait("GILLS")) || (p->is_wearing("rebreather_on")) ||
                                   (p->is_wearing("rebreather_xl_on")) || (p->is_wearing("mask_h20survivor_on"))))) {
        p->add_msg_if_player(m_info, _("It's waterproof, but oxygen maybe?"));
        return 0;
    }
    if (it->charges < it->type->charges_to_use()) {
        p->add_msg_if_player(m_info, _("The %s's batteries are dead."), it->tname().c_str());
        return 0;
    }
    if (p->fatigue >= 383) {
        p->add_msg_if_player(m_info, _("*Your* batteries are dead."));
        return 0;
    } else {
        int time = 20000; // 20 minutes per
        p->add_msg_if_player(_("You fire up your %s and start getting the tension out."),
                             it->tname().c_str());
        p->assign_activity(ACT_VIBE, time, -1, p->get_item_position(it), "de-stressing");
    }
    return it->type->charges_to_use();
}

int iuse::vortex(player *p, item *it, bool, point)
{
    std::vector<point> spawn;
    for (int i = -3; i <= 3; i++) {
        if (g->is_empty(p->posx() - 3, p->posy() + i)) {
            spawn.push_back(point(p->posx() - 3, p->posy() + i));
        }
        if (g->is_empty(p->posx() + 3, p->posy() + i)) {
            spawn.push_back(point(p->posx() + 3, p->posy() + i));
        }
        if (g->is_empty(p->posx() + i, p->posy() - 3)) {
            spawn.push_back(point(p->posx() + i, p->posy() - 3));
        }
        if (g->is_empty(p->posx() + i, p->posy() + 3)) {
            spawn.push_back(point(p->posx() + i, p->posy() + 3));
        }
    }
    if (spawn.empty()) {
        p->add_msg_if_player(m_warning, _("Air swirls around you for a moment."));
        it->make("spiral_stone");
        return it->type->charges_to_use();
    }

    p->add_msg_if_player(m_warning, _("Air swirls all over..."));
    int index = rng(0, spawn.size() - 1);
    p->moves -= 100;
    it->make("spiral_stone");
    monster mvortex(GetMType("mon_vortex"), tripoint( spawn[index].x, spawn[index].y, p->posz() ) );
    mvortex.friendly = -1;
    g->add_zombie(mvortex);
    return it->type->charges_to_use();
}

int iuse::dog_whistle(player *p, item *it, bool, point)
{
    if (p->is_underwater()) {
        p->add_msg_if_player(m_info, _("You can't do that while underwater."));
        return 0;
    }
    p->add_msg_if_player(_("You blow your dog whistle."));
    for (size_t i = 0; i < g->num_zombies(); i++) {
        if (g->zombie(i).friendly != 0 && g->zombie(i).type->id == "mon_dog") {
            bool u_see = g->u.sees(g->zombie(i));
            if (g->zombie(i).has_effect("docile")) {
                if (u_see) {
                    p->add_msg_if_player(_("Your %s looks ready to attack."), g->zombie(i).name().c_str());
                }
                g->zombie(i).remove_effect("docile");
            } else {
                if (u_see) {
                    p->add_msg_if_player(_("Your %s goes docile."), g->zombie(i).name().c_str());
                }
                g->zombie(i).add_effect("docile", 1, num_bp, true);
            }
        }
    }
    return it->type->charges_to_use();
}

int iuse::vacutainer(player *p, item *it, bool, point)
{
    if (p->is_npc()) {
        return 0;    // No NPCs for now!
    }

    if (!it->contents.empty()) {
        p->add_msg_if_player(m_info, _("That %s is full!"), it->tname().c_str());
        return 0;
    }

    item blood("blood", calendar::turn);
    bool drew_blood = false;
    for( auto &map_it : g->m.i_at(p->posx(), p->posy()) ) {
        if( map_it.is_corpse() &&
            query_yn(_("Draw blood from %s?"), map_it.tname().c_str()) ) {
            blood.set_mtype( map_it.get_mtype() );
            drew_blood = true;
        }
    }

    if (!drew_blood && query_yn(_("Draw your own blood?"))) {
        drew_blood = true;
    }

    if (!drew_blood) {
        return it->type->charges_to_use();
    }

    it->put_in(blood);
    return it->type->charges_to_use();
}

int iuse::cut_log_into_planks(player *p, item *it)
{
    p->moves -= 300;
    add_msg(_("You cut the log into planks."));
    item plank("2x4", int(calendar::turn));
    item scrap("splinter", int(calendar::turn));
    int planks = (rng(1, 3) + (p->skillLevel("carpentry") * 2));
    int scraps = 12 - planks;
    if (planks >= 12) {
        planks = 12;
    }
    if (scraps >= planks) {
        add_msg(m_bad, _("You waste a lot of the wood."));
    }
    p->i_add_or_drop(plank, planks);
    p->i_add_or_drop(scrap, scraps);
    return it->type->charges_to_use();
}

int iuse::lumber(player *p, item *it, bool, point)
{
    int pos = g->inv_for_filter( _("Cut up what?"), []( const item & itm ) {
        return itm.type->id == "log";
    } );
    item *cut = &( p->i_at( pos ) );
    if (cut->type->id == "null") {
        add_msg(m_info, _("You do not have that item!"));
        return 0;
    }
    if (cut->type->id == "log") {
        p->i_rem( cut );
        return cut_log_into_planks( p, it );
    } else {
        add_msg(m_info, _("You can't cut that up!"));
        return it->type->charges_to_use();
    }
}


int iuse::oxytorch(player *p, item *it, bool, point)
{
    int dirx, diry;
    if (!(p->has_amount("goggles_welding", 1) || p->is_wearing("goggles_welding") ||
          p->is_wearing("rm13_armor_on") || p->has_bionic("bio_sunglasses"))) {
        add_msg(m_info, _("You need welding goggles to do that."));
        return 0;
    }
    if (!choose_adjacent(_("Cut up metal where?"), dirx, diry)) {
        return 0;
    }

    if (dirx == p->posx() && diry == p->posy()) {
        add_msg(m_info, _("Yuck.  Acetylene gas smells weird."));
        return 0;
    }


    if (g->m.furn(dirx, diry) == f_rack) {
        p->moves -= 200;
        g->m.furn_set(dirx, diry, f_null);
        sounds::sound(dirx, diry, 10, _("hissssssssss!"));
        g->m.spawn_item(p->posx(), p->posy(), "steel_chunk", rng(2, 6));
        return it->type->charges_to_use();
    }

    const ter_id ter = g->m.ter( dirx, diry );
    if( ter == t_chainfence_v || ter == t_chainfence_h || ter == t_chaingate_c ||
        ter == t_chaingate_l) {
        p->moves -= 1000;
        g->m.ter_set(dirx, diry, t_dirt);
        sounds::sound(dirx, diry, 10, _("hissssssssss!"));
        g->m.spawn_item(dirx, diry, "pipe", rng(1, 4));
        g->m.spawn_item(dirx, diry, "wire", rng(4, 16));
    } else if( ter == t_chainfence_posts ) {
        p->moves -= 200;
        g->m.ter_set(dirx, diry, t_dirt);
        sounds::sound(dirx, diry, 10, _("hissssssssss!"));
        g->m.spawn_item(dirx, diry, "pipe", rng(1, 4));
    } else if( ter == t_chaingate_l || ter == t_chaingate_c ) {
        p->moves -= 200;
        g->m.ter_set(dirx, diry, t_dirt);
        sounds::sound(dirx, diry, 10, _("hissssssssss!"));
        g->m.spawn_item(dirx, diry, "pipe", rng(1, 4));
    } else if( ter == t_door_metal_locked || ter == t_door_metal_c || ter == t_door_bar_c ||
               ter == t_door_bar_locked || ter == t_door_metal_pickable) {
        p->moves -= 1500;
        g->m.ter_set(dirx, diry, t_mdoor_frame);
        sounds::sound(dirx, diry, 10, _("hissssssssss!"));
        g->m.spawn_item(dirx, diry, "steel_plate", rng(0, 1));
        g->m.spawn_item(dirx, diry, "steel_chunk", rng(1, 2));
    } else if( ter == t_window_enhanced || ter == t_window_empty ) {
        p->moves -= 500;
        g->m.ter_set(dirx, diry, t_window_reinforced_noglass);
        sounds::sound(dirx, diry, 10, _("hissssssssss!"));
        g->m.spawn_item(dirx, diry, "steel_plate", rng(0, 1));
    } else if( ter == t_bars ) {
        if (g->m.ter(dirx + 1, diry) == t_sewage || g->m.ter(dirx, diry + 1) == t_sewage ||
            g->m.ter(dirx - 1, diry) == t_sewage || g->m.ter(dirx, diry - 1) == t_sewage) {
            g->m.ter_set(dirx, diry, t_sewage);
            p->moves -= 1000;
            sounds::sound(dirx, diry, 10, _("hissssssssss!"));
            g->m.spawn_item(p->posx(), p->posy(), "pipe", rng(1, 2));
        } else {
            g->m.ter_set(dirx, diry, t_floor);
            p->moves -= 1000;
            sounds::sound(dirx, diry, 10, _("hissssssssss!"));
            g->m.spawn_item(p->posx(), p->posy(), "pipe", rng(1, 2));
        }
    } else if( ter == t_window_bars_alarm ) {
        p->moves -= 1000;
        g->m.ter_set(dirx, diry, t_window_empty);
        sounds::sound(dirx, diry, 10, _("hissssssssss!"));
        g->m.spawn_item(p->posx(), p->posy(), "pipe", rng(1, 2));
    } else {
        add_msg(m_info, _("You can't cut that."));
        return 0;
    }
    return it->type->charges_to_use();
}

int iuse::hacksaw(player *p, item *it, bool, point)
{
    int dirx, diry;
    if (!choose_adjacent(_("Cut up metal where?"), dirx, diry)) {
        return 0;
    }

    if (dirx == p->posx() && diry == p->posy()) {
        add_msg(m_info, _("Why would you do that?"));
        add_msg(m_info, _("You're not even chained to a boiler."));
        return 0;
    }


    if (g->m.furn(dirx, diry) == f_rack) {
        p->moves -= 500;
        g->m.furn_set(dirx, diry, f_null);
        sounds::sound(dirx, diry, 15, _("grnd grnd grnd"));
        g->m.spawn_item(p->posx(), p->posy(), "pipe", rng(1, 3));
        g->m.spawn_item(p->posx(), p->posy(), "steel_chunk");
        return it->type->charges_to_use();
    }

    const ter_id ter = g->m.ter( dirx, diry );
    if( ter == t_chainfence_v || ter == t_chainfence_h || ter == t_chaingate_c ||
        ter == t_chaingate_l) {
        p->moves -= 500;
        g->m.ter_set(dirx, diry, t_dirt);
        sounds::sound(dirx, diry, 15, _("grnd grnd grnd"));
        g->m.spawn_item(dirx, diry, "pipe", 6);
        g->m.spawn_item(dirx, diry, "wire", 20);
    } else if( ter == t_chainfence_posts ) {
        p->moves -= 500;
        g->m.ter_set(dirx, diry, t_dirt);
        sounds::sound(dirx, diry, 15, _("grnd grnd grnd"));
        g->m.spawn_item(dirx, diry, "pipe", 6);
    } else if( ter == t_bars ) {
        if (g->m.ter(dirx + 1, diry) == t_sewage || g->m.ter(dirx, diry + 1) == t_sewage ||
            g->m.ter(dirx - 1, diry) == t_sewage || g->m.ter(dirx, diry - 1) == t_sewage) {
            g->m.ter_set(dirx, diry, t_sewage);
            p->moves -= 1000;
            sounds::sound(dirx, diry, 15, _("grnd grnd grnd"));
            g->m.spawn_item(p->posx(), p->posy(), "pipe", 3);
        } else {
            g->m.ter_set(dirx, diry, t_floor);
            p->moves -= 500;
            sounds::sound(dirx, diry, 15, _("grnd grnd grnd"));
            g->m.spawn_item(p->posx(), p->posy(), "pipe", 3);
        }
    } else {
        add_msg(m_info, _("You can't cut that."));
        return 0;
    }
    return it->type->charges_to_use();
}

int iuse::portable_structure(player *p, item *it, bool, point)
{
    int radius = it->type->id == "large_tent_kit" ? 2 : 1;
    furn_id floor =
        it->type->id == "tent_kit"       ? f_groundsheet
      : it->type->id == "large_tent_kit" ? f_large_groundsheet
      :                                    f_skin_groundsheet;
    furn_id wall =
        it->type->id == "tent_kit"       ? f_canvas_wall
      : it->type->id == "large_tent_kit" ? f_large_canvas_wall
      :                                    f_skin_wall;
    furn_id door =
        it->type->id == "tent_kit"       ? f_canvas_door
      : it->type->id == "large_tent_kit" ? f_large_canvas_door
      :                                    f_skin_door;
    furn_id center_floor =
        it->type->id == "large_tent_kit" ? f_center_groundsheet
                                         : floor;

    int diam = 2*radius + 1;

    int dirx, diry;
    if (!choose_adjacent(
            string_format(_("Put up the %s where (%dx%d clear area)?"),
                it->tname().c_str(),
                diam, diam),
            dirx, diry)) {
        return 0;
    }

    // We place the center of the structure (radius + 1)
    // spaces away from the player.
    // First check there's enough room.
    int posx = radius * (dirx - p->posx()) + dirx;
        //(radius + 1)*posx + p->posx();
    int posy = radius * (diry - p->posy()) + diry;
    for (int i = -radius; i <= radius; i++) {
        for (int j = -radius; j <= radius; j++) {
            if (!g->m.has_flag("FLAT", posx + i, posy + j) ||
                 g->m.veh_at( posx + i, posy + j ) != nullptr ||
                !g->is_empty( posx + i, posy + j ) ||
                 g->critter_at( posx + i, posy + j ) != nullptr ||
                    g->m.has_furn(posx + i, posy + j)) {
                add_msg(m_info, _("There isn't enough space in that direction."));
                return 0;
            }
        }
    }
    // Make a square of floor surrounded by wall.
    for (int i = -radius; i <= radius; i++) {
        for (int j = -radius; j <= radius; j++) {
            g->m.furn_set(posx + i, posy + j, wall);
        }
    }
    for (int i = -(radius - 1); i <= (radius - 1); i++) {
        for (int j = -(radius - 1); j <= (radius - 1); j++) {
            g->m.furn_set(posx + i, posy + j, floor);
        }
    }
    // Place the center floor and the door.
    g->m.furn_set(posx, posy, center_floor);
    g->m.furn_set(posx - radius*(dirx - p->posx()), posy - radius*(diry - p->posy()), door);
    add_msg(m_info, _("You set up the %s on the ground."), it->tname().c_str());
    add_msg(m_info, _("Examine the center square to pack it up again."), it->tname().c_str());
    return 1;
}


int iuse::torch_lit(player *p, item *it, bool t, point pos)
{
    if (p->is_underwater()) {
        p->add_msg_if_player(_("The torch is extinguished."));
        it->make("torch");
        it->active = false;
        return 0;
    }
    if (t) {
        if (it->charges < it->type->charges_to_use()) {
            p->add_msg_if_player(_("The torch burns out."));
            it->make("torch_done");
            it->active = false;
        }
    } else if (it->charges <= 0) {
        p->add_msg_if_player(_("The %s winks out"), it->tname().c_str());
    } else { // Turning it off
        int choice = menu(true, _("torch (lit)"), _("extinguish"),
                          _("light something"), _("cancel"), NULL);
        switch (choice) {
            case 1: {
                p->add_msg_if_player(_("The torch is extinguished"));
                it->charges -= 1;
                it->make("torch");
                it->active = false;
                return 0;
            }
            break;
            case 2: {
                if( firestarter_actor::prep_firestarter_use(p, it, pos) ) {
                    p->moves -= 5;
                    firestarter_actor::resolve_firestarter_use(p, it, pos);
                    return it->type->charges_to_use();
                }
            }
        }
    }
    return it->type->charges_to_use();
}


int iuse::battletorch_lit(player *p, item *it, bool t, point pos)
{
    if (p->is_underwater()) {
        p->add_msg_if_player(_("The Louisville Slaughterer is extinguished."));
        it->make("bat");
        it->active = false;
        return 0;
    }
    if (t) {
        if (it->charges < it->type->charges_to_use()) {
            p->add_msg_if_player(_("The Louisville Slaughterer burns out."));
            it->make("battletorch_done");
            it->active = false;
        }
    } else if (it->charges <= 0) {
        p->add_msg_if_player(_("The %s winks out"), it->tname().c_str());
    } else { // Turning it off
        int choice = menu(true, _("Louisville Slaughterer (lit)"), _("extinguish"),
                          _("light something"), _("cancel"), NULL);
        switch (choice) {
            case 1: {
                p->add_msg_if_player(_("The Louisville Slaughterer is extinguished"));
                it->charges -= 1;
                it->make("battletorch");
                it->active = false;
                return 0;
            }
            break;
            case 2: {
                if( firestarter_actor::prep_firestarter_use(p, it, pos) ) {
                    p->moves -= 5;
                    firestarter_actor::resolve_firestarter_use(p, it, pos);
                    return it->type->charges_to_use();
                }
            }
        }
    }
    return it->type->charges_to_use();
}

iuse::bullet_pulling_t iuse::bullet_pulling_recipes;

void iuse::reset_bullet_pulling()
{
    bullet_pulling_recipes.clear();
}

void iuse::load_bullet_pulling(JsonObject &jo)
{
    const std::string type = jo.get_string("bullet");
    result_list_t &recipe = bullet_pulling_recipes[type];
    // Allow mods that are later loaded to override previously loaded recipes
    recipe.clear();
    JsonArray ja = jo.get_array("items");
    while (ja.has_more()) {
        JsonArray itm = ja.next_array();
        recipe.push_back(result_t(itm.get_string(0), itm.get_int(1)));
    }
}

int iuse::bullet_puller(player *p, item *it, bool, point)
{
    if (p->is_underwater()) {
        p->add_msg_if_player(m_info, _("You can't do that while underwater."));
        return 0;
    }
    int inventory_index = g->inv(_("Disassemble what?"));
    item *pull = &(p->i_at(inventory_index));
    if (pull->is_null()) {
        add_msg(m_info, _("You do not have that item!"));
        return 0;
    }
    bullet_pulling_t::const_iterator a = bullet_pulling_recipes.find(pull->type->id);
    if (a == bullet_pulling_recipes.end()) {
        add_msg(m_info, _("You cannot disassemble that."));
        return 0;
    }
    if (p->skillLevel("gun") < 2) {
        add_msg(m_info, _("You need to be at least level 2 in the firearms skill before you can disassemble ammunition."));
        return 0;
    }
    const long multiply = std::min<long>(20, pull->charges);
    pull->charges -= multiply;
    if (pull->charges == 0) {
        p->i_rem(inventory_index);
    }
    const result_list_t &recipe = a->second;
    for( const auto &elem : recipe ) {
        int count = elem.second * multiply;
        item new_item( elem.first, calendar::turn );
        if (new_item.count_by_charges()) {
            new_item.charges = count;
            count = 1;
        }
        p->i_add_or_drop(new_item, count);
    }
    add_msg(_("You take apart the ammunition."));
    p->moves -= 500;
    p->practice("fabrication", rng(1, multiply / 5 + 1));
    return it->type->charges_to_use();
}

int iuse::boltcutters(player *p, item *it, bool, point)
{
    int dirx, diry;
    if (!choose_adjacent(_("Cut up metal where?"), dirx, diry)) {
        return 0;
    }

    if (dirx == p->posx() && diry == p->posy()) {
        p->add_msg_if_player(
            _("You neatly sever all of the veins and arteries in your body. Oh wait, Never mind."));
        return 0;
    }
    if (g->m.ter(dirx, diry) == t_chaingate_l) {
        p->moves -= 100;
        g->m.ter_set(dirx, diry, t_chaingate_c);
        sounds::sound(dirx, diry, 5, _("Gachunk!"));
        g->m.spawn_item(p->posx(), p->posy(), "scrap", 3);
    } else if (g->m.ter(dirx, diry) == t_chainfence_v || g->m.ter(dirx, diry) == t_chainfence_h) {
        p->moves -= 500;
        g->m.ter_set(dirx, diry, t_chainfence_posts);
        sounds::sound(dirx, diry, 5, _("Snick, snick, gachunk!"));
        g->m.spawn_item(dirx, diry, "wire", 20);
    } else {
        add_msg(m_info, _("You can't cut that."));
        return 0;
    }
    return it->type->charges_to_use();
}

int iuse::mop(player *p, item *it, bool, point)
{
    int dirx, diry;
    if (!choose_adjacent(_("Mop where?"), dirx, diry)) {
        return 0;
    }

    if (dirx == p->posx() && diry == p->posy()) {
        p->add_msg_if_player(_("You mop yourself up."));
        p->add_msg_if_player(_("The universe implodes and reforms around you."));
        return 0;
    }
    if (p->has_effect("blind") || p->worn_with_flag("BLIND")) {
        add_msg(_("You move the mop around, unsure whether it's doing any good."));
        p->moves -= 15;
        if (one_in(3) && g->m.moppable_items_at(dirx, diry)) {
            g->m.mop_spills(dirx, diry);
        }
    } else {
        if (g->m.moppable_items_at(dirx, diry)) {
            g->m.mop_spills(dirx, diry);
            add_msg(_("You mop up the spill."));
            p->moves -= 15;
        } else {
            p->add_msg_if_player(m_info, _("There's nothing to mop there."));
            return 0;
        }
    }
    return it->type->charges_to_use();
}

int iuse::rag(player *p, item *it, bool, point)
{
    if (p->is_underwater()) {
        p->add_msg_if_player(m_info, _("You can't do that while underwater."));
        return 0;
    }
    if (p->has_effect("bleed")) {
        if (use_healing_item(p, it, 0, 0, 0, 50, 0, 0, false) != num_hp_parts) {
            p->use_charges("rag", 1);
            it->make("rag_bloody");
        }
        return 0;
    } else {
        p->add_msg_if_player(m_info, _("You're not bleeding enough to need your %s."),
                             it->tname().c_str());
        return 0;
    }
}

int iuse::LAW(player *p, item *it, bool, point)
{
    p->add_msg_if_player(_("You pull the activating lever, readying the LAW to fire."));
    it->make("LAW");
    // When converting a tool to a gun, you need to set the current ammo type, this is usually done when a gun is reloaded.
    it->set_curammo( "66mm_HEAT" );
    return it->type->charges_to_use();
}

/* MACGUFFIN FUNCTIONS
 * These functions should refer to it->associated_mission for the particulars
 */
int iuse::mcg_note(player *, item *, bool, point)
{
    return 0;
}

int iuse::artifact(player *p, item *it, bool, point)
{
    if (!it->is_artifact()) {
        debugmsg("iuse::artifact called on a non-artifact item! %s",
                 it->tname().c_str());
        return 0;
    } else if (!it->is_tool()) {
        debugmsg("iuse::artifact called on a non-tool artifact! %s",
                 it->tname().c_str());
        return 0;
    }
    if (!p->is_npc()) {
        //~ %s is artifact name
        p->add_memorial_log(pgettext("memorial_male", "Activated the %s."),
                            pgettext("memorial_female", "Activated the %s."),
                            it->tname( 1, false ).c_str());
    }
    it_artifact_tool *art = dynamic_cast<it_artifact_tool *>(it->type);
    size_t num_used = rng(1, art->effects_activated.size());
    if (num_used < art->effects_activated.size()) {
        num_used += rng(1, art->effects_activated.size() - num_used);
    }

    std::vector<art_effect_active> effects = art->effects_activated;
    for (size_t i = 0; i < num_used; i++) {
        int index = rng(0, effects.size() - 1);
        art_effect_active used = effects[index];
        effects.erase(effects.begin() + index);

        switch (used) {
            case AEA_STORM: {
                sounds::sound(p->posx(), p->posy(), 10, _("Ka-BOOM!"));
                int num_bolts = rng(2, 4);
                for (int j = 0; j < num_bolts; j++) {
                    int xdir = 0, ydir = 0;
                    while (xdir == 0 && ydir == 0) {
                        xdir = rng(-1, 1);
                        ydir = rng(-1, 1);
                    }
                    int dist = rng(4, 12);
                    int boltx = p->posx(), bolty = p->posy();
                    for (int n = 0; n < dist; n++) {
                        boltx += xdir;
                        bolty += ydir;
                        g->m.add_field(boltx, bolty, fd_electricity, rng(2, 3));
                        if (one_in(4)) {
                            if (xdir == 0) {
                                xdir = rng(0, 1) * 2 - 1;
                            } else {
                                xdir = 0;
                            }
                        }
                        if (one_in(4)) {
                            if (ydir == 0) {
                                ydir = rng(0, 1) * 2 - 1;
                            } else {
                                ydir = 0;
                            }
                        }
                    }
                }
            }
            break;

            case AEA_FIREBALL: {
                point fireball = g->look_around();
                if (fireball.x != -1 && fireball.y != -1) {
                    g->explosion(fireball.x, fireball.y, 8, 0, true);
                }
            }
            break;

            case AEA_ADRENALINE:
                p->add_msg_if_player(m_good, _("You're filled with a roaring energy!"));
                p->add_effect("adrenaline", rng(200, 250));
                break;

            case AEA_MAP: {
                const tripoint center = g->om_global_location();
                const bool new_map = overmap_buffer.reveal(
                                         point(center.x, center.y), 20, center.z);
                if (new_map) {
                    p->add_msg_if_player(m_warning, _("You have a vision of the surrounding area..."));
                    p->moves -= 100;
                }
            }
            break;

            case AEA_BLOOD: {
                bool blood = false;
                for (int x = p->posx() - 4; x <= p->posx() + 4; x++) {
                    for (int y = p->posy() - 4; y <= p->posy() + 4; y++) {
                        if (!one_in(4) && g->m.add_field(x, y, fd_blood, 3) &&
                            (blood || g->u.sees(x, y))) {
                            blood = true;
                        }
                    }
                }
                if (blood) {
                    p->add_msg_if_player(m_warning, _("Blood soaks out of the ground and walls."));
                }
            }
            break;

            case AEA_FATIGUE: {
                p->add_msg_if_player(m_warning, _("The fabric of space seems to decay."));
                int x = rng(p->posx() - 3, p->posx() + 3), y = rng(p->posy() - 3, p->posy() + 3);
                g->m.add_field(x, y, fd_fatigue, rng(1, 2));
            }
            break;

            case AEA_ACIDBALL: {
                point acidball = g->look_around();
                if (acidball.x != -1 && acidball.y != -1) {
                    for (int x = acidball.x - 1; x <= acidball.x + 1; x++) {
                        for (int y = acidball.y - 1; y <= acidball.y + 1; y++) {
                            g->m.add_field(x, y, fd_acid, rng(2, 3));
                        }
                    }
                }
            }
            break;

            case AEA_PULSE:
                sounds::sound(p->posx(), p->posy(), 30, _("The earth shakes!"));
                for (int x = p->posx() - 2; x <= p->posx() + 2; x++) {
                    for (int y = p->posy() - 2; y <= p->posy() + 2; y++) {
                        g->m.bash(x, y, 40);
                        g->m.bash(x, y, 40);  // Multibash effect, so that doors &c will fall
                        g->m.bash(x, y, 40);
                        if (g->m.is_bashable(x, y) && rng(1, 10) >= 3) {
                            g->m.bash(x, y, 999, false, true);
                        }
                    }
                }
                break;

            case AEA_HEAL:
                p->add_msg_if_player(m_good, _("You feel healed."));
                p->healall(2);
                break;

            case AEA_CONFUSED:
                for (int x = p->posx() - 8; x <= p->posx() + 8; x++) {
                    for (int y = p->posy() - 8; y <= p->posy() + 8; y++) {
                        int mondex = g->mon_at(x, y);
                        if (mondex != -1) {
                            g->zombie(mondex).add_effect("stunned", rng(5, 15));
                        }
                    }
                }

            case AEA_ENTRANCE:
                for (int x = p->posx() - 8; x <= p->posx() + 8; x++) {
                    for (int y = p->posy() - 8; y <= p->posy() + 8; y++) {
                        int mondex = g->mon_at(x, y);
                        if (mondex != -1 && g->zombie(mondex).friendly == 0 &&
                            rng(0, 600) > g->zombie(mondex).get_hp()) {
                            g->zombie(mondex).make_friendly();
                        }
                    }
                }
                break;

            case AEA_BUGS: {
                int roll = rng(1, 10);
                std::string bug = "mon_null";
                int num = 0;
                std::vector<point> empty;
                for (int x = p->posx() - 1; x <= p->posx() + 1; x++) {
                    for (int y = p->posy() - 1; y <= p->posy() + 1; y++) {
                        if (g->is_empty(x, y)) {
                            empty.push_back(point(x, y));
                        }
                    }
                }
                if (empty.empty() || roll <= 4) {
                    p->add_msg_if_player(m_warning, _("Flies buzz around you."));
                } else if (roll <= 7) {
                    p->add_msg_if_player(m_warning, _("Giant flies appear!"));
                    bug = "mon_fly";
                    num = rng(2, 4);
                } else if (roll <= 9) {
                    p->add_msg_if_player(m_warning, _("Giant bees appear!"));
                    bug = "mon_bee";
                    num = rng(1, 3);
                } else {
                    p->add_msg_if_player(m_warning, _("Giant wasps appear!"));
                    bug = "mon_wasp";
                    num = rng(1, 2);
                }
                if (bug != "mon_null") {
                    monster spawned(GetMType(bug));
                    spawned.friendly = -1;
                    for (int j = 0; j < num && !empty.empty(); j++) {
                        int index_inner = rng(0, empty.size() - 1);
                        point spawnp = empty[index_inner];
                        empty.erase(empty.begin() + index_inner);
                        spawned.spawn(spawnp.x, spawnp.y);
                        g->add_zombie(spawned);
                    }
                }
            }
            break;

            case AEA_TELEPORT:
                g->teleport(p);
                break;

            case AEA_LIGHT:
                p->add_msg_if_player(_("The %s glows brightly!"), it->tname().c_str());
                g->add_event(EVENT_ARTIFACT_LIGHT, int(calendar::turn) + 30);
                break;

            case AEA_GROWTH: {
                monster tmptriffid(GetMType("mon_null"), p->pos3() );
                mattack::growplants(&tmptriffid, -1);
            }
            break;

            case AEA_HURTALL:
                for (size_t j = 0; j < g->num_zombies(); j++) {
                    g->zombie(j).apply_damage( nullptr, bp_torso, rng( 0, 5 ) );
                }
                break;

            case AEA_RADIATION:
                add_msg(m_warning, _("Horrible gases are emitted!"));
                for (int x = p->posx() - 1; x <= p->posx() + 1; x++) {
                    for (int y = p->posy() - 1; y <= p->posy() + 1; y++) {
                        g->m.add_field(x, y, fd_nuke_gas, rng(2, 3));
                    }
                }
                break;

            case AEA_PAIN:
                p->add_msg_if_player(m_bad, _("You're wracked with pain!"));
                // OK, the Lovecraftian thingamajig can bring Deadened
                // masochists & Cenobites the stimulation they've been
                // craving ;)
                p->pain += rng(5, 15);
                break;

            case AEA_MUTATE:
                if (!one_in(3)) {
                    p->mutate();
                }
                break;

            case AEA_PARALYZE:
                p->add_msg_if_player(m_bad, _("You're paralyzed!"));
                p->moves -= rng(50, 200);
                break;

            case AEA_FIRESTORM: {
                p->add_msg_if_player(m_bad, _("Fire rains down around you!"));
                std::vector<point> ps = closest_points_first(3, p->posx(), p->posy());
                for (auto p_it : ps) {
                    if (!one_in(3)) {
                        g->m.add_field(p_it, fd_fire, 1 + rng(0, 1) * rng(0, 1), 30);
                    }
                }
                break;
            }

            case AEA_ATTENTION:
                p->add_msg_if_player(m_warning, _("You feel like your action has attracted attention."));
                p->add_effect("attention", 600 * rng(1, 3));
                break;

            case AEA_TELEGLOW:
                p->add_msg_if_player(m_warning, _("You feel unhinged."));
                p->add_effect("teleglow", 100 * rng(3, 12));
                break;

            case AEA_NOISE:
                p->add_msg_if_player(m_bad, _("Your %s emits a deafening boom!"), it->tname().c_str());
                sounds::sound(p->posx(), p->posy(), 100, "");
                break;

            case AEA_SCREAM:
                p->add_msg_if_player(m_warning, _("Your %s screams disturbingly."), it->tname().c_str());
                sounds::sound(p->posx(), p->posy(), 40, "");
                p->add_morale(MORALE_SCREAM, -10, 0, 300, 5);
                break;

            case AEA_DIM:
                p->add_msg_if_player(_("The sky starts to dim."));
                g->add_event(EVENT_DIM, int(calendar::turn) + 50);
                break;

            case AEA_FLASH:
                p->add_msg_if_player(_("The %s flashes brightly!"), it->tname().c_str());
                g->flashbang(p->posx(), p->posy());
                break;

            case AEA_VOMIT:
                p->add_msg_if_player(m_bad, _("A wave of nausea passes through you!"));
                p->vomit();
                break;

            case AEA_SHADOWS: {
                int num_shadows = rng(4, 8);
                monster spawned(GetMType("mon_shadow"));
                int num_spawned = 0;
                for (int j = 0; j < num_shadows; j++) {
                    int tries = 0, monx, mony, junk;
                    do {
                        if (one_in(2)) {
                            monx = rng(p->posx() - 5, p->posx() + 5);
                            mony = (one_in(2) ? p->posy() - 5 : p->posy() + 5);
                        } else {
                            monx = (one_in(2) ? p->posx() - 5 : p->posx() + 5);
                            mony = rng(p->posy() - 5, p->posy() + 5);
                        }
                    } while (tries < 5 && !g->is_empty(monx, mony) &&
                             !g->m.sees(monx, mony, p->posx(), p->posy(), 10, junk));
                    if (tries < 5) {
                        num_spawned++;
                        spawned.reset_special_rng(0);
                        spawned.spawn(monx, mony);
                        g->add_zombie(spawned);
                    }
                }
                if (num_spawned > 1) {
                    p->add_msg_if_player(m_warning, _("Shadows form around you."));
                } else if (num_spawned == 1) {
                    p->add_msg_if_player(m_warning, _("A shadow forms nearby."));
                }
            }
            break;

            case AEA_SPLIT: // TODO
                break;

            case AEA_NULL: // BUG
            case NUM_AEAS:
            default:
                debugmsg("iuse::artifact(): wrong artifact type (%d)", used);
                break;
        }
    }
    return it->type->charges_to_use();
}

int iuse::spray_can(player *p, item *it, bool, point)
{
    bool ismarker = (it->type->id == "permanent_marker" || it->type->id == "survival_marker");
    if (ismarker) {
        int ret = menu(true, _("Write on what?"), _("The ground"), _("An item"), _("Cancel"), NULL);

        if (ret == 2) {
            // inscribe_item returns false if the action fails or is canceled somehow.
            bool canceled_inscription = !inscribe_item(p, _("Write"), _("Written"), false);
            if (canceled_inscription) {
                return 0;
            }
            return it->type->charges_to_use();
        } else if (ret != 1) { // User chose cancel or some other undefined key.
            return 0;
        }
    }

    std::string message = string_input_popup(ismarker ? _("Write what?") : _("Spray what?"),
                          0, "", "", "graffiti");

    if (message.empty()) {
        return 0;
    } else {
        g->m.set_graffiti( p->posx(), p->posy(), message );
            add_msg(
                ismarker ?
                _("You write a message on the ground.") :
                _("You spray a message on the ground.")
            );
            p->moves -= 2 * message.length();
    }
    return it->type->charges_to_use();
}

/**
 * Heats up a food item.
 * @return 1 if an item was heated, false if nothing was heated.
 */
static bool heat_item(player *p)
{
    int inventory_index = g->inv_for_filter( _("Heat up what?"), []( const item & itm ) {
        return (itm.is_food() && itm.has_flag("EATEN_HOT")) ||
            (itm.is_food_container() && itm.contents[0].has_flag("EATEN_HOT"));
    } );
    item *heat = &( p->i_at(inventory_index ) );
    if (heat->type->id == "null") {
        add_msg(m_info, _("You do not have that item!"));
        return false;
    }
    item *target = heat->is_food_container() ? &(heat->contents[0]) : heat;
    if ((target->is_food()) && (target->has_flag("EATEN_HOT"))) {
        p->moves -= 300;
        add_msg(_("You heat up the food."));
        target->item_tags.insert("HOT");
        target->active = true;
        target->item_counter = 600; // sets the hot food flag for 60 minutes
        return true;
    }
    add_msg(m_info, _("You can't heat that up!"));
    return false;
}

int iuse::heatpack(player *p, item *it, bool, point)
{
    if (heat_item(p)) {
        it->make("heatpack_used");
    }
    return 0;
}

int iuse::hotplate(player *p, item *it, bool, point)
{
    if ( it->type->id != "atomic_coffeepot" && (it->charges < it->type->charges_to_use()) ) {
        p->add_msg_if_player(m_info, _("The %s's batteries are dead."), it->tname().c_str());
        return 0;
    }

    int choice = 1;
    if ((p->has_effect("bite") || p->has_effect("bleed") || p->has_trait("MASOCHIST") ||
         p->has_trait("MASOCHIST_MED") || p->has_trait("CENOBITE")) && !p->is_underwater()) {
        //Might want to cauterize
        choice = menu(true, _("Using hotplate:"), _("Heat food"), _("Cauterize wound"), _("Cancel"), NULL);
    }

    if (choice == 1) {
        if (heat_item(p)) {
            return it->type->charges_to_use();
        }
    } else if (choice == 2) {
        return cauterize_elec(p, it);
    }
    return 0;
}

int iuse::quiver(player *p, item *it, bool, point)
{
    int choice = -1;
    if (!(it->contents.empty()) && it->contents[0].charges > 0) {
        choice = menu(true, _("Do what with quiver?"), _("Store more arrows"),
                      _("Empty quiver"), _("Cancel"), NULL);

        // empty quiver
        if (choice == 2) {
            item &arrows = it->contents[0];
            int arrowsRemoved = arrows.charges;
            p->add_msg_if_player(ngettext("You remove the %s from the %s.", "You remove the %s from the %s.",
                                          arrowsRemoved),
                                 arrows.type_name( arrowsRemoved ).c_str(), it->tname().c_str());
            p->inv.assign_empty_invlet(arrows, false);
            p->i_add(arrows);
            it->contents.erase(it->contents.begin());
            return it->type->charges_to_use();
        }
    }

    // if quiver is empty or storing more arrows, pull up menu asking what to store
    if (it->contents.empty() || choice == 1) {
        int inventory_index = g->inv_for_filter( _("Store which arrows?"), []( const item & itm ) {
            return itm.is_ammo() && (itm.ammo_type() == "arrow" || itm.ammo_type() == "bolt");
        } );
        item *put = &( p->i_at(inventory_index ) );
        if (put == NULL || put->is_null()) {
            p->add_msg_if_player(_("Never mind."));
            return 0;
        }

        if (!(put->is_ammo() && (put->ammo_type() == "arrow" || put->ammo_type() == "bolt"))) {
            p->add_msg_if_player(m_info, _("Those aren't arrows!"));
            return 0;
        }

        int maxArrows = it->max_charges_from_flag("QUIVER");
        if (maxArrows == 0) {
            debugmsg("Tried storing arrows in quiver without a QUIVER_n tag (iuse::quiver)");
            return 0;
        }

        int arrowsStored = 0;

        // not empty so adding more arrows
        if (!(it->contents.empty()) && it->contents[0].charges > 0) {
            if (it->contents[0].type->id != put->type->id) {
                p->add_msg_if_player(m_info, _("Those aren't the same arrows!"));
                return 0;
            }
            if (it->contents[0].charges >= maxArrows) {
                p->add_msg_if_player(m_info, _("That %s is already full!"), it->tname().c_str());
                return 0;
            }
            arrowsStored = it->contents[0].charges;
            it->contents[0].charges += put->charges;
            p->i_rem(put);

            // empty, putting in new arrows
        } else {
            it->put_in(p->i_rem(put));
        }

        // handle overflow
        if (it->contents[0].charges > maxArrows) {
            int toomany = it->contents[0].charges - maxArrows;
            it->contents[0].charges -= toomany;
            item clone = it->contents[0];
            clone.charges = toomany;
            p->i_add(clone);
        }

        arrowsStored = it->contents[0].charges - arrowsStored;
        p->add_msg_if_player(ngettext("You store %d %s in your %s.", "You store %d %s in your %s.",
                                      arrowsStored),
                             arrowsStored, it->contents[0].type_name( arrowsStored ).c_str(), it->tname().c_str());
        p->moves -= 10 * arrowsStored;
    } else {
        p->add_msg_if_player(_("Never mind."));
        return 0;
    }
    return it->type->charges_to_use();
}

int iuse::holster_gun(player *p, item *it, bool, point)
{
    // if holster is empty, pull up menu asking what to holster
    if (it->contents.empty()) {
        int inventory_index = g->inv_type(_("Holster what?"), IC_GUN); // only show guns
        item *put = &(p->i_at(inventory_index));
        if (put == NULL || put->is_null()) {
            p->add_msg_if_player(_("Never mind."));
            return 0;
        }

        // make sure we're holstering a pistol
        if (!put->is_gun()) {
            p->add_msg_if_player(m_info, _("That isn't a gun!"), put->tname().c_str());
            return 0;
        }

        auto gun = put->type->gun.get();
        int maxvol = 0;
        if(it->type->properties["holster_size"] != "0") {
          maxvol = std::atoi(it->type->properties["holster_size"].c_str());
        }
        // only allow guns smaller than a certain size
        if (put->volume() > maxvol) {
            p->add_msg_if_player(m_info, _("That holster is too small to hold your %s!"),
                                 put->tname().c_str());
            return 0;
        } else if (put->volume() < (maxvol / 3)) {
          p->add_msg_if_player(m_info, _("That holster is too big to hold your %s!"),
                              put->tname().c_str());
          return 0;
        }

        int lvl = p->skillLevel(gun->skill_used);
        std::string message;
        if (lvl < 2) {
            message = _("You clumsily holster your %s.");
        } else if (lvl >= 7) {
            message = _("You deftly holster your %s.");
        } else  {
            message = _("You holster your %s.");
        }

        p->add_msg_if_player(message.c_str(), put->tname().c_str());
        p->store(it, put, gun->skill_used->ident(), 14);

    } else if( &p->weapon == it ) {
        p->add_msg_if_player( _( "You need to unwield the %s before using it." ), it->tname().c_str() );
        return 0;
        // else draw the holstered gun and have the player wield it
    } else {
        if (!p->is_armed() || p->wield(NULL)) {
            item &gun = it->contents[0];
            auto t_gun = gun.type->gun.get();
            int lvl = p->skillLevel(t_gun->skill_used);
            std::string message;
            if (lvl < 2) {
                message = _("You clumsily draw your %s from the %s.");
            } else if (lvl >= 7) {
                message = _("You quickly draw your %s from the %s.");
            } else {
                message = _("You draw your %s from the %s.");
            }

            p->add_msg_if_player(message.c_str(), gun.tname().c_str(), it->tname().c_str());
            p->wield_contents(it, true, t_gun->skill_used->ident(), 13);
        }
    }
    return it->type->charges_to_use();
}

int iuse::sheath_knife(player *p, item *it, bool, point)
{
    // if sheath is empty, pull up menu asking what to sheathe
    if (it->contents.empty()) {
        // only show SHEATH_KNIFE items
        int inventory_index = g->inv_for_flag("SHEATH_KNIFE", _("Sheathe what?"), false);
        item *put = &(p->i_at(inventory_index));
        if (put == NULL || put->is_null()) {
            p->add_msg_if_player(_("Never mind."));
            return 0;
        }

        if (!put->has_flag("SHEATH_KNIFE")) {
            if (put->has_flag("SHEATH_SWORD")) {
                p->add_msg_if_player(m_info, _("You need a scabbard to sheathe a sword!"),
                                     put->tname().c_str());
            } else {
                p->add_msg_if_player(m_info, _("You can't sheathe your %s!"), put->tname().c_str());
            }
            return 0;
        }

        int maxvol = 5;
        if (it->type->id == "bootstrap") { // bootstrap can't hold as much as sheath
            maxvol = 3;
        }

        // only allow knives smaller than a certain size
        if (put->volume() > maxvol) {
            p->add_msg_if_player(m_info, _("That sheath is too small to hold your %s!"), put->tname().c_str());
            return 0;
        }

        int lvl = p->skillLevel("cutting");
        std::string message;
        if (lvl < 2) {
            message = _("You clumsily shove your %s into the %s.");
        } else if (lvl >= 5) {
            message = _("You deftly insert your %s into the %s.");
        } else {
            message = _("You put your %s into the %s.");
        }

        p->add_msg_if_player(message.c_str(), put->tname().c_str(), it->tname().c_str());
        p->store(it, put, "cutting", 14);

    } else if( &p->weapon == it ) {
        p->add_msg_if_player( _( "You need to unwield the %s before using it." ), it->tname().c_str() );
        return 0;
        // else unsheathe a sheathed weapon and have the player wield it
    } else {
        if (!p->is_armed() || p->wield(NULL)) {
            p->wield_contents(it, true, "cutting", 13);

            int lvl = p->skillLevel("cutting");
            std::string message;
            if (lvl < 2) {
                message = _("You clumsily draw your %s from the %s.");
            } else if (lvl >= 5) {
                message = _("You deftly draw your %s from the %s.");
            } else {
                message = _("You draw your %s from the %s.");
            }

            p->add_msg_if_player(message.c_str(), p->weapon.tname().c_str(), it->tname().c_str());

            // diamond knives glimmer in the sunlight
            if (g->is_in_sunlight(p->posx(), p->posy()) && (p->weapon.made_of("diamond") ||
                    p->weapon.type->id == "foon" || p->weapon.type->id == "spork")) {
                p->add_msg_if_player(_("The %s glimmers magnificently in the sunlight."),
                                     p->weapon.tname().c_str());
            }
        }
    }
    return it->type->charges_to_use();
}

int iuse::sheath_sword(player *p, item *it, bool, point)
{
    // if sheath is empty, pull up menu asking what to sheathe
    if (it->contents.empty()) {
        // only show SHEATH_SWORD items
        int inventory_index = g->inv_for_flag("SHEATH_SWORD", _("Sheathe what?"), false);
        item *put = &(p->i_at(inventory_index));
        if (put == NULL || put->is_null()) {
            p->add_msg_if_player(_("Never mind."));
            return 0;
        }

        if (!put->has_flag("SHEATH_SWORD")) {
            if (put->has_flag("SHEATH_KNIFE")) {
                p->add_msg_if_player(m_info, _("You need a knife sheath for that!"), put->tname().c_str());
            } else {
                p->add_msg_if_player(m_info, _("You can't sheathe your %s!"), put->tname().c_str());
            }
            return 0;
        }

        int lvl = p->skillLevel("cutting");
        std::string message;
        if (lvl < 2) {
            message = _("You clumsily sheathe your %s.");
        } else if (lvl >= 7) {
            message = _("You deftly sheathe your %s.");
        } else {
            message = _("You sheathe your %s.");
        }

        p->add_msg_if_player(message.c_str(), put->tname().c_str());
        p->store(it, put, "cutting", 14);

    } else if( &p->weapon == it ) {
        p->add_msg_if_player( _( "You need to unwield the %s before using it." ), it->tname().c_str() );
        return 0;
        // else unsheathe a sheathed weapon and have the player wield it
    } else {
        if (!p->is_armed() || p->wield(NULL)) {
            int lvl = p->skillLevel("cutting");
            p->wield_contents(it, true, "cutting", 13);

            // in order to perform iaijutsu, have to pass a roll based on level
            bool iaijutsu =
                lvl >= 7 &&
                p->weapon.has_flag("IAIJUTSU") &&
                one_in(12 - lvl);

            // iaijutsu! slash an enemy as you draw your sword
            if (iaijutsu) {
                // check for adjacent enemies before asking to slash
                int mon_num = -1;
                for (int i = -1; i <= 1; i++) {
                    for (int j = -1; j <= 1; j++) {
                        mon_num = g->mon_at(p->posx() + i, p->posy() + j);
                        if (mon_num != -1) {
                            break; // break at first found enemy
                        }
                    }
                    if (mon_num != -1) {
                        break;
                    }
                }

                // if there's an adjacent enemy, ask which one to slash
                // if a spot without an enemy is chosen, defaults to the first enemy found above
                if (mon_num != -1) {
                    int slashx, slashy;
                    if (choose_adjacent(_("Slash where?"), slashx, slashy)) {
                        const int mon_hit = g->mon_at(slashx, slashy);
                        if (mon_hit != -1) {
                            mon_num = mon_hit;
                        }
                    }
                    monster &zed = g->zombie(mon_num);
                    p->add_msg_if_player(m_good, _("You slash at the %s as you draw your %s."),
                                         zed.name().c_str(), p->weapon.tname().c_str());
                    p->melee_attack(zed, true);
                } else {
                    // no adjacent monsters, draw sword normally
                    iaijutsu = false;
                }
            }

            // draw sword normally
            if (!iaijutsu) {
                std::string message;
                if (lvl < 2) {
                    message = _("You clumsily draw your %s.");
                } else if (lvl >= 7) {
                    message = _("You masterfully draw your %s.");
                } else {
                    message = _("You draw your %s.");
                }

                p->add_msg_if_player(message.c_str(), p->weapon.tname().c_str());
            }

            // diamond swords glimmer in the sunlight
            if (g->is_in_sunlight(p->posx(), p->posy()) && p->weapon.made_of("diamond")) {
                p->add_msg_if_player(_("The %s glimmers magnificently in the sunlight."),
                                     p->weapon.tname().c_str());
            }
        }
    }
    return it->type->charges_to_use();
}

int iuse::holster_ankle(player *p, item *it, bool b, point pos)
{
    int choice = -1;
    // ask whether to store a knife or a pistol
    if (it->contents.empty()) {
        choice = menu(true, _("Using ankle holster:"), _("Holster a pistol"),
                      _("Sheathe a knife"), _("Cancel"), NULL);
        if (choice == 1) {
            holster_gun(p, it, b, pos);
        } else if (choice == 2) {
            sheath_knife(p, it, b, pos);
        }
    } else if( &p->weapon == it ) {
        p->add_msg_if_player( _( "You need to unwield the %s before using it." ), it->tname().c_str() );
        return 0;
        // unsheathe knife or draw pistol
    } else {
        if (!p->is_armed() || p->wield(NULL)) {
            item &stored = it->contents[0];
            if (stored.has_flag("SHEATH_KNIFE")) {
                sheath_knife(p, it, b, pos);
            } else {
                holster_gun(p, it, b, pos);
            }
        }
    }
    return it->type->charges_to_use();
}

int iuse::survivor_belt(player *p, item *it, bool b, point pos)
{
    int choice = -1;

    choice = menu( true,
                   _( "Using survivor belt:" ),
                   it->contents.empty() ? _( "Sheathe a knife" ) : _( "Unsheathe a knife" ),
                   _( "Use hammer" ),
                   _( "Use hacksaw" ),
                   _( "Use wood saw" ),
                   _( "Cancel" ),
                   NULL );

    switch ( choice ) {
        case 1:
            return sheath_knife( p, it, b, pos );
        case 2:
            return hammer( p, it, b, pos );
        case 3:
            return hacksaw( p, it, b, pos );
        case 4:
            return lumber( p, it, b, pos );
    }
    return 0;
}

int iuse::boots(player *p, item *it, bool, point)
{
    int choice = -1;
    if (it->contents.empty()) {
        choice = menu(true, _("Using boots:"), _("Put a knife in the boot"), _("Cancel"), NULL);
    } else if( &p->weapon == it ) {
        p->add_msg_if_player( _( "You need to unwield the %s before using it." ), it->tname().c_str() );
        return 0;
    } else if (it->contents.size() == 1) {
        choice = menu(true, _("Take what:"), it->contents[0].tname().c_str(), _("Put a knife in the boot"),
                      _("Cancel"), NULL);
    } else {
        choice = menu(true, _("Take what:"), it->contents[0].tname().c_str(),
                      it->contents[1].tname().c_str(), _("Cancel"), NULL);
    }

    if ((it->contents.size() > 0 && choice == 1) || // Pull 1st
        (it->contents.size() > 1 && choice == 2)) {  // Pull 2nd
        p->moves -= 15;
        item &knife = it->contents[choice - 1];
        if (!p->is_armed() || p->wield(NULL)) {
            p->inv.assign_empty_invlet(knife, true);  // force getting an invlet.
            p->wield(&(p->i_add(knife)));
            it->contents.erase(it->contents.begin() + choice - 1);
        }
    } else if ((it->contents.empty() && choice == 1) || // Put 1st
               (it->contents.size() == 1 && choice == 2)) { // Put 2st
        int inventory_index = g->inv_for_flag("SHEATH_KNIFE", _("Put what?"), false);
        item *put = &(p->i_at(inventory_index));
        if (put == NULL || put->is_null()) {
            p->add_msg_if_player(m_info, _("You do not have that item!"));
            return 0;
        }
        if (!put->type->can_use("KNIFE")) {
            p->add_msg_if_player(m_info, _("That isn't a knife!"));
            return 0;
        }
        if (put->volume() > 5) {
            p->add_msg_if_player(m_info, _("That item does not fit in your boot!"));
            return 0;
        }
        p->moves -= 30;
        p->add_msg_if_player(_("You put the %s in your boot."), put->tname().c_str());
        it->put_in(p->i_rem(inventory_index));
    }
    return it->type->charges_to_use();
}

int iuse::towel(player *p, item *it, bool t, point)
{
    if( t ) {
        // Continuous usage, do nothing as not initiated by the player, this is for
        // wet towels only as they are active items.
        return 0;
    }
    bool towelUsed = false;

    // can't use an already wet towel!
    if (it->has_flag("WET")) {
        p->add_msg_if_player(m_info, _("That %s is too wet to soak up any more liquid!"),
                             it->tname().c_str());
    }

    // dry off from being wet
    else if (abs(p->has_morale(MORALE_WET))) {
        p->rem_morale(MORALE_WET);
        for (int i = 0; i < num_bp; ++i) {
            p->body_wetness[i] = 0;
        }
        p->add_msg_if_player(_("You use the %s to dry off, saturating it with water!"),
                             it->tname().c_str());

        towelUsed = true;
        it->item_counter = 300;
    }

    // clean off slime
    else if (p->has_effect("slimed")) {
        p->remove_effect("slimed");
        p->add_msg_if_player(_("You use the %s to clean yourself off, saturating it with slime!"),
                             it->tname().c_str());

        towelUsed = true;
        it->item_counter = 450; // slime takes a bit longer to dry
    }

    // default message
    else {
        p->add_msg_if_player(_("You are already dry, the %s does nothing."), it->tname().c_str());
    }

    // towel was used
    if (towelUsed) {
        p->moves -= 50;
        // change "towel" to a "towel_wet" (different flavor text/color)
        if (it->type->id == "towel") {
            it->make("towel_wet");
        }

        // WET, active items have their timer decremented every turn
        it->item_tags.erase("ABSORBENT");
        it->item_tags.insert("WET");
        it->active = true;
    }
    return it->type->charges_to_use();
}

int iuse::unfold_generic(player *p, item *it, bool, point)
{
    if (p->is_underwater()) {
        p->add_msg_if_player(m_info, _("You can't do that while underwater."));
        return 0;
    }
    vehicle *veh = g->m.add_vehicle("none", p->posx(), p->posy(), 0, 0, 0, false);
    if (veh == NULL) {
        p->add_msg_if_player(m_info, _("There's no room to unfold the %s."), it->tname().c_str());
        return 0;
    }
    veh->name = it->get_var( "vehicle_name" );
    if (!veh->restore(it->get_var( "folding_bicycle_parts" ))) {
        g->m.destroy_vehicle(veh);
        return 0;
    }
    g->m.update_vehicle_cache(veh, true);

    std::string unfold_msg = it->get_var( "unfold_msg" );
    if (unfold_msg.size() == 0) {
        unfold_msg = _("You painstakingly unfold the %s and make it ready to ride.");
    } else {
        unfold_msg = _(unfold_msg.c_str());
    }
    p->add_msg_if_player(unfold_msg.c_str(), veh->name.c_str());

    p->moves -= it->get_var( "moves", 500 );
    return 1;
}

int iuse::adrenaline_injector(player *p, item *it, bool, point)
{
    p->moves -= 100;
    p->add_msg_if_player(_("You inject yourself with adrenaline."));

    item syringe( "syringe", it->bday );
    p->i_add( syringe );
    p->add_effect("adrenaline", 200);
    if (p->has_effect("adrenaline")) {
        //Massively boost stimulant level, risking death on an extended chain
        p->stim += 80;
    }

    if (p->has_effect("asthma")) {
        p->remove_effect("asthma");
        p->add_msg_if_player(m_good, _("The adrenaline causes your asthma to clear."));
    }
    return it->type->charges_to_use();
}

int iuse::jet_injector(player *p, item *it, bool, point)
{
    if (it->charges < it->type->charges_to_use()) {
        p->add_msg_if_player(m_info, _("The jet injector is empty."), it->tname().c_str());
        return 0;
    } else {
        p->add_msg_if_player(_("You inject yourself with the jet injector."));
        // Intensity is 2 here because intensity = 1 is the comedown
        p->add_effect("jetinjector", 200, num_bp, false, 2);
        p->pkill += 20;
        p->stim += 10;
        p->remove_effect("infected");
        p->remove_effect("bite");
        p->remove_effect("bleed");
        p->remove_effect("fungus");
        p->remove_effect("dermatik");
        p->radiation += 4;
        p->healall(20);
    }

    if (p->has_effect("jetinjector")) {
        if (p->get_effect_dur("jetinjector") > 200) {
            p->add_msg_if_player(m_warning, _("Your heart is beating alarmingly fast!"));
        }
    }
    return it->type->charges_to_use();
}

int iuse::radglove(player *p, item *it, bool, point)
{
    if (p->get_item_position(it) >= -1) {
        p->add_msg_if_player(m_info,
                             _("You must wear the radiation biomonitor before you can activate it."));
        return 0;
    } else if (it->charges < it->type->charges_to_use()) {
        p->add_msg_if_player(m_info, _("The radiation biomonitor needs batteries to function."));
        return 0;
    } else {
        p->add_msg_if_player(_("You activate your radiation biomonitor."));
        if (p->radiation >= 1) {
            p->add_msg_if_player(m_warning, _("You are currently irradiated."));
            add_msg(m_info, _("Your radiation level: %d"), p->radiation);
        } else {
            p->add_msg_if_player(m_info, _("You are not currently irradiated."));
        }
        p->add_msg_if_player(_("Have a nice day!"));
    }
    return it->type->charges_to_use();
}


int iuse::contacts(player *p, item *it, bool, point)
{
    if (p->is_underwater()) {
        p->add_msg_if_player(m_info, _("You can't do that while underwater."));
        return 0;
    }
    int duration = rng(80640, 120960); // Around 7 days.
    if (p->has_effect("contacts")) {
        if (query_yn(_("Replace your current lenses?"))) {
            p->moves -= 200;
            p->add_msg_if_player(_("You replace your current %s."), it->tname().c_str());
            p->remove_effect("contacts");
            p->add_effect("contacts", duration);
            return it->type->charges_to_use();
        } else {
            p->add_msg_if_player(_("You don't do anything with your %s."), it->tname().c_str());
            return 0;
        }
    } else if (p->has_trait("HYPEROPIC") || p->has_trait("MYOPIC") || p->has_trait("URSINE_EYE")) {
        p->moves -= 200;
        p->add_msg_if_player(_("You put the %s in your eyes."), it->tname().c_str());
        p->add_effect("contacts", duration);
        return it->type->charges_to_use();
    } else {
        p->add_msg_if_player(m_info, _("Your vision is fine already."));
        return 0;
    }
}

int iuse::talking_doll(player *p, item *it, bool, point)
{
    if (it->charges < it->type->charges_to_use()) {
        p->add_msg_if_player(m_info, _("The %s's batteries are dead."), it->tname().c_str());
        return 0;
    }

    std::string label;

    if (it->type->id == "talking_doll") {
        label = "doll";
    } else {
        label = "creepy_doll";
    }

    const SpeechBubble speech = get_speech(label);

    sounds::ambient_sound(p->posx(), p->posy(), speech.volume, speech.text);

    return it->type->charges_to_use();
}

int iuse::gun_repair(player *p, item *it, bool, point)
{
    if (it->charges < it->type->charges_to_use()) {
        return 0;
    }
    if (p->is_underwater()) {
        p->add_msg_if_player(m_info, _("You can't do that while underwater."));
        return 0;
    }
    if (p->skillLevel("mechanics") < 2) {
        p->add_msg_if_player(m_info, _("You need a mechanics skill of 2 to use this repair kit."));
        return 0;
    }
    int inventory_index = g->inv(_("Select the firearm to repair."));
    item *fix = &(p->i_at(inventory_index));
    if (fix == NULL || fix->is_null()) {
        p->add_msg_if_player(m_info, _("You do not have that item!"));
        return 0;
    }
    if (!fix->is_gun()) {
        p->add_msg_if_player(m_info, _("That isn't a firearm!"));
        return 0;
    }
    if (fix->damage == -1) {
        p->add_msg_if_player(m_info, _("You cannot improve your %s any more this way."),
                             fix->tname().c_str());
        return 0;
    }
    if ((fix->damage == 0) && p->skillLevel("mechanics") < 8) {
        p->add_msg_if_player(m_info, _("Your %s is already in peak condition."), fix->tname().c_str());
        p->add_msg_if_player(m_info, _("With a higher mechanics skill, you might be able to improve it."));
        return 0;
    }
    if ((fix->damage == 0) && p->skillLevel("mechanics") >= 8) {
        p->add_msg_if_player(m_good, _("You accurize your %s."), fix->tname().c_str());
        sounds::sound(p->posx(), p->posy(), 6, "");
        p->moves -= 2000 * p->fine_detail_vision_mod();
        p->practice("mechanics", 10);
        fix->damage--;
    } else if (fix->damage >= 2) {
        p->add_msg_if_player(m_good, _("You repair your %s!"), fix->tname().c_str());
        sounds::sound(p->posx(), p->posy(), 8, "");
        p->moves -= 1000 * p->fine_detail_vision_mod();
        p->practice("mechanics", 10);
        fix->damage--;
    } else {
        p->add_msg_if_player(m_good, _("You repair your %s completely!"),
                             fix->tname().c_str());
        sounds::sound(p->posx(), p->posy(), 8, "");
        p->moves -= 500 * p->fine_detail_vision_mod();
        p->practice("mechanics", 10);
        fix->damage = 0;
    }
    return it->type->charges_to_use();
}

int iuse::misc_repair(player *p, item *it, bool, point)
{
    if (it->charges < it->type->charges_to_use()) {
        return 0;
    }
    if (p->is_underwater()) {
        p->add_msg_if_player(m_info, _("You can't do that while underwater."));
        return 0;
    }
    if (p->skillLevel("fabrication") < 1) {
        p->add_msg_if_player(m_info, _("You need a fabrication skill of 1 to use this repair kit."));
        return 0;
    }
    int inventory_index = g->inv_for_filter( _("Select the item to repair."), []( const item & itm ) {
        return !itm.is_gun() && (itm.made_of("wood") || itm.made_of("plastic") ||
                                 itm.made_of("bone") || itm.made_of("chitin") ) ;
    } );
    item *fix = &( p->i_at(inventory_index ) );
    if (fix == NULL || fix->is_null()) {
        p->add_msg_if_player(m_info, _("You do not have that item!"));
        return 0;
    }
    if (fix->is_gun()) {
        p->add_msg_if_player(m_info, _("That requires gunsmithing tools."));
        return 0;
    }
    if (!(fix->made_of("wood") || fix->made_of("plastic") || fix->made_of("bone") ||
          fix->made_of("chitin"))) {
        p->add_msg_if_player(m_info, _("That isn't made of wood, bone, or chitin!"));
        return 0;
    }
    if (fix->damage == -1) {
        p->add_msg_if_player(m_info, _("You cannot improve your %s any more this way."),
                             fix->tname().c_str());
        return 0;
    }
    if (fix->damage == 0) {
        p->add_msg_if_player(m_good, _("You reinforce your %s."), fix->tname().c_str());
        p->moves -= 1000 * p->fine_detail_vision_mod();
        p->practice("fabrication", 10);
        fix->damage--;
    } else if (fix->damage >= 2) {
        p->add_msg_if_player(m_good, _("You repair your %s!"), fix->tname().c_str());
        p->moves -= 500 * p->fine_detail_vision_mod();
        p->practice("fabrication", 10);
        fix->damage--;
    } else {
        p->add_msg_if_player(m_good, _("You repair your %s completely!"), fix->tname().c_str());
        p->moves -= 250 * p->fine_detail_vision_mod();
        p->practice("fabrication", 10);
        fix->damage = 0;
    }
    return it->type->charges_to_use();
}

int iuse::bell(player *p, item *it, bool, point)
{
    if (it->type->id == "cow_bell") {
        sounds::sound(p->posx(), p->posy(), 12, _("Clank! Clank!"));
        if (!p->is_deaf()) {
            const int cow_factor = 1 + (p->mutation_category_level.find("MUTCAT_CATTLE") ==
                                        p->mutation_category_level.end() ?
                                        0 :
                                        (p->mutation_category_level.find("MUTCAT_CATTLE")->second) / 8
                                       );
            if (x_in_y(cow_factor, 1 + cow_factor)) {
                p->add_morale(MORALE_MUSIC, 1, 15 * (cow_factor > 10 ? 10 : cow_factor));
            }
        }
    } else {
        sounds::sound(p->posx(), p->posy(), 4, _("Ring! Ring!"));
    }
    return it->type->charges_to_use();
}

int iuse::seed(player *, item *it, bool, point)
{
    if (query_yn(_("Sure you want to eat the %s? You could plant it in a mound of dirt."),
                 it->tname().c_str())) {
        return it->type->charges_to_use(); //This eats the seed object.
    }
    return 0;
}

int iuse::robotcontrol(player *p, item *it, bool, point)
{
    if (it->charges < it->type->charges_to_use()) {
        p->add_msg_if_player(_("The %s's batteries are dead."), it->tname().c_str());
        return 0;

    }
    if( p->has_trait("ILLITERATE") ) {
        p->add_msg_if_player(_("You cannot read a computer screen."));
        return 0;
    }

    int choice = menu(true, _("Welcome to hackPRO!:"), _("Override IFF protocols"),
                      _("Set friendly robots to passive mode"),
                      _("Set friendly robots to combat mode"), _("Cancel"), NULL);
    switch( choice ) {
    case 1: { // attempt to make a robot friendly
            uimenu pick_robot;
            pick_robot.text = _("Choose an endpoint to hack.");
            // Build a list of all unfriendly robots in range.
            std::vector< monster* > mons;
            std::vector< point > locations;
            int entry_num = 0;
            for( size_t i = 0; i < g->num_zombies(); ++i ) {
                monster &candidate = g->zombie( i );
                if( candidate.type->in_species( "ROBOT" ) && candidate.friendly == 0 &&
                    rl_dist( p->pos(), candidate.pos() ) <= 10 ) {
                    mons.push_back( &candidate );
                    pick_robot.addentry( entry_num++, true, MENU_AUTOASSIGN, candidate.name() );
                    point seen_loc;
                    // Show locations of seen robots, center on player if robot is not seen
                    if( p->sees( candidate ) ) {
                        seen_loc = point( candidate.posx(), candidate.posy() );
                    } else {
                        seen_loc = point( p->posx(), p->posy() );
                    }
                    locations.push_back( seen_loc );
                }
            }
            if( mons.empty() ) {
                p->add_msg_if_player( m_info, _("No enemy robots in range.") );
                return it->type->charges_to_use();
            }
            pointmenu_cb callback( locations );
            pick_robot.callback = &callback;
            pick_robot.addentry( INT_MAX, true, -1, _( "Cancel" ) );
            pick_robot.query();
            const size_t mondex = pick_robot.ret;
            if( mondex >= mons.size() ) {
                p->add_msg_if_player(m_info, _("Never mind"));
                return it->type->charges_to_use();
            }
            monster *z = mons[mondex];
            p->add_msg_if_player(_("You start reprogramming the %s into an ally."), z->name().c_str());
            p->moves -= 1000 - p->int_cur * 10 - p->skillLevel("computer") * 10;
            float success = p->skillLevel("computer") - 1.5 * (z->type->difficulty) /
                            ((rng(2, p->int_cur) / 2) + (p->skillLevel("computer") / 2));
            if (success >= 0) {
                p->add_msg_if_player(_("You successfully override the %s's IFF protocols!"),
                                     z->name().c_str());
                z->friendly = -1;
            } else if (success >= -2) { //A near success
                p->add_msg_if_player(_("The %s short circuits as you attempt to reprogram it!"),
                                     z->name().c_str());
                z->apply_damage( p, bp_torso, rng( 1, 10 ) ); //damage it a little
                if( z->is_dead() ) {
                    p->practice("computer", 10);
                    return it->type->charges_to_use(); // Do not do the other effects if the robot died
                }
                if (one_in(3)) {
                    p->add_msg_if_player(_("...and turns friendly!"));
                    if (one_in(3)) { //did the robot became friendly permanently?
                        z->friendly = -1; //it did
                    } else {
                        z->friendly = rng(5, 40); // it didn't
                    }
                }
            } else {
                p->add_msg_if_player(_("...but the robot refuses to acknowledge you as an ally!"));
            }
            p->practice("computer", 10);
            return it->type->charges_to_use();
        }
        case 2: { //make all friendly robots stop their purposeless extermination of (un)life.
            p->moves -= 100;
            int f = 0; //flag to check if you have robotic allies
            for (size_t i = 0; i < g->num_zombies(); i++) {
                if (g->zombie(i).friendly != 0 && g->zombie(i).type->in_species("ROBOT")) {
                    p->add_msg_if_player(_("A following %s goes into passive mode."),
                                         g->zombie(i).name().c_str());
                    g->zombie(i).add_effect("docile", 1, num_bp, true);
                    f = 1;
                }
            }
            if (f == 0) {
                p->add_msg_if_player(_("You are not commanding any robots."));
                return 0;
            }
            return it->type->charges_to_use();
            break;
        }
        case 3: { //make all friendly robots terminate (un)life with extreme prejudice
            p->moves -= 100;
            int f = 0; //flag to check if you have robotic allies
            for (size_t i = 0; i < g->num_zombies(); i++) {
                if (g->zombie(i).friendly != 0 && g->zombie(i).has_flag(MF_ELECTRONIC)) {
                    p->add_msg_if_player(_("A following %s goes into combat mode."),
                                         g->zombie(i).name().c_str());
                    g->zombie(i).remove_effect("docile");
                    f = 1;
                }
            }
            if (f == 0) {
                p->add_msg_if_player(_("You are not commanding any robots."));
                return 0;
            }
            return it->type->charges_to_use();
            break;
        }

    }
    return 0;
}

void init_memory_card_with_random_stuff(player *, item *it)
{

    if (it->has_flag("MC_MOBILE") && (it->has_flag("MC_RANDOM_STUFF") ||
                                      it->has_flag("MC_SCIENCE_STUFF")) && !(it->has_flag("MC_USED") ||
                                              it->has_flag("MC_HAS_DATA"))) {

        it->item_tags.insert("MC_HAS_DATA");

        bool encrypted = false;

        if (it->has_flag("MC_MAY_BE_ENCRYPTED") && one_in(8)) {
            it->make(it->type->id + "_encrypted");
        }

        //some special cards can contain "MC_ENCRYPTED" flag
        if (it->has_flag("MC_ENCRYPTED")) {
            encrypted = true;
        }

        int data_chance = 2;

        //encrypted memory cards often contain data
        if (encrypted && !one_in(3)) {
            data_chance--;
        }

        //just empty memory card
        if (!one_in(data_chance)) {
            return;
        }

        //add someone's personal photos
        if (one_in(data_chance)) {

            //decrease chance to more data
            data_chance++;

            if (encrypted && one_in(3)) {
                data_chance--;
            }

            const int duckfaces_count = rng(5, 30);
            it->set_var( "MC_PHOTOS", duckfaces_count );
        }
        //decrease chance to music and other useful data
        data_chance++;
        if (encrypted && one_in(2)) {
            data_chance--;
        }

        if (one_in(data_chance)) {
            data_chance++;

            if (encrypted && one_in(3)) {
                data_chance--;
            }

            const int new_songs_count = rng(5, 15);
            it->set_var( "MC_MUSIC", new_songs_count );
        }
        data_chance++;
        if (encrypted && one_in(2)) {
            data_chance--;
        }

        if (one_in(data_chance)) {
            it->set_var( "MC_RECIPE", "SIMPLE" );
        }

        if (it->has_flag("MC_SCIENCE_STUFF")) {
            it->set_var( "MC_RECIPE", "SCIENCE" );
        }
    }
}

bool einkpc_download_memory_card(player *p, item *eink, item *mc)
{
    bool something_downloaded = false;
    if (mc->get_var( "MC_PHOTOS", 0 ) > 0) {
        something_downloaded = true;

        int new_photos = mc->get_var( "MC_PHOTOS", 0 );
        mc->erase_var( "MC_PHOTOS" );

        p->add_msg_if_player(m_good, string_format(
                                 ngettext("You download %d new photo into internal memory.",
                                          "You download %d new photos into internal memory.", new_photos)).c_str());

        const int old_photos = eink->get_var( "EIPC_PHOTOS", 0 );
        eink->set_var( "EIPC_PHOTOS", old_photos + new_photos);
    }

    if (mc->get_var( "MC_MUSIC", 0 ) > 0) {
        something_downloaded = true;

        int new_songs = mc->get_var( "MC_MUSIC", 0 );
        mc->erase_var( "MC_MUSIC" );

        p->add_msg_if_player(m_good, string_format(
                                 ngettext("You download %d new song into internal memory.",
                                          "You download %d new songs into internal memory.", new_songs)).c_str());

        const int old_songs = eink->get_var( "EIPC_MUSIC", 0 );
        eink->set_var( "EIPC_MUSIC", old_songs + new_songs);
    }

    if (!mc->get_var( "MC_RECIPE" ).empty()) {
        const bool science = mc->get_var( "MC_RECIPE" ) == "SCIENCE";

        mc->erase_var( "MC_RECIPE" );

        std::vector<const recipe *> candidates;

        for( auto &recipe : recipes ) {
            for( auto &elem : recipe.second ) {

                const int dif = ( elem )->difficulty;

                if (science) {
                    if( ( elem )->cat != "CC_NONCRAFT" ) {
                        if (dif >= 3 && one_in(dif + 1)) {
                            candidates.push_back( elem );
                        }
                    }
                } else {
                    if( ( elem )->cat == "CC_FOOD" ) {
                        if (dif <= 3 && one_in(dif)) {
                            candidates.push_back( elem );
                        }
                    }

                }


            }
        }

        if (candidates.size() > 0) {

            const recipe *r = candidates[rng(0, candidates.size() - 1)];
            const std::string rident = r->ident;

            const item dummy(r->result, 0);

            const auto old_recipes = eink->get_var( "EIPC_RECIPES" );
            if( old_recipes.empty() ) {
                something_downloaded = true;
                eink->set_var( "EIPC_RECIPES", "," + rident + "," );

                p->add_msg_if_player(m_good, _("You download a recipe for %s into the tablet's memory."),
                                     dummy.type_name().c_str());
            } else {
                if (old_recipes.find("," + rident + ",") == std::string::npos) {
                    something_downloaded = true;
                    eink->set_var( "EIPC_RECIPES", old_recipes + rident + "," );

                    p->add_msg_if_player(m_good, _("You download a recipe for %s into the tablet's memory."),
                                         dummy.type_name().c_str());
                } else {
                    p->add_msg_if_player(m_good, _("Your tablet already has a recipe for %s."),
                                         dummy.type_name().c_str());
                }
            }
        }
    }

    const auto monster_photos = mc->get_var( "MC_MONSTER_PHOTOS" );
    if( !monster_photos.empty() ) {
        something_downloaded = true;
        p->add_msg_if_player(m_good, _("You have updated your monster collection."));

        auto photos = eink->get_var( "EINK_MONSTER_PHOTOS" );
        if( photos.empty() ) {
            eink->set_var( "EINK_MONSTER_PHOTOS", monster_photos );
        } else {
            std::istringstream f(monster_photos);
            std::string s;
            while (getline(f, s, ',')) {

                if (s.size() == 0) {
                    continue;
                }

                const std::string mtype = s;
                getline(f, s, ',');
                char *chq = &s[0];
                const int quality = atoi(chq);

                const size_t eink_strpos = photos.find("," + mtype + ",");

                if (eink_strpos == std::string::npos) {
                    photos += mtype + "," + string_format("%d", quality) + ",";
                } else {

                    const size_t strqpos = eink_strpos + mtype.size() + 2;
                    char *chq = &photos[strqpos];
                    const int old_quality = atoi(chq);

                    if (quality > old_quality) {
                        chq = &string_format("%d", quality)[0];
                        photos[strqpos] = *chq;
                    }
                }

            }
            eink->set_var( "EINK_MONSTER_PHOTOS", photos );
        }
    }

    if (mc->has_flag("MC_TURN_USED")) {
        mc->clear();
        mc->make("mobile_memory_card_used");
    }

    if (!something_downloaded) {
        p->add_msg_if_player(m_info, _("This memory card does not contain any new data."));
        return false;
    }

    return true;

}

const std::string photo_quality_names[] = { _("awful"), _("bad"), _("not bad"), _("good"), _("fine"), _("exceptional") };

int iuse::einktabletpc(player *p, item *it, bool t, point pos)
{
    if (t) {
        if( it->get_var( "EIPC_MUSIC_ON" ) != "" ) {

            if (calendar::turn % 50 == 0) {
                it->charges--;
            }

            //the more varied music, the better max mood.
            const int songs = it->get_var( "EIPC_MUSIC", 0 );

            //if user can hear this music and not already hear music
            if( p->can_hear( pos, 8 ) && !p->has_effect("music")) {

                p->add_effect("music", 1);
                p->add_morale(MORALE_MUSIC, 1, std::min(100, songs), 5, 2);

                if (int(calendar::turn) % 50 == 0) { // Every 5 minutes, describe the music
                    const std::string sound = get_random_music_description(p);
                    sounds::sound(pos.x, pos.y, 8, sound);
                }
            }
        }

        return 0;

    } else {

        enum {
            ei_cancel, ei_photo, ei_music, ei_recipe, ei_monsters, ei_download, ei_decrypt
        };

        if (p->is_underwater()) {
            p->add_msg_if_player(m_info, _("You can't do that while underwater."));
            return 0;
        }
        if (p->has_trait("ILLITERATE")) {
            add_msg(m_info, _("You cannot read a computer screen."));
            return 0;
        }
        if (p->has_trait("HYPEROPIC") && !p->is_wearing("glasses_reading")
            && !p->is_wearing("glasses_bifocal") && !p->has_effect("contacts")) {
            add_msg(m_info, _("You'll need to put on reading glasses before you can see the screen."));
            return 0;
        }

        uimenu amenu;

        amenu.selected = 0;
        amenu.text = _("Choose menu option:");
        amenu.addentry(ei_cancel, true, 'q', _("Cancel"));

        const int photos = it->get_var( "EIPC_PHOTOS", 0 );
        if( photos > 0 ) {
            amenu.addentry(ei_photo, true, 'p', _("Photos [%d]"), photos);
        } else {
            amenu.addentry(ei_photo, false, 'p', _("No photos on device"));
        }

        const int songs = it->get_var( "EIPC_MUSIC", 0 );
        if( songs > 0 ) {
            if (it->active) {
                amenu.addentry(ei_music, true, 'm', _("Turn music off"));
            } else {
                amenu.addentry(ei_music, true, 'm', _("Turn music on [%d]"), songs);
            }
        } else {
            amenu.addentry(ei_music, false, 'm', _("No music on device"));
        }

        if (it->get_var( "RECIPE" ) != "") {
            const item dummy(it->get_var( "RECIPE" ), 0);
            amenu.addentry(0, false, -1, _("Recipe: %s"), dummy.tname().c_str());
        }

        if (it->get_var( "EIPC_RECIPES" ) != "") {
            amenu.addentry(ei_recipe, true, 'r', _("View recipe on E-ink screen"));
        }

        if (it->get_var( "EINK_MONSTER_PHOTOS" ) != "") {
            amenu.addentry(ei_monsters, true, 'y', _("Your collection of monsters"));
        } else {
            amenu.addentry(ei_monsters, false, 'y', _("Collection of monsters is empty"));
        }

        amenu.addentry(ei_download, true, 'w', _("Download data from memory card"));

        if (p->skillLevel("computer") > 2) {
            amenu.addentry(ei_decrypt, true, 'd', _("Decrypt memory card"));
        } else {
            amenu.addentry(ei_decrypt, false, 'd', _("Decrypt memory card (low skill)"));
        }

        amenu.query();

        const int choice = amenu.ret;

        if (ei_cancel == choice) {
            return 0;
        }

        if (ei_photo == choice) {

            const int photos = it->get_var( "EIPC_PHOTOS", 0 );
            const int viewed = std::min(photos, int(rng(10, 30)));
            const int count = photos - viewed;
            if (count == 0) {
                it->erase_var( "EIPC_PHOTOS" );
            } else {
                it->set_var( "EIPC_PHOTOS", count );
            }

            p->moves -= rng(3, 7) * 100;

            if (p->has_trait("PSYCHOPATH")) {
                p->add_msg_if_player(m_info, _("Wasted time, these pictures do not provoke your senses."));
            } else {
                p->add_morale(MORALE_PHOTOS, rng(15, 30), 100);

                const int random_photo = rng(1, 20);
                switch (random_photo) {
                    case 1:
                        p->add_msg_if_player(m_good, _("You used to have a dog like this..."));
                        break;
                    case 2:
                        p->add_msg_if_player(m_good, _("Ha-ha! An amusing cat photo."));
                        break;
                    case 3:
                        p->add_msg_if_player(m_good, _("Excellent pictures of nature."));
                        break;
                    case 4:
                        p->add_msg_if_player(m_good, _("Food photos...your stomach rumbles!"));
                        break;
                    case 5:
                        p->add_msg_if_player(m_good, _("Some very interesting travel photos."));
                        break;
                    case 6:
                        p->add_msg_if_player(m_good, _("Pictures of a concert of popular band."));
                        break;
                    case 7:
                        p->add_msg_if_player(m_good, _("Photos of someone's luxurious house."));
                        break;
                    default:
                        p->add_msg_if_player(m_good, _("You feel nostalgic as you stare at the photo."));
                        break;
                }
            }

            return it->type->charges_to_use();
        }

        if (ei_music == choice) {

            p->moves -= 30;

            if (it->active) {
                it->active = false;
                it->erase_var( "EIPC_MUSIC_ON" );

                p->add_msg_if_player(m_info, _("You turned off music on your %s."), it->tname().c_str());
            } else {
                it->active = true;
                it->set_var( "EIPC_MUSIC_ON", "1" );

                p->add_msg_if_player(m_info, _("You turned on music on your %s."), it->tname().c_str());

            }

            return it->type->charges_to_use();
        }

        if (ei_recipe == choice) {
            p->moves -= 50;

            uimenu rmenu;

            rmenu.selected = 0;
            rmenu.text = _("Choose recipe to view:");
            rmenu.addentry(0, true, 'q', _("Cancel"));

            std::vector<std::string> candidate_recipes;
            std::istringstream f(it->get_var( "EIPC_RECIPES" ));
            std::string s;
            int k = 1;
            while (getline(f, s, ',')) {

                if (s.size() == 0) {
                    continue;
                }

                candidate_recipes.push_back(s);

                auto recipe = find_recipe( s );
                if( recipe ) {
                    rmenu.addentry( k++, true, -1, item::nname( recipe->result ) );
                }
            }

            rmenu.query();

            const int rchoice = rmenu.ret;
            if (0 == rchoice) {
                return it->type->charges_to_use();
            } else {
                it->item_tags.insert("HAS_RECIPE");
                const auto rec_id = candidate_recipes[rchoice - 1];
                it->set_var( "RECIPE", rec_id );

                auto recipe = find_recipe( rec_id );
                if( recipe ) {
                    p->add_msg_if_player(m_info,
                        _("You change the e-ink screen to show a recipe for %s."),
                                         item::nname( recipe->result ).c_str());
                }
            }

            return it->type->charges_to_use();
        }

        if (ei_monsters == choice) {

            uimenu pmenu;

            pmenu.selected = 0;
            pmenu.text = _("Your collection of monsters:");
            pmenu.addentry(0, true, 'q', _("Cancel"));

            std::vector<std::string> monster_photos;

            std::istringstream f(it->get_var( "EINK_MONSTER_PHOTOS" ));
            std::string s;
            int k = 1;
            while (getline(f, s, ',')) {
                if (s.size() == 0) {
                    continue;
                }
                monster_photos.push_back(s);
                std::string menu_str;
                const monster dummy(GetMType(s));
                menu_str = dummy.name();
                getline(f, s, ',');
                char *chq = &s[0];
                const int quality = atoi(chq);
                menu_str += " [" + photo_quality_names[quality] + "]";
                pmenu.addentry(k++, true, -1, menu_str.c_str());
            }

            int choice;
            do {
                pmenu.query();
                choice = pmenu.ret;

                if (0 == choice) {
                    break;
                }

                const monster dummy(GetMType(monster_photos[choice - 1]));
                popup(dummy.type->description.c_str());
            } while (true);
            return it->type->charges_to_use();
        }

        if (ei_download == choice) {

            p->moves -= 200;

            const int inventory_index = g->inv_for_flag("MC_MOBILE", _("Insert memory card"), false);
            item *mc = &(p->i_at(inventory_index));

            if (mc == NULL || mc->is_null()) {
                p->add_msg_if_player(m_info, _("You do not have that item!"));
                return it->type->charges_to_use();
            }
            if (!mc->has_flag("MC_MOBILE")) {
                p->add_msg_if_player(m_info, _("This is not a compatible memory card."));
                return it->type->charges_to_use();
            }

            init_memory_card_with_random_stuff(p, mc);

            if (mc->has_flag("MC_ENCRYPTED")) {
                p->add_msg_if_player(m_info, _("This memory card is encrypted."));
                return it->type->charges_to_use();
            }
            if (!mc->has_flag("MC_HAS_DATA")) {
                p->add_msg_if_player(m_info, _("This memory card does not contain any new data."));
                return it->type->charges_to_use();
            }

            einkpc_download_memory_card(p, it, mc);

            return it->type->charges_to_use();
        }

        if (ei_decrypt == choice) {
            p->moves -= 200;
            const int inventory_index = g->inv_for_flag("MC_MOBILE", _("Insert memory card"), false);
            item *mc = &(p->i_at(inventory_index));

            if (mc == NULL || mc->is_null()) {
                p->add_msg_if_player(m_info, _("You do not have that item!"));
                return it->type->charges_to_use();
            }
            if (!mc->has_flag("MC_MOBILE")) {
                p->add_msg_if_player(m_info, _("This is not a compatible memory card."));
                return it->type->charges_to_use();
            }

            init_memory_card_with_random_stuff(p, mc);

            if (!mc->has_flag("MC_ENCRYPTED")) {
                p->add_msg_if_player(m_info, _("This memory card is not encrypted."));
                return it->type->charges_to_use();
            }

            p->practice("computer", rng(2, 5));

            const int success = p->skillLevel("computer") * rng(1, p->skillLevel("computer")) *
                rng(1, p->int_cur) - rng(30, 80);
            if (success > 0) {
                p->practice("computer", rng(5, 10));
                p->add_msg_if_player(m_good, _("You successfully decrypted content on %s!"),
                                     mc->tname().c_str());
                einkpc_download_memory_card(p, it, mc);
            } else {
                if (success > -10 || one_in(5)) {
                    p->add_msg_if_player(m_neutral, _("You failed to decrypt the %s."), mc->tname().c_str());
                } else {
                    p->add_msg_if_player(m_bad, _("You tripped the firmware protection, and the card deleted its data!"));
                    mc->clear();
                    mc->make("mobile_memory_card_used");
                }
            }
            return it->type->charges_to_use();
        }
    }
    return 0;
}

int iuse::camera(player *p, item *it, bool, point)
{
    enum {c_cancel, c_shot, c_photos, c_upload};

    uimenu amenu;

    amenu.selected = 0;
    amenu.text = _("What to do with camera?");
    amenu.addentry(c_shot, true, 'p', _("Take a photo"));
    if (it->get_var( "CAMERA_MONSTER_PHOTOS" ) != "") {
        amenu.addentry(c_photos, true, 'l', _("List photos"));
        amenu.addentry(c_upload, true, 'u', _("Upload photos to memory card"));
    } else {
        amenu.addentry(c_photos, false, 'l', _("No photos in memory"));
    }

    amenu.addentry(c_cancel, true, 'q', _("Cancel"));

    amenu.query();
    const int choice = amenu.ret;

    if (c_cancel == choice) {
        return 0;
    }

    if (c_shot == choice) {

        point aim_point = g->look_around();

        if (aim_point.x == -1 || aim_point.y == -1) {
            p->add_msg_if_player(_("Never mind."));
            return 0;
        }

        if (aim_point.x == p->posx() && aim_point.y == p->posy()) {
            p->add_msg_if_player(_("You decide not to flash yourself."));
            return 0;
        }

        const int sel_zid = g->mon_at(aim_point.x, aim_point.y);
        const int sel_npcID = g->npc_at(aim_point.x, aim_point.y);

        if (sel_zid == -1 && sel_npcID == -1) {
            p->add_msg_if_player(_("There's nothing particularly interesting there."));
            return 0;
        }

        std::vector <point> trajectory = line_to( p->pos(), aim_point, 0 );
        trajectory.push_back(aim_point);

        p->moves -= 50;
        sounds::sound(p->posx(), p->posy(), 8, _("Click."));

        for (auto &i : trajectory) {
            int tx = i.x;
            int ty = i.y;

            int zid = g->mon_at(tx, ty);
            int npcID = g->npc_at(tx, ty);

            if (zid != -1 || npcID != -1) {
                int dist = rl_dist( p->pos(), i );

                int camera_bonus = it->has_flag("CAMERA_PRO") ? 10 : 0;
                int photo_quality = 20 - rng(dist, dist * 2) * 2 + rng(camera_bonus / 2, camera_bonus);
                if (photo_quality > 5) {
                    photo_quality = 5;
                }
                if (photo_quality < 0) {
                    photo_quality = 0;
                }
                if (p->has_effect("blind") || p->worn_with_flag("BLIND")) {
                    photo_quality /= 2;
                }

                const std::string quality_name = photo_quality_names[photo_quality];

                if (zid != -1) {
                    monster &z = g->zombie(zid);

                    if (dist < 4 && one_in(dist + 2) && z.has_flag(MF_SEES)) {
                        p->add_msg_if_player(_("%s looks blinded."), z.name().c_str());
                        z.add_effect("blind", rng(5, 10));
                    }

                    if (zid != sel_zid && (z.type->size <= MS_SMALL || z.is_hallucination() || z.type->in_species("HALLUCINATION"))) {
                        continue;
                    }

<<<<<<< HEAD
                    if (zid == sel_zid && (z.is_hallucination() || z.type->in_species("HALLUCINATION"))) {
=======
                    // can't shoot long range while blind, don't need to check for blindness here
                    if (zid != sel_zid) {
                        p->add_msg_if_player(m_warning, _("There's a %s in the way!"), z.name().c_str());
                        return it->type->charges_to_use();
                    }

                    if (z.is_hallucination() || z.type->in_species("HALLUCINATION")) {
>>>>>>> 08e72167
                        p->add_msg_if_player(_("Strange...there's nothing in the picture?"));
                        return it->type->charges_to_use();
                    }

                    if (z.mission_id != -1) {
                        //quest processing...
                    }

<<<<<<< HEAD
                    if (zid == sel_zid) {
                        p->add_msg_if_player(_("You took a %s photo of %s."), quality_name.c_str(),
                                             z.name().c_str());
                    } else {
                        p->add_msg_if_player(m_warning, _("A %s got in the way of your photo."), z.name().c_str());
                        photo_quality = 0;
=======
                    if (p->has_effect("blind") || p->worn_with_flag("BLIND")) {
                        p->add_msg_if_player(_("You took a photo of %s."), z.name().c_str());
                    } else {
                        p->add_msg_if_player(_("You took a %s photo of %s."), quality_name.c_str(),
                                         z.name().c_str());
>>>>>>> 08e72167
                    }

                    const std::string mtype = z.type->id;

                    auto monster_photos = it->get_var( "CAMERA_MONSTER_PHOTOS" );
                    if (monster_photos == "") {
                        monster_photos = "," + mtype + "," + string_format("%d",
                                photo_quality) + ",";
                    } else {

                        const size_t strpos = monster_photos.find("," + mtype + ",");

                        if (strpos == std::string::npos) {
                            monster_photos += mtype + "," + string_format("%d", photo_quality) + ",";
                        } else {

                            const size_t strqpos = strpos + mtype.size() + 2;
                            char *chq = &monster_photos[strqpos];
                            const int old_quality = atoi(chq);

                            if (!p->has_effect("blind") && !p->worn_with_flag("BLIND")) {
                                if (photo_quality > old_quality) {
                                    chq = &string_format("%d", photo_quality)[0];
                                    monster_photos[strqpos] = *chq;

                                    p->add_msg_if_player(_("This photo is better than the previous one."));

                                }
                            }
                        }
                    }
                    it->set_var( "CAMERA_MONSTER_PHOTOS", monster_photos );

                    return it->type->charges_to_use();

                } else {
                    npc *guy = g->active_npc[npcID];

                    if (dist < 4 && one_in(dist + 2)) {
                        p->add_msg_if_player(_("%s looks blinded."), guy->name.c_str());
                        guy->add_effect("blind", rng(5, 10));
                    }

                    //just photo, no save. Maybe in the future we will need to create CAMERA_NPC_PHOTOS
<<<<<<< HEAD
                    if (npcID == sel_npcID) {
                        p->add_msg_if_player(_("You took a %s photo of %s."), quality_name.c_str(),
                                         guy->name.c_str());
                    } else {
                        p->add_msg_if_player(m_warning, _("%s got in the way of your photo."), guy->name.c_str());
                        photo_quality = 0;
=======
                    if (p->has_effect("blind") || p->worn_with_flag("BLIND")) {
                        p->add_msg_if_player(_("You took a photo of %s."), guy->name.c_str());
                    } else {
                        p->add_msg_if_player(_("You took a %s photo of %s."), quality_name.c_str(),
                                         guy->name.c_str());
>>>>>>> 08e72167
                    }

                    return it->type->charges_to_use();
                }

                return it->type->charges_to_use();
            }

        }

        return it->type->charges_to_use();
    }

    if (c_photos == choice) {

        if (p->has_effect("blind") || p->worn_with_flag("BLIND")) {
            p->add_msg_if_player(_("You can't see the camera screen, you're blind."));
            return 0;
        }

        uimenu pmenu;

        pmenu.selected = 0;
        pmenu.text = _("Critter photos saved on camera:");
        pmenu.addentry(0, true, 'q', _("Cancel"));

        std::vector<std::string> monster_photos;

        std::istringstream f(it->get_var( "CAMERA_MONSTER_PHOTOS" ));
        std::string s;
        int k = 1;
        while (getline(f, s, ',')) {

            if (s.size() == 0) {
                continue;
            }

            monster_photos.push_back(s);

            std::string menu_str;

            const monster dummy(GetMType(s));
            menu_str = dummy.name();

            getline(f, s, ',');
            char *chq = &s[0];
            const int quality = atoi(chq);

            menu_str += " [" + photo_quality_names[quality] + "]";

            pmenu.addentry(k++, true, -1, menu_str.c_str());
        }

        int choice;
        do {
            pmenu.query();
            choice = pmenu.ret;

            if (0 == choice) {
                break;
            }

            const monster dummy(GetMType(monster_photos[choice - 1]));
            popup(dummy.type->description.c_str());

        } while (true);

        return it->type->charges_to_use();
    }

    if (c_upload == choice) {

        if (p->has_effect("blind") || p->worn_with_flag("BLIND")) {
            p->add_msg_if_player(_("You can't see the camera screen, you're blind."));
            return 0;
        }

        p->moves -= 200;

        const int inventory_index = g->inv_for_flag("MC_MOBILE", _("Insert memory card"), false);
        item *mc = &(p->i_at(inventory_index));

        if (mc == NULL || mc->is_null()) {
            p->add_msg_if_player(m_info, _("You do not have that item!"));
            return it->type->charges_to_use();
        }
        if (!mc->has_flag("MC_MOBILE")) {
            p->add_msg_if_player(m_info, _("This is not a compatible memory card."));
            return it->type->charges_to_use();
        }

        init_memory_card_with_random_stuff(p, mc);

        if (mc->has_flag("MC_ENCRYPTED")) {
            if (!query_yn(_("This memory card is encrypted. Format and clear data?"))) {
                return it->type->charges_to_use();
            }
        }
        if (mc->has_flag("MC_HAS_DATA")) {
            if (!query_yn(_("Are you sure you want to clear the old data on the card?"))) {
                return it->type->charges_to_use();
            }
        }

        mc->make("mobile_memory_card");
        mc->clear();
        mc->item_tags.insert("MC_HAS_DATA");

        mc->set_var( "MC_MONSTER_PHOTOS", it->get_var( "CAMERA_MONSTER_PHOTOS" ) );
        p->add_msg_if_player(m_info, _("You upload monster photos to memory card."));

        return it->type->charges_to_use();
    }

    return it->type->charges_to_use();
}

int iuse::ehandcuffs(player *p, item *it, bool t, point pos)
{
    if (t) {

        if (g->m.has_flag("SWIMMABLE", pos.x, pos.y)) {
            it->item_tags.erase("NO_UNWIELD");
            it->charges = 0;
            it->active = false;
            add_msg(m_good, _("%s automatically turned off!"), it->tname().c_str());
            return it->type->charges_to_use();
        }

        if (it->charges == 0) {

            sounds::sound(pos.x, pos.y, 2, "Click.");
            it->item_tags.erase("NO_UNWIELD");
            it->active = false;

            if (p->has_item(it) && p->weapon.type->id == "e_handcuffs") {
                add_msg(m_good, _("%s on your hands opened!"), it->tname().c_str());
            }

            return it->type->charges_to_use();
        }

        if (p->has_item(it)) {
            if (p->has_active_bionic("bio_shock") && p->power_level >= 2 && one_in(5)) {
                p->power_level -= 2;

                it->item_tags.erase("NO_UNWIELD");
                it->charges = 0;
                it->active = false;
                add_msg(m_good, _("The %s crackle with electricity from your bionic, then come off your hands!"), it->tname().c_str());

                return it->type->charges_to_use();
            }
        }

        if (calendar::turn % 10 == 0) {
            sounds::sound(pos.x, pos.y, 10, _("a police siren, whoop WHOOP."));
        }

        const int x = it->get_var( "HANDCUFFS_X", 0 );
        const int y = it->get_var( "HANDCUFFS_Y", 0 );

        if ((it->charges > it->type->maximum_charges() - 1000) && (x != pos.x || y != pos.y)) {

            if (p->has_item(it) && p->weapon.type->id == "e_handcuffs") {

                if (p->has_artifact_with(AEP_RESIST_ELECTRICITY) ||
                    p->has_active_bionic("bio_faraday")) { //Artifact or bionic stops electricity.
                    add_msg(_("The electricity flows around you."));
                } else if (p->worn_with_flag("ELECTRIC_IMMUNE")) { //Artifact or bionic stops electricity.
                    add_msg(_("Your armor safely grounds the electrical discharge."));
                } else {

                    add_msg(m_bad, _("Ouch, the cuffs shock you!"));

                    p->apply_damage(nullptr, bp_arm_l, rng(0, 2));
                    p->apply_damage(nullptr, bp_arm_r, rng(0, 2));
                    p->mod_pain(rng(2, 5));

                }

            } else {
                add_msg(m_bad, _("The %s spark with electricity!"), it->tname().c_str());
            }

            it->charges -= 50;
            if (it->charges < 1) {
                it->charges = 1;
            }

            it->set_var( "HANDCUFFS_X", pos.x );
            it->set_var( "HANDCUFFS_Y", pos.y );

            return it->type->charges_to_use();

        }

        return it->type->charges_to_use();

    }

    if (it->active) {
        add_msg("The %s are clamped tightly on your wrists.  You can't take them off.",
                it->tname().c_str());
    } else {
        add_msg("The %s have discharged and can be taken off.", it->tname().c_str());
    }

    return it->type->charges_to_use();
}

int iuse::radiocar(player *p, item *it, bool, point)
{
    int choice = -1;
    if (it->contents.empty()) {
        choice = menu(true, _("Using RC car:"), _("Turn on"),
                      _("Put a bomb to car"), _("Cancel"), NULL);
    } else if (it->contents.size() == 1) {
        choice = menu(true, _("Using RC car:"), _("Turn on"),
                      it->contents[0].tname().c_str(), _("Cancel"), NULL);
    }
    if (choice == 3) {
        return 0;
    }

    if (choice == 1) { //Turn car ON
        if( it->charges <= 0 ) {
            p->add_msg_if_player(_("The RC car's batteries seem to be dead."));
            return 0;
        }

        item bomb;

        if( !it->contents.empty() ) {
            bomb = it->contents[0];
        }

        it->make("radio_car_on");

        it->active = true;

        if( !(bomb.is_null()) ) {
            it->put_in(bomb);
        }

        p->add_msg_if_player(
            _("You turned on your RC car, now place it on ground, and use radiocontrol to play."));

        return 0;
    }

    if (choice == 2) {

        if( it->contents.empty() ) { //arming car with bomb
            int inventory_index = g->inv_for_flag("RADIOCARITEM", _("Arm what?"), false);
            item *put = &(p->i_at(inventory_index));
            if (put == NULL || put->is_null()) {
                p->add_msg_if_player(m_info, _("You do not have that item!"));
                return 0;
            }

            if (put->has_flag("RADIOCARITEM")) {
                p->moves -= 300;
                p->add_msg_if_player(_("You armed your RC car with %s."),
                                     put->tname().c_str());
                it->put_in(p->i_rem(inventory_index));
            } else {
                p->add_msg_if_player(_("RC car with %s ? How?"),
                                     put->tname().c_str());
            }
        } else { // Disarm the car
            p->moves -= 150;
            item &bomb = it->contents[0];

            p->inv.assign_empty_invlet(bomb, true); // force getting an invlet.
            p->i_add(bomb);
            it->contents.erase(it->contents.begin());

            p->add_msg_if_player(_("You disarmed your RC car"));
        }
    }

    return it->type->charges_to_use();
}

int iuse::radiocaron(player *p, item *it, bool t, point pos)
{
    if (t) {
        sounds::sound(pos.x, pos.y, 6, "buzzz...");

        return it->type->charges_to_use();
    } else if ( it->charges <= 0 ) {
        // Deactivate since other mode has an iuse too.
        it->active = false;
        return 0;
    }

    int choice = menu(true, _("What do with activated RC car:"), _("Turn off"),
                      _("Cancel"), NULL);

    if (choice == 2) {
        return it->type->charges_to_use();
    }

    if (choice == 1) {
        item bomb;

        if (!it->contents.empty()) {
            bomb = it->contents[0];
        }

        it->make("radio_car");
        it->active = false;

        if (!(bomb.is_null())) {
            it->put_in(bomb);
        }

        p->add_msg_if_player(_("You turned off your RC car"));
        return it->type->charges_to_use();
    }

    return it->type->charges_to_use();
}

void sendRadioSignal(player *p, std::string signal)
{
    for (size_t i = 0; i < p->inv.size(); i++) {
        item &it = p->inv.find_item(i);

        if (it.has_flag("RADIO_ACTIVATION") && it.has_flag(signal)) {
            sounds::sound(p->posx(), p->posy(), 6, "beep.");

            it_tool *tmp = dynamic_cast<it_tool *>(it.type);
            tmp->invoke(p, &it, p->pos());
        }
    }

    g->m.trigger_rc_items( signal );
}

int iuse::radiocontrol(player *p, item *it, bool t, point)
{
    if (t) {
        if (it->charges == 0) {
            it->active = false;
            p->remove_value( "remote_controlling" );
        } else if( p->get_value( "remote_controlling" ) == "" ) {
            it->active = false;
        }

        return it->type->charges_to_use();
    }

    int choice = -1;
    const char *car_action = NULL;

    if (!it->active) {
        car_action = _("Take control of RC car.");
    } else {
        car_action = _("Stop controlling RC car.");
    }

    choice = menu(true, _("What do with radiocontrol:"), _("Nothing"), car_action,
                  _("Press red button"), _("Press blue button"), _("Press green button"), NULL);

    if (choice == 1) {
        return 0;
    } else if (choice == 2) {
        if( it->active ) {
            it->active = false;
            p->remove_value( "remote_controlling" );
        } else {
            std::list<std::pair<tripoint, item *>> rc_pairs = g->m.get_rc_items();
            tripoint rc_item_location = {999, 999, 999};
            // TODO: grab the closest car or similar?
            for( auto &rc_pairs_rc_pair : rc_pairs ) {
                if( rc_pairs_rc_pair.second->type->id == "radio_car_on" &&
                    rc_pairs_rc_pair.second->active ) {
                    rc_item_location = rc_pairs_rc_pair.first;
                }
            }
            if( rc_item_location.x == 999 ) {
                p->add_msg_if_player(_("No active RC cars on ground and in range."));
                return it->type->charges_to_use();
            } else {
                std::stringstream car_location_string;
                // Populate with the point and stash it.
                car_location_string << rc_item_location.x << ' ' <<
                    rc_item_location.y << ' ' << rc_item_location.z;
                p->add_msg_if_player(m_good, _("You take control of the RC car."));

                p->set_value( "remote_controlling", car_location_string.str() );
                it->active = true;
            }
        }
    } else if (choice > 2) {
        std::string signal = "RADIOSIGNAL_";
        //red button
        if (choice == 3) {
            auto item_list = p->get_radio_items();
            for( auto &elem : item_list ) {
                if( ( elem )->has_flag( "BOMB" ) ) {
                    p->add_msg_if_player( m_warning,
                        _("You might want to place that radio bomb somewhere before detonating it.") );
                    return 0;
                }
            }
        }

        std::stringstream choice_str;
        choice_str << (choice - 2);
        signal += choice_str.str();

        p->add_msg_if_player(_("Click."));
        sendRadioSignal(p, signal);
        p->moves -= 150;
    }

    return it->type->charges_to_use();
}

static bool hackveh(player *p, item *it, vehicle *veh)
{
    if( !veh->is_locked || !veh->has_security_working() ) {
        return true;
    }
    bool advanced = veh->all_parts_with_feature( "REMOTE_CONTROLS", true ).size() > 0;
    if( advanced && veh->is_locked && veh->is_alarm_on ) {
        p->add_msg_if_player( m_bad, _("This vehicle's security system has locked you out!") );
        return false;
    }

    int roll = dice( p->skillLevel( "computer" ) + 2, p->int_cur ) - ( advanced ? 50 : 25 );
    int effort = 0;
    bool success = false;
    if( roll < -20 ) { // Really bad rolls will trigger the alarm before you know it exists
        effort = 1;
        p->add_msg_if_player( m_bad, _("You trigger the alarm!") );
        veh->is_alarm_on = true;
    } else if( roll >= 20 ) { // Don't bother the player if it's trivial
        effort = 1;
        p->add_msg_if_player( m_good, _("You quickly bypass the security system!") );
        success = true;
    }

    if( effort == 0 && !query_yn( _("Try to hack this car's security system?") ) ) {
        // Scanning for security systems isn't free
        p->moves -= 100;
        it->charges -= 1;
        return false;
    }

    p->practice( "computer", advanced ? 10 : 3 );
    if( roll < -10 ) {
        effort = rng( 4, 8 );
        p->add_msg_if_player( m_bad, _("You waste some time, but fail to affect the security system.") );
    } else if( roll < 0 ) {
        effort = 1;
        p->add_msg_if_player( m_bad, _("You fail to affect the security system.") );
    } else if( roll < 20 ) {
        effort = rng( 2, 8 );
        p->add_msg_if_player( m_mixed, _("You take some time, but manage to bypass the security system!") );
        success = true;
    }

    p->moves -= effort * 100;
    it->charges -= effort;
    if( success && advanced ) { // Unlock controls, but only if they're drive-by-wire
        veh->is_locked = false;
    }
    return success;
}

vehicle *pickveh( point center, bool advanced )
{
    static const std::string ctrl = "CONTROLS";
    static const std::string advctrl = "REMOTE_CONTROLS";
    uimenu pmenu;
    pmenu.title = _("Select vehicle to access");
    std::vector< vehicle* > vehs;

    for( auto &veh : g->m.get_vehicles() ) {
        auto &v = veh.v;
        if( rl_dist( center, v->global_pos() ) < 40 &&
            v->fuel_left( "battery", true ) > 0 &&
            ( v->all_parts_with_feature( advctrl, true ).size() > 0 ||
            ( !advanced && v->all_parts_with_feature( ctrl, true ).size() > 0 ) ) ) {
            vehs.push_back( v );
        }
    }
    std::vector< point > locations;
    for( int i = 0; i < (int)vehs.size(); i++ ) {
        auto veh = vehs[i];
        locations.push_back( veh->global_pos() );
        pmenu.addentry( i, true, MENU_AUTOASSIGN, veh->name.c_str() );
    }

    if( vehs.size() == 0 ) {
        add_msg( m_bad, _("No vehicle available.") );
        return nullptr;
    }

    pmenu.addentry( vehs.size(), true, 'q', _("Cancel") );
    pointmenu_cb callback( locations );
    pmenu.callback = &callback;
    pmenu.w_y = 0;
    pmenu.query();

    if( pmenu.ret < 0 || pmenu.ret >= (int)vehs.size() ) {
        return nullptr;
    } else {
        return vehs[pmenu.ret];
    }
}

int iuse::remoteveh(player *p, item *it, bool t, point pos)
{
    vehicle *remote = g->remoteveh();
    if( t ) {
        bool stop = false;
        if( it->charges == 0 ) {
            p->add_msg_if_player( m_bad, _("The remote controller's battery goes dead.") );
            stop = true;
        } else if( remote == nullptr ) {
            p->add_msg_if_player( _("Lost contact with the vehicle.") );
            stop = true;
        } else if( remote->fuel_left( "battery", true ) == 0 ) {
            p->add_msg_if_player( m_bad, _("The vehicle's battery died.") );
            stop = true;
        }
        if( stop ) {
            it->active = false;
            g->setremoteveh( nullptr );
        }

        return it->type->charges_to_use();
    }

    bool controlling = it->active && remote != nullptr;
    int choice = menu(true, _("What to do with remote vehicle control:"), _("Nothing"),
                      controlling ? _("Stop controlling the vehicle.") : _("Take control of a vehicle."),
                      _("Execute one vehicle action"), NULL);

   if (choice < 2 || choice > 3 ) {
        return 0;
    }

    if( choice == 2 && controlling ) {
        it->active = false;
        g->setremoteveh( nullptr );
        return 0;
    }

    int px = g->u.view_offset_x;
    int py = g->u.view_offset_y;

    vehicle* veh = pickveh( pos, choice == 2 );

    if( veh == nullptr ) {
        return 0;
    }

    if( !hackveh( p, it, veh ) ) {
        return 0;
    }

    if( choice == 2 ) {
        it->active = true;
        g->setremoteveh( veh );
        p->add_msg_if_player(m_good, _("You take control of the vehicle."));
        if( !veh->engine_on ) {
            veh->start_engine();
        }
    } else if( choice == 3 ) {
        veh->use_controls();
    } else {
        return 0;
    }

    g->u.view_offset_x = px;
    g->u.view_offset_y = py;
    return it->type->charges_to_use();
}

bool multicooker_hallu(player *p)
{
    p->moves -= 200;
    const int random_hallu = rng(1, 7);
    std::vector<point> points;
    switch (random_hallu) {

        case 1:
            add_msg(m_info, _("And when you gaze long into a screen, the screen also gazes into you."));
            return true;

        case 2:
            add_msg(m_bad, _("The multi-cooker boiled your head!"));
            return true;

        case 3:
            add_msg(m_info, _("The characters on the screen display an obscene joke.  Strange humor."));
            return true;

        case 4:
            //~ Single-spaced & lowercase are intentional, conveying hurried speech-KA101
            add_msg(m_warning, _("Are you sure?! the multi-cooker wants to poison your food!"));
            return true;

        case 5:
            add_msg(m_info,
                    _("The multi-cooker argues with you about the taste preferences.  You don't want to deal with it."));
            return true;

        case 6:

            for (int x = p->posx() - 1; x <= p->posx() + 1; x++)
                for (int y = p->posy() - 1; y <= p->posy() + 1; y++) {
                    if (g->is_empty(x, y)) {
                        points.push_back(point(x, y));
                    }
                }

            if (!one_in(5)) {
                add_msg(m_warning, _("The multi-cooker runs away!"));
                const point random_point = points[rng(0, points.size() - 1)];

                monster m(GetMType("mon_hallu_multicooker"));
                m.hallucination = true;
                m.add_effect("run", 1, num_bp, true);
                m.spawn(random_point.x, random_point.y);
                g->add_zombie(m);
            } else {
                add_msg(m_bad, _("You're surrounded by aggressive multi-cookers!"));

                for( auto &point : points ) {
                    monster m(GetMType("mon_hallu_multicooker"));
                    m.hallucination = true;
                    m.spawn( point.x, point.y );
                    g->add_zombie(m);
                }
            }
            return true;

        default:
            return false;
    }

}

int iuse::multicooker(player *p, item *it, bool t, point pos)
{
    if (t) {
        if (it->charges == 0) {
            it->active = false;
            return 0;
        }

        int cooktime = it->get_var( "COOKTIME", 0 );
        cooktime -= 100;

        if (cooktime >= 300 && cooktime < 400) {
            //Smart or good cook or careful
            if (p->int_cur + p->skillLevel("cooking") + p->skillLevel("survival") > 16) {
                add_msg(m_info, _("The multi-cooker should be finishing shortly..."));
            }
        }

        if (cooktime <= 0) {
            it->active = false;

            item meal(it->get_var( "DISH" ), calendar::turn);
            meal.active = true;

            if (meal.has_flag("EATEN_HOT")) {
                meal.item_tags.insert("HOT");
                meal.item_counter = 600;
            }

            it->put_in(meal);
            it->erase_var( "DISH" );
            it->erase_var( "COOKTIME" );

            //~ sound of a multi-cooker finishing its cycle!
            sounds::sound(pos.x, pos.y, 8, _("ding!"));

            return 0;
        } else {
            it->set_var( "COOKTIME", cooktime );
            return 0;
        }

    } else {
        enum {
            mc_cancel, mc_start, mc_stop, mc_take, mc_upgrade
        };

        if (p->is_underwater()) {
            p->add_msg_if_player(m_info, _("You can't do that while underwater."));
            return false;
        }

        if (p->has_trait("ILLITERATE")) {
            add_msg(m_info, _("You cannot read, and don't understand the screen or the buttons!"));
            return 0;
        }

        if (p->has_effect("hallu") || p->has_effect("visuals")) {
            if (multicooker_hallu(p)) {
                return 0;
            }
        }

        if (p->has_trait("HYPEROPIC") && !p->is_wearing("glasses_reading")
            && !p->is_wearing("glasses_bifocal") && !p->has_effect("contacts")) {
            add_msg(m_info, _("You'll need to put on reading glasses before you can see the screen."));
            return 0;
        }

        uimenu menu;
        menu.selected = 0;
        menu.text = _("Welcome to the RobotChef3000. Choose option:");

        menu.addentry(mc_cancel, true, 'q', _("Cancel"));

        if (it->active) {
            menu.addentry(mc_stop, true, 's', _("Stop cooking"));
        } else {
            if (it->contents.empty()) {
                if (it->charges < 50) {
                    p->add_msg_if_player(_("Batteries are low."));
                    return 0;
                }
                menu.addentry(mc_start, true, 's', _("Start cooking"));

                if (p->skillLevel("electronics") > 3 && p->skillLevel("fabrication") > 3) {
                    const auto upgr = it->get_var( "MULTI_COOK_UPGRADE" );
                    if (upgr == "" ) {
                        menu.addentry(mc_upgrade, true, 'u', _("Upgrade multi-cooker"));
                    } else {
                        if (upgr == "UPGRADE") {
                            menu.addentry(mc_upgrade, false, 'u', _("Multi-cooker already upgraded"));
                        } else {
                            menu.addentry(mc_upgrade, false, 'u', _("Multi-cooker unable to upgrade"));
                        }
                    }
                }
            } else {
                menu.addentry(mc_take, true, 't', _("Take out dish"));
            }
        }

        menu.query();
        int choice = menu.ret;

        if (mc_cancel == choice) {
            return 0;
        }

        if (mc_stop == choice) {
            if (query_yn(_("Really stop cooking?"))) {
                it->active = false;
                it->erase_var( "DISH" );
                it->erase_var( "COOKTIME" );
            }
            return 0;
        }

        if (mc_take == choice) {
            item &dish = it->contents[0];

            if (dish.has_flag("HOT")) {
                p->add_msg_if_player(m_good, _("You got the dish from the multi-cooker.  The %s smells delicious."),
                                     dish.tname(dish.charges, false).c_str());
            } else {
                p->add_msg_if_player(m_good, _("You got the %s from the multi-cooker."),
                                     dish.tname(dish.charges, false).c_str());
            }

            p->i_add(dish);
            it->contents.clear();

            return 0;
        }

        if (mc_start == choice) {
            enum {
                d_cancel
            };

            uimenu dmenu;
            dmenu.selected = 0;
            dmenu.text = _("Choose desired meal:");

            dmenu.addentry(d_cancel, true, 'q', _("Cancel"));

            std::vector<const recipe *> dishes;

            inventory crafting_inv = g->u.crafting_inventory();
            //add some tools and qualities. we can't add this qualities to json, because multicook must be used only by activating, not as component other crafts.
            crafting_inv.push_back(item("hotplate", 0)); //hotplate inside
            crafting_inv.push_back(item("tongs", 0)); //some recipes requires tongs
            crafting_inv.push_back(item("toolset", 0)); //toolset with CUT and other qualities inside
            crafting_inv.push_back(item("pot", 0)); //good COOK, BOIL, CONTAIN qualities inside

            int counter = 1;

            for( auto &recipe : recipes ) {
                for( auto &elem : recipe.second ) {
                    if( ( elem )->cat == "CC_FOOD" && ( ( elem )->subcat == "CSC_FOOD_MEAT" ||
                                                        ( elem )->subcat == "CSC_FOOD_VEGGI" ||
                                                        ( elem )->subcat == "CSC_FOOD_PASTA" ) ) {

                        if( p->knows_recipe( ( elem ) ) ) {
                            dishes.push_back( elem );
                            const bool can_make = ( elem )->can_make_with_inventory( crafting_inv );
                            item dummy( ( elem )->result, 0 );

                            dmenu.addentry(counter++, can_make, -1, dummy.display_name());
                        }
                    }
                }
            }

            dmenu.query();

            int choice = dmenu.ret;

            if (d_cancel == choice) {
                return 0;
            } else {
                const recipe *meal = dishes[choice - 1];
                int mealtime;
                if (it->get_var( "MULTI_COOK_UPGRADE" ) == "UPGRADE") {
                    mealtime = meal->time;
                } else {
                    mealtime = meal->time * 2 ;
                }

                it_tool *tmp = dynamic_cast<it_tool *>(it->type);
                const int all_charges = 50 + mealtime / (tmp->turns_per_charge * 100);

                if (it->charges < all_charges) {

                    p->add_msg_if_player(m_warning,
                                         _("The multi-cooker needs %d charges to cook this dish."),
                                         all_charges);

                    return 0;
                }

                for (auto it : meal->requirements.components) {
                    p->consume_items(it);
                }

                it->set_var( "DISH", meal->result );
                it->set_var( "COOKTIME", mealtime );

                p->add_msg_if_player(m_good ,
                                     _("The screen flashes blue symbols and scales as the multi-cooker begins to shake."));

                it->active = true;
                it->charges -= 50;

                p->practice("cooking", meal->difficulty * 3); //little bonus

                return 0;
            }
        }

        if (mc_upgrade == choice) {

            if (p->morale_level() < MIN_MORALE_CRAFT) { // See morale.h
                add_msg(m_info, _("Your morale is too low to craft..."));
                return false;
            }

            bool has_tools = true;

            const inventory &cinv = g->u.crafting_inventory();

            if (!cinv.has_amount("soldering_iron", 1)) {
                p->add_msg_if_player(m_warning, _("You need a %s."), item::nname( "soldering_iron" ).c_str());
                has_tools = false;
            }

            if( !cinv.has_items_with_quality( "SCREW_FINE", 1, 1 ) ) {
                p->add_msg_if_player(m_warning, _("You need an item with %s of 1 or more to disassemble this."), quality::get_name( "SCREW_FINE" ).c_str() );
                has_tools = false;
            }

            if (!has_tools) {
                return 0;
            }

            p->practice("electronics", rng(5, 10));
            p->practice("fabrication", rng(5, 10));

            p->moves -= 700;

            if (p->skillLevel("electronics") + p->skillLevel("fabrication") + p->int_cur > rng(20, 35)) {

                p->practice("electronics", rng(5, 20));
                p->practice("fabrication", rng(5, 20));

                p->add_msg_if_player(m_good,
                                     _("You've successfully upgraded the multi-cooker, master tinkerer!  Now it cooks faster!"));

                it->set_var( "MULTI_COOK_UPGRADE", "UPGRADE" );

                return 0;

            } else {

                if (!one_in(5)) {
                    p->add_msg_if_player(m_neutral,
                                         _("You sagely examine and analyze the multi-cooker, but don't manage to accomplish anything."));
                } else {
                    p->add_msg_if_player(m_bad,
                                         _("Your tinkering nearly breaks the multi-cooker!  Fortunately, it still works, but best to stop messing with it."));
                    it->set_var( "MULTI_COOK_UPGRADE", "DAMAGED" );
                }

                return 0;

            }

        }

    }

    return 0;
}

int iuse::cable_attach(player *p, item *it, bool, point)
{
    std::string initial_state = it->get_var( "state", "attach_first" );

    if(initial_state == "attach_first") {
        int posx, posy;
        if(!choose_adjacent(_("Attach cable to vehicle where?"),posx,posy)) {
            return 0;
        }
        auto veh = g->m.veh_at(posx, posy);
        if (veh == nullptr) {
            p->add_msg_if_player(_("There's no vehicle there."));
            return 0;
        } else {
            point abspos = g->m.getabs(posx, posy);
            it->active = true;
            it->set_var( "state", "pay_out_cable" );
            it->set_var( "source_x", abspos.x );
            it->set_var( "source_y", abspos.y );
            it->set_var( "source_z", g->levz );
            it->process( p, p->pos(), false );
        }
        p->moves -= 15;
    }
    else if(initial_state == "pay_out_cable") {
        int choice = -1;
        uimenu kmenu;
        kmenu.selected = 0;
        kmenu.text = _("Using cable:");
        kmenu.addentry(0, true, -1, _("Attach loose end of the cable"));
        kmenu.addentry(1, true, -1, _("Detach and re-spool the cable"));
        kmenu.addentry(-1, true, 'q', _("Cancel"));
        kmenu.query();
        choice = kmenu.ret;

        if(choice == -1) {
            return 0; // we did nothing.
        } else if(choice == 1) {
            it->reset_cable(p);
            return 0;
        }

        int posx, posy;
        if(!choose_adjacent(_("Attach cable to vehicle where?"),posx,posy)) {
            return 0;
        }
        auto target_veh = g->m.veh_at(posx, posy);
        if (target_veh == nullptr) {
            p->add_msg_if_player(_("There's no vehicle there."));
            return 0;
        } else {
            point source_global(it->get_var( "source_x", 0 ),
                                it->get_var( "source_y", 0 ));
            point source_local = g->m.getlocal(source_global);
            auto source_veh = g->m.veh_at(source_local.x, source_local.y);

            if(source_veh == target_veh) {
                if (p != nullptr && p->has_item(it)) {
                    p->add_msg_if_player(m_warning, _("The %s already has access to its own electric system!"),
                                        source_veh->name.c_str());
                }
                return 0;
            }

            point target_global = g->m.getabs(posx, posy);
            point target_local(posx, posy);

            if(source_veh == nullptr) {
                if( p != nullptr && p->has_item(it) ) {
                    p->add_msg_if_player(m_bad, _("You notice the cable has come loose!"));
                }
                it->reset_cable(p);
                return 0;
            }

            point vcoords = g->m.veh_part_coordinates(source_local.x, source_local.y);
            vehicle_part source_part(it->typeId(), vcoords.x, vcoords.y, it);
            source_part.target.first = target_global;
            source_part.target.second = target_veh->real_global_pos();
            source_veh->install_part(vcoords.x, vcoords.y, source_part);

            vcoords = g->m.veh_part_coordinates(target_local.x, target_local.y);
            vehicle_part target_part(it->typeId(), vcoords.x, vcoords.y, it);
            target_part.target.first = source_global;
            target_part.target.second = source_veh->real_global_pos();
            target_veh->install_part(vcoords.x, vcoords.y, target_part);

            if( p != nullptr && p->has_item(it) ) {
                p->add_msg_if_player(m_good, _("You link up the electric systems of the %s and the %s."),
                                     source_veh->name.c_str(), target_veh->name.c_str());
            }

            return 1; // Let the cable be destroyed.
        }
    }

    return 0;
}

int iuse::weather_tool(player *p, item *it, bool, point)
{
    w_point weatherPoint = g->weatherGen.get_weather(p->pos(), calendar::turn);

    if (it->type->id == "weather_reader") {
        p->add_msg_if_player(m_neutral, _("The %s's monitor slowly outputs the data..."), it->tname().c_str());
    }
    if (it->has_flag("THERMOMETER")) {
        if (it->type->id == "thermometer") {
            p->add_msg_if_player(m_neutral, _("The %s reads %s."), it->tname().c_str(), print_temperature(g->get_temperature()).c_str());
        } else {
            p->add_msg_if_player(m_neutral, _("Temperature: %s."), print_temperature(g->get_temperature()).c_str());
        }
    }
    if (it->has_flag("HYGROMETER")) {
        if (it->type->id == "hygrometer") {
            p->add_msg_if_player(m_neutral, _("The %s reads %s."), it->tname().c_str(), print_humidity(get_local_humidity(weatherPoint.humidity, g->weather, g->is_sheltered(g->u.posx(), g->u.posy()))).c_str());
        } else {
            p->add_msg_if_player(m_neutral, _("Relative Humidity: %s."), print_humidity(get_local_humidity(weatherPoint.humidity, g->weather, g->is_sheltered(g->u.posx(), g->u.posy()))).c_str());
        }
    }
    if (it->has_flag("BAROMETER")) {
        if (it->type->id == "barometer") {
            p->add_msg_if_player(m_neutral, _("The %s reads %s."), it->tname().c_str(), print_pressure((int)weatherPoint.pressure).c_str());
        } else {
            p->add_msg_if_player(m_neutral, _("Pressure: %s."), print_pressure((int)weatherPoint.pressure).c_str());
        }
    }

    if (it->type->id == "weather_reader") {
        int vpart = -1;
        vehicle *veh = g->m.veh_at( p->posx(), p->posy(), vpart );
        int vehwindspeed = 0;
        if( veh ) {
            vehwindspeed = abs(veh->velocity / 100); // For mph
        }
        const oter_id &cur_om_ter = overmap_buffer.ter(g->om_global_location());
        std::string omtername = otermap[cur_om_ter].name;
        int windpower = get_local_windpower(weatherPoint.windpower + vehwindspeed, omtername, g->is_sheltered(g->u.posx(), g->u.posy()));

        p->add_msg_if_player(m_neutral, _("Wind Speed: %s."), print_windspeed((float)windpower).c_str());
        p->add_msg_if_player(m_neutral, _("Feels Like: %s."), print_temperature(get_local_windchill(weatherPoint.temperature, weatherPoint.humidity, windpower) + g->get_temperature()).c_str());
    }

    return 0;
}<|MERGE_RESOLUTION|>--- conflicted
+++ resolved
@@ -8510,21 +8510,13 @@
                         z.add_effect("blind", rng(5, 10));
                     }
 
+                    // shoot past small monsters and hallucinations
                     if (zid != sel_zid && (z.type->size <= MS_SMALL || z.is_hallucination() || z.type->in_species("HALLUCINATION"))) {
                         continue;
                     }
 
-<<<<<<< HEAD
+                    // get an empty photo if the target is a hallucination
                     if (zid == sel_zid && (z.is_hallucination() || z.type->in_species("HALLUCINATION"))) {
-=======
-                    // can't shoot long range while blind, don't need to check for blindness here
-                    if (zid != sel_zid) {
-                        p->add_msg_if_player(m_warning, _("There's a %s in the way!"), z.name().c_str());
-                        return it->type->charges_to_use();
-                    }
-
-                    if (z.is_hallucination() || z.type->in_species("HALLUCINATION")) {
->>>>>>> 08e72167
                         p->add_msg_if_player(_("Strange...there's nothing in the picture?"));
                         return it->type->charges_to_use();
                     }
@@ -8533,20 +8525,18 @@
                         //quest processing...
                     }
 
-<<<<<<< HEAD
                     if (zid == sel_zid) {
-                        p->add_msg_if_player(_("You took a %s photo of %s."), quality_name.c_str(),
+                        // if the loop makes it to the target, take its photo
+                        if (p->has_effect("blind") || p->worn_with_flag("BLIND")) {
+                            p->add_msg_if_player(_("You took a photo of %s."), z.name().c_str());
+                        } else {
+                            p->add_msg_if_player(_("You took a %s photo of %s."), quality_name.c_str(),
                                              z.name().c_str());
+                        }
                     } else {
+                        // or take a photo of the monster that's in the way
                         p->add_msg_if_player(m_warning, _("A %s got in the way of your photo."), z.name().c_str());
                         photo_quality = 0;
-=======
-                    if (p->has_effect("blind") || p->worn_with_flag("BLIND")) {
-                        p->add_msg_if_player(_("You took a photo of %s."), z.name().c_str());
-                    } else {
-                        p->add_msg_if_player(_("You took a %s photo of %s."), quality_name.c_str(),
-                                         z.name().c_str());
->>>>>>> 08e72167
                     }
 
                     const std::string mtype = z.type->id;
@@ -8591,20 +8581,16 @@
                     }
 
                     //just photo, no save. Maybe in the future we will need to create CAMERA_NPC_PHOTOS
-<<<<<<< HEAD
                     if (npcID == sel_npcID) {
-                        p->add_msg_if_player(_("You took a %s photo of %s."), quality_name.c_str(),
-                                         guy->name.c_str());
+                        if (p->has_effect("blind") || p->worn_with_flag("BLIND")) {
+                            p->add_msg_if_player(_("You took a photo of %s."), guy->name.c_str());
+                        } else {
+                            p->add_msg_if_player(_("You took a %s photo of %s."), quality_name.c_str(),
+                                             guy->name.c_str());
+                        }
                     } else {
                         p->add_msg_if_player(m_warning, _("%s got in the way of your photo."), guy->name.c_str());
                         photo_quality = 0;
-=======
-                    if (p->has_effect("blind") || p->worn_with_flag("BLIND")) {
-                        p->add_msg_if_player(_("You took a photo of %s."), guy->name.c_str());
-                    } else {
-                        p->add_msg_if_player(_("You took a %s photo of %s."), quality_name.c_str(),
-                                         guy->name.c_str());
->>>>>>> 08e72167
                     }
 
                     return it->type->charges_to_use();
