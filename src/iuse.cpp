#include "iuse.h"

#include "coordinate_conversions.h"
#include "game.h"
#include "game_inventory.h"
#include "map.h"
#include "fungal_effects.h"
#include "mapdata.h"
#include "output.h"
#include "effect.h" // for weed_msg
#include "debug.h"
#include "options.h"
#include "iexamine.h"
#include "requirements.h"
#include "rng.h"
#include "calendar.h"
#include "string_formatter.h"
#include "line.h"
#include "mutation.h"
#include "player.h"
#include "vehicle.h"
#include "uistate.h"
#include "vpart_position.h"
#include "action.h"
#include "monstergenerator.h"
#include "speech.h"
#include "overmapbuffer.h"
#include "messages.h"
#include "crafting.h"
#include "recipe_dictionary.h"
#include "sounds.h"
#include "monattack.h"
#include "trap.h"
#include "iuse_actor.h" // For firestarter
#include "mongroup.h"
#include "translations.h"
#include "morale_types.h"
#include "input.h"
#include "npc.h"
#include "event.h"
#include "artifact.h"
#include "overmap.h"
#include "ui.h"
#include "mtype.h"
#include "field.h"
#include "weather.h"
#include "cata_utility.h"
#include "map_iterator.h"
#include "string_input_popup.h"

#include <vector>
#include <sstream>
#include <stdexcept>
#include <algorithm>
#include <cmath>
#include <unordered_set>
#include <set>
#include <cstdlib>
#include <functional>

#define RADIO_PER_TURN 25 // how many characters per turn of radio

#include "iuse_software.h"

const mtype_id mon_bee( "mon_bee" );
const mtype_id mon_blob( "mon_blob" );
const mtype_id mon_cat( "mon_cat" );
const mtype_id mon_hologram( "mon_hologram" );
const mtype_id mon_dog( "mon_dog" );
const mtype_id mon_dog_thing( "mon_dog_thing" );
const mtype_id mon_fly( "mon_fly" );
const mtype_id mon_hallu_multicooker( "mon_hallu_multicooker" );
const mtype_id mon_shadow( "mon_shadow" );
const mtype_id mon_spore( "mon_spore" );
const mtype_id mon_vortex( "mon_vortex" );
const mtype_id mon_wasp( "mon_wasp" );
const mtype_id mon_cow( "mon_cow" );

const skill_id skill_firstaid( "firstaid" );
const skill_id skill_tailor( "tailor" );
const skill_id skill_survival( "survival" );
const skill_id skill_cooking( "cooking" );
const skill_id skill_mechanics( "mechanics" );
const skill_id skill_archery( "archery" );
const skill_id skill_computer( "computer" );
const skill_id skill_cutting( "cutting" );
const skill_id skill_fabrication( "fabrication" );
const skill_id skill_electronics( "electronics" );
const skill_id skill_melee( "melee" );

const species_id ROBOT( "ROBOT" );
const species_id HALLUCINATION( "HALLUCINATION" );
const species_id ZOMBIE( "ZOMBIE" );
const species_id FUNGUS( "FUNGUS" );
const species_id INSECT( "INSECT" );

const efftype_id effect_adrenaline( "adrenaline" );
const efftype_id effect_asthma( "asthma" );
const efftype_id effect_attention( "attention" );
const efftype_id effect_bite( "bite" );
const efftype_id effect_bleed( "bleed" );
const efftype_id effect_blind( "blind" );
const efftype_id effect_bloodworms( "bloodworms" );
const efftype_id effect_boomered( "boomered" );
const efftype_id effect_brainworms( "brainworms" );
const efftype_id effect_cig( "cig" );
const efftype_id effect_contacts( "contacts" );
const efftype_id effect_cureall( "cureall" );
const efftype_id effect_datura( "datura" );
const efftype_id effect_dermatik( "dermatik" );
const efftype_id effect_docile( "docile" );
const efftype_id effect_downed( "downed" );
const efftype_id effect_drunk( "drunk" );
const efftype_id effect_earphones( "earphones" );
const efftype_id effect_flushot( "flushot" );
const efftype_id effect_foodpoison( "foodpoison" );
const efftype_id effect_formication( "formication" );
const efftype_id effect_fungus( "fungus" );
const efftype_id effect_glowing( "glowing" );
const efftype_id effect_hallu( "hallu" );
const efftype_id effect_high( "high" );
const efftype_id effect_infected( "infected" );
const efftype_id effect_jetinjector( "jetinjector" );
const efftype_id effect_meth( "meth" );
const efftype_id effect_music( "music" );
const efftype_id effect_paincysts( "paincysts" );
const efftype_id effect_pet( "pet" );
const efftype_id effect_poison( "poison" );
const efftype_id effect_recover( "recover" );
const efftype_id effect_run( "run" );
const efftype_id effect_shakes( "shakes" );
const efftype_id effect_slimed( "slimed" );
const efftype_id effect_smoke( "smoke" );
const efftype_id effect_spores( "spores" );
const efftype_id effect_stimpack( "stimpack" );
const efftype_id effect_stunned( "stunned" );
const efftype_id effect_tapeworm( "tapeworm" );
const efftype_id effect_teleglow( "teleglow" );
const efftype_id effect_tetanus( "tetanus" );
const efftype_id effect_took_flumed( "took_flumed" );
const efftype_id effect_took_prozac( "took_prozac" );
const efftype_id effect_took_prozac_bad( "took_prozac_bad" );
const efftype_id effect_took_xanax( "took_xanax" );
const efftype_id effect_valium( "valium" );
const efftype_id effect_visuals( "visuals" );
const efftype_id effect_weed_high( "weed_high" );
const efftype_id effect_winded( "winded" );

static const trait_id trait_ACIDBLOOD( "ACIDBLOOD" );
static const trait_id trait_ACIDPROOF( "ACIDPROOF" );
static const trait_id trait_ALCMET( "ALCMET" );
static const trait_id trait_CARNIVORE( "CARNIVORE" );
static const trait_id trait_CENOBITE( "CENOBITE" );
static const trait_id trait_CHLOROMORPH( "CHLOROMORPH" );
static const trait_id trait_EATDEAD( "EATDEAD" );
static const trait_id trait_EATHEALTH( "EATHEALTH" );
static const trait_id trait_EATPOISON( "EATPOISON" );
static const trait_id trait_GILLS( "GILLS" );
static const trait_id trait_HYPEROPIC( "HYPEROPIC" );
static const trait_id trait_ILLITERATE( "ILLITERATE" );
static const trait_id trait_LIGHTWEIGHT( "LIGHTWEIGHT" );
static const trait_id trait_MARLOSS_AVOID( "MARLOSS_AVOID" );
static const trait_id trait_MARLOSS_BLUE( "MARLOSS_BLUE" );
static const trait_id trait_MARLOSS( "MARLOSS" );
static const trait_id trait_MARLOSS_YELLOW( "MARLOSS_YELLOW" );
static const trait_id trait_MASOCHIST( "MASOCHIST" );
static const trait_id trait_MASOCHIST_MED( "MASOCHIST_MED" );
static const trait_id trait_M_BLOOM( "M_BLOOM" );
static const trait_id trait_M_BLOSSOMS( "M_BLOSSOMS" );
static const trait_id trait_M_DEPENDENT( "M_DEPENDENT" );
static const trait_id trait_M_FERTILE( "M_FERTILE" );
static const trait_id trait_M_SPORES( "M_SPORES" );
static const trait_id trait_MUTAGEN_AVOID( "MUTAGEN_AVOID" );
static const trait_id trait_MUT_JUNKIE( "MUT_JUNKIE" );
static const trait_id trait_MYOPIC( "MYOPIC" );
static const trait_id trait_NOPAIN( "NOPAIN" );
static const trait_id trait_PARAIMMUNE( "PARAIMMUNE" );
static const trait_id trait_PSYCHOPATH( "PSYCHOPATH" );
static const trait_id trait_SPIRITUAL( "SPIRITUAL" );
static const trait_id trait_THRESH_MARLOSS( "THRESH_MARLOSS" );
static const trait_id trait_THRESH_MYCUS( "THRESH_MYCUS" );
static const trait_id trait_THRESH_PLANT( "THRESH_PLANT" );
static const trait_id trait_TOLERANCE( "TOLERANCE" );
static const trait_id trait_URSINE_EYE( "URSINE_EYE" );

static const quality_id AXE( "AXE" );

void remove_radio_mod( item &it, player &p )
{
    if( !it.has_flag( "RADIO_MOD" ) ) {
        return;
    }
    p.add_msg_if_player( _( "You remove the radio modification from your %s!" ), it.tname().c_str() );
    item mod( "radio_mod" );
    p.i_add_or_drop( mod, 1 );
    it.item_tags.erase( "RADIO_ACTIVATION" );
    it.item_tags.erase( "RADIO_MOD" );
    it.item_tags.erase( "RADIOSIGNAL_1" );
    it.item_tags.erase( "RADIOSIGNAL_2" );
    it.item_tags.erase( "RADIOSIGNAL_3" );
    it.item_tags.erase( "RADIOCARITEM" );
}

// Checks that the player does not have an active item with LITCIG flag.
bool check_litcig( player &u )
{
    auto cigs = u.items_with( []( const item & it ) {
        return it.active && it.has_flag( "LITCIG" );
    } );
    if( cigs.empty() ) {
        return true;
    }
    u.add_msg_if_player( m_info, _( "You're already smoking a %s!" ), cigs[0]->tname().c_str() );
    return false;
}

static bool item_inscription( player &/*p*/, item &cut, std::string verb, std::string gerund,
                              bool carveable )
{
    if( !cut.made_of( SOLID ) ) {
        std::string lower_verb = verb;
        std::transform( lower_verb.begin(), lower_verb.end(), lower_verb.begin(), ::tolower );
        add_msg( m_info, _( "You can't %s an item that's not solid!" ), lower_verb.c_str() );
        return false;
    }
    if( carveable && !( cut.made_of( material_id( "wood" ) ) ||
                        cut.made_of( material_id( "plastic" ) ) ||
                        cut.made_of( material_id( "glass" ) ) || cut.made_of( material_id( "chitin" ) ) ||
                        cut.made_of( material_id( "iron" ) ) || cut.made_of( material_id( "steel" ) ) ||
                        cut.made_of( material_id( "silver" ) ) ) ) {
        std::string lower_verb = verb;
        std::transform( lower_verb.begin(), lower_verb.end(), lower_verb.begin(), ::tolower );
        add_msg( m_info, _( "You can't %1$s %2$s because of the material it is made of." ),
                 lower_verb.c_str(), cut.display_name().c_str() );
        return false;
    }

    const bool hasnote = cut.has_var( "item_note" );
    std::string messageprefix = string_format( hasnote ? _( "(To delete, input one '.')\n" ) : "" ) +
                                string_format( _( "%1$s on the %2$s is: " ),
                                        gerund.c_str(), cut.type_name().c_str() );
    string_input_popup popup;
    popup.title( string_format( _( "%s what?" ), verb.c_str() ) )
    .width( 64 )
    .text( hasnote ? cut.get_var( "item_note" ) : "" )
    .description( messageprefix )
    .identifier( "inscribe_item" )
    .max_length( 128 )
    .query();

    if( popup.canceled() ) {
        return false;
    }
    const std::string message = popup.text();
    if( hasnote && message == "." ) {
        cut.erase_var( "item_note" );
        cut.erase_var( "item_note_type" );
        cut.erase_var( "item_note_typez" );
    } else {
        cut.set_var( "item_note", message );
        cut.set_var( "item_note_type", gerund );
    }
    return true;
}

// Returns false if the inscription failed or if the player canceled the action. Otherwise, returns true.

static bool inscribe_item( player &p, std::string verb, std::string gerund, bool carveable )
{
    //Note: this part still strongly relies on English grammar.
    //Although it can be easily worked around in language like Chinese,
    //but might need to be reworked for some European languages that have more verb forms
    int pos = g->inv_for_all( string_format( _( "%s on what?" ), verb.c_str() ) );
    //@todo the above gives an index in inventory of g->u, but p can be a reference to anybody, maybe use g->u directly?
    item &cut = p.i_at( pos );
    if( cut.is_null() ) {
        add_msg( m_info, _( "You do not have that item!" ) );
        return false;
    }
    return item_inscription( p, cut, verb, gerund, carveable );
}

// For an explosion (which releases some kind of gas), this function
// calculates the points around that explosion where to create those
// gas fields.
// Those points must have a clear line of sight and a clear path to
// the center of the explosion.
// They must also be passable.
std::vector<tripoint> points_for_gas_cloud( const tripoint &center, int radius )
{
    const std::vector<tripoint> gas_sources = closest_tripoints_first( radius, center );
    std::vector<tripoint> result;
    for( const auto &p : gas_sources ) {
        if( g->m.impassable( p ) ) {
            continue;
        }
        if( p != center ) {
            if( !g->m.clear_path( center, p, radius, 1, 100 ) ) {
                // Can not splatter gas from center to that point, something is in the way
                continue;
            }
        }
        result.push_back( p );
    }
    return result;
}

/* iuse methods return the number of charges expended, which is usually it->charges_to_use().
 * Some items that don't normally use charges return 1 to indicate they're used up.
 * Regardless, returning 0 indicates the item has not been used up,
 * though it may have been successfully activated.
 */
int iuse::sewage( player *p, item *it, bool, const tripoint & )
{
    if( !p->query_yn( _( "Are you sure you want to drink... this?" ) ) ) {
        return 0;
    }

    p->add_memorial_log( pgettext( "memorial_male", "Ate a sewage sample." ),
                         pgettext( "memorial_female", "Ate a sewage sample." ) );
    p->vomit();
    if( one_in( 4 ) ) {
        p->mutate();
    }
    return it->type->charges_to_use();
}

int iuse::honeycomb( player *p, item *it, bool, const tripoint & )
{
    g->m.spawn_item( p->pos(), "wax", 2 );
    return it->type->charges_to_use();
}

int iuse::royal_jelly( player *p, item *it, bool, const tripoint & )
{
    p->add_effect( effect_cureall, 1_turns );
    return it->type->charges_to_use();
}

int iuse::xanax( player *p, item *it, bool, const tripoint & )
{
    p->add_msg_if_player( _( "You take some %s." ), it->tname().c_str() );
    p->add_effect( effect_took_xanax, 90_minutes );
    return it->type->charges_to_use();
}

int iuse::caff( player *p, item *it, bool, const tripoint & )
{
    p->mod_fatigue( -( it->type->comestible ? it->type->comestible->stim : 0 ) * 3 );
    return it->type->charges_to_use();
}

int iuse::atomic_caff( player *p, item *it, bool, const tripoint & )
{
    p->add_msg_if_player( m_good, _( "Wow!  This %s has a kick." ), it->tname().c_str() );
    p->mod_fatigue( -( it->type->comestible ? it->type->comestible->stim : 0 ) * 12 );
    p->radiation += 8;
    return it->type->charges_to_use();
}

constexpr static time_duration alc_strength( const int strength, const time_duration weak,
        const time_duration medium, const time_duration strong )
{
    return strength == 0 ? weak : strength == 1 ? medium : strong;
}

int alcohol( player &p, const item &it, const int strength )
{
    // Weaker characters are cheap drunks
    /** @EFFECT_STR_MAX reduces drunkenness duration */
    time_duration duration = alc_strength( strength, 34_minutes, 68_minutes,
                                           90_minutes ) - ( alc_strength( strength, 6_turns, 10_turns, 12_turns ) * p.str_max );
    if( p.has_trait( trait_ALCMET ) ) {
        duration = alc_strength( strength, 9_minutes, 18_minutes, 25_minutes ) - ( alc_strength( strength,
                   6_turns, 10_turns, 10_turns ) * p.str_max );
        // Metabolizing the booze improves the nutritional value;
        // might not be healthy, and still causes Thirst problems, though
        p.mod_hunger( -( abs( it.type->comestible ? it.type->comestible->stim : 0 ) ) );
        // Metabolizing it cancels out the depressant
        p.stim += abs( it.type->comestible ? it.type->comestible->stim : 0 );
    } else if( p.has_trait( trait_TOLERANCE ) ) {
        duration -= alc_strength( strength, 12_minutes, 30_minutes, 45_minutes );
    } else if( p.has_trait( trait_LIGHTWEIGHT ) ) {
        duration += alc_strength( strength, 12_minutes, 30_minutes, 45_minutes );
    }
    if( !( p.has_trait( trait_ALCMET ) ) ) {
        p.mod_painkiller( to_turns<int>( alc_strength( strength, 4_turns, 8_turns, 12_turns ) ) );
    }
    p.add_effect( effect_drunk, duration );
    return it.type->charges_to_use();
}

int iuse::alcohol_weak( player *p, item *it, bool, const tripoint & )
{
    return alcohol( *p, *it, 0 );
}

int iuse::alcohol_medium( player *p, item *it, bool, const tripoint & )
{
    return alcohol( *p, *it, 1 );
}

int iuse::alcohol_strong( player *p, item *it, bool, const tripoint & )
{
    return alcohol( *p, *it, 2 );
}

/**
 * Entry point for intentional bodily intake of smoke via paper wrapped one
 * time use items: cigars, cigarettes, etc.
 *
 * @param p Player doing the smoking
 * @param it the item to be smoked.
 * @return Charges used in item smoked
 */
int iuse::smoking( player *p, item *it, bool, const tripoint & )
{
    bool hasFire = ( p->has_charges( "fire", 1 ) );

    // make sure we're not already smoking something
    if( !check_litcig( *p ) ) {
        return 0;
    }

    if( !hasFire ) {
        p->add_msg_if_player( m_info, _( "You don't have anything to light it with!" ) );
        return 0;
    }

    item cig;
    if( it->typeId() == "cig" ) {
        cig = item( "cig_lit", calendar::turn );
        cig.item_counter = 40;
        p->mod_hunger( -3 );
        p->mod_thirst( 2 );
    } else if( it->typeId() == "handrolled_cig" ) {
        // This transforms the hand-rolled into a normal cig, which isn't exactly
        // what I want, but leaving it for now.
        cig = item( "cig_lit", calendar::turn );
        cig.item_counter = 40;
        p->mod_thirst( 2 );
        p->mod_hunger( -3 );
    } else if( it->typeId() == "cigar" ) {
        cig = item( "cigar_lit", calendar::turn );
        cig.item_counter = 120;
        p->mod_thirst( 3 );
        p->mod_hunger( -4 );
    } else if( it->typeId() == "joint" ) {
        cig = item( "joint_lit", calendar::turn );
        cig.item_counter = 40;
        p->mod_hunger( 4 );
        p->mod_thirst( 6 );
        if( p->get_painkiller() < 5 ) {
            p->set_painkiller( ( p->get_painkiller() + 3 ) * 2 );
        }
    } else {
        p->add_msg_if_player( m_bad,
                              _( "Please let the devs know you should be able to smoke a %s but the smoking code does not know how." ),
                              it->tname().c_str() );
        return 0;
    }
    // If we're here, we better have a cig to light.
    p->use_charges_if_avail( "fire", 1 );
    cig.active = true;
    p->inv.add_item( cig, false, true );
    p->add_msg_if_player( m_neutral, _( "You light a %s." ), cig.tname().c_str() );

    // Parting messages
    if( it->typeId() == "joint" ) {
        // Would group with the joint, but awkward to mutter before lighting up.
        if( one_in( 5 ) ) {
            weed_msg( *p );
        }
    }
    if( p->get_effect_dur( effect_cig ) > 100_turns * ( p->addiction_level( ADD_CIG ) + 1 ) ) {
        p->add_msg_if_player( m_bad, _( "Ugh, too much smoke... you feel nasty." ) );
    }

    return it->type->charges_to_use();
}


int iuse::ecig( player *p, item *it, bool, const tripoint & )
{
    if( it->typeId() == "ecig" ) {
        p->add_msg_if_player( m_neutral, _( "You take a puff from your electronic cigarette." ) );
    } else if( it->typeId() == "advanced_ecig" ) {
        if( p->has_charges( "nicotine_liquid", 1 ) ) {
            p->add_msg_if_player( m_neutral,
                                  _( "You inhale some vapor from your advanced electronic cigarette." ) );
            p->use_charges( "nicotine_liquid", 1 );
        } else {
            p->add_msg_if_player( m_info, _( "You don't have any nicotine liquid!" ) );
            return 0;
        }
    }

    p->mod_thirst( 1 );
    p->mod_hunger( -1 );
    p->add_effect( effect_cig, 10_minutes );
    if( p->get_effect_dur( effect_cig ) > 100_turns * ( p->addiction_level( ADD_CIG ) + 1 ) ) {
        p->add_msg_if_player( m_bad, _( "Ugh, too much nicotine... you feel nasty." ) );
    }
    return it->type->charges_to_use();
}

int iuse::antibiotic( player *p, item *it, bool, const tripoint & )
{
    p->add_msg_player_or_npc( m_neutral,
                              _( "You take some antibiotics." ),
                              _( "<npcname> takes some antibiotics." ) );
    if( p->has_effect( effect_infected ) ) {
        // cheap model of antibiotic resistance, but it's something.
        if( x_in_y( 95, 100 ) ) {
            // Add recovery effect for each infected wound
            time_duration infected_tot = 0_turns;
            for( const body_part bp : all_body_parts ) {
                const time_duration infected_dur = p->get_effect_dur( effect_infected, bp );
                if( infected_dur > 0_turns ) {
                    infected_tot += infected_dur;
                }
            }
            p->add_effect( effect_recover, infected_tot );
            // Remove all infected wounds
            p->remove_effect( effect_infected );
        }
    }
    if( p->has_effect( effect_tetanus ) ) {
        if( one_in( 3 ) ) {
            p->remove_effect( effect_tetanus );
            p->add_msg_if_player( m_good, _( "The muscle spasms start to go away." ) );
        } else {
            p->add_msg_if_player( m_warning, _( "The medication does nothing to help the spasms." ) );
        }
    }
    return it->type->charges_to_use();
}

int iuse::eyedrops( player *p, item *it, bool, const tripoint & )
{
    if( p->is_underwater() ) {
        p->add_msg_if_player( m_info, _( "You can't do that while underwater." ) );
        return false;
    }
    if( it->charges < it->type->charges_to_use() ) {
        p->add_msg_if_player( _( "You're out of %s." ), it->tname().c_str() );
        return false;
    }
    p->add_msg_if_player( _( "You use your %s." ), it->tname().c_str() );
    p->moves -= 150;
    if( p->has_effect( effect_boomered ) ) {
        p->remove_effect( effect_boomered );
        p->add_msg_if_player( m_good, _( "You wash the slime from your eyes." ) );
    }
    return it->type->charges_to_use();
}

int iuse::fungicide( player *p, item *it, bool, const tripoint & )
{
    if( p->is_underwater() ) {
        p->add_msg_if_player( m_info, _( "You can't do that while underwater." ) );
        return 0;
    }

    const bool has_fungus = p->has_effect( effect_fungus );
    const bool has_spores = p->has_effect( effect_spores );

    if( p->is_npc() && !has_fungus && !has_spores ) {
        return 0;
    }

    p->add_msg_player_or_npc( _( "You use your fungicide." ), _( "<npcname> uses some fungicide" ) );
    if( has_fungus && ( one_in( 3 ) ) ) {
        p->remove_effect( effect_fungus );
        p->add_msg_if_player( m_warning,
                              _( "You feel a burning sensation under your skin that quickly fades away." ) );
    }
    if( has_spores && ( one_in( 2 ) ) ) {
        if( !p->has_effect( effect_fungus ) ) {
            p->add_msg_if_player( m_warning, _( "Your skin grows warm for a moment." ) );
        }
        p->remove_effect( effect_spores );
        int spore_count = rng( 1, 6 );
        for( const tripoint &dest : g->m.points_in_radius( p->pos(), 1 ) ) {
            if( spore_count == 0 ) {
                break;
            }
            if( dest == p->pos() ) {
                continue;
            }
            if( g->m.passable( dest ) && x_in_y( spore_count, 8 ) ) {
                if( monster *const mon_ptr = g->critter_at<monster>( dest ) ) {
                    monster &critter = *mon_ptr;
                    if( g->u.sees( dest ) &&
                        !critter.type->in_species( FUNGUS ) ) {
                        add_msg( m_warning, _( "The %s is covered in tiny spores!" ),
                                 critter.name().c_str() );
                    }
                    if( !critter.make_fungus() ) {
                        critter.die( p ); // counts as kill by player
                    }
                } else {
                    g->summon_mon( mon_spore, dest );
                }
                spore_count--;
            }
        }
    }
    return it->type->charges_to_use();
}

int iuse::antifungal( player *p, item *it, bool, const tripoint & )
{
    if( p->is_underwater() ) {
        p->add_msg_if_player( m_info, _( "You can't do that while underwater." ) );
        return false;
    }
    p->add_msg_if_player( _( "You take some antifungal medication." ) );
    if( p->has_effect( effect_fungus ) ) {
        p->remove_effect( effect_fungus );
        p->add_msg_if_player( m_warning,
                              _( "You feel a burning sensation under your skin that quickly fades away." ) );
    }
    if( p->has_effect( effect_spores ) ) {
        if( !p->has_effect( effect_fungus ) ) {
            p->add_msg_if_player( m_warning, _( "Your skin grows warm for a moment." ) );
        }
    }
    return it->type->charges_to_use();
}

int iuse::antiparasitic( player *p, item *it, bool, const tripoint & )
{
    if( p->is_underwater() ) {
        p->add_msg_if_player( m_info, _( "You can't do that while underwater." ) );
        return false;
    }
    p->add_msg_if_player( _( "You take some antiparasitic medication." ) );
    if( p->has_effect( effect_dermatik ) ) {
        p->remove_effect( effect_dermatik );
        p->add_msg_if_player( m_good, _( "The itching sensation under your skin fades away." ) );
    }
    if( p->has_effect( effect_tapeworm ) ) {
        p->remove_effect( effect_tapeworm );
        p->mod_hunger( -1 ); // You just digested the tapeworm.
        if( p->has_trait( trait_NOPAIN ) ) {
            p->add_msg_if_player( m_good, _( "Your bowels clench as something inside them dies." ) );
        } else {
            p->add_msg_if_player( m_mixed, _( "Your bowels spasm painfully as something inside them dies." ) );
            p->mod_pain( rng( 8, 24 ) );
        }
    }
    if( p->has_effect( effect_bloodworms ) ) {
        p->remove_effect( effect_bloodworms );
        p->add_msg_if_player( _( "Your skin prickles and your veins itch for a few moments." ) );
    }
    if( p->has_effect( effect_brainworms ) ) {
        p->remove_effect( effect_brainworms );
        if( p->has_trait( trait_NOPAIN ) ) {
            p->add_msg_if_player( m_good, _( "The pressure inside your head feels better already." ) );
        } else {
            p->add_msg_if_player( m_mixed,
                                  _( "Your head pounds like a sore tooth as something inside of it dies." ) );
            p->mod_pain( rng( 8, 24 ) );
        }
    }
    if( p->has_effect( effect_paincysts ) ) {
        p->remove_effect( effect_paincysts );
        if( p->has_trait( trait_NOPAIN ) ) {
            p->add_msg_if_player( m_good, _( "The stiffness in your joints goes away." ) );
        } else {
            p->add_msg_if_player( m_good, _( "The pain in your joints goes away." ) );
        }
    }
    return it->type->charges_to_use();
}

int iuse::anticonvulsant( player *p, item *it, bool, const tripoint & )
{
    p->add_msg_if_player( _( "You take some anticonvulsant medication." ) );
    /** @EFFECT_STR reduces duration of anticonvulsant medication */
    time_duration duration = 8_hours - p->str_cur * rng( 0_turns, 100_turns );
    if( p->has_trait( trait_TOLERANCE ) ) {
        duration -= 1_hours;
    }
    if( p->has_trait( trait_LIGHTWEIGHT ) ) {
        duration += 2_hours;
    }
    p->add_effect( effect_valium, duration );
    p->add_effect( effect_high, duration );
    if( p->has_effect( effect_shakes ) ) {
        p->remove_effect( effect_shakes );
        p->add_msg_if_player( m_good, _( "You stop shaking." ) );
    }
    return it->type->charges_to_use();
}

int iuse::weed_brownie( player *p, item *it, bool, const tripoint & )
{
    p->add_msg_if_player(
        _( "You start scarfing down the delicious brownie.  It tastes a little funny though..." ) );
    time_duration duration = 12_minutes;
    if( p->has_trait( trait_TOLERANCE ) ) {
        duration = 9_minutes;
    }
    if( p->has_trait( trait_LIGHTWEIGHT ) ) {
        duration = 15_minutes;
    }
    p->mod_hunger( 2 );
    p->mod_thirst( 6 );
    if( p->get_painkiller() < 5 ) {
        p->set_painkiller( ( p->get_painkiller() + 3 ) * 2 );
    }
    p->add_effect( effect_weed_high, duration );
    p->moves -= 100;
    if( one_in( 5 ) ) {
        weed_msg( *p );
    }
    return it->type->charges_to_use();
}

int iuse::coke( player *p, item *it, bool, const tripoint & )
{
    p->add_msg_if_player( _( "You snort a bump of coke." ) );
    /** @EFFECT_STR reduces duration of coke */
    time_duration duration = 21_turns - 1_turns * p->str_cur + rng( 0_turns, 10_turns );
    if( p->has_trait( trait_TOLERANCE ) ) {
        duration -= 1_minutes; // Symmetry would cause problems :-/
    }
    if( p->has_trait( trait_LIGHTWEIGHT ) ) {
        duration += 2_minutes;
    }
    p->mod_hunger( -8 );
    p->add_effect( effect_high, duration );
    return it->type->charges_to_use();
}

int iuse::meth( player *p, item *it, bool, const tripoint & )
{
    /** @EFFECT_STR reduces duration of meth */
    time_duration duration = 1_minutes * ( 60 - p->str_cur );
    if( p->has_amount( "apparatus", 1 ) && p->use_charges_if_avail( "fire", 1 ) ) {
        p->add_msg_if_player( m_neutral, _( "You smoke your meth." ) );
        p->add_msg_if_player( m_good, _( "The world seems to sharpen." ) );
        p->mod_fatigue( -375 );
        if( p->has_trait( trait_TOLERANCE ) ) {
            duration *= 1.2;
        } else {
            duration *= ( p->has_trait( trait_LIGHTWEIGHT ) ? 1.8 : 1.5 );
        }
        // breathe out some smoke
        for( int i = 0; i < 3; i++ ) {
            g->m.add_field( {p->posx() + int( rng( -2, 2 ) ), p->posy() + int( rng( -2, 2 ) ), p->posz()},
                            fd_methsmoke, 2 );
        }
    } else {
        p->add_msg_if_player( _( "You snort some crystal meth." ) );
        p->mod_fatigue( -300 );
    }
    if( !p->has_effect( effect_meth ) ) {
        duration += 1_hours;
    }
    if( duration > 0_turns ) {
        // meth actually inhibits hunger, weaker characters benefit more
        /** @EFFECT_STR_MAX >4 experiences less hunger benefit from meth */
        int hungerpen = ( p->str_max < 5 ? 35 : 40 - ( 2 * p->str_max ) );
        if( hungerpen > 0 ) {
            p->mod_hunger( -hungerpen );
        }
        p->add_effect( effect_meth, duration );
    }
    return it->type->charges_to_use();
}

int iuse::vaccine( player *p, item *it, bool, const tripoint & )
{
    p->add_msg_if_player( _( "You inject the vaccine." ) );
    p->add_msg_if_player( m_good, _( "You feel tough." ) );
    p->mod_healthy_mod( 200, 200 );
    p->mod_pain( 3 );
    item syringe( "syringe", it->birthday() );
    p->i_add( syringe );
    return it->type->charges_to_use();
}

int iuse::flu_vaccine( player *p, item *it, bool, const tripoint & )
{
    p->add_msg_if_player( _( "You inject the vaccine." ) );
    p->add_msg_if_player( m_good, _( "You no longer need to fear the flu." ) );
    p->add_effect( effect_flushot, 1_turns, num_bp, true );
    p->mod_pain( 3 );
    item syringe( "syringe", it->birthday() );
    p->i_add( syringe );
    return it->type->charges_to_use();
}

int iuse::poison( player *p, item *it, bool, const tripoint & )
{
    if( ( p->has_trait( trait_EATDEAD ) ) ) {
        return it->type->charges_to_use();
    }

    // NPCs have a magical sense of what is inedible
    // Players can abuse the crafting menu instead...
    if( !it->has_flag( "HIDDEN_POISON" ) &&
        ( p->is_npc() ||
          !p->query_yn( _( "Are you sure you want to eat this? It looks poisonous..." ) ) ) ) {
        return 0;
    }
    /** @EFFECT_STR increases EATPOISON trait effectiveness (50-90%) */
    if( ( p->has_trait( trait_EATPOISON ) ) && ( !( one_in( p->str_cur / 2 ) ) ) ) {
        return it->type->charges_to_use();
    }
    p->add_effect( effect_poison, 1_hours );
    p->add_effect( effect_foodpoison, 3_hours );
    return it->type->charges_to_use();
}

/**
 * Hallucinogenic with a fun effect. Specifically used to have a comestible
 * give a morale boost without it being noticeable by examining the item (ie,
 * for magic mushrooms).
 */
int iuse::fun_hallu( player *p, item *it, bool, const tripoint & )
{
    if( p->is_npc() ) {
        // NPCs hallucinating doesn't work yet!
        return 0;
    }

    //Fake a normal food morale effect
    if( p->has_trait( trait_SPIRITUAL ) ) {
        p->add_morale( MORALE_FOOD_GOOD, 36, 72, 12_minutes, 6_minutes, false, it->type );
    } else {
        p->add_morale( MORALE_FOOD_GOOD, 18, 36, 6_minutes, 3_minutes, false, it->type );
    }
    if( !p->has_effect( effect_hallu ) ) {
        p->add_effect( effect_hallu, 6_hours );
    }
    return it->type->charges_to_use();
}

int iuse::meditate( player *p, item *it, bool t, const tripoint & )
{
    if( !p || t ) {
        return 0;
    }

    if( p->has_trait( trait_SPIRITUAL ) ) {
        p->assign_activity( activity_id( "ACT_MEDITATE" ), 2000 );
    } else {
        p->add_msg_if_player( _( "This %s probably meant a lot to someone at one time." ),
                              it->tname().c_str() );
    }
    return it->type->charges_to_use();
}

int iuse::thorazine( player *p, item *it, bool, const tripoint & )
{
    p->mod_fatigue( 5 );
    p->remove_effect( effect_hallu );
    p->remove_effect( effect_visuals );
    p->remove_effect( effect_high );
    if( !p->has_effect( effect_dermatik ) ) {
        p->remove_effect( effect_formication );
    }
    if( one_in( 50 ) ) { // adverse reaction
        p->add_msg_if_player( m_bad, _( "You feel completely exhausted." ) );
        p->mod_fatigue( 15 );
    } else {
        p->add_msg_if_player( m_warning, _( "You feel a bit wobbly." ) );
    }
    return it->type->charges_to_use();
}

int iuse::prozac( player *p, item *it, bool, const tripoint & )
{
    if( !p->has_effect( effect_took_prozac ) ) {
        p->add_effect( effect_took_prozac, 12_hours );
    } else {
        p->stim += 3;
    }
    if( one_in( 50 ) ) { // adverse reaction, same duration as prozac effect.
        p->add_msg_if_player( m_warning, _( "You suddenly feel hollow inside." ) );
        p->add_effect( effect_took_prozac_bad, p->get_effect_dur( effect_took_prozac ) );
    }
    return it->type->charges_to_use();
}

int iuse::sleep( player *p, item *it, bool, const tripoint & )
{
    p->mod_fatigue( 40 );
    p->add_msg_if_player( m_warning, _( "You feel very sleepy..." ) );
    return it->type->charges_to_use();
}

int iuse::datura( player *p, item *it, bool, const tripoint & )
{
    if( p->is_npc() ) {
        return 0;
    }

    p->add_effect( effect_datura, rng( 200_minutes, 800_minutes ) );
    p->add_msg_if_player( _( "You eat the datura seed." ) );
    if( p->has_trait( trait_SPIRITUAL ) ) {
        p->add_morale( MORALE_FOOD_GOOD, 36, 72, 12_minutes, 6_minutes, false, it->type );
    }
    return it->type->charges_to_use();
}

int iuse::flumed( player *p, item *it, bool, const tripoint & )
{
    p->add_effect( effect_took_flumed, 10_hours );
    p->add_msg_if_player( _( "You take some %s" ), it->tname().c_str() );
    return it->type->charges_to_use();
}

int iuse::flusleep( player *p, item *it, bool, const tripoint & )
{
    p->add_effect( effect_took_flumed, 12_hours );
    p->mod_fatigue( 30 );
    p->add_msg_if_player( _( "You take some %s" ), it->tname().c_str() );
    p->add_msg_if_player( m_warning, _( "You feel very sleepy..." ) );
    return it->type->charges_to_use();
}

int iuse::inhaler( player *p, item *it, bool, const tripoint & )
{
    p->add_msg_if_player( m_neutral, _( "You take a puff from your inhaler." ) );
    if( !p->remove_effect( effect_asthma ) ) {
        p->mod_fatigue( -3 ); // if we don't have asthma can be used as stimulant
        if( one_in( 20 ) ) {   // with a small but significant risk of adverse reaction
            p->add_effect( effect_shakes, rng( 2_minutes, 5_minutes ) );
        }
    }
    p->remove_effect( effect_smoke );
    return it->type->charges_to_use();
}

int iuse::oxygen_bottle( player *p, item *it, bool, const tripoint & )
{
    p->moves -= 500;
    p->add_msg_if_player( m_neutral, _( "You breathe deeply from the %s" ), it->tname().c_str() );
    if( p->has_effect( effect_smoke ) ) {
        p->remove_effect( effect_smoke );
    } else if( p->has_effect( effect_asthma ) ) {
        p->remove_effect( effect_asthma );
    } else if( p->stim < 16 ) {
        p->stim += 8;
        p->mod_painkiller( 2 );
    }
    p->remove_effect( effect_winded );
    p->mod_painkiller( 2 );
    return it->type->charges_to_use();
}

int iuse::blech( player *p, item *it, bool, const tripoint & )
{
    // TODO: Add more effects?
    if( it->made_of( LIQUID ) ) {
        if( !p->query_yn( _( "This looks unhealthy, sure you want to drink it?" ) ) ) {
            return 0;
        }
    } else { //Assume that if a blech consumable isn't a drink, it will be eaten.
        if( !p->query_yn( _( "This looks unhealthy, sure you want to eat it?" ) ) ) {
            return 0;
        }
    }

    if( it->has_flag( "ACID" ) && ( p->has_trait( trait_ACIDPROOF ) ||
                                    p->has_trait( trait_ACIDBLOOD ) ) ) {
        p->add_msg_if_player( m_bad, _( "Blech, that tastes gross!" ) );
        //reverse the harmful values of drinking this acid.
        double multiplier = -1;
        p->mod_hunger( -p->nutrition_for( *it ) * multiplier );
        p->mod_thirst( -it->type->comestible->quench * multiplier );
        p->mod_thirst( -20 ); //acidproof people can drink acids like diluted water.
        p->mod_stomach_water( 20 );
        p->mod_healthy_mod( it->type->comestible->healthy * multiplier,
                            it->type->comestible->healthy * multiplier );
        p->add_morale( MORALE_FOOD_BAD, it->type->comestible->fun * multiplier, 60, 6_minutes, 3_minutes,
                       false, it->type );
    } else {
        p->add_msg_if_player( m_bad, _( "Blech, that burns your throat!" ) );
        p->mod_pain( rng( 32, 64 ) );
        p->add_effect( effect_poison, 1_hours );
        p->apply_damage( nullptr, bp_torso, rng( 4, 12 ) );
        p->vomit();
    }
    return it->type->charges_to_use();
}

int iuse::plantblech( player *p, item *it, bool, const tripoint &pos )
{
    if( p->has_trait( trait_THRESH_PLANT ) ) {
        double multiplier = -1;
        if( p->has_trait( trait_CHLOROMORPH ) ) {
            multiplier = -3;
            p->add_msg_if_player( m_good, _( "The meal is revitalizing." ) );
        } else {
            p->add_msg_if_player( m_good, _( "Oddly enough, this doesn't taste so bad." ) );
        }

        //reverses the harmful values of drinking fertilizer
        p->mod_hunger( p->nutrition_for( *it ) * multiplier );
        p->mod_thirst( -it->type->comestible->quench * multiplier );
        p->mod_healthy_mod( it->type->comestible->healthy * multiplier,
                            it->type->comestible->healthy * multiplier );
        p->add_morale( MORALE_FOOD_GOOD, -10 * multiplier, 60, 6_minutes, 3_minutes, false, it->type );
        return it->type->charges_to_use();
    } else {
        return blech( p, it, true, pos );
    }
}

int iuse::chew( player *p, item *it, bool, const tripoint & )
{
    // TODO: Add more effects?
    p->add_msg_if_player( _( "You chew your %s." ), it->tname().c_str() );
    return it->type->charges_to_use();
}

enum class mutagen_rejection {
    accepted,
    rejected,
    destroyed
};

static mutagen_rejection try_reject_mutagen( player &p, const item &it, bool strong )
{
    if( p.has_trait( trait_MUTAGEN_AVOID ) ) {
        //~"Uh-uh" is a sound used for "nope", "no", etc.
        p.add_msg_if_player( m_warning,
                             _( "After what happened that last time?  uh-uh.  You're not drinking that chemical stuff." ) );
        return mutagen_rejection::rejected;
    }

    static const std::vector<std::string> safe = {{
            "MYCUS", "MARLOSS", "MARLOSS_SEED", "MARLOSS_GEL"
        }
    };
    if( std::any_of( safe.begin(), safe.end(), [it]( const std::string & flag ) {
    return it.type->can_use( flag );
    } ) ) {
        return mutagen_rejection::accepted;
    }

    if( p.has_trait( trait_THRESH_MYCUS ) ) {
        p.add_msg_if_player( m_info, _( "This is a contaminant.  We reject it from the Mycus." ) );
        if( p.has_trait( trait_M_SPORES ) || p.has_trait( trait_M_FERTILE ) ||
            p.has_trait( trait_M_BLOSSOMS ) || p.has_trait( trait_M_BLOOM ) ) {
            p.add_msg_if_player( m_good, _( "We decontaminate it with spores." ) );
            g->m.ter_set( p.pos(), t_fungus );
            p.add_memorial_log( pgettext( "memorial_male", "Destroyed a harmful invader." ),
                                pgettext( "memorial_female", "Destroyed a harmful invader." ) );
            return mutagen_rejection::destroyed;
        } else {
            p.add_msg_if_player( m_bad,
                                 _( "We must eliminate this contaminant at the earliest opportunity." ) );
            return mutagen_rejection::rejected;
        }
    }

    if( p.has_trait( trait_THRESH_MARLOSS ) ) {
        p.add_msg_player_or_npc( m_warning,
                                 _( "The %s sears your insides white-hot, and you collapse to the ground!" ),
                                 _( "<npcname> writhes in agony and collapses to the ground!" ),
                                 it.tname().c_str() );
        p.vomit();
        p.mod_pain( 35 + ( strong ? 20 : 0 ) );
        // Lose a significant amount of HP, probably about 25-33%
        p.hurtall( rng( 20, 35 ) + ( strong ? 10 : 0 ), nullptr );
        // Hope you were eating someplace safe.  Mycus v. Goo in your guts is no joke.
        p.fall_asleep( 5_hours - 1_minutes * ( p.int_cur + ( strong ? 100 : 0 ) ) );
        p.set_mutation( trait_MUTAGEN_AVOID );
        // Injected mutagen purges marloss, ingested doesn't
        if( strong ) {
            p.unset_mutation( trait_THRESH_MARLOSS );
            p.add_msg_if_player( m_warning,
                                 _( "It was probably that marloss -- how did you know to call it \"marloss\" anyway?" ) );
            p.add_msg_if_player( m_warning, _( "Best to stay clear of that alien crap in future." ) );
            p.add_memorial_log( pgettext( "memorial_male",
                                          "Burned out a particularly nasty fungal infestation." ),
                                pgettext( "memorial_female", "Burned out a particularly nasty fungal infestation." ) );
        } else {
            p.add_msg_if_player( m_warning,
                                 _( "That was some toxic %s!  Let's stick with Marloss next time, that's safe." ),
                                 it.tname().c_str() );
            p.add_memorial_log( pgettext( "memorial_male", "Suffered a toxic marloss/mutagen reaction." ),
                                pgettext( "memorial_female", "Suffered a toxic marloss/mutagen reaction." ) );
        }

        return mutagen_rejection::destroyed;
    }


    return mutagen_rejection::accepted;
}

struct mutagen_attempt {
    mutagen_attempt( bool a, int c ) : allowed( a ), charges_used( c )
    { }
    bool allowed;
    int charges_used;
};

static mutagen_attempt mutagen_common_checks( player &p, const item &it, bool strong,
        const std::string &memorial_male, const std::string &memorial_female )
{
    mutagen_rejection status = try_reject_mutagen( p, it, strong );
    if( status == mutagen_rejection::rejected ) {
        return mutagen_attempt( false, 0 );
    }
    p.add_memorial_log( memorial_male.c_str(), memorial_female.c_str() );
    if( status == mutagen_rejection::destroyed ) {
        return mutagen_attempt( false, it.type->charges_to_use() );
    }

    return mutagen_attempt( true, 0 );
}

int iuse::mutagen( player *p, item *it, bool, const tripoint & )
{
    mutagen_attempt checks = mutagen_common_checks( *p, *it, false,
                             pgettext( "memorial_male", "Consumed mutagen." ), pgettext( "memorial_female",
                                     "Consumed mutagen." ) );
    if( !checks.allowed ) {
        return checks.charges_used;
    }

    if( !one_in( 3 ) && it->has_flag( "MUTAGEN_WEAK" ) ) {
        // Nothing! Mutagenic flesh often just fails to work.
        return it->type->charges_to_use();
    }

    if( p->has_trait( trait_MUT_JUNKIE ) ) {
        p->add_msg_if_player( m_good, _( "You quiver with anticipation..." ) );
        p->add_morale( MORALE_MUTAGEN, 5, 50 );
    }

    if( one_in( 6 ) ) {
        p->add_msg_player_or_npc( m_bad,
                                  _( "You suddenly feel dizzy, and collapse to the ground." ),
                                  _( "<npcname> suddenly collapses to the ground!" ) );
        p->add_effect( effect_downed, 1_turns, num_bp, false, 0, true );
    }

    // Categorized/targeted mutagens go here.
    for( auto &iter : mutation_category_trait::get_all() ) {
        mutation_category_trait m_category = iter.second;
        if( !it->has_flag( m_category.mutagen_flag ) ) {
            continue;
        }

        int mut_count = 1 + ( it->has_flag( "MUTAGEN_STRONG" ) ? one_in( 3 ) : 0 );

        p->add_msg_if_player( m_category.mutagen_message.c_str() );
        const std::string &mutation_category = m_category.category_full;
        for( int i = 0; i < mut_count; i++ ) {
            p->mutate_category( mutation_category );
            p->mod_pain( m_category.mutagen_pain * rng( 1, 5 ) );
            p->mod_hunger( m_category.mutagen_hunger );
            p->mod_thirst( m_category.mutagen_thirst );
            p->mod_fatigue( m_category.mutagen_fatigue );
        }

        return it->type->charges_to_use();
    }

    return it->type->charges_to_use();
}

static void test_crossing_threshold( player &p, const mutation_category_trait &m_category )
{
    // Threshold-check.  You only get to cross once!
    if( p.crossed_threshold() ) {
        return;
    }

    // If there is no threshold for this category, don't check it
    const trait_id &mutation_thresh = m_category.threshold_mut;
    if( mutation_thresh.is_empty() ) {
        return;
    }

    std::string mutation_category = m_category.category_full;
    int total = 0;
    for( const auto &iter : mutation_category_trait::get_all() ) {
        total += p.mutation_category_level[ iter.second.category_full ];
    }
    // Threshold-breaching
    const std::string &primary = p.get_highest_category();
    int breach_power = p.mutation_category_level[primary];
    // Only if you were pushing for more in your primary category.
    // You wanted to be more like it and less human.
    // That said, you're required to have hit third-stage dreams first.
    if( ( mutation_category == primary ) && ( breach_power > 50 ) ) {
        // Little help for the categories that have a lot of crossover.
        // Starting with Ursine as that's... a bear to get.  8-)
        // Alpha is similarly eclipsed by other mutation categories.
        // Will add others if there's serious/demonstrable need.
        int booster = 0;
        if( mutation_category == "MUTCAT_URSINE"  || mutation_category == "MUTCAT_ALPHA" ) {
            booster = 50;
        }
        int breacher = breach_power + booster;
        if( x_in_y( breacher, total ) ) {
            p.add_msg_if_player( m_good,
                                 _( "Something strains mightily for a moment...and then..you're...FREE!" ) );
            p.set_mutation( mutation_thresh );
            p.add_memorial_log( pgettext( "memorial_male", m_category.memorial_message.c_str() ),
                                pgettext( "memorial_female", m_category.memorial_message.c_str() ) );
            // Manually removing Carnivore, since it tends to creep in
            // This is because carnivore is a prerequisite for the
            // predator-style post-threshold mutations.
            if( mutation_category == "MUTCAT_URSINE" && p.has_trait( trait_CARNIVORE ) ) {
                p.unset_mutation( trait_CARNIVORE );
                p.add_msg_if_player( _( "Your appetite for blood fades." ) );
            }
        }
    } else if( p.has_trait( trait_NOPAIN ) ) {
        //~NOPAIN is a post-Threshold trait, so you shouldn't
        //~legitimately have it and get here!
        p.add_msg_if_player( m_bad, _( "You feel extremely Bugged." ) );
    } else if( breach_power > 100 ) {
        p.add_msg_if_player( m_bad, _( "You stagger with a piercing headache!" ) );
        p.mod_pain_noresist( 8 );
        p.add_effect( effect_stunned, rng( 3_turns, 5_turns ) );
    } else if( breach_power > 80 ) {
        p.add_msg_if_player( m_bad,
                             _( "Your head throbs with memories of your life, before all this..." ) );
        p.mod_pain_noresist( 6 );
        p.add_effect( effect_stunned, rng( 2_turns, 4_turns ) );
    } else if( breach_power > 60 ) {
        p.add_msg_if_player( m_bad, _( "Images of your past life flash before you." ) );
        p.add_effect( effect_stunned, rng( 2_turns, 3_turns ) );
    }
}

int iuse::mut_iv( player *p, item *it, bool, const tripoint & )
{
    mutagen_attempt checks = mutagen_common_checks( *p, *it, false,
                             pgettext( "memorial_male", "Injected mutagen." ), pgettext( "memorial_female",
                                     "Injected mutagen." ) );
    if( !checks.allowed ) {
        return checks.charges_used;
    }

    for( auto &iter : mutation_category_trait::get_all() ) {
        // @todo: Get rid of this revolting string hack
        if( !it->has_flag( iter.second.mutagen_flag ) ) {
            continue;
        }

        const mutation_category_trait &m_category = iter.second;
        const std::string &mutation_category = m_category.category_full;

        // try to cross the threshold to be able to get post-threshold mutations this iv.
        test_crossing_threshold( *p, m_category );

        if( p->has_trait( trait_MUT_JUNKIE ) ) {
            p->add_msg_if_player( m_category.junkie_message.c_str() );
        } else {
            p->add_msg_if_player( m_category.iv_message.c_str() );
        }
        // TODO: Remove the "is_player" part, implement NPC screams
        if( p->is_player() && !( p->has_trait( trait_NOPAIN ) ) && m_category.iv_sound ) {
            p->mod_pain( m_category.iv_pain );
            /** @EFFECT_STR increases volume of painful shouting when using IV mutagen */
            sounds::sound( p->pos(), m_category.iv_noise + p->str_cur, m_category.iv_sound_message );
        }
        for( int i = 0; i < m_category.iv_min_mutations; i++ ) {
            p->mutate_category( mutation_category );
            p->mod_pain( m_category.iv_pain * rng( 1, 5 ) );
            p->mod_hunger( m_category.iv_hunger );
            p->mod_thirst( m_category.iv_thirst );
            p->mod_fatigue( m_category.iv_fatigue );
        }
        for( int i = 0; i < m_category.iv_additional_mutations; i++ ) {
            if( !one_in( m_category.iv_additional_mutations_chance ) ) {
                p->mutate_category( mutation_category );
                p->mod_pain( m_category.iv_pain * rng( 1, 5 ) );
                p->mod_hunger( m_category.iv_hunger );
                p->mod_thirst( m_category.iv_thirst );
                p->mod_fatigue( m_category.iv_fatigue );
            }
        }
        if( m_category.category == "CHIMERA" ) {
            p->add_morale( MORALE_MUTAGEN_CHIMERA, m_category.iv_morale, m_category.iv_morale_max );
        } else if( m_category.category == "ELFA" ) {
            p->add_morale( MORALE_MUTAGEN_ELF, m_category.iv_morale, m_category.iv_morale_max );
        } else if( m_category.iv_morale > 0 ) {
            p->add_morale( MORALE_MUTAGEN_MUTATION, m_category.iv_morale, m_category.iv_morale_max );
        }

        if( m_category.iv_sleep && !one_in( 3 ) ) {
            p->add_msg_if_player( m_bad, m_category.iv_sleep_message.c_str() );
            /** @EFFECT_INT reduces sleep duration when using IV mutagen */
            p->fall_asleep( time_duration::from_turns( m_category.iv_sleep_dur - p->int_cur * 5 ) );
        }
        // try crossing again after getting new in-category mutations.
        test_crossing_threshold( *p, m_category );
    }

    return it->type->charges_to_use();
}

// Helper to handle the logic of removing some random mutations.
static void do_purify( player &p )
{
    std::vector<trait_id> valid; // Which flags the player has
    for( auto &traits_iter : mutation_branch::get_all() ) {
        if( p.has_trait( traits_iter.first ) && !p.has_base_trait( traits_iter.first ) ) {
            //Looks for active mutation
            valid.push_back( traits_iter.first );
        }
    }
    if( valid.empty() ) {
        p.add_msg_if_player( _( "You feel cleansed." ) );
        return;
    }
    int num_cured = rng( 1, valid.size() );
    num_cured = std::min( 4, num_cured );
    for( int i = 0; i < num_cured && !valid.empty(); i++ ) {
        const trait_id id = random_entry_removed( valid );
        if( p.purifiable( id ) ) {
            p.remove_mutation( id );
        } else {
            p.add_msg_if_player( m_warning, _( "You feel a slight itching inside, but it passes." ) );
        }
    }
}

int iuse::purifier( player *p, item *it, bool, const tripoint & )
{
    mutagen_attempt checks = mutagen_common_checks( *p, *it, false,
                             pgettext( "memorial_male", "Consumed purifier." ), pgettext( "memorial_female",
                                     "Consumed purifier." ) );
    if( !checks.allowed ) {
        return checks.charges_used;
    }

    do_purify( *p );
    return it->type->charges_to_use();
}

int iuse::purify_iv( player *p, item *it, bool, const tripoint & )
{
    mutagen_attempt checks = mutagen_common_checks( *p, *it, false,
                             pgettext( "memorial_male", "Injected purifier." ), pgettext( "memorial_female",
                                     "Injected purifier." ) );
    if( !checks.allowed ) {
        return checks.charges_used;
    }

    std::vector<trait_id> valid; // Which flags the player has
    for( auto &traits_iter : mutation_branch::get_all() ) {
        if( p->has_trait( traits_iter.first ) && !p->has_base_trait( traits_iter.first ) ) {
            //Looks for active mutation
            valid.push_back( traits_iter.first );
        }
    }
    if( valid.empty() ) {
        p->add_msg_if_player( _( "You feel cleansed." ) );
        return it->type->charges_to_use();
    }
    int num_cured = rng( 4,
                         valid.size() ); //Essentially a double-strength purifier, but guaranteed at least 4.  Double-edged and all
    if( num_cured > 8 ) {
        num_cured = 8;
    }
    for( int i = 0; i < num_cured && !valid.empty(); i++ ) {
        const trait_id id = random_entry_removed( valid );
        if( p->purifiable( id ) ) {
            p->remove_mutation( id );
        } else {
            p->add_msg_if_player( m_warning, _( "You feel a distinct burning inside, but it passes." ) );
        }
        if( !( p->has_trait( trait_NOPAIN ) ) ) {
            p->mod_pain( 2 * num_cured ); //Hurts worse as it fixes more
            p->add_msg_if_player( m_warning, _( "Feels like you're on fire, but you're OK." ) );
        }
        p->mod_hunger( 2 * num_cured );
        p->mod_thirst( 2 * num_cured );
        p->mod_fatigue( 2 * num_cured );
    }
    return it->type->charges_to_use();
}

void spawn_spores( const player &p )
{
    int spores_spawned = 0;
    fungal_effects fe( *g, g->m );
    for( const tripoint &dest : closest_tripoints_first( 4, p.pos() ) ) {
        if( g->m.impassable( dest ) ) {
            continue;
        }
        float dist = trig_dist( dest, p.pos() );
        if( x_in_y( 1, dist ) ) {
            fe.marlossify( dest );
        }
        if( g->critter_at( dest ) != nullptr ) {
            continue;
        }
        if( one_in( 10 + 5 * dist ) && one_in( spores_spawned * 2 ) ) {
            if( monster *const spore = g->summon_mon( mon_spore, dest ) ) {
                spore->friendly = -1;
                spores_spawned++;
            }
        }
    }
}

static void marloss_common( player &p, item &it, const trait_id &current_color )
{
    static const std::map<trait_id, add_type> mycus_colors = {{
            { trait_MARLOSS_BLUE, ADD_MARLOSS_B }, { trait_MARLOSS_YELLOW, ADD_MARLOSS_Y }, { trait_MARLOSS, ADD_MARLOSS_R }
        }
    };

    if( p.has_trait( current_color ) || p.has_trait( trait_THRESH_MARLOSS ) ) {
        p.add_msg_if_player( m_good,
                             _( "As you eat the %s, you have a near-religious experience, feeling at one with your surroundings..." ),
                             it.tname().c_str() );
        p.add_morale( MORALE_MARLOSS, 100, 1000 );
        for( const std::pair<trait_id, add_type> &pr : mycus_colors ) {
            if( pr.first != current_color ) {
                p.add_addiction( pr.second, 50 );
            }
        }

        p.set_hunger( -10 );
        spawn_spores( p );
        return;
    }

    int marloss_count = std::count_if( mycus_colors.begin(), mycus_colors.end(),
    [&p]( const std::pair<trait_id, add_type> &pr ) {
        return p.has_trait( pr.first );
    } );

    /* If we're not already carriers of current type of Marloss, roll for a random effect:
     * 1 - Mutate
     * 2 - Mutate
     * 3 - Mutate
     * 4 - Purify
     * 5 - Purify
     * 6 - Cleanse radiation + Purify
     * 7 - Fully satiate
     * 8 - Vomit
     * 9-12 - Give Marloss mutation
     */
    int effect = rng( 1, 12 );
    if( effect <= 3 ) {
        p.add_msg_if_player( _( "It tastes extremely strange!" ) );
        p.mutate();
        // Gruss dich, mutation drain, missed you!
        p.mod_pain( 2 * rng( 1, 5 ) );
        p.mod_hunger( 10 );
        p.mod_thirst( 10 );
        p.mod_fatigue( 5 );
    } else if( effect <= 6 ) { // Radiation cleanse is below
        p.add_msg_if_player( m_good, _( "You feel better all over." ) );
        p.mod_painkiller( 30 );
        iuse dummy;
        dummy.purifier( &p, &it, false, p.pos() );
        if( effect == 6 ) {
            p.radiation = 0;
        }
    } else if( effect == 7 ) {
        p.add_msg_if_player( m_good, _( "It is delicious, and very filling!" ) );
        p.set_hunger( -10 );
    } else if( effect == 8 ) {
        p.add_msg_if_player( m_bad, _( "You take one bite, and immediately vomit!" ) );
        p.vomit();
    } else if( p.crossed_threshold() ) {
        // Mycus Rejection.  Goo already present fights off the fungus.
        p.add_msg_if_player( m_bad,
                             _( "You feel a familiar warmth, but suddenly it surges into an excruciating burn as you convulse, vomiting, and black out..." ) );
        p.add_memorial_log( pgettext( "memorial_male", "Suffered Marloss Rejection." ),
                            pgettext( "memorial_female", "Suffered Marloss Rejection." ) );
        p.vomit();
        p.mod_pain( 90 );
        p.hurtall( rng( 40, 65 ), nullptr ); // No good way to say "lose half your current HP"
        /** @EFFECT_INT slightly reduces sleep duration when eating mycus+goo */
        p.fall_asleep( 10_hours - p.int_cur *
                       1_minutes ); // Hope you were eating someplace safe.  Mycus v. Goo in your guts is no joke.
        for( const std::pair<trait_id, add_type> &pr : mycus_colors ) {
            p.unset_mutation( pr.first );
            p.rem_addiction( pr.second );
        }
        p.set_mutation(
            trait_MARLOSS_AVOID ); // And if you survive it's etched in your RNA, so you're unlikely to repeat the experiment.
    } else if( marloss_count >= 2 ) {
        p.add_msg_if_player( m_bad,
                             _( "You feel a familiar warmth, but suddenly it surges into painful burning as you convulse and collapse to the ground..." ) );
        /** @EFFECT_INT reduces sleep duration when eating wrong color marloss */
        p.fall_asleep( 40_minutes - 1_minutes * p.int_cur / 2 );
        for( const std::pair<trait_id, add_type> &pr : mycus_colors ) {
            p.unset_mutation( pr.first );
            p.rem_addiction( pr.second );
        }

        p.set_mutation( trait_THRESH_MARLOSS );
        g->m.ter_set( p.pos(), t_marloss );
        p.add_memorial_log( pgettext( "memorial_male", "Opened the Marloss Gateway." ),
                            pgettext( "memorial_female", "Opened the Marloss Gateway." ) );
        p.add_msg_if_player( m_good,
                             _( "You wake up in a marloss bush.  Almost *cradled* in it, actually, as though it grew there for you." ) );
        //~ Beginning to hear the Mycus while conscious: that's it speaking
        p.add_msg_if_player( m_good,
                             _( "unity.  together we have reached the door.  we provide the final key.  now to pass through..." ) );
    } else {
        p.add_msg_if_player( _( "You feel a strange warmth spreading throughout your body..." ) );
        p.set_mutation( current_color );
        // Give us addictions to the other two colors, but cure one for current color
        for( const std::pair<trait_id, add_type> &pr : mycus_colors ) {
            if( pr.first == current_color ) {
                p.rem_addiction( pr.second );
            } else {
                p.add_addiction( pr.second, 60 );
            }
        }
    }
}

static bool marloss_prevented( const player &p )
{
    if( p.is_npc() ) {
        return true;
    }
    if( p.has_trait( trait_MARLOSS_AVOID ) ) {
        //~"Uh-uh" is a sound used for "nope", "no", etc.
        p.add_msg_if_player( m_warning,
                             _( "After what happened that last time?  uh-uh.  You're not eating that alien poison." ) );
        return true;
    }
    if( p.has_trait( trait_THRESH_MYCUS ) ) {
        p.add_msg_if_player( m_info,
                             _( "We no longer require this scaffolding.  We reserve it for other uses." ) );
        return true;
    }

    return false;
}

int iuse::marloss( player *p, item *it, bool, const tripoint & )
{
    if( marloss_prevented( *p ) ) {
        return 0;
    }

    p->add_memorial_log( pgettext( "memorial_male", "Ate a marloss berry." ),
                         pgettext( "memorial_female", "Ate a marloss berry." ) );

    marloss_common( *p, *it, trait_MARLOSS );
    return it->type->charges_to_use();
}

int iuse::marloss_seed( player *p, item *it, bool, const tripoint & )
{
    if( !query_yn( _( "Sure you want to eat the %s? You could plant it in a mound of dirt." ),
                   it->tname().c_str() ) ) {
        return 0; // Save the seed for later!
    }

    if( marloss_prevented( *p ) ) {
        return 0;
    }

    p->add_memorial_log( pgettext( "memorial_male", "Ate a marloss seed." ),
                         pgettext( "memorial_female", "Ate a marloss seed." ) );

    marloss_common( *p, *it, trait_MARLOSS_BLUE );
    return it->type->charges_to_use();
}

int iuse::marloss_gel( player *p, item *it, bool, const tripoint & )
{
    if( marloss_prevented( *p ) ) {
        return 0;
    }

    p->add_memorial_log( pgettext( "memorial_male", "Ate some marloss jelly." ),
                         pgettext( "memorial_female", "Ate some marloss jelly." ) );

    marloss_common( *p, *it, trait_MARLOSS_YELLOW );
    return it->type->charges_to_use();
}

int iuse::mycus( player *p, item *it, bool t, const tripoint &pos )
{
    if( p->is_npc() ) {
        return it->type->charges_to_use();
    }
    // Welcome our guide.  Welcome.  To. The Mycus.
    if( p->has_trait( trait_THRESH_MARLOSS ) ) {
        p->add_memorial_log( pgettext( "memorial_male", "Became one with the Mycus." ),
                             pgettext( "memorial_female", "Became one with the Mycus." ) );
        p->add_msg_if_player( m_neutral,
                              _( "The apple tastes amazing, and you finish it quickly, not even noticing the lack of any core or seeds." ) );
        p->add_msg_if_player( m_good, _( "You feel better all over." ) );
        p->mod_painkiller( 30 );
        this->purifier( p, it, t, pos ); // Clear out some of that goo you may have floating around
        p->radiation = 0;
        p->healall( 4 ); // Can't make you a whole new person, but not for lack of trying
        p->add_msg_if_player( m_good,
                              _( "As the apple settles in, you feel ecstasy radiating through every part of your body..." ) );
        p->add_morale( MORALE_MARLOSS, 1000, 1000 ); // Last time you'll ever have it this good.  So enjoy.
        p->add_msg_if_player( m_good,
                              _( "Your eyes roll back in your head.  Everything dissolves into a blissful haze..." ) );
        /** @EFFECT_INT slightly reduces sleep duration when eating mycus */
        p->fall_asleep( 5_hours - p->int_cur * 1_minutes );
        p->unset_mutation( trait_THRESH_MARLOSS );
        p->set_mutation( trait_THRESH_MYCUS );
        //~ The Mycus does not use the term (or encourage the concept of) "you".  The PC is a local/native organism, but is now the Mycus.
        //~ It still understands the concept, but uninitelligent fungaloids and mind-bent symbiotes should not need it.
        //~ We are the Mycus.
        p->add_msg_if_player( m_good,
                              _( "We welcome into us.  We have endured long in this forbidding world." ) );
        p->add_msg_if_player( m_good,
                              _( "The natives have a saying: \"E Pluribus Unum\"  Out of many, one." ) );
        p->add_msg_if_player( m_good,
                              _( "We welcome the union of our lines in our local guide.  We will prosper, and unite this world." ) );
        p->add_msg_if_player( m_good, _( "Even now, our fruits adapt to better serve local physiology." ) );
        p->add_msg_if_player( m_good,
                              _( "As, in time, shall we adapt to better welcome those who have not received us." ) );
        fungal_effects fe( *g, g->m );
        for( const tripoint &pos : g->m.points_in_radius( p->pos(), 3 ) ) {
            fe.marlossify( pos );
        }
        p->rem_addiction( ADD_MARLOSS_R );
        p->rem_addiction( ADD_MARLOSS_B );
        p->rem_addiction( ADD_MARLOSS_Y );
    } else if( p->has_trait( trait_THRESH_MYCUS ) &&
               !p->has_trait( trait_M_DEPENDENT ) ) { // OK, now set the hook.
        if( !one_in( 3 ) ) {
            p->mutate_category( "MUTCAT_MYCUS" );
            p->mod_hunger( 10 );
            p->mod_thirst( 10 );
            p->mod_fatigue( 5 );
            p->add_morale( MORALE_MARLOSS, 25, 200 ); // still covers up mutation pain
        }
    } else if( p->has_trait( trait_THRESH_MYCUS ) ) {
        p->mod_painkiller( 5 );
        p->stim += 5;
    } else { // In case someone gets one without having been adapted first.
        // Marloss is the Mycus' method of co-opting humans.  Mycus fruit is for symbiotes' maintenance and development.
        p->add_msg_if_player(
            _( "This apple tastes really weird!  You're not sure it's good for you..." ) );
        p->mutate();
        p->mod_pain( 2 * rng( 1, 5 ) );
        p->mod_hunger( 10 );
        p->mod_thirst( 10 );
        p->mod_fatigue( 5 );
        p->vomit(); // no hunger/quench benefit for you
        p->mod_healthy_mod( -8, -50 );
    }
    return it->type->charges_to_use();
}

// Types of petfood for taming each different monster.
enum Petfood {
    DOGFOOD,
    CATFOOD,
    CATTLEFODDER
};

int petfood( player &p, const item &it, Petfood animal_food_type )
{
    tripoint dirp;
    if( !choose_adjacent( string_format( _( "Put the %s where?" ), it.tname().c_str() ), dirp ) ) {
        return 0;
    }
    p.moves -= 15;

    // First a check to see if we are trying to feed a NPC dog food.
    if( animal_food_type == DOGFOOD && g->critter_at<npc>( dirp ) != NULL ) {
        if( npc *const person_ = g->critter_at<npc>( dirp ) ) {
            npc &person = *person_;
            if( query_yn( _( "Are you sure you want to feed a person the dog food?" ) ) ) {
                p.add_msg_if_player( _( "You put your %1$s into %2$s's mouth!" ), it.tname().c_str(),
                                     person.name.c_str() );
                if( person.is_friend() || x_in_y( 9, 10 ) ) {
                    person.say(
                        _( "Okay, but please, don't give me this again.  I don't want to eat dog food in the cataclysm all day." ) );
                    return 1;
                } else {
                    p.add_msg_if_player( _( "%s knocks it out from your hand!" ), person.name.c_str() );
                    person.make_angry();
                    return 1;
                }
            } else {
                p.add_msg_if_player( _( "Never mind." ) );
                return 0;
            }
        }
        // Then monsters.
    } else if( monster *const mon_ptr = g->critter_at<monster>( dirp, true ) ) {
        monster &mon = *mon_ptr;
        // This switch handles each petfood for each type of tameable monster.
        switch( animal_food_type ) {
            case DOGFOOD:
                if( mon.type->id == mon_dog_thing ) {
                    p.deal_damage( &mon, bp_hand_r, damage_instance( DT_CUT, rng( 1, 10 ) ) );
                    p.add_msg_if_player( m_bad, _( "You want to feed it the dog food, but it bites your fingers!" ) );
                    if( one_in( 5 ) ) {
                        p.add_msg_if_player(
                            _( "Apparently it's more interested in your flesh than the dog food in your hand!" ) );
                        return 1;
                    }
                } else if( mon.has_flag( MF_DOGFOOD ) ) {
                    p.add_msg_if_player( m_good,
                                         _( "The %s seems to like you!  It lets you pat its head and seems friendly." ),
                                         mon.get_name().c_str() );
                    mon.friendly = -1;
                    mon.add_effect( effect_pet, 1_turns, num_bp, true );
                    return 1;
                } else {
                    p.add_msg_if_player( _( "There is nothing to be fed here." ) );
                    return 0;
                }
                break;
            case CATFOOD:
                if( mon.has_flag( MF_CATFOOD ) ) {
                    p.add_msg_if_player( m_good,
                                         _( "The %s seems to like you!  Or maybe it just tolerates your presence better.  It's hard to tell with felines." ),
                                         mon.get_name().c_str() );
                    mon.friendly = -1;
                    return 1;
                } else {
                    p.add_msg_if_player( _( "There is nothing to be fed here." ) );
                    return 0;
                }
                break;
            case CATTLEFODDER:
                if( mon.has_flag( MF_CATTLEFODDER ) ) {
                    p.add_msg_if_player( m_good,
                                         _( "The %s seems to like you!  It lets you pat its head and seems friendly." ),
                                         mon.get_name().c_str() );
                    mon.friendly = -1;
                    mon.add_effect( effect_pet, 1_turns, num_bp, true );
                    return 1;
                } else {
                    p.add_msg_if_player( _( "There is nothing to be fed here." ) );
                    return 0;
                }
                break;
        }

    } else {
        p.add_msg_if_player( _( "There is nothing to be fed here." ) );
        return 0;
    }

    return 1;
}


int iuse::dogfood( player *p, item *it, bool, const tripoint & )
{
    return petfood( *p, *it, DOGFOOD );
}

int iuse::catfood( player *p, item *it, bool, const tripoint & )
{
    return petfood( *p, *it, CATFOOD );
}

int iuse::feedcattle( player *p, item *it, bool, const tripoint & )
{
    return petfood( *p, *it, CATTLEFODDER );
}

int iuse::sew_advanced( player *p, item *it, bool, const tripoint & )
{
    if( p->is_npc() ) {
        return 0;
    }

    if( p->is_underwater() ) {
        p->add_msg_if_player( m_info, _( "You can't do that while underwater." ) );
        return 0;
    }

    if( p->fine_detail_vision_mod() > 4 ) {
        add_msg( m_info, _( "You can't see to sew!" ) );
        return 0;
    }

    int pos = g->inv_for_filter( _( "Enhance what?" ), []( const item & itm ) {
        return itm.made_of( material_id( "cotton" ) ) ||
               itm.made_of( material_id( "leather" ) ) ||
               itm.made_of( material_id( "fur" ) ) ||
               itm.made_of( material_id( "nomex" ) ) ||
               itm.made_of( material_id( "plastic" ) ) ||
               itm.made_of( material_id( "kevlar" ) ) ||
               itm.made_of( material_id( "wool" ) );
    } );
    item &mod = p->i_at( pos );
    if( mod.is_null() ) {
        p->add_msg_if_player( m_info, _( "You do not have that item!" ) );
        return 0;
    }

    if( !mod.is_armor() ) {
        p->add_msg_if_player( m_info, _( "You can only tailor your clothes!" ) );
        return 0;
    }
    if( mod.is_firearm() ) {
        p->add_msg_if_player( m_info, _( "You can't use a tailor's kit on a firearm!" ) );
        return 0;
    }
    if( mod.is_power_armor() ) {
        p->add_msg_if_player( m_info, _( "You can't modify your power armor!" ) );
        return 0;
    }

    std::vector<itype_id> repair_items;

    // Little helper to cut down some surplus redundancy and repetition
    const auto add_material = [&]( const material_id & material,
    const itype_id & mat_item ) {
        if( mod.made_of( material ) ) {
            repair_items.push_back( mat_item );
        }
    };

    add_material( material_id( "cotton" ), "rag" );
    add_material( material_id( "leather" ), "leather" );
    add_material( material_id( "fur" ), "fur" );
    add_material( material_id( "nomex" ), "nomex" );
    add_material( material_id( "plastic" ), "plastic_chunk" );
    add_material( material_id( "kevlar" ), "kevlar_plate" );
    add_material( material_id( "wool" ), "felt_patch" );
    if( repair_items.empty() ) {
        p->add_msg_if_player( m_info,
                              _( "Your %s is not made of fabric, leather, fur, Kevlar, wool or plastic." ),
                              mod.tname().c_str() );
        return 0;
    }
    if( &mod == it || std::find( repair_items.begin(), repair_items.end(),
                                 mod.typeId() ) != repair_items.end() ) {
        p->add_msg_if_player( m_info,
                              _( "This can be used to repair or modify other items, not itself." ) );
        return 0;
    }

    // Gives us an item with the mod added or removed (toggled)
    const auto modded_copy = []( const item & proto, const std::string & mod_type ) {
        item mcopy = proto;
        if( mcopy.item_tags.count( mod_type ) == 0 ) {
            mcopy.item_tags.insert( mod_type );
        } else {
            mcopy.item_tags.erase( mod_type );
        }

        return mcopy;
    };

    // TODO: Wrap all the mods into structs, maybe even json-able
    // All possible mods here
    std::array<std::string, 4> clothing_mods{
        { "wooled", "furred", "leather_padded", "kevlar_padded" }
    };

    // Materials those mods use
    std::array<std::string, 4> mod_materials{
        { "felt_patch", "fur", "leather", "kevlar_plate" }
    };

    // Cache available materials
    std::map< itype_id, bool > has_enough;
    const int items_needed = mod.volume() / 750_ml + 1;
    const inventory &crafting_inv = p->crafting_inventory();
    // Go through all discovered repair items and see if we have any of them available
    for( auto &material : mod_materials ) {
        has_enough[material] = crafting_inv.has_amount( material, items_needed );
    }

    const int mod_count = mod.item_tags.count( "wooled" ) + mod.item_tags.count( "furred" ) +
                          mod.item_tags.count( "leather_padded" ) + mod.item_tags.count( "kevlar_padded" );

    // We need extra thread to lose it on bad rolls
    const int thread_needed = mod.volume() / 125_ml + 10;
    // Returns true if the item already has the mod or if we have enough materials and thread to add it
    const auto can_add_mod = [&]( const std::string & new_mod, const itype_id & mat_item ) {
        return mod.item_tags.count( new_mod ) > 0 ||
               ( it->charges >= thread_needed && has_enough[mat_item] );
    };

    uimenu tmenu;
    // TODO: Tell how much thread will we use
    if( it->charges >= thread_needed ) {
        tmenu.text = _( "How do you want to modify it?" );
    } else {
        tmenu.text = _( "Not enough thread to modify. Which modification do you want to remove?" );
    }

    // TODO: The supremely ugly block of code below looks better than 200 line boilerplate
    // that was there before, but it can probably be moved into a helper somehow

    // TODO 2: List how much material we have and how much we need
    item temp_item = modded_copy( mod, "wooled" );
    // Can we perform this addition or removal
    bool enab = can_add_mod( "wooled", "felt_patch" );
    tmenu.addentry( 0, enab, MENU_AUTOASSIGN, _( "%s (Warmth: %d->%d, Encumbrance: %d->%d)" ),
                    mod.item_tags.count( "wooled" ) == 0 ? _( "Line it with wool" ) : _( "Destroy wool lining" ),
                    mod.get_warmth(), temp_item.get_warmth(), mod.get_encumber(), temp_item.get_encumber() );

    temp_item = modded_copy( mod, "furred" );
    enab = can_add_mod( "furred", "fur" );
    tmenu.addentry( 1, enab, MENU_AUTOASSIGN, _( "%s (Warmth: %d->%d, Encumbrance: %d->%d)" ),
                    mod.item_tags.count( "furred" ) == 0 ? _( "Line it with fur" ) : _( "Destroy fur lining" ),
                    mod.get_warmth(), temp_item.get_warmth(), mod.get_encumber(), temp_item.get_encumber() );

    temp_item = modded_copy( mod, "leather_padded" );
    enab = can_add_mod( "leather_padded", "leather" );
    tmenu.addentry( 2, enab, MENU_AUTOASSIGN, _( "%s (Bash/Cut: %d/%d->%d/%d, Encumbrance: %d->%d)" ),
                    mod.item_tags.count( "leather_padded" ) == 0 ? _( "Pad with leather" ) :
                    _( "Destroy leather padding" ),
                    mod.bash_resist(), mod.cut_resist(), temp_item.bash_resist(), temp_item.cut_resist(),
                    mod.get_encumber(), temp_item.get_encumber() );

    temp_item = modded_copy( mod, "kevlar_padded" );
    enab = can_add_mod( "kevlar_padded", "kevlar_plate" );
    tmenu.addentry( 3, enab, MENU_AUTOASSIGN, _( "%s (Bash/Cut: %d/%d->%d/%d, Encumbrance: %d->%d)" ),
                    mod.item_tags.count( "kevlar_padded" ) == 0 ? _( "Pad with Kevlar" ) :
                    _( "Destroy Kevlar padding" ),
                    mod.bash_resist(), mod.cut_resist(), temp_item.bash_resist(), temp_item.cut_resist(),
                    mod.get_encumber(), temp_item.get_encumber() );

    tmenu.addentry( 4, true, 'q', _( "Cancel" ) );

    tmenu.query();
    const int choice = tmenu.ret;

    if( choice < 0 || choice > 3 ) {
        return 0;
    }

    // The mod player picked
    const std::string &the_mod = clothing_mods[choice];

    // If the picked mod already exists, player wants to destroy it
    if( mod.item_tags.count( the_mod ) ) {
        if( query_yn( _( "Are you sure?  You will not gain any materials back." ) ) ) {
            mod.item_tags.erase( the_mod );
        }

        return 0;
    }

    // Get the id of the material used
    const auto &repair_item = mod_materials[choice];

    std::vector<item_comp> comps;
    comps.push_back( item_comp( repair_item, items_needed ) );
    p->moves -= 500 * p->fine_detail_vision_mod();
    p->practice( skill_tailor, items_needed * 3 + 3 );
    /** @EFFECT_TAILOR randomly improves clothing modification efforts */
    int rn = dice( 3, 2 + p->get_skill_level( skill_tailor ) ); // Skill
    /** @EFFECT_DEX randomly improves clothing modification efforts */
    rn += rng( 0, p->dex_cur / 2 );                    // Dexterity
    /** @EFFECT_PER randomly improves clothing modification efforts */
    rn += rng( 0, p->per_cur / 2 );                    // Perception
    rn -= mod_count * 10;                              // Other mods

    if( rn <= 8 ) {
        p->add_msg_if_player( m_bad, _( "You damage your %s trying to modify it!" ),
                              mod.tname().c_str() );
        if( mod.inc_damage() ) {
            p->add_msg_if_player( m_bad, _( "You destroy it!" ) );
            p->i_rem_keep_contents( pos );
        }
        return thread_needed / 2;
    } else if( rn <= 10 ) {
        p->add_msg_if_player( m_bad,
                              _( "You fail to modify the clothing, and you waste thread and materials." ) );
        p->consume_items( comps );
        return thread_needed;
    } else if( rn <= 14 ) {
        p->add_msg_if_player( m_mixed, _( "You modify your %s, but waste a lot of thread." ),
                              mod.tname().c_str() );
        p->consume_items( comps );
        mod.item_tags.insert( the_mod );
        return thread_needed;
    }

    p->add_msg_if_player( m_good, _( "You modify your %s!" ), mod.tname().c_str() );
    mod.item_tags.insert( the_mod );
    p->consume_items( comps );
    return thread_needed / 2;
}

int iuse::radio_mod( player *p, item *, bool, const tripoint & )
{
    if( p->is_npc() ) {
        // Now THAT would be kinda cruel
        return 0;
    }

    int inventory_index = g->inv_for_filter( _( "Modify what?" ), []( const item & itm ) {
        return itm.has_flag( "RADIO_MODABLE" );
    } );
    item &modded = p->i_at( inventory_index );

    if( modded.is_null() ) {
        p->add_msg_if_player( _( "You do not have that item!" ) );
        return 0;
    }

    int choice = menu( true, _( "Which signal should activate the item?:" ), _( "\"Red\"" ),
                       _( "\"Blue\"" ), _( "\"Green\"" ), _( "Cancel" ), nullptr );

    std::string newtag;
    std::string colorname;
    switch( choice ) {
        case 1:
            newtag = "RADIOSIGNAL_1";
            colorname = _( "\"Red\"" );
            break;
        case 2:
            newtag = "RADIOSIGNAL_2";
            colorname = _( "\"Blue\"" );
            break;
        case 3:
            newtag = "RADIOSIGNAL_3";
            colorname = _( "\"Green\"" );
            break;
        default:
            return 0;
    }

    if( modded.has_flag( "RADIO_MOD" ) && modded.has_flag( newtag ) ) {
        p->add_msg_if_player( _( "This item has been modified this way already." ) );
        return 0;
    }

    remove_radio_mod( modded, *p );

    p->add_msg_if_player(
        _( "You modify your %1$s to listen for %2$s activation signal on the radio." ),
        modded.tname().c_str(), colorname.c_str() );
    modded.item_tags.insert( "RADIO_ACTIVATION" );
    modded.item_tags.insert( "RADIOCARITEM" );
    modded.item_tags.insert( "RADIO_MOD" );
    modded.item_tags.insert( newtag );
    return 1;
}

int iuse::remove_all_mods( player *p, item *, bool, const tripoint & )
{
    if( !p ) {
        return 0;
    }

    auto loc = g->inv_map_splice( []( const item & e ) {
        return !e.toolmods().empty();
    },
    _( "Remove mods from tool?" ), 1,
    _( "You don't have any modified tools." ) );

    if( !loc ) {
        add_msg( m_info, _( "Never mind." ) );
        return 0;
    }

    if( !loc->ammo_remaining() || g->unload( *loc ) ) {
        auto mod = std::find_if( loc->contents.begin(), loc->contents.end(), []( const item & e ) {
            return e.is_toolmod();
        } );
        p->i_add_or_drop( *mod );
        loc->contents.erase( mod );

        remove_radio_mod( *loc, *p );
    }
    return 0;
}

int iuse::fishing_rod( player *p, item *it, bool, const tripoint & )
{
    if( p->is_npc() ) {
        // Long actions - NPCs don't like those yet
        return 0;
    }

    int dirx, diry;

    if( !choose_adjacent( _( "Fish where?" ), dirx, diry ) ) {
        return 0;
    }

    if( !g->m.has_flag( "FISHABLE", dirx, diry ) ) {
        p->add_msg_if_player( m_info, _( "You can't fish there!" ) );
        return 0;
    }
    point op = ms_to_omt_copy( g->m.getabs( dirx, diry ) );
    if( !overmap_buffer.ter( op.x, op.y, g->get_levz() )->has_flag( river_tile ) ) {
        p->add_msg_if_player( m_info, _( "That water does not contain any fish.  Try a river instead." ) );
        return 0;
    }
    std::vector<monster *> fishables = g->get_fishable( 60 );
    if( fishables.empty() ) {
        p->add_msg_if_player( m_info,
                              _( "There are no fish around.  Try another spot." ) ); // maybe let the player find that out by himself?
        return 0;
    }

    p->add_msg_if_player( _( "You cast your line and wait to hook something..." ) );

    p->assign_activity( activity_id( "ACT_FISH" ), 30000, 0, p->get_item_position( it ), it->tname() );

    return 0;
}

int iuse::fish_trap( player *p, item *it, bool t, const tripoint &pos )
{
    if( !t ) {
        // Handle deploying fish trap.
        if( it->active ) {
            it->active = false;
            return 0;
        }

        if( it->charges < 0 ) {
            it->charges = 0;
            return 0;
        }

        if( p->is_underwater() ) {
            p->add_msg_if_player( m_info, _( "You can't do that while underwater." ) );
            return 0;
        }

        if( it->charges == 0 ) {
            p->add_msg_if_player( _( "Fish are not foolish enough to go in here without bait." ) );
            return 0;
        }

        int dirx, diry;

        if( !choose_adjacent( _( "Put fish trap where?" ), dirx, diry ) ) {
            return 0;
        }
        if( !g->m.has_flag( "FISHABLE", dirx, diry ) ) {
            p->add_msg_if_player( m_info, _( "You can't fish there!" ) );
            return 0;
        }
        point op = ms_to_omt_copy( g->m.getabs( dirx, diry ) );
        if( !overmap_buffer.ter( op.x, op.y, g->get_levz() )->has_flag( river_tile ) ) {
            p->add_msg_if_player( m_info, _( "That water does not contain any fish, try a river instead." ) );
            return 0;
        }
        std::vector<monster *> fishables = g->get_fishable( 60 );
        if( fishables.empty() ) {
            p->add_msg_if_player( m_info,
                                  _( "There is no fish around.  Try another spot." ) ); // maybe let the player find that out by himself?
            return 0;
        }
        it->active = true;
        it->set_age( 0 );
        g->m.add_item_or_charges( dirx, diry, *it );
        p->i_rem( it );
        p->add_msg_if_player( m_info,
                              _( "You place the fish trap, in three hours or so you may catch some fish." ) );

        return 0;

    } else {
        // Handle processing fish trap over time.
        if( it->charges == 0 ) {
            it->active = false;
            return 0;
        }
        if( it->age() > 3_hours ) {
            it->active = false;

            if( !g->m.has_flag( "FISHABLE", pos ) ) {
                return 0;
            }
            point op = ms_to_omt_copy( g->m.getabs( pos.x, pos.y ) );
            if( !overmap_buffer.ter( op.x, op.y, g->get_levz() )->has_flag( river_tile ) ) {
                return 0;
            }
            int success = -50;
            const int surv = p->get_skill_level( skill_survival );
            const int attempts = rng( it->charges, it->charges * it->charges );
            for( int i = 0; i < attempts; i++ ) {
                /** @EFFECT_SURVIVAL randomly increases number of fish caught in fishing trap */
                success += rng( surv, surv * surv );
            }

            it->charges = rng( -1, it->charges );
            if( it->charges < 0 ) {
                it->charges = 0;
            }

            int fishes = 0;

            if( success < 0 ) {
                fishes = 0;
            } else if( success < 300 ) {
                fishes = 1;
            } else if( success < 1500 ) {
                fishes = 2;
            } else {
                fishes = rng( 3, 5 );
            }

            if( fishes == 0 ) {
                it->charges = 0;
                p->practice( skill_survival, rng( 5, 15 ) );

                return 0;
            }
            std::vector<monster *> fishables = g->get_fishable( 60 ); //get the fishables around the trap's spot
            for( int i = 0; i < fishes; i++ ) {
                p->practice( skill_survival, rng( 3, 10 ) );
                if( fishables.size() > 1 ) {
                    g->catch_a_monster( fishables, pos, p, 180000 ); //catch the fish! 180000 is the time spent fishing.
                } else {
                    //there will always be a chance that the player will get lucky and catch a fish
                    //not existing in the fishables vector. (maybe it was in range, but wandered off)
                    //lets say it is a 5% chance per fish to catch
                    if( one_in( 20 ) ) {
                        const std::vector<mtype_id> fish_group = MonsterGroupManager::GetMonstersFromGroup(
                                    mongroup_id( "GROUP_FISH" ) );
                        const mtype_id &fish_mon = random_entry_ref( fish_group );
                        //Yes, we can put fishes in the trap like knives in the boot,
                        //and then get fishes via activation of the item,
                        //but it's not as comfortable as if you just put fishes in the same tile with the trap.
                        //Also: corpses and comestibles do not rot in containers like this, but on the ground they will rot.
                        //we don't know when it was caught so use a random turn
                        g->m.add_item_or_charges( pos, item::make_corpse( fish_mon, it->birthday() + rng( 0_turns,
                                                  3_hours ) ) );
                        break; //this can happen only once
                    }
                }
            }
        }
        return 0;
    }
}

int iuse::extinguisher( player *p, item *it, bool, const tripoint & )
{
    if( !it->ammo_sufficient() ) {
        return 0;
    }
    g->draw();
    tripoint dest;
    // If anyone other than the player wants to use one of these,
    // they're going to need to figure out how to aim it.
    if( !choose_adjacent( _( "Spray where?" ), dest ) ) {
        return 0;
    }

    p->moves -= 140;

    // Reduce the strength of fire (if any) in the target tile.
    g->m.adjust_field_strength( dest, fd_fire, 0 - rng( 2, 3 ) );

    // Also spray monsters in that tile.
    if( monster *const mon_ptr = g->critter_at<monster>( dest, true ) ) {
        monster &critter = *mon_ptr;
        critter.moves -= 150;
        bool blind = false;
        if( one_in( 2 ) && critter.has_flag( MF_SEES ) ) {
            blind = true;
            critter.add_effect( effect_blind, rng( 1_minutes, 2_minutes ) );
        }
        if( g->u.sees( critter ) ) {
            p->add_msg_if_player( _( "The %s is sprayed!" ), critter.name().c_str() );
            if( blind ) {
                p->add_msg_if_player( _( "The %s looks blinded." ), critter.name().c_str() );
            }
        }
        if( critter.made_of( LIQUID ) ) {
            if( g->u.sees( critter ) ) {
                p->add_msg_if_player( _( "The %s is frozen!" ), critter.name().c_str() );
            }
            critter.apply_damage( p, bp_torso, rng( 20, 60 ) );
            critter.set_speed_base( critter.get_speed_base() / 2 );
        }
    }

    // Slightly reduce the strength of fire immediately behind the target tile.
    if( g->m.passable( dest ) ) {
        dest.x += ( dest.x - p->posx() );
        dest.y += ( dest.y - p->posy() );

        g->m.adjust_field_strength( dest, fd_fire, std::min( 0 - rng( 0, 1 ) + rng( 0, 1 ), 0L ) );
    }

    return it->type->charges_to_use();
}

int iuse::rm13armor_off( player *p, item *it, bool, const tripoint & )
{
    if( !it->ammo_sufficient() ) {
        p->add_msg_if_player( m_info, _( "The RM13 combat armor's fuel cells are dead." ) );
        return 0;
    } else {
        std::string oname = it->typeId() + "_on";
        p->add_msg_if_player( _( "You activate your RM13 combat armor." ) );
        p->add_msg_if_player( _( "Rivtech Model 13 RivOS v2.19:   ONLINE." ) );
        p->add_msg_if_player( _( "CBRN defense system:            ONLINE." ) );
        p->add_msg_if_player( _( "Acoustic dampening system:      ONLINE." ) );
        p->add_msg_if_player( _( "Thermal regulation system:      ONLINE." ) );
        p->add_msg_if_player( _( "Vision enhancement system:      ONLINE." ) );
        p->add_msg_if_player( _( "Electro-reactive armor system:  ONLINE." ) );
        p->add_msg_if_player( _( "All systems nominal." ) );
        it->convert( oname ).active = true;
        return it->type->charges_to_use();
    }
}

int iuse::rm13armor_on( player *p, item *it, bool t, const tripoint & )
{
    if( t ) { // Normal use
    } else { // Turning it off
        std::string oname = it->typeId();
        if( oname.length() > 3 && oname.compare( oname.length() - 3, 3, "_on" ) == 0 ) {
            oname.erase( oname.length() - 3, 3 );
        } else {
            debugmsg( "no item type to turn it into (%s)!", oname.c_str() );
            return 0;
        }
        p->add_msg_if_player( _( "RivOS v2.19 shutdown sequence initiated." ) );
        p->add_msg_if_player( _( "Shutting down." ) );
        p->add_msg_if_player( _( "Your RM13 combat armor turns off." ) );
        it->convert( oname ).active = false;
    }
    return it->type->charges_to_use();
}

int iuse::unpack_item( player *p, item *it, bool, const tripoint & )
{
    if( p->is_underwater() ) {
        p->add_msg_if_player( m_info, _( "You can't do that while underwater." ) );
        return 0;
    }
    std::string oname = it->typeId() + "_on";
    p->moves -= 300;
    p->add_msg_if_player( _( "You unpack your %s for use." ), it->tname().c_str() );
    it->convert( oname ).active = false;
    return 0;
}

int iuse::pack_item( player *p, item *it, bool t, const tripoint & )
{
    if( p->is_underwater() ) {
        p->add_msg_if_player( m_info, _( "You can't do that while underwater." ) );
        return 0;
    }
    if( t ) { // Normal use
        // Numbers below -1 are reserved for worn items
    } else if( p->get_item_position( it ) < -1 ) {
        p->add_msg_if_player( m_info, _( "You can't pack your %s until you take it off." ),
                              it->tname().c_str() );
        return 0;
    } else { // Turning it off
        std::string oname = it->typeId();
        if( oname.length() > 3 && oname.compare( oname.length() - 3, 3, "_on" ) == 0 ) {
            oname.erase( oname.length() - 3, 3 );
        } else {
            debugmsg( "no item type to turn it into (%s)!", oname.c_str() );
            return 0;
        }
        p->moves -= 500;
        p->add_msg_if_player( _( "You pack your %s for storage." ), it->tname().c_str() );
        it->convert( oname ).active = false;
    }
    return 0;
}

static int cauterize_elec( player &p, item &it )
{
    if( it.charges == 0 && it.ammo_capacity() ) {
        p.add_msg_if_player( m_info, _( "You need batteries to cauterize wounds." ) );
        return 0;
    } else if( !p.has_effect( effect_bite ) && !p.has_effect( effect_bleed ) && !p.is_underwater() ) {
        if( ( p.has_trait( trait_MASOCHIST ) || p.has_trait( trait_MASOCHIST_MED ) ||
              p.has_trait( trait_CENOBITE ) ) &&
            p.query_yn( _( "Cauterize yourself for fun?" ) ) ) {
            return cauterize_actor::cauterize_effect( p, it, true ) ? it.type->charges_to_use() : 0;
        } else {
            p.add_msg_if_player( m_info,
                                 _( "You are not bleeding or bitten, there is no need to cauterize yourself." ) );
            return 0;
        }
    } else if( p.is_npc() || query_yn( _( "Cauterize any open wounds?" ) ) ) {
        return cauterize_actor::cauterize_effect( p, it, true ) ? it.type->charges_to_use() : 0;
    }
    return 0;
}

int iuse::water_purifier( player *p, item *it, bool, const tripoint & )
{
    auto obj = g->inv_map_splice( []( const item & e ) {
        return !e.contents.empty() && e.contents.front().typeId() == "water";
    }, _( "Purify what?" ), 1, _( "You don't have water to purify." ) );

    if( !obj ) {
        p->add_msg_if_player( m_info, _( "You do not have that item!" ) );
        return 0;
    }

    item &liquid = obj->contents.front();
    if( !it->units_sufficient( *p, liquid.charges ) ) {
        p->add_msg_if_player( m_info, _( "That volume of water is too large to purify." ) );
        return 0;
    }

    p->moves -= 150;

    liquid.convert( "water_clean" ).poison = 0;
    return liquid.charges;
}

int iuse::radio_off( player *p, item *it, bool, const tripoint & )
{
    if( !it->ammo_sufficient() ) {
        p->add_msg_if_player( _( "It's dead." ) );
    } else {
        p->add_msg_if_player( _( "You turn the radio on." ) );
        it->convert( "radio_on" ).active = true;
    }
    return it->type->charges_to_use();
}

int iuse::directional_antenna( player *p, item *it, bool, const tripoint & )
{
    // Find out if we have an active radio
    auto radios = p->items_with( []( const item & it ) {
        return it.typeId() == "radio_on";
    } );
    if( radios.empty() ) {
        add_msg( m_info, _( "Must have an active radio to check for signal direction." ) );
        return 0;
    }
    const item radio = *radios.front();
    // Find the radio station its tuned to (if any)
    const auto tref = overmap_buffer.find_radio_station( radio.frequency );
    if( !tref ) {
        add_msg( m_info, _( "You can't find the direction if your radio isn't tuned." ) );
        return 0;
    }
    // Report direction.
    const auto player_pos = p->global_sm_location();
    direction angle = direction_from( player_pos.x, player_pos.y,
                                      tref.abs_sm_pos.x, tref.abs_sm_pos.y );
    add_msg( _( "The signal seems strongest to the %s." ), direction_name( angle ).c_str() );
    return it->type->charges_to_use();
}

int iuse::radio_on( player *p, item *it, bool t, const tripoint &pos )
{
    if( t ) {
        // Normal use
        std::string message = _( "Radio: Kssssssssssssh." );
        const auto tref = overmap_buffer.find_radio_station( it->frequency );
        if( tref ) {
            const auto selected_tower = tref.tower;
            if( selected_tower->type == MESSAGE_BROADCAST ) {
                message = selected_tower->message;
            } else if( selected_tower->type == WEATHER_RADIO ) {
                message = weather_forecast( tref.abs_sm_pos );
            }

            message = obscure_message( message, [&]()->int {
                int signal_roll = dice( 10, tref.signal_strength * 3 );
                int static_roll = dice( 10, 100 );
                if( static_roll > signal_roll )
                {
                    if( static_roll < signal_roll * 1.1 && one_in( 4 ) ) {
                        return 0;
                    } else {
                        return '#';
                    }
                } else
                {
                    return -1;
                }
            } );

            std::vector<std::string> segments = foldstring( message, RADIO_PER_TURN );
            int index = calendar::turn % segments.size();
            std::stringstream messtream;
            messtream << string_format( _( "radio: %s" ), segments[index].c_str() );
            message = messtream.str();
        }
        sounds::ambient_sound( pos, 6, message );
    } else { // Activated
        int ch = 2;
        if( it->ammo_remaining() > 0 ) {
            ch = menu( true, _( "Radio:" ), _( "Scan" ), _( "Turn off" ), NULL );
        }

        switch( ch ) {
            case 1: {
                const int old_frequency = it->frequency;
                const radio_tower *lowest_tower = nullptr;
                const radio_tower *lowest_larger_tower = nullptr;
                for( auto &tref : overmap_buffer.find_all_radio_stations() ) {
                    const auto new_frequency = tref.tower->frequency;
                    if( new_frequency == old_frequency ) {
                        continue;
                    }
                    if( new_frequency > old_frequency &&
                        ( lowest_larger_tower == nullptr || new_frequency < lowest_larger_tower->frequency ) ) {
                        lowest_larger_tower = tref.tower;
                    } else if( lowest_tower == nullptr || new_frequency < lowest_tower->frequency ) {
                        lowest_tower = tref.tower;
                    }
                }
                if( lowest_larger_tower != nullptr ) {
                    it->frequency = lowest_larger_tower->frequency;
                } else if( lowest_tower != nullptr ) {
                    it->frequency = lowest_tower->frequency;
                }
            }
            break;
            case 2:
                p->add_msg_if_player( _( "The radio dies." ) );
                it->convert( "radio" ).active = false;
                break;
            case 3:
                break;
        }
    }
    return it->type->charges_to_use();
}

int iuse::noise_emitter_off( player *p, item *it, bool, const tripoint & )
{
    if( !it->ammo_sufficient() ) {
        p->add_msg_if_player( _( "It's dead." ) );
    } else {
        p->add_msg_if_player( _( "You turn the noise emitter on." ) );
        it->convert( "noise_emitter_on" ).active = true;
    }
    return it->type->charges_to_use();
}

int iuse::noise_emitter_on( player *p, item *it, bool t, const tripoint &pos )
{
    if( t ) { // Normal use
        //~ the sound of a noise emitter when turned on
        sounds::ambient_sound( pos, 30, _( "KXSHHHHRRCRKLKKK!" ) );
    } else { // Turning it off
        p->add_msg_if_player( _( "The infernal racket dies as the noise emitter turns off." ) );
        it->convert( "noise_emitter" ).active = false;
    }
    return it->type->charges_to_use();
}

int iuse::ma_manual( player *p, item *it, bool, const tripoint & )
{
    // [CR] - should NPCs just be allowed to learn this stuff? Just like that?

    // strip "manual_" from the start of the item id, add the rest to "style_"
    // TODO: replace this terrible hack to rely on the item name matching the style name, it's terrible.
    const matype_id style_to_learn( "style_" + it->typeId().substr( 7 ) );

    if( p->has_martialart( style_to_learn ) ) {
        p->add_msg_if_player( m_info, _( "You already know all this book has to teach." ) );
        return 0;
    }

    p->ma_styles.push_back( style_to_learn );

    p->add_msg_if_player( m_good, _( "You learn the essential elements of the style." ) );

    return 1;
}

static bool pry_nails( player &p, const ter_id &type, const int dirx, const int diry )
{
    int nails = 0, boards = 0;
    ter_id newter;
<<<<<<< HEAD
    if (type == t_fence) {
=======
    if( type == t_fence_h || type == t_fence_v ) {
>>>>>>> 712ec9fe
        nails = 6;
        boards = 3;
        newter = t_fence_post;
        p.add_msg_if_player( _( "You pry out the fence post." ) );
    } else if( type == t_window_boarded ) {
        nails = 8;
        boards = 4;
        newter = t_window_frame;
        p.add_msg_if_player( _( "You pry the boards from the window." ) );
    } else if( type == t_window_boarded_noglass ) {
        nails = 8;
        boards = 4;
        newter = t_window_empty;
        p.add_msg_if_player( _( "You pry the boards from the window frame." ) );
    } else if( type == t_door_boarded || type == t_door_boarded_damaged ||
               type == t_rdoor_boarded || type == t_rdoor_boarded_damaged ||
               type == t_door_boarded_peep || type == t_door_boarded_damaged_peep ) {
        nails = 8;
        boards = 4;
        if( type == t_door_boarded ) {
            newter = t_door_c;
        } else if( type == t_door_boarded_damaged ) {
            newter = t_door_b;
        } else if( type == t_door_boarded_peep ) {
            newter = t_door_c_peep;
        } else if( type == t_door_boarded_damaged_peep ) {
            newter = t_door_b_peep;
        } else if( type == t_rdoor_boarded ) {
            newter = t_rdoor_c;
        } else { // if (type == t_rdoor_boarded_damaged)
            newter = t_rdoor_b;
        }
        p.add_msg_if_player( _( "You pry the boards from the door." ) );
    } else {
        return false;
    }
    p.practice( skill_fabrication, 1, 1 );
    p.moves -= 500;
    g->m.spawn_item( p.posx(), p.posy(), "nail", 0, nails );
    g->m.spawn_item( p.posx(), p.posy(), "2x4", boards );
    g->m.ter_set( dirx, diry, newter );
    return true;
}

int iuse::hammer( player *p, item *it, bool, const tripoint & )
{
    g->draw();
    int x, y;
    // If anyone other than the player wants to use one of these,
    // they're going to need to figure out how to aim it.
    if( !choose_adjacent( _( "Pry where?" ), x, y ) ) {
        return 0;
    }

    if( x == p->posx() && y == p->posy() ) {
        p->add_msg_if_player( _( "You try to hit yourself with the hammer." ) );
        p->add_msg_if_player( _( "But you can't touch this." ) );
        return 0;
    }

    ter_id type = g->m.ter( x, y );
    if( pry_nails( *p, type, x, y ) ) {
        return it->type->charges_to_use();
    } else {
        p->add_msg_if_player( m_info, _( "There's nothing to pry there." ) );
    }
    return 0;
}

int iuse::crowbar( player *p, item *it, bool, const tripoint &pos )
{
    // TODO: Make this 3D now that NPCs get to use items
    tripoint dirp = pos;
    if( pos == p->pos() ) {
        if( !choose_adjacent( _( "Pry where?" ), dirp ) ) {
            return 0;
        }
    } // else it is already set to pos in the line above if

    int &dirx = dirp.x;
    int &diry = dirp.y;

    if( dirx == p->posx() && diry == p->posy() ) {
        p->add_msg_if_player( m_info, _( "You attempt to pry open your wallet" ) );
        p->add_msg_if_player( m_info, _( "but alas.  You are just too miserly." ) );
        return 0;
    }
    ter_id type = g->m.ter( dirx, diry );
    const char *succ_action;
    const char *fail_action;
    ter_id new_type = t_null;
    bool noisy;
    int difficulty;

    if( type == t_door_locked || type == t_door_locked_alarm || type == t_door_locked_interior ) {
        succ_action = _( "You pry open the door." );
        fail_action = _( "You pry, but cannot pry open the door." );
        new_type = t_door_o;
        noisy = true;
        difficulty = 6;
    } else if( type == t_door_locked_peep ) {
        succ_action = _( "You pry open the door." );
        fail_action = _( "You pry, but cannot pry open the door." );
        new_type = t_door_o_peep;
        noisy = true;
        difficulty = 6;
    } else if( type == t_door_c ) {
        p->add_msg_if_player( m_info, _( "You notice the door is unlocked, so you simply open it." ) );
        g->m.ter_set( dirx, diry, t_door_o );
        p->mod_moves( 100 );
        return 0;
    } else if( type == t_door_c_peep ) {
        p->add_msg_if_player( m_info, _( "You notice the door is unlocked, so you simply open it." ) );
        g->m.ter_set( dirx, diry, t_door_o_peep );
        p->mod_moves( 100 );
        return 0;
    } else if( type == t_door_bar_locked ) {
        succ_action = _( "You pry open the door." );
        fail_action = _( "You pry, but cannot pry open the door." );
        new_type = t_door_bar_o;
        noisy = false;
        difficulty = 10;
    } else if( type == t_manhole_cover ) {
        succ_action = _( "You lift the manhole cover." );
        fail_action = _( "You pry, but cannot lift the manhole cover." );
        new_type = t_manhole;
        noisy = false;
        difficulty = 12;
    } else if( g->m.furn( dirx, diry ) == f_crate_c ) {
        succ_action = _( "You pop open the crate." );
        fail_action = _( "You pry, but cannot pop open the crate." );
        noisy = true;
        difficulty = 6;
    } else if( g->m.furn( dirx, diry ) == f_coffin_c ) {
        succ_action = _( "You wedge open the coffin." );
        fail_action = _( "You pry, but the coffin remains closed." );
        noisy = true;
        difficulty = 5;
    } else if( type == t_window_domestic || type == t_curtains || type == t_window_no_curtains ) {
        succ_action = _( "You pry open the window." );
        fail_action = _( "You pry, but cannot pry open the window." );
        new_type = ( type == t_window_no_curtains ) ? t_window_no_curtains_open : t_window_open;
        noisy = true;
        difficulty = 6;
    } else if( pry_nails( *p, type, dirx, diry ) ) {
        return it->type->charges_to_use();
    } else {
        p->add_msg_if_player( m_info, _( "There's nothing to pry there." ) );
        return 0;
    }

    /** @EFFECT_STR speeds up crowbar prying attempts */

    p->mod_moves( -( std::max( 20, ( difficulty * 20 ) - ( ( p->str_cur ) * 5 ) ) ) );
    /** @EFFECT_STR increases chance of crowbar prying success */

    if( dice( 4, difficulty ) < dice( 4, p->str_cur ) ) {
        p->add_msg_if_player( m_good, succ_action );

        if( g->m.furn( dirx, diry ) == f_crate_c ) {
            g->m.furn_set( dirx, diry, f_crate_o );
        } else if( g->m.furn( dirx, diry ) == f_coffin_c ) {
            g->m.furn_set( dirx, diry, f_coffin_o );
        } else {
            g->m.ter_set( dirx, diry, new_type );
        }

        if( noisy ) {
            sounds::sound( dirp, 12, _( "crunch!" ) );
        }
        if( type == t_manhole_cover ) {
            g->m.spawn_item( dirx, diry, "manhole_cover" );
        }
        if( type == t_door_locked_alarm ) {
            p->add_memorial_log( pgettext( "memorial_male", "Set off an alarm." ),
                                 pgettext( "memorial_female", "Set off an alarm." ) );
            sounds::sound( p->pos(), 40, _( "an alarm sound!" ) );
            if( !g->events.queued( EVENT_WANTED ) ) {
                g->events.add( EVENT_WANTED, calendar::turn + 30_minutes, 0, p->global_sm_location() );
            }
        }
    } else {
        if( type == t_window_domestic || type == t_curtains ) {
            //chance of breaking the glass if pry attempt fails
            /** @EFFECT_STR reduces chance of breaking window with crowbar */

            /** @EFFECT_MECHANICS reduces chance of breaking window with crowbar */
            if( dice( 4, difficulty ) > dice( 2, p->get_skill_level( skill_mechanics ) ) + dice( 2,
                    p->str_cur ) ) {
                p->add_msg_if_player( m_mixed, _( "You break the glass." ) );
                sounds::sound( dirp, 24, _( "glass breaking!" ) );
                g->m.ter_set( dirx, diry, t_window_frame );
                g->m.spawn_item( dirx, diry, "sheet", 2 );
                g->m.spawn_item( dirx, diry, "stick" );
                g->m.spawn_item( dirx, diry, "string_36" );
                return it->type->charges_to_use();
            }
        }
        p->add_msg_if_player( fail_action );
    }
    return it->type->charges_to_use();
}

int iuse::makemound( player *p, item *it, bool, const tripoint & )
{
    if( g->m.has_flag( "DIGGABLE", p->pos() ) && !g->m.has_flag( "PLANT", p->pos() ) ) {
        p->add_msg_if_player( _( "You churn up the earth here." ) );
        p->moves = -300;
        g->m.ter_set( p->pos(), t_dirtmound );
        return it->type->charges_to_use();
    } else {
        p->add_msg_if_player( _( "You can't churn up this ground." ) );
        return 0;
    }
}

/**
 * Explanation of ACT_CLEAR_RUBBLE activity values:
 *
 * coords[0]: Where the rubble is.
 * index: The bonus, for calculating hunger and thirst penalties.
 */

int iuse::dig( player *p, item *it, bool, const tripoint &pos )
{
    for( const tripoint &pt : closest_tripoints_first( 1, pos ) ) {
        if( g->m.furn( pt ).obj().examine == iexamine::rubble ) {
            // costs per tile are (30 minutes/dig quality), with +66% hunger and +100% thirst, so:
            // DIG 2 = 150  seconds
            // DIG 3 = 75   seconds
            // DIG 4 = 50   seconds
            // DIG 5 = 37.5 seconds
            int bonus = std::max( it->get_quality( quality_id( "DIG" ) ) - 1, 1 );
            player_activity act( activity_id( "ACT_CLEAR_RUBBLE" ), 2500 / bonus, bonus );
            act.coords.push_back( pt );
            p->assign_activity( act );

            return it->type->charges_to_use();
        }
    }

    p->add_msg_if_player( m_bad, _( "There's no rubble to clear." ) );
    return 0;
}

void act_vehicle_siphon( vehicle * ); // veh_interact.cpp

int iuse::siphon( player *p, item *it, bool, const tripoint & )
{
    tripoint posp;
    if( !choose_adjacent( _( "Siphon from where?" ), posp ) ) {
        return 0;
    }

    const optional_vpart_position vp = g->m.veh_at( posp );
    if( !vp ) {
        p->add_msg_if_player( m_info, _( "There's no vehicle there." ) );
        return 0;
    }
    act_vehicle_siphon( &vp->vehicle() );
    return it->type->charges_to_use();
}

int toolweapon_off( player &p, item &it, const bool fast_startup,
                    const bool condition, const int volume,
                    const std::string &msg_success, const std::string &msg_failure )
{
    p.moves -= fast_startup ? 60 : 80;
    if( condition && it.ammo_remaining() > 0 ) {
        if( it.typeId() == "chainsaw_off" ) {
            sfx::play_variant_sound( "chainsaw_cord", "chainsaw_on", sfx::get_heard_volume( p.pos() ) );
            sfx::play_variant_sound( "chainsaw_start", "chainsaw_on", sfx::get_heard_volume( p.pos() ) );
            sfx::play_ambient_variant_sound( "chainsaw_idle", "chainsaw_on", sfx::get_heard_volume( p.pos() ),
                                             18, 1000 );
            sfx::play_ambient_variant_sound( "weapon_theme", "chainsaw", sfx::get_heard_volume( p.pos() ), 19,
                                             3000 );
        }
        sounds::sound( p.pos(), volume, msg_success );
        it.convert( it.typeId().substr( 0, it.typeId().size() - 4 ) + "_on" ); // 4 is the length of "_off".
        it.active = true;
    } else {
        if( it.typeId() == "chainsaw_off" ) {
            sfx::play_variant_sound( "chainsaw_cord", "chainsaw_on", sfx::get_heard_volume( p.pos() ) );
        }
        p.add_msg_if_player( msg_failure );
    }
    return it.type->charges_to_use();
}

int iuse::combatsaw_off( player *p, item *it, bool, const tripoint & )
{
    return toolweapon_off( *p, *it,
                           true,
                           !p->is_underwater(),
                           30, _( "With a snarl, the combat chainsaw screams to life!" ),
                           _( "You yank the cord, but nothing happens." ) );
}

int iuse::chainsaw_off( player *p, item *it, bool, const tripoint & )
{
    return toolweapon_off( *p, *it,
                           false,
                           rng( 0, 10 ) - it->damage() > 5 && !p->is_underwater(),
                           20, _( "With a roar, the chainsaw leaps to life!" ),
                           _( "You yank the cord, but nothing happens." ) );
}

int iuse::elec_chainsaw_off( player *p, item *it, bool, const tripoint & )
{
    return toolweapon_off( *p, *it,
                           false,
                           rng( 0, 10 ) - it->damage() > 5 && !p->is_underwater(),
                           20, _( "With a roar, the electric chainsaw leaps to life!" ),
                           _( "You flip the switch, but nothing happens." ) );
}

int iuse::cs_lajatang_off( player *p, item *it, bool, const tripoint & )
{
    return toolweapon_off( *p, *it,
                           false,
                           rng( 0, 10 ) - it->damage() > 5 && it->ammo_remaining() > 1 && !p->is_underwater(),
                           40, _( "With a roar, the chainsaws leap to life!" ),
                           _( "You yank the cords, but nothing happens." ) );
}

int iuse::carver_off( player *p, item *it, bool, const tripoint & )
{
    return toolweapon_off( *p, *it,
                           false,
                           true,
                           20, _( "The electric carver's serrated blades start buzzing!" ),
                           _( "You pull the trigger, but nothing happens." ) );
}

int iuse::trimmer_off( player *p, item *it, bool, const tripoint & )
{
    return toolweapon_off( *p, *it,
                           false,
                           rng( 0, 10 ) - it->damage() > 3,
                           15, _( "With a roar, the hedge trimmer leaps to life!" ),
                           _( "You yank the cord, but nothing happens." ) );
}

int toolweapon_on( player &p, item &it, const bool t,
                   const std::string &tname, const bool works_underwater,
                   const int sound_chance, const int volume,
                   const std::string &sound, const bool double_charge_cost = false )
{
    std::string off_type =
        it.typeId().substr( 0, it.typeId().size() - 3 ) +
        // 3 is the length of "_on".
        "_off";
    if( t ) { // Effects while simply on
        if( double_charge_cost && it.ammo_remaining() > 0 ) {
            it.ammo_consume( 1, p.pos() );
        }
        if( !works_underwater && p.is_underwater() ) {
            p.add_msg_if_player( _( "Your %s gurgles in the water and stops." ), tname );
            it.convert( off_type ).active = false;
        } else if( one_in( sound_chance ) ) {
            sounds::ambient_sound( p.pos(), volume, sound );
        }
    } else { // Toggling
        if( it.typeId() == "chainsaw_on" ) {
            sfx::play_variant_sound( "chainsaw_stop", "chainsaw_on", sfx::get_heard_volume( p.pos() ) );
            sfx::fade_audio_channel( 18, 100 );
            sfx::fade_audio_channel( 19, 3000 );
        }
        p.add_msg_if_player( _( "Your %s goes quiet." ), tname );
        it.convert( off_type ).active = false;
    }
    return it.type->charges_to_use();
}

int iuse::combatsaw_on( player *p, item *it, bool t, const tripoint & )
{
    return toolweapon_on( *p, *it, t, _( "combat chainsaw" ),
                          false,
                          12, 18, _( "Your combat chainsaw growls." ) );
}

int iuse::chainsaw_on( player *p, item *it, bool t, const tripoint & )
{
    return toolweapon_on( *p, *it, t, _( "chainsaw" ),
                          false,
                          15, 12, _( "Your chainsaw rumbles." ) );
}

int iuse::elec_chainsaw_on( player *p, item *it, bool t, const tripoint & )
{
    return toolweapon_on( *p, *it, t, _( "electric chainsaw" ),
                          false,
                          15, 12, _( "Your electric chainsaw rumbles." ) );
}

int iuse::cs_lajatang_on( player *p, item *it, bool t, const tripoint & )
{
    return toolweapon_on( *p, *it, t, _( "chainsaw lajatang" ),
                          false,
                          15, 12, _( "Your chainsaws rumble." ),
                          true );
    // The chainsaw lajatang drains 2 charges per turn, since
    // there are two chainsaws.
}

int iuse::carver_on( player *p, item *it, bool t, const tripoint & )
{
    return toolweapon_on( *p, *it, t, _( "electric carver" ),
                          true,
                          10, 8, _( "Your electric carver buzzes." ) );
}

int iuse::trimmer_on( player *p, item *it, bool t, const tripoint & )
{
    return toolweapon_on( *p, *it, t, _( "hedge trimmer" ),
                          true,
                          15, 10, _( "Your hedge trimmer rumbles." ) );
}

int iuse::circsaw_on( player *p, item *it, bool t, const tripoint & )
{
    return toolweapon_on( *p, *it, t, _( "circular saw" ),
                          true,
                          15, 7, _( "Your circular saw buzzes." ) );
}

int iuse::jackhammer( player *p, item *it, bool, const tripoint &pos )
{
    // use has_enough_charges to check for UPS availability
    // p is assumed to exist for iuse cases
    if( !p->has_enough_charges( *it, false ) ) {
        return 0;
    }

    if( p->is_underwater() ) {
        p->add_msg_if_player( m_info, _( "You can't do that while underwater." ) );
        return 0;
    }

    tripoint dirp = pos;
    if( !choose_adjacent( _( "Drill where?" ), dirp ) ) {
        return 0;
    }

    if( dirp == p->pos() ) {
        p->add_msg_if_player( _( "My god! Let's talk it over OK?" ) );
        p->add_msg_if_player( _( "Don't do anything rash." ) );
        return 0;
    }

    const time_duration duration = 30_minutes;
    const bool mineable = g->m.is_bashable( dirp ) &&
                          ( g->m.has_flag( "SUPPORTS_ROOF", dirp ) || g->m.has_flag( "MINEABLE", dirp ) ) &&
                          !g->m.has_flag( "TREE", dirp );
    const bool not_dirt_or_grass = g->m.move_cost( dirp ) == 2 && g->get_levz() != -1 &&
                                   g->m.ter( dirp ) != t_dirt && g->m.ter( dirp ) != t_grass;

    if( !( mineable || not_dirt_or_grass ) ) {
        p->add_msg_if_player( m_info, _( "You can't drill there." ) );
        return 0;
    }

    p->assign_activity( activity_id( "ACT_JACKHAMMER" ), to_turns<int>( duration ) * 100, -1,
                        p->get_item_position( it ) );
    p->activity.placement = dirp;

    return it->type->charges_to_use();
}

int iuse::pickaxe( player *p, item *it, bool, const tripoint & )
{
    if( p->is_npc() ) {
        // Long action
        return 0;
    }

    if( p->is_underwater() ) {
        p->add_msg_if_player( m_info, _( "You can't do that while underwater." ) );
        return 0;
    }
    int dirx, diry;
    if( !choose_adjacent( _( "Mine where?" ), dirx, diry ) ) {
        return 0;
    }

    if( dirx == p->posx() && diry == p->posy() ) {
        p->add_msg_if_player( _( "Mining the depths of your experience," ) );
        p->add_msg_if_player( _( "you realize that it's best not to dig" ) );
        p->add_msg_if_player( _( "yourself into a hole.  You stop digging." ) );
        return 0;
    }

    int turns;
    if( g->m.is_bashable( dirx, diry ) && g->m.ter( dirx, diry ) != t_tree &&
        ( g->m.has_flag( "SUPPORTS_ROOF", dirx, diry ) || g->m.has_flag( "MINEABLE", dirx, diry ) ) ) {

        /** @EFFECT_STR speeds up mining with a pickaxe */
        turns = ( ( MAX_STAT + 4 ) - std::min( p->str_cur, MAX_STAT ) ) * MINUTES( 5 );
    } else if( g->m.move_cost( dirx, diry ) == 2 && g->get_levz() == 0 &&
               g->m.ter( dirx, diry ) != t_dirt && g->m.ter( dirx, diry ) != t_grass ) {

        turns = MINUTES( 20 );

    } else {
        p->add_msg_if_player( m_info, _( "You can't mine there." ) );
        return 0;
    }
    p->assign_activity( activity_id( "ACT_PICKAXE" ), turns * 100, -1, p->get_item_position( it ) );
    p->activity.placement = tripoint( dirx, diry, p->posz() ); // TODO: Z
    p->add_msg_if_player( _( "You attack the %1$s with your %2$s." ),
                          g->m.tername( dirx, diry ).c_str(), it->tname().c_str() );
    return 0; // handled when the activity finishes
}

int iuse::geiger( player *p, item *it, bool t, const tripoint &pos )
{
    if( t ) { // Every-turn use when it's on
        const int rads = g->m.get_radiation( pos );
        if( rads == 0 ) {
            return it->type->charges_to_use();
        }
        sounds::sound( pos, 6, "" );
        if( !p->can_hear( pos, 6 ) ) {
            // can not hear it, but may have alarmed other creatures
            return it->type->charges_to_use();
        }
        if( rads > 50 ) {
            add_msg( m_warning, _( "The geiger counter buzzes intensely." ) );
        } else if( rads > 35 ) {
            add_msg( m_warning, _( "The geiger counter clicks wildly." ) );
        } else if( rads > 25 ) {
            add_msg( m_warning, _( "The geiger counter clicks rapidly." ) );
        } else if( rads > 15 ) {
            add_msg( m_warning, _( "The geiger counter clicks steadily." ) );
        } else if( rads > 8 ) {
            add_msg( m_warning, _( "The geiger counter clicks slowly." ) );
        } else if( rads > 4 ) {
            add_msg( _( "The geiger counter clicks intermittently." ) );
        } else {
            add_msg( _( "The geiger counter clicks once." ) );
        }
        return it->type->charges_to_use();
    }
    // Otherwise, we're activating the geiger counter
    if( it->typeId() == "geiger_on" ) {
        add_msg( _( "The geiger counter's SCANNING LED turns off." ) );
        it->convert( "geiger_off" ).active = false;
        return 0;
    }

    int ch = menu( true, _( "Geiger counter:" ), _( "Scan yourself" ), _( "Scan the ground" ),
                   _( "Turn continuous scan on" ), _( "Cancel" ), NULL );
    switch( ch ) {
        case 1:
            p->add_msg_if_player( m_info, _( "Your radiation level: %d (%d from items)" ), p->radiation,
                                  p->leak_level( "RADIOACTIVE" ) );
            break;
        case 2:
            p->add_msg_if_player( m_info, _( "The ground's radiation level: %d" ),
                                  g->m.get_radiation( p->pos() ) );
            break;
        case 3:
            p->add_msg_if_player( _( "The geiger counter's scan LED turns on." ) );
            it->convert( "geiger_on" ).active = true;
            break;
        case 4:
            return 0;
    }
    return it->type->charges_to_use();
}

int iuse::teleport( player *p, item *it, bool, const tripoint & )
{
    if( p->is_npc() ) {
        // That would be evil
        return 0;
    }

    if( !it->ammo_sufficient() ) {
        return 0;
    }
    p->moves -= 100;
    g->teleport( p );
    return it->type->charges_to_use();
}

int iuse::can_goo( player *p, item *it, bool, const tripoint & )
{
    it->convert( "canister_empty" );
    int tries = 0;
    tripoint goop;
    goop.z = p->posz();
    do {
        goop.x = p->posx() + rng( -2, 2 );
        goop.y = p->posy() + rng( -2, 2 );
        tries++;
    } while( g->m.impassable( goop ) && tries < 10 );
    if( tries == 10 ) {
        return 0;
    }
    if( monster *const mon_ptr = g->critter_at<monster>( goop ) ) {
        monster &critter = *mon_ptr;
        if( g->u.sees( goop ) ) {
            add_msg( _( "Black goo emerges from the canister and envelopes a %s!" ),
                     critter.name().c_str() );
        }
        critter.poly( mon_blob );

        critter.set_speed_base( critter.get_speed_base() - rng( 5, 25 ) );
        critter.set_hp( critter.get_speed() );
    } else {
        if( g->u.sees( goop ) ) {
            add_msg( _( "Living black goo emerges from the canister!" ) );
        }
        if( monster *const goo = g->summon_mon( mon_blob, goop ) ) {
            goo->friendly = -1;
        }
    }
    tries = 0;
    while( !one_in( 4 ) && tries < 10 ) {
        tries = 0;
        do {
            goop.x = p->posx() + rng( -2, 2 );
            goop.y = p->posy() + rng( -2, 2 );
            tries++;
        } while( g->m.impassable( goop ) &&
                 g->m.tr_at( goop ).is_null() && tries < 10 );
        if( tries < 10 ) {
            if( g->u.sees( goop ) ) {
                add_msg( m_warning, _( "A nearby splatter of goo forms into a goo pit." ) );
            }
            g->m.trap_set( goop, tr_goo );
        } else {
            return 0;
        }
    }
    return it->type->charges_to_use();
}

int iuse::throwable_extinguisher_act( player *, item *it, bool, const tripoint &pos )
{
    if( pos.x == -999 || pos.y == -999 ) {
        return 0;
    }
    if( g->m.get_field( pos, fd_fire ) != nullptr ) {
        // Reduce the strength of fire (if any) in the target tile.
        g->m.adjust_field_strength( pos, fd_fire, 0 - 1 );
        // Slightly reduce the strength of fire around and in the target tile.
        for( const tripoint &dest : g->m.points_in_radius( pos, 1 ) ) {
            if( g->m.passable( dest ) && dest != pos ) {
                g->m.adjust_field_strength( dest, fd_fire, 0 - rng( 0, 1 ) );
            }
        }
        return 1;
    }
    it->active = false;
    return 0;
}

int iuse::pipebomb_act( player *, item *it, bool t, const tripoint &pos )
{
    if( pos.x == -999 || pos.y == -999 ) {
        return 0;
    }
    if( t ) { // Simple timer effects
        //~ the sound of a lit fuse
        sounds::sound( pos, 0, _( "ssss..." ) ); // Vol 0 = only heard if you hold it
    } else if( it->charges > 0 ) {
        add_msg( m_info, _( "You've already lit the %s, try throwing it instead." ), it->tname().c_str() );
        return 0;
    } else { // The timer has run down
        if( one_in( 10 ) ) {
            // Fizzled, but we may not have seen it to know that
            if( g->u.sees( pos ) ) {
                add_msg( _( "The pipe bomb fizzles out." ) );
            }
        } else {
            g->explosion( pos, rng( 10, 24 ), 0.6, false, rng( 0, 4 ) );
        }
    }
    return 0;
}

int iuse::granade( player *p, item *it, bool, const tripoint & )
{
    p->add_msg_if_player( _( "You pull the pin on the Granade." ) );
    it->convert( "granade_act" );
    it->charges = 5;
    it->active = true;
    return it->type->charges_to_use();
}

int iuse::granade_act( player *, item *it, bool t, const tripoint &pos )
{
    if( pos.x == -999 || pos.y == -999 ) {
        return 0;
    }
    if( t ) { // Simple timer effects
        sounds::sound( pos, 0, _( "Merged!" ) ); // Vol 0 = only heard if you hold it
    } else if( it->charges > 0 ) {
        add_msg( m_info, _( "You've already pulled the %s's pin, try throwing it instead." ),
                 it->tname().c_str() );
        return 0;
    } else { // When that timer runs down...
        int explosion_radius = 3;
        int effect_roll = rng( 1, 5 );
        auto buff_stat = [&]( int &current_stat, int modify_by ) {
            auto modified_stat = current_stat + modify_by;
            current_stat = std::max( current_stat, std::min( 15, modified_stat ) );
        };
        switch( effect_roll ) {
            case 1:
                sounds::sound( pos, 100, _( "BUGFIXES!" ) );
                g->draw_explosion( pos, explosion_radius, c_light_cyan );
                for( const tripoint &dest : g->m.points_in_radius( pos, explosion_radius ) ) {
                    monster *const mon = g->critter_at<monster>( dest, true );
                    if( mon && ( mon->type->in_species( INSECT ) || mon->is_hallucination() ) ) {
                        mon->die_in_explosion( nullptr );
                    }
                }
                break;

            case 2:
                sounds::sound( pos, 100, _( "BUFFS!" ) );
                g->draw_explosion( pos, explosion_radius, c_green );
                for( const tripoint &dest : g->m.points_in_radius( pos, explosion_radius ) ) {
                    if( monster *const mon_ptr = g->critter_at<monster>( dest ) ) {
                        monster &critter = *mon_ptr;
                        critter.set_speed_base(
                            critter.get_speed_base() * rng_float( 1.1, 2.0 ) );
                        critter.set_hp( critter.get_hp() * rng_float( 1.1, 2.0 ) );
                    } else if( npc *const person = g->critter_at<npc>( dest ) ) {
                        /** @EFFECT_STR_MAX increases possible granade str buff for NPCs */
                        buff_stat( person->str_max, rng( 0, person->str_max / 2 ) );
                        /** @EFFECT_DEX_MAX increases possible granade dex buff for NPCs */
                        buff_stat( person->dex_max, rng( 0, person->dex_max / 2 ) );
                        /** @EFFECT_INT_MAX increases possible granade int buff for NPCs */
                        buff_stat( person->int_max, rng( 0, person->int_max / 2 ) );
                        /** @EFFECT_PER_MAX increases possible granade per buff for NPCs */
                        buff_stat( person->per_max, rng( 0, person->per_max / 2 ) );
                    } else if( g->u.pos() == dest ) {
                        /** @EFFECT_STR_MAX increases possible granade str buff */
                        buff_stat( g->u.str_max, rng( 0, g->u.str_max / 2 ) );
                        /** @EFFECT_DEX_MAX increases possible granade dex buff */
                        buff_stat( g->u.dex_max, rng( 0, g->u.dex_max / 2 ) );
                        /** @EFFECT_INT_MAX increases possible granade int buff */
                        buff_stat( g->u.int_max, rng( 0, g->u.int_max / 2 ) );
                        /** @EFFECT_PER_MAX increases possible granade per buff */
                        buff_stat( g->u.per_max, rng( 0, g->u.per_max / 2 ) );
                        g->u.recalc_hp();
                        for( int part = 0; part < num_hp_parts; part++ ) {
                            g->u.hp_cur[part] *= 1 + rng( 0, 20 ) * .1;
                            if( g->u.hp_cur[part] > g->u.hp_max[part] ) {
                                g->u.hp_cur[part] = g->u.hp_max[part];
                            }
                        }
                    }
                }
                break;

            case 3:
                sounds::sound( pos, 100, _( "NERFS!" ) );
                g->draw_explosion( pos, explosion_radius, c_red );
                for( const tripoint &dest : g->m.points_in_radius( pos, explosion_radius ) ) {
                    if( monster *const mon_ptr = g->critter_at<monster>( dest ) ) {
                        monster &critter = *mon_ptr;
                        critter.set_speed_base(
                            rng( 0, critter.get_speed_base() ) );
                        critter.set_hp( rng( 1, critter.get_hp() ) );
                    } else if( npc *const person = g->critter_at<npc>( dest ) ) {
                        /** @EFFECT_STR_MAX increases possible granade str debuff for NPCs (NEGATIVE) */
                        person->str_max -= rng( 0, person->str_max / 2 );
                        /** @EFFECT_DEX_MAX increases possible granade dex debuff for NPCs (NEGATIVE) */
                        person->dex_max -= rng( 0, person->dex_max / 2 );
                        /** @EFFECT_INT_MAX increases possible granade int debuff for NPCs (NEGATIVE) */
                        person->int_max -= rng( 0, person->int_max / 2 );
                        /** @EFFECT_PER_MAX increases possible granade per debuff for NPCs (NEGATIVE) */
                        person->per_max -= rng( 0, person->per_max / 2 );
                    } else if( g->u.pos() == dest ) {
                        /** @EFFECT_STR_MAX increases possible granade str debuff (NEGATIVE) */
                        g->u.str_max -= rng( 0, g->u.str_max / 2 );
                        /** @EFFECT_DEX_MAX increases possible granade dex debuff (NEGATIVE) */
                        g->u.dex_max -= rng( 0, g->u.dex_max / 2 );
                        /** @EFFECT_INT_MAX increases possible granade int debuff (NEGATIVE) */
                        g->u.int_max -= rng( 0, g->u.int_max / 2 );
                        /** @EFFECT_PER_MAX increases possible granade per debuff (NEGATIVE) */
                        g->u.per_max -= rng( 0, g->u.per_max / 2 );
                        g->u.recalc_hp();
                        for( int part = 0; part < num_hp_parts; part++ ) {
                            if( g->u.hp_cur[part] > 0 ) {
                                g->u.hp_cur[part] = rng( 1, g->u.hp_cur[part] );
                            }
                        }
                    }
                }
                break;

            case 4:
                sounds::sound( pos, 100, _( "REVERTS!" ) );
                g->draw_explosion( pos, explosion_radius, c_pink );
                for( const tripoint &dest : g->m.points_in_radius( pos, explosion_radius ) ) {
                    if( monster *const mon_ptr = g->critter_at<monster>( dest ) ) {
                        monster &critter = *mon_ptr;
                        critter.set_speed_base( critter.type->speed );
                        critter.set_hp( critter.get_hp_max() );
                        critter.clear_effects();
                    } else if( npc *const person = g->critter_at<npc>( dest ) ) {
                        person->environmental_revert_effect();
                    } else if( g->u.pos() == dest ) {
                        g->u.environmental_revert_effect();
                        do_purify( g->u );
                    }
                }
                break;
            case 5:
                sounds::sound( pos, 100, _( "BEES!" ) );
                g->draw_explosion( pos, explosion_radius, c_yellow );
                for( const tripoint &dest : g->m.points_in_radius( pos, explosion_radius ) ) {
                    if( one_in( 5 ) && !g->critter_at( dest ) ) {
                        g->m.add_field( dest, fd_bees, rng( 1, 3 ) );
                    }
                }
                break;
        }
    }
    return it->type->charges_to_use();
}

int iuse::c4( player *p, item *it, bool, const tripoint & )
{
    int time;
    bool got_value = query_int( time, _( "Set the timer to (0 to cancel)?" ) );
    if( !got_value || time <= 0 ) {
        p->add_msg_if_player( _( "Never mind." ) );
        return 0;
    }
    p->add_msg_if_player( _( "You set the timer to %d." ), time );
    it->convert( "c4armed" );
    it->charges = time;
    it->active = true;
    return it->type->charges_to_use();
}

int iuse::acidbomb_act( player *p, item *it, bool, const tripoint &pos )
{
    if( !p->has_item( *it ) ) {
        it->charges = -1;
        for( const tripoint &tmp : g->m.points_in_radius( pos.x == -999 ? p->pos() : pos, 1 ) ) {
            g->m.add_field( tmp, fd_acid, 3 );
        }
        return 1;
    }
    return 0;
}

int iuse::grenade_inc_act( player *p, item *it, bool t, const tripoint &pos )
{
    if( pos.x == -999 || pos.y == -999 ) {
        return 0;
    }

    if( t ) { // Simple timer effects
        sounds::sound( pos, 0, _( "Tick!" ) ); // Vol 0 = only heard if you hold it
    } else if( it->charges > 0 ) {
        p->add_msg_if_player( m_info, _( "You've already released the handle, try throwing it instead." ) );
        return 0;
    } else {  // blow up
        int num_flames = rng( 3, 5 );
        for( int current_flame = 0; current_flame < num_flames; current_flame++ ) {
            tripoint dest( pos.x + rng( -5, 5 ), pos.y + rng( -5, 5 ), pos.z );
            std::vector<tripoint> flames = line_to( pos, dest, 0, 0 );
            for( auto &flame : flames ) {
                g->m.add_field( flame, fd_fire, rng( 0, 2 ) );
            }
        }
        g->explosion( pos, 8, 0.8, true );
        for( const tripoint &dest : g->m.points_in_radius( pos, 2 ) ) {
            g->m.add_field( dest, fd_incendiary, 3 );
        }

    }
    return 0;
}

int iuse::arrow_flamable( player *p, item *it, bool, const tripoint & )
{
    if( p->is_underwater() ) {
        p->add_msg_if_player( m_info, _( "You can't do that while underwater." ) );
        return 0;
    }
    if( !p->use_charges_if_avail( "fire", 1 ) ) {
        p->add_msg_if_player( m_info, _( "You need a source of fire!" ) );
        return 0;
    }
    p->add_msg_if_player( _( "You light the arrow!" ) );
    p->moves -= 150;
    if( it->charges == 1 ) {
        it->convert( "arrow_flamming" );
        return 0;
    }
    item lit_arrow( *it );
    lit_arrow.convert( "arrow_flamming" ).charges = 1;
    p->i_add( lit_arrow );
    return 1;
}

int iuse::molotov_lit( player *p, item *it, bool t, const tripoint &pos )
{
    if( pos.x == -999 || pos.y == -999 ) {
        return 0;
    } else if( it->charges > 0 ) {
        add_msg( m_info, _( "You've already lit the %s, try throwing it instead." ), it->tname().c_str() );
        return 0;
    } else if( p->has_item( *it ) && it->charges == 0 ) {
        it->charges += 1;
        if( one_in( 5 ) ) {
            p->add_msg_if_player( _( "Your lit Molotov goes out." ) );
            it->convert( "molotov" ).active = false;
        }
    } else {
        if( !t ) {
            for( auto && pt : g->m.points_in_radius( pos, 1, 0 ) ) {
                const int density = 1 + one_in( 3 ) + one_in( 5 );
                g->m.add_field( pt, fd_fire, density );
            }
        }
    }
    return 0;
}

int iuse::firecracker_pack( player *p, item *it, bool, const tripoint & )
{
    if( p->is_underwater() ) {
        p->add_msg_if_player( m_info, _( "You can't do that while underwater." ) );
        return 0;
    }
    if( !p->has_charges( "fire", 1 ) ) {
        p->add_msg_if_player( m_info, _( "You need a source of fire!" ) );
        return 0;
    }
    p->add_msg_if_player( _( "You light the pack of firecrackers." ) );
    it->convert( "firecracker_pack_act" );
    it->charges = 26;
    it->set_age( 0 );
    it->active = true;
    return 0; // don't use any charges at all. it has became a new item
}

int iuse::firecracker_pack_act( player *, item *it, bool, const tripoint &pos )
{
    time_duration timer = it->age();
    if( timer < 2_turns ) {
        sounds::sound( pos, 0, _( "ssss..." ) );
        it->inc_damage();
    } else if( it->charges > 0 ) {
        int ex = rng( 4, 6 );
        int i = 0;
        if( ex > it->charges ) {
            ex = it->charges;
        }
        for( i = 0; i < ex; i++ ) {
            sounds::sound( pos, 20, _( "Bang!" ) );
        }
        it->charges -= ex;
    }
    if( it->charges == 0 ) {
        it->charges = -1;
    }
    return 0;
}

int iuse::firecracker( player *p, item *it, bool, const tripoint & )
{
    if( p->is_underwater() ) {
        p->add_msg_if_player( m_info, _( "You can't do that while underwater." ) );
        return 0;
    }
    if( !p->use_charges_if_avail( "fire", 1 ) ) {
        p->add_msg_if_player( m_info, _( "You need a source of fire!" ) );
        return 0;
    }
    p->add_msg_if_player( _( "You light the firecracker." ) );
    it->convert( "firecracker_act" );
    it->charges = 2;
    it->active = true;
    return it->type->charges_to_use();
}

int iuse::firecracker_act( player *, item *it, bool t, const tripoint &pos )
{
    if( pos.x == -999 || pos.y == -999 ) {
        return 0;
    }
    if( t ) { // Simple timer effects
        sounds::sound( pos, 0, _( "ssss..." ) );
    } else if( it->charges > 0 ) {
        add_msg( m_info, _( "You've already lit the %s, try throwing it instead." ), it->tname().c_str() );
        return 0;
    } else { // When that timer runs down...
        sounds::sound( pos, 20, _( "Bang!" ) );
    }
    return 0;
}

int iuse::mininuke( player *p, item *it, bool, const tripoint & )
{
    int time;
    bool got_value = query_int( time, _( "Set the timer to (0 to cancel)?" ) );
    if( !got_value || time <= 0 ) {
        p->add_msg_if_player( _( "Never mind." ) );
        return 0;
    }
    p->add_msg_if_player( _( "You set the timer to %d." ), time );
    if( !p->is_npc() ) {
        p->add_memorial_log( pgettext( "memorial_male", "Activated a mininuke." ),
                             pgettext( "memorial_female", "Activated a mininuke." ) );
    }
    it->convert( "mininuke_act" );
    it->charges = time;
    it->active = true;
    return it->type->charges_to_use();
}


int iuse::pheromone( player *p, item *it, bool, const tripoint &pos )
{
    if( !it->ammo_sufficient() ) {
        return 0;
    }
    if( p->is_underwater() ) {
        p->add_msg_if_player( m_info, _( "You can't do that while underwater." ) );
        return 0;
    }

    if( pos.x == -999 || pos.y == -999 ) {
        return 0;
    }

    p->add_msg_player_or_npc( _( "You squeeze the pheromone ball..." ),
                              _( "<npcname> squeezes the pheromone ball..." ) );

    p->moves -= 15;

    int converts = 0;
    for( const tripoint &dest : g->m.points_in_radius( pos, 4 ) ) {
        monster *const mon_ptr = g->critter_at<monster>( dest, true );
        if( !mon_ptr ) {
            continue;
        }
        monster &critter = *mon_ptr;
        if( critter.type->in_species( ZOMBIE ) && critter.friendly == 0 &&
            rng( 0, 500 ) > critter.get_hp() ) {
            converts++;
            critter.make_friendly();
        }
    }

    if( g->u.sees( *p ) ) {
        if( converts == 0 ) {
            add_msg( _( "...but nothing happens." ) );
        } else if( converts == 1 ) {
            add_msg( m_good, _( "...and a nearby zombie turns friendly!" ) );
        } else {
            add_msg( m_good, _( "...and several nearby zombies turn friendly!" ) );
        }
    }
    return it->type->charges_to_use();
}


int iuse::portal( player *p, item *it, bool, const tripoint & )
{
    if( !it->ammo_sufficient() ) {
        return 0;
    }
    tripoint t( p->posx() + rng( -2, 2 ), p->posy() + rng( -2, 2 ), p->posz() );
    g->m.trap_set( t, tr_portal );
    return it->type->charges_to_use();
}

int iuse::tazer( player *p, item *it, bool, const tripoint &pos )
{
    if( !it->ammo_sufficient() ) {
        return 0;
    }

    tripoint dirp = pos;
    if( p->pos() == pos && !choose_adjacent( _( "Shock where?" ), dirp ) ) {
        return 0;
    }

    if( dirp == p->pos() ) {
        p->add_msg_if_player( m_info, _( "Umm.  No." ) );
        return 0;
    }

    Creature *target = g->critter_at( dirp, true );
    if( target == nullptr ) {
        p->add_msg_if_player( _( "There's nothing to zap there!" ) );
        return 0;
    }

    npc *foe = dynamic_cast<npc *>( target );
    if( foe != nullptr &&
        !foe->is_enemy() &&
        !p->query_yn( _( "Really shock %s?" ), target->disp_name().c_str() ) ) {
        return 0;
    }

    /** @EFFECT_DEX slightly increases chance of successfully using tazer */
    /** @EFFECT_MELEE increases chance of successfully using a tazer */
    int numdice = 3 + ( p->dex_cur / 2.5 ) + p->get_skill_level( skill_melee ) * 2;
    p->moves -= 100;

    /** @EFFECT_DODGE increases chance of dodging a tazer attack */
    const bool tazer_was_dodged = dice( numdice, 10 ) < dice( target->get_dodge(), 10 );
    if( tazer_was_dodged ) {
        p->add_msg_player_or_npc( _( "You attempt to shock %s, but miss." ),
                                  _( "<npcname> attempts to shock %s, but misses." ),
                                  target->disp_name().c_str() );
    } else {
        // Maybe-TODO: Execute an attack and maybe zap something other than torso
        // Maybe, because it's torso (heart) that fails when zapped with electricity
        int dam = target->deal_damage( p, bp_torso, damage_instance( DT_ELECTRIC, rng( 5,
                                       25 ) ) ).total_damage();
        if( dam > 0 ) {
            p->add_msg_player_or_npc( m_good,
                                      _( "You shock %s!" ),
                                      _( "<npcname> shocks %s!" ),
                                      target->disp_name().c_str() );
        } else {
            p->add_msg_player_or_npc( m_warning,
                                      _( "You unsuccessfully attempt to shock %s!" ),
                                      _( "<npcname> unsuccessfully attempts to shock %s!" ),
                                      target->disp_name().c_str() );
        }
    }

    if( foe != nullptr ) {
        foe->on_attacked( *p );
    }

    return it->type->charges_to_use();
}

int iuse::tazer2( player *p, item *it, bool b, const tripoint &pos )
{
    if( it->ammo_remaining() >= 100 ) {
        // Instead of having a ctrl+c+v of the function above, spawn a fake tazer and use it
        // Ugly, but less so than copied blocks
        item fake( "tazer", 0 );
        fake.charges = 100;
        return tazer( p, &fake, b, pos );
    } else {
        p->add_msg_if_player( m_info, _( "Insufficient power" ) );
    }

    return 0;
}

int iuse::shocktonfa_off( player *p, item *it, bool t, const tripoint &pos )
{
    int choice = menu( true, _( "tactical tonfa" ), _( "Zap something" ),
                       _( "Turn on light" ), _( "Cancel" ), NULL );

    switch( choice ) {
        case 1: {
            return iuse::tazer2( p, it, t, pos );
        }
        break;

        case 2: {
            if( !it->ammo_sufficient() ) {
                p->add_msg_if_player( m_info, _( "The batteries are dead." ) );
                return 0;
            } else {
                p->add_msg_if_player( _( "You turn the light on." ) );
                it->convert( "shocktonfa_on" ).active = true;
                return it->type->charges_to_use();
            }
        }
    }
    return 0;
}

int iuse::shocktonfa_on( player *p, item *it, bool t, const tripoint &pos )
{
    if( t ) { // Effects while simply on

    } else {
        if( !it->ammo_sufficient() ) {
            p->add_msg_if_player( m_info, _( "Your tactical tonfa is out of power." ) );
            it->convert( "shocktonfa_off" ).active = false;
        } else {
            int choice = menu( true, _( "tactical tonfa" ), _( "Zap something" ),
                               _( "Turn off light" ), _( "cancel" ), NULL );

            switch( choice ) {
                case 1: {
                    return iuse::tazer2( p, it, t, pos );
                }
                break;

                case 2: {
                    p->add_msg_if_player( _( "You turn off the light." ) );
                    it->convert( "shocktonfa_off" ).active = false;
                }
            }
        }
    }
    return 0;
}

int iuse::mp3( player *p, item *it, bool, const tripoint & )
{
    if( !it->ammo_sufficient() ) {
        p->add_msg_if_player( m_info, _( "The mp3 player's batteries are dead." ) );
    } else if( p->has_active_item( "mp3_on" ) ) {
        p->add_msg_if_player( m_info, _( "You are already listening to an mp3 player!" ) );
    } else {
        p->add_msg_if_player( m_info, _( "You put in the earbuds and start listening to music." ) );
        it->convert( "mp3_on" ).active = true;
    }
    return it->type->charges_to_use();
}

const std::string &get_music_description()
{
    static const std::string no_description;
    static const std::string rare = _( "some bass-heavy post-glam speed polka." );
    static const std::array<std::string, 5> descriptions = {{
            _( "a sweet guitar solo!" ),
            _( "a funky bassline." ),
            _( "some amazing vocals." ),
            _( "some pumping bass." ),
            _( "dramatic classical music." )

        }
    };

    if( one_in( 50 ) ) {
        return rare;
    }

    size_t i = ( size_t )rng( 0, descriptions.size() * 2 );
    if( i < descriptions.size() ) {
        return descriptions[i];
    }

    return no_description;
}

void iuse::play_music( player &p, const tripoint &source, int const volume, int const max_morale )
{
    // TODO: what about other "player", e.g. when a NPC is listening or when the PC is listening,
    // the other characters around should be able to profit as well.
    bool const do_effects = p.can_hear( source, volume );
    std::string sound;
    if( calendar::once_every( 5_minutes ) ) {
        // Every 5 minutes, describe the music
        const std::string &music = get_music_description();
        if( !music.empty() ) {
            sound = music;
            if( p.pos() == source && volume == 0 && p.can_hear( source, volume ) ) {
                // in-ear music, such as mp3 player
                p.add_msg_if_player( _( "You listen to %s" ), music.c_str() );
            }
        }
    }
    // do not process mp3 player
    if( volume != 0 ) {
        sounds::ambient_sound( source, volume, sound );
    }
    if( do_effects ) {
        p.add_effect( effect_music, 1_turns );
        p.add_morale( MORALE_MUSIC, 1, max_morale, 5_turns, 2_turns );
        // mp3 player reduces hearing
        if( volume == 0 ) {
            p.add_effect( effect_earphones, 1_turns );
        }
    }
}

int iuse::mp3_on( player *p, item *it, bool t, const tripoint &pos )
{
    if( t ) { // Normal use
        if( p->has_item( *it ) ) {
            // mp3 player in inventory, we can listen
            play_music( *p, pos, 0, 20 );
        }
    } else { // Turning it off
        p->add_msg_if_player( _( "The mp3 player turns off." ) );
        it->convert( "mp3" ).active = false;
    }
    return it->type->charges_to_use();
}

int iuse::gasmask( player *p, item *it, bool t, const tripoint &pos )
{
    if( t ) { // Normal use
        if( p->is_worn( *it ) ) {
            // calculate amount of absorbed gas per filter charge
            const field &gasfield = g->m.field_at( pos );
            for( auto &dfield : gasfield ) {
                const field_entry &entry = dfield.second;
                const field_id fid = entry.getFieldType();
                switch( fid ) {
                    case fd_smoke:
                        it->set_var( "gas_absorbed", it->get_var( "gas_absorbed", 0 ) + 12 );
                        break;
                    case fd_tear_gas:
                    case fd_toxic_gas:
                    case fd_gas_vent:
                    case fd_relax_gas:
                    case fd_fungal_haze:
                        it->set_var( "gas_absorbed", it->get_var( "gas_absorbed", 0 ) + 15 );
                        break;
                    default:
                        break;
                }
            }
            if( it->get_var( "gas_absorbed", 0 ) >= 100 ) {
                it->ammo_consume( 1, p->pos() );
                it->set_var( "gas_absorbed", 0 );
            }
            if( it->charges == 0 ) {
                p->add_msg_player_or_npc(
                    m_bad,
                    _( "Your %s requires new filter!" ),
                    _( "<npcname> needs new gas mask filter!" )
                    , it->tname().c_str() );
            }
        }
    } else { // activate
        if( it->charges == 0 ) {
            p->add_msg_if_player( _( "Your %s don't have a filter." ), it->tname().c_str() );
        } else {
            p->add_msg_if_player( _( "You prepared your %s." ), it->tname().c_str() );
            it->active = true;
            it->set_var( "overwrite_env_resist", it->get_env_resist_w_filter() );
        }
    }
    if( it->charges == 0 ) {
        it->set_var( "overwrite_env_resist", 0 );
        it->active = false;
    }
    return it->type->charges_to_use();
}

int iuse::portable_game( player *p, item *it, bool, const tripoint & )
{
    if( p->is_npc() ) {
        // Long action
        return 0;
    }

    if( p->is_underwater() ) {
        p->add_msg_if_player( m_info, _( "You can't do that while underwater." ) );
        return 0;
    }
    if( p->has_trait( trait_ILLITERATE ) ) {
        add_msg( _( "You're illiterate!" ) );
        return 0;
    } else if( it->ammo_remaining() < 15 ) {
        p->add_msg_if_player( m_info, _( "The %s's batteries are dead." ), it->tname().c_str() );
        return 0;
    } else {
        std::string loaded_software = "robot_finds_kitten";

        uimenu as_m;
        as_m.text = _( "What do you want to play?" );
        as_m.entries.push_back( uimenu_entry( 1, true, '1', _( "Robot finds Kitten" ) ) );
        as_m.entries.push_back( uimenu_entry( 2, true, '2', _( "S N A K E" ) ) );
        as_m.entries.push_back( uimenu_entry( 3, true, '3', _( "Sokoban" ) ) );
        as_m.entries.push_back( uimenu_entry( 4, true, '4', _( "Minesweeper" ) ) );
        as_m.entries.push_back( uimenu_entry( 5, true, '5', _( "Lights on!" ) ) );
        as_m.entries.push_back( uimenu_entry( 6, true, '6', _( "Cancel" ) ) );
        as_m.query();

        switch( as_m.ret ) {
            case 1:
                loaded_software = "robot_finds_kitten";
                break;
            case 2:
                loaded_software = "snake_game";
                break;
            case 3:
                loaded_software = "sokoban_game";
                break;
            case 4:
                loaded_software = "minesweeper_game";
                break;
            case 5:
                loaded_software = "lightson_game";
                break;
            case 6: //Cancel
                return 0;
        }

        //Play in 15-minute chunks
        int time = 15000;

        p->add_msg_if_player( _( "You play on your %s for a while." ), it->tname().c_str() );
        p->assign_activity( activity_id( "ACT_GAME" ), time, -1, p->get_item_position( it ), "gaming" );

        std::map<std::string, std::string> game_data;
        game_data.clear();
        int game_score = 0;

        play_videogame( loaded_software, game_data, game_score );

        if( game_data.find( "end_message" ) != game_data.end() ) {
            p->add_msg_if_player( game_data["end_message"] );
        }

        if( game_score != 0 ) {
            if( game_data.find( "moraletype" ) != game_data.end() ) {
                std::string moraletype = game_data.find( "moraletype" )->second;
                if( moraletype == "MORALE_GAME_FOUND_KITTEN" ) {
                    p->add_morale( MORALE_GAME_FOUND_KITTEN, game_score, 110 );
                } /*else if ( ...*/
            } else {
                p->add_morale( MORALE_GAME, game_score, 110 );
            }
        }

    }
    return it->type->charges_to_use();
}

int iuse::vibe( player *p, item *it, bool, const tripoint & )
{
    if( p->is_npc() ) {
        // Long action
        // Also, that would be creepy as fuck, seriously
        return 0;
    }

    if( ( p->is_underwater() ) && ( !( ( p->has_trait( trait_GILLS ) ) ||
                                       ( p->is_wearing( "rebreather_on" ) ) ||
                                       ( p->is_wearing( "rebreather_xl_on" ) ) || ( p->is_wearing( "mask_h20survivor_on" ) ) ) ) ) {
        p->add_msg_if_player( m_info, _( "It's waterproof, but oxygen maybe?" ) );
        return 0;
    }
    if( !it->ammo_sufficient() ) {
        p->add_msg_if_player( m_info, _( "The %s's batteries are dead." ), it->tname().c_str() );
        return 0;
    }
    if( p->get_fatigue() >= DEAD_TIRED ) {
        p->add_msg_if_player( m_info, _( "*Your* batteries are dead." ) );
        return 0;
    } else {
        int time = 20000; // 20 minutes per
        p->add_msg_if_player( _( "You fire up your %s and start getting the tension out." ),
                              it->tname().c_str() );
        p->assign_activity( activity_id( "ACT_VIBE" ), time, -1, p->get_item_position( it ),
                            "de-stressing" );
    }
    return it->type->charges_to_use();
}

int iuse::vortex( player *p, item *it, bool, const tripoint & )
{
    std::vector<tripoint> spawn;
    auto empty_add = [&]( int x, int y ) {
        tripoint pt( x, y, p->posz() );
        if( g->is_empty( pt ) ) {
            spawn.push_back( pt );
        }
    };
    for( int i = -3; i <= 3; i++ ) {
        empty_add( p->posx() - 3, p->posy() + i );
        empty_add( p->posx() + 3, p->posy() + i );
        empty_add( p->posx() + i, p->posy() - 3 );
        empty_add( p->posx() + i, p->posy() + 3 );
    }
    if( spawn.empty() ) {
        p->add_msg_if_player( m_warning, _( "Air swirls around you for a moment." ) );
        return it->convert( "spiral_stone" ).type->charges_to_use();
    }

    p->add_msg_if_player( m_warning, _( "Air swirls all over..." ) );
    p->moves -= 100;
    it->convert( "spiral_stone" );
    monster mvortex( mon_vortex, random_entry( spawn ) );
    mvortex.friendly = -1;
    g->add_zombie( mvortex );
    return it->type->charges_to_use();
}

int iuse::dog_whistle( player *p, item *it, bool, const tripoint & )
{
    if( p->is_underwater() ) {
        p->add_msg_if_player( m_info, _( "You can't do that while underwater." ) );
        return 0;
    }
    p->add_msg_if_player( _( "You blow your dog whistle." ) );
    for( monster &critter : g->all_monsters() ) {
        if( critter.friendly != 0 && critter.has_flag( MF_DOGFOOD ) ) {
            bool u_see = g->u.sees( critter );
            if( critter.has_effect( effect_docile ) ) {
                if( u_see ) {
                    p->add_msg_if_player( _( "Your %s looks ready to attack." ), critter.name().c_str() );
                }
                critter.remove_effect( effect_docile );
            } else {
                if( u_see ) {
                    p->add_msg_if_player( _( "Your %s goes docile." ), critter.name().c_str() );
                }
                critter.add_effect( effect_docile, 1_turns, num_bp, true );
            }
        }
    }
    return it->type->charges_to_use();
}

int iuse::blood_draw( player *p, item *it, bool, const tripoint & )
{
    if( p->is_npc() ) {
        return 0;    // No NPCs for now!
    }

    if( !it->contents.empty() ) {
        p->add_msg_if_player( m_info, _( "That %s is full!" ), it->tname().c_str() );
        return 0;
    }

    item blood( "blood", calendar::turn );
    item acid( "acid", calendar::turn );
    bool drew_blood = false;
    bool acid_blood = false;
    for( auto &map_it : g->m.i_at( p->posx(), p->posy() ) ) {
        if( map_it.is_corpse() &&
            query_yn( _( "Draw blood from %s?" ), map_it.tname().c_str() ) ) {
            p->add_msg_if_player( m_info, _( "You drew blood from the %s..." ), map_it.tname().c_str() );
            drew_blood = true;
            auto bloodtype( map_it.get_mtype()->bloodType() );
            if( bloodtype == fd_acid ) {
                acid_blood = true;
            } else {
                blood.set_mtype( map_it.get_mtype() );
            }
        }
    }

    if( !drew_blood && query_yn( _( "Draw your own blood?" ) ) ) {
        p->add_msg_if_player( m_info, _( "You drew your own blood..." ) );
        drew_blood = true;
        if( p->has_trait( trait_ACIDBLOOD ) ) {
            acid_blood = true;
        }
        p->mod_hunger( 10 );
        p->mod_thirst( 10 );
        p->mod_pain( 3 );
    }

    if( acid_blood ) {
        it->put_in( acid );
        if( one_in( 3 ) ) {
            if( it->inc_damage( DT_ACID ) ) {
                p->add_msg_if_player( m_info, _( "...but acidic blood melts the %s, destroying it!" ),
                                      it->tname().c_str() );
                p->i_rem( it );
                return 0;
            }
            p->add_msg_if_player( m_info, _( "...but acidic blood damages the %s!" ), it->tname().c_str() );
        }
        return it->type->charges_to_use();
    }

    if( !drew_blood ) {
        return it->type->charges_to_use();
    }

    it->put_in( blood );
    return it->type->charges_to_use();
}

void iuse::cut_log_into_planks( player &p )
{
    p.moves -= 300;
    p.add_msg_if_player( _( "You cut the log into planks." ) );
    item plank( "2x4", calendar::turn );
    item scrap( "splinter", calendar::turn );
    const int max_planks = 10;
    /** @EFFECT_FABRICATION increases number of planks cut from a log */
    int planks = normal_roll( 2 + p.get_skill_level( skill_fabrication ), 1 );
    int wasted_planks = max_planks - planks;
    int scraps = rng( wasted_planks, wasted_planks * 3 );
    planks = std::min( planks, max_planks );
    if( planks > 0 ) {
        p.i_add_or_drop( plank, planks );
        p.add_msg_if_player( m_good, _( "You produce %d planks." ), planks );
    }
    if( scraps > 0 ) {
        p.i_add_or_drop( scrap, scraps );
        p.add_msg_if_player( m_good, _( "You produce %d splinters." ), scraps );
    }
    if( planks < max_planks / 2 ) {
        add_msg( m_bad, _( "You waste a lot of the wood." ) );
    }
}

int iuse::lumber( player *p, item *it, bool t, const tripoint & )
{
    if( t ) {
        return 0;
    }

    // Check if player is standing on any lumber
    for( auto &i : g->m.i_at( p->pos() ) ) {
        if( i.typeId() == "log" ) {
            g->m.i_rem( p->pos(), &i );
            cut_log_into_planks( *p );
            return it->type->charges_to_use();
        }
    }

    // If the player is not standing on a log, check inventory
    int pos = g->inv_for_id( itype_id( "log" ), _( "Cut up what?" ) );

    item &cut = p->i_at( pos );

    if( cut.is_null() ) {
        add_msg( m_info, _( "You do not have that item!" ) );
        return 0;
    }
    p->i_rem( &cut );
    cut_log_into_planks( *p );
    return it->type->charges_to_use();
}

int iuse::chop_tree( player *p, item *it, bool t, const tripoint &pos )
{
    if( !p || t ) {
        return 0;
    }

    tripoint dirp = pos;
    if( !choose_adjacent( _( "Chop down which tree?" ), dirp ) ) {
        return 0;
    }

    if( dirp == p->pos() ) {
        add_msg( m_info, _( "You're not stern enough to shave yourself with THIS." ) );
        return 0;
    }

    int moves;

    if( g->m.has_flag( "TREE", dirp ) ) {
        /** @EFFECT_STR reduces time required to chop down a tree */
        moves = MINUTES( 70 - p->str_cur ) / it->get_quality( AXE ) * 100;
    } else {
        add_msg( m_info, _( "You can't chop down that." ) );
        return 0;
    }

    p->assign_activity( activity_id( "ACT_CHOP_TREE" ), moves, -1, p->get_item_position( it ) );
    p->activity.placement = dirp;

    return it->type->charges_to_use();
}

int iuse::chop_logs( player *p, item *it, bool t, const tripoint &pos )
{
    if( !p || t ) {
        return 0;
    }

    tripoint dirp = pos;
    if( !choose_adjacent( _( "Chop which tree trunk?" ), dirp ) ) {
        return 0;
    }

    int moves;

    const ter_id ter = g->m.ter( dirp );
    if( ter == t_trunk ) {
        /** @EFFECT_STR reduces time required to chop down a tree */
        moves = MINUTES( 70 - p->str_cur ) * 2 / it->get_quality( AXE ) * 100;
    } else {
        add_msg( m_info, _( "You can't chop that." ) );
        return 0;
    }

    p->assign_activity( activity_id( "ACT_CHOP_LOGS" ), moves, -1, p->get_item_position( it ) );
    p->activity.placement = dirp;

    return it->type->charges_to_use();
}

int iuse::oxytorch( player *p, item *it, bool, const tripoint & )
{
    if( p->is_npc() ) {
        // Long action
        return 0;
    }

    static const quality_id GLARE( "GLARE" );
    if( !p->has_quality( GLARE, 2 ) ) {
        add_msg( m_info, _( "You need welding goggles to do that." ) );
        return 0;
    }

    tripoint dirp = p->pos();
    if( !choose_adjacent( _( "Cut up metal where?" ), dirp ) ) {
        return 0;
    }

    if( dirp == p->pos() ) {
        add_msg( m_info, _( "Yuck.  Acetylene gas smells weird." ) );
        return 0;
    }

    const ter_id ter = g->m.ter( dirp );
    const auto furn = g->m.furn( dirp );
    int moves;

    if( furn == f_rack || ter == t_chainfence_posts ) {
        moves = 200;
    } else if( ter == t_window_enhanced || ter == t_window_enhanced_noglass ) {
        moves = 500;
    } else if( ter == t_chainfence || ter == t_chaingate_c ||
               ter == t_chaingate_l  || ter == t_bars || ter == t_window_bars_alarm ||
               ter == t_window_bars || ter == t_reb_cage ) {
        moves = 1000;
    } else if( ter == t_door_metal_locked || ter == t_door_metal_c || ter == t_door_bar_c ||
               ter == t_door_bar_locked || ter == t_door_metal_pickable ) {
        moves = 1500;
    } else {
        add_msg( m_info, _( "You can't cut that." ) );
        return 0;
    }

    const int charges = moves / 100 * it->ammo_required();

    if( charges > it->ammo_remaining() ) {
        add_msg( m_info, _( "Your torch doesn't have enough acetylene to cut that." ) );
        return 0;
    }

    // placing ter here makes resuming tasks work better
    p->assign_activity( activity_id( "ACT_OXYTORCH" ), moves, ( int )ter, p->get_item_position( it ) );
    p->activity.placement = dirp;
    p->activity.values.push_back( charges );

    // charges will be consumed in oxytorch_do_turn, not here
    return 0;
}

int iuse::hacksaw( player *p, item *it, bool t, const tripoint &pos )
{
    if( !p || t ) {
        return 0;
    }

    tripoint dirp = pos;
    if( !choose_adjacent( _( "Cut up metal where?" ), dirp ) ) {
        return 0;
    }

    if( dirp == p->pos() ) {
        add_msg( m_info, _( "Why would you do that?" ) );
        add_msg( m_info, _( "You're not even chained to a boiler." ) );
        return 0;
    }

    const ter_id ter = g->m.ter( dirp );
    int moves;

    if( ter == t_chainfence_posts || g->m.furn( dirp ) == f_rack ) {
        moves = 10000;
    } else if( ter == t_window_enhanced || ter == t_window_enhanced_noglass ) {
        moves = 30000;
<<<<<<< HEAD
    } else if( ter == t_chainfence || ter == t_chaingate_c ||
        ter == t_chaingate_l || ter == t_window_bars_alarm || ter == t_window_bars || ter == t_reb_cage ) {
=======
    } else if( ter == t_chainfence_v || ter == t_chainfence_h || ter == t_chaingate_c ||
               ter == t_chaingate_l || ter == t_window_bars_alarm || ter == t_window_bars || ter == t_reb_cage ) {
>>>>>>> 712ec9fe
        moves = 60000;
    } else if( ter == t_door_bar_c || ter == t_door_bar_locked || ter == t_bars ) {
        moves = 90000;
    } else {
        add_msg( m_info, _( "You can't cut that." ) );
        return 0;
    }

    p->assign_activity( activity_id( "ACT_HACKSAW" ), moves, ( int )ter, p->get_item_position( it ) );
    p->activity.placement = dirp;

    return it->type->charges_to_use();
}

int iuse::portable_structure( player *p, item *it, bool, const tripoint & )
{
    int radius = it->typeId() == "large_tent_kit" ? 2 : 1;
    furn_id floor =
        it->typeId() == "tent_kit"       ? f_groundsheet
        : it->typeId() == "large_tent_kit" ? f_large_groundsheet
        :                                    f_skin_groundsheet;
    furn_id wall =
        it->typeId() == "tent_kit"       ? f_canvas_wall
        : it->typeId() == "large_tent_kit" ? f_large_canvas_wall
        :                                    f_skin_wall;
    furn_id door =
        it->typeId() == "tent_kit"       ? f_canvas_door
        : it->typeId() == "large_tent_kit" ? f_large_canvas_door
        :                                    f_skin_door;
    furn_id center_floor =
        it->typeId() == "large_tent_kit" ? f_center_groundsheet
        : floor;

    int diam = 2 * radius + 1;

    int dirx, diry;
    if( !choose_adjacent(
            string_format( _( "Put up the %s where (%dx%d clear area)?" ),
                           it->tname().c_str(),
                           diam, diam ),
            dirx, diry ) ) {
        return 0;
    }

    // We place the center of the structure (radius + 1)
    // spaces away from the player.
    // First check there's enough room.
    const tripoint center( radius * ( dirx - p->posx() ) + dirx, radius * ( diry - p->posy() ) + diry,
                           p->posz() );
    for( const tripoint &dest : g->m.points_in_radius( center, radius ) ) {
        if( !g->m.has_flag( "FLAT", dest ) ||
            g->m.veh_at( dest ) ||
            !g->is_empty( dest ) ||
            g->critter_at( dest ) != nullptr ||
            g->m.has_furn( dest ) ) {
            add_msg( m_info, _( "There isn't enough space in that direction." ) );
            return 0;
        }
    }
    // Make a square of floor surrounded by wall.
    for( const tripoint &dest : g->m.points_in_radius( center, radius ) ) {
        g->m.furn_set( dest, wall );
    }
    for( const tripoint &dest : g->m.points_in_radius( center, radius - 1 ) ) {
        g->m.furn_set( dest, floor );
    }
    // Place the center floor and the door.
    g->m.furn_set( center, center_floor );
    g->m.furn_set( center.x - radius * ( dirx - p->posx() ), center.y - radius * ( diry - p->posy() ),
                   door );
    add_msg( m_info, _( "You set up the %s on the ground." ), it->tname().c_str() );
    add_msg( m_info, _( "Examine the center square to pack it up again." ) );
    return 1;
}


int iuse::torch_lit( player *p, item *it, bool t, const tripoint &pos )
{
    if( p->is_underwater() ) {
        p->add_msg_if_player( _( "The torch is extinguished." ) );
        it->convert( "torch" ).active = false;
        return 0;
    }
    if( t ) {
        if( !it->ammo_sufficient() ) {
            p->add_msg_if_player( _( "The torch burns out." ) );
            it->convert( "torch_done" ).active = false;
        }
    } else if( !it->ammo_sufficient() ) {
        p->add_msg_if_player( _( "The %s winks out." ), it->tname().c_str() );
    } else { // Turning it off
        int choice = menu( true, _( "torch (lit)" ), _( "extinguish" ),
                           _( "light something" ), _( "cancel" ), NULL );
        switch( choice ) {
            case 1: {
                p->add_msg_if_player( _( "The torch is extinguished." ) );
                if( it->charges <= 1 ) {
                    it->charges = 0;
                    it->convert( "torch_done" ).active = false;
                } else {
                    it->charges -= 1;
                    it->convert( "torch" ).active = false;
                }
                return 0;
            }
            break;
            case 2: {
                tripoint temp = pos;
                if( firestarter_actor::prep_firestarter_use( *p, temp ) ) {
                    p->moves -= 5;
                    firestarter_actor::resolve_firestarter_use( *p, temp );
                    return it->type->charges_to_use();
                }
            }
        }
    }
    return it->type->charges_to_use();
}

int iuse::battletorch_lit( player *p, item *it, bool t, const tripoint &pos )
{
    if( p->is_underwater() ) {
        p->add_msg_if_player( _( "The Louisville Slaughterer is extinguished." ) );
        it->convert( "bat" ).active = false;
        return 0;
    }
    if( t ) {
        if( !it->ammo_sufficient() ) {
            p->add_msg_if_player( _( "The Louisville Slaughterer burns out." ) );
            it->convert( "battletorch_done" ).active = false;
        }
    } else if( !it->ammo_sufficient() ) {
        p->add_msg_if_player( _( "The %s winks out" ), it->tname().c_str() );
    } else { // Turning it off
        int choice = menu( true, _( "Louisville Slaughterer (lit)" ), _( "extinguish" ),
                           _( "light something" ), _( "cancel" ), NULL );
        switch( choice ) {
            case 1: {
                p->add_msg_if_player( _( "The Louisville Slaughterer is extinguished." ) );
                if( it->charges <= 1 ) {
                    it->charges = 0;
                    it->convert( "battletorch_done" ).active = false;
                } else {
                    it->charges -= 1;
                    it->convert( "battletorch" ).active = false;
                }
                return 0;
            }
            break;
            case 2: {
                tripoint temp = pos;
                if( firestarter_actor::prep_firestarter_use( *p, temp ) ) {
                    p->moves -= 5;
                    firestarter_actor::resolve_firestarter_use( *p, temp );
                    return it->type->charges_to_use();
                }
            }
        }
    }
    return it->type->charges_to_use();
}

int iuse::boltcutters( player *p, item *it, bool, const tripoint &pos )
{
    tripoint dirp = pos;
    if( !choose_adjacent( _( "Cut up metal where?" ), dirp ) ) {
        return 0;
    }
    int &dirx = dirp.x;
    int &diry = dirp.y;

    if( dirx == p->posx() && diry == p->posy() ) {
        p->add_msg_if_player(
            _( "You neatly sever all of the veins and arteries in your body.  Oh wait, Never mind." ) );
        return 0;
    }
    if( g->m.ter( dirx, diry ) == t_chaingate_l ) {
        p->moves -= 100;
<<<<<<< HEAD
        g->m.ter_set(dirx, diry, t_chaingate_c);
        sounds::sound(dirp, 5, _("Gachunk!"));
        g->m.spawn_item(p->posx(), p->posy(), "scrap", 3);
    } else if (g->m.ter(dirx, diry) == t_chainfence ) {
=======
        g->m.ter_set( dirx, diry, t_chaingate_c );
        sounds::sound( dirp, 5, _( "Gachunk!" ) );
        g->m.spawn_item( p->posx(), p->posy(), "scrap", 3 );
    } else if( g->m.ter( dirx, diry ) == t_chainfence_v || g->m.ter( dirx, diry ) == t_chainfence_h ) {
>>>>>>> 712ec9fe
        p->moves -= 500;
        g->m.ter_set( dirx, diry, t_chainfence_posts );
        sounds::sound( dirp, 5, _( "Snick, snick, gachunk!" ) );
        g->m.spawn_item( dirx, diry, "wire", 20 );
    } else {
        add_msg( m_info, _( "You can't cut that." ) );
        return 0;
    }
    return it->type->charges_to_use();
}

int iuse::mop( player *p, item *it, bool, const tripoint & )
{
    int dirx, diry;
    if( !choose_adjacent( _( "Mop where?" ), dirx, diry ) ) {
        return 0;
    }

    tripoint dirp( dirx, diry, p->posz() );
    if( dirx == p->posx() && diry == p->posy() ) {
        p->add_msg_if_player( _( "You mop yourself up." ) );
        p->add_msg_if_player( _( "The universe implodes and reforms around you." ) );
        return 0;
    }
    if( p->is_blind() ) {
        add_msg( _( "You move the mop around, unsure whether it's doing any good." ) );
        p->moves -= 15;
        if( one_in( 3 ) ) {
            g->m.mop_spills( dirp );
        }
    } else if( g->m.mop_spills( dirp ) ) {
        add_msg( _( "You mop up the spill." ) );
        p->moves -= 15;
    } else {
        p->add_msg_if_player( m_info, _( "There's nothing to mop there." ) );
        return 0;
    }
    return it->type->charges_to_use();
}

int iuse::artifact( player *p, item *it, bool, const tripoint & )
{
    if( p->is_npc() ) {
        // TODO: Allow this for trusting NPCs
        return 0;
    }

    if( !it->is_artifact() ) {
        debugmsg( "iuse::artifact called on a non-artifact item! %s",
                  it->tname().c_str() );
        return 0;
    } else if( !it->is_tool() ) {
        debugmsg( "iuse::artifact called on a non-tool artifact! %s",
                  it->tname().c_str() );
        return 0;
    }
    if( !p->is_npc() ) {
        //~ %s is artifact name
        p->add_memorial_log( pgettext( "memorial_male", "Activated the %s." ),
                             pgettext( "memorial_female", "Activated the %s." ),
                             it->tname( 1, false ).c_str() );
    }

    const auto &art = it->type->artifact;
    size_t num_used = rng( 1, art->effects_activated.size() );
    if( num_used < art->effects_activated.size() ) {
        num_used += rng( 1, art->effects_activated.size() - num_used );
    }

    std::vector<art_effect_active> effects = art->effects_activated;
    for( size_t i = 0; i < num_used && !effects.empty(); i++ ) {
        const art_effect_active used = random_entry_removed( effects );

        switch( used ) {
            case AEA_STORM: {
                sounds::sound( p->pos(), 10, _( "Ka-BOOM!" ) );
                int num_bolts = rng( 2, 4 );
                for( int j = 0; j < num_bolts; j++ ) {
                    int xdir = 0, ydir = 0;
                    while( xdir == 0 && ydir == 0 ) {
                        xdir = rng( -1, 1 );
                        ydir = rng( -1, 1 );
                    }
                    int dist = rng( 4, 12 );
                    int boltx = p->posx(), bolty = p->posy();
                    for( int n = 0; n < dist; n++ ) {
                        boltx += xdir;
                        bolty += ydir;
                        g->m.add_field( {boltx, bolty, p->posz()}, fd_electricity, rng( 2, 3 ) );
                        if( one_in( 4 ) ) {
                            if( xdir == 0 ) {
                                xdir = rng( 0, 1 ) * 2 - 1;
                            } else {
                                xdir = 0;
                            }
                        }
                        if( one_in( 4 ) ) {
                            if( ydir == 0 ) {
                                ydir = rng( 0, 1 ) * 2 - 1;
                            } else {
                                ydir = 0;
                            }
                        }
                    }
                }
            }
            break;

            case AEA_FIREBALL: {
                tripoint fireball = g->look_around();
                if( fireball != tripoint_min ) {
                    g->explosion( fireball, 24, 0.5, true );
                }
            }
            break;

            case AEA_ADRENALINE:
                p->add_msg_if_player( m_good, _( "You're filled with a roaring energy!" ) );
                p->add_effect( effect_adrenaline, rng( 20_minutes, 25_minutes ) );
                break;

            case AEA_MAP: {
                const tripoint center = p->global_omt_location();
                const bool new_map = overmap_buffer.reveal(
                                         point( center.x, center.y ), 20, center.z );
                if( new_map ) {
                    p->add_msg_if_player( m_warning, _( "You have a vision of the surrounding area..." ) );
                    p->moves -= 100;
                }
            }
            break;

            case AEA_BLOOD: {
                bool blood = false;
                for( const tripoint &tmp : g->m.points_in_radius( p->pos(), 4 ) ) {
                    if( !one_in( 4 ) && g->m.add_field( tmp, fd_blood, 3 ) &&
                        ( blood || g->u.sees( tmp ) ) ) {
                        blood = true;
                    }
                }
                if( blood ) {
                    p->add_msg_if_player( m_warning, _( "Blood soaks out of the ground and walls." ) );
                }
            }
            break;

            case AEA_FATIGUE: {
                p->add_msg_if_player( m_warning, _( "The fabric of space seems to decay." ) );
                int x = rng( p->posx() - 3, p->posx() + 3 ), y = rng( p->posy() - 3, p->posy() + 3 );
                g->m.add_field( {x, y, p->posz()}, fd_fatigue, rng( 1, 2 ) );
            }
            break;

            case AEA_ACIDBALL: {
                tripoint acidball = g->look_around();
                if( acidball != tripoint_min ) {
                    for( const tripoint &tmp : g->m.points_in_radius( acidball, 1 ) ) {
                        g->m.add_field( tmp, fd_acid, rng( 2, 3 ) );
                    }
                }
            }
            break;

            case AEA_PULSE:
                sounds::sound( p->pos(), 30, _( "The earth shakes!" ) );
                for( const tripoint &pt : g->m.points_in_radius( p->pos(), 2 ) ) {
                    g->m.bash( pt, 40 );
                    g->m.bash( pt, 40 );  // Multibash effect, so that doors &c will fall
                    g->m.bash( pt, 40 );
                    if( g->m.is_bashable( pt ) && rng( 1, 10 ) >= 3 ) {
                        g->m.bash( pt, 999, false, true );
                    }
                }
                break;

            case AEA_HEAL:
                p->add_msg_if_player( m_good, _( "You feel healed." ) );
                p->healall( 2 );
                break;

            case AEA_CONFUSED:
                for( const tripoint &dest : g->m.points_in_radius( p->pos(), 8 ) ) {
                    if( monster *const mon = g->critter_at<monster>( dest, true ) ) {
                        mon->add_effect( effect_stunned, rng( 5_turns, 15_turns ) );
                    }
                }
                break;

            case AEA_ENTRANCE:
                for( const tripoint &dest : g->m.points_in_radius( p->pos(), 8 ) ) {
                    monster *const mon = g->critter_at<monster>( dest, true );
                    if( mon && mon->friendly == 0 && rng( 0, 600 ) > mon->get_hp() ) {
                        mon->make_friendly();
                    }
                }
                break;

            case AEA_BUGS: {
                int roll = rng( 1, 10 );
                mtype_id bug = mtype_id::NULL_ID();
                int num = 0;
                std::vector<tripoint> empty;
                for( const tripoint &dest : g->m.points_in_radius( p->pos(), 1 ) ) {
                    if( g->is_empty( dest ) ) {
                        empty.push_back( dest );
                    }
                }
                if( empty.empty() || roll <= 4 ) {
                    p->add_msg_if_player( m_warning, _( "Flies buzz around you." ) );
                } else if( roll <= 7 ) {
                    p->add_msg_if_player( m_warning, _( "Giant flies appear!" ) );
                    bug = mon_fly;
                    num = rng( 2, 4 );
                } else if( roll <= 9 ) {
                    p->add_msg_if_player( m_warning, _( "Giant bees appear!" ) );
                    bug = mon_bee;
                    num = rng( 1, 3 );
                } else {
                    p->add_msg_if_player( m_warning, _( "Giant wasps appear!" ) );
                    bug = mon_wasp;
                    num = rng( 1, 2 );
                }
                if( bug ) {
                    for( int j = 0; j < num && !empty.empty(); j++ ) {
                        const tripoint spawnp = random_entry_removed( empty );
                        if( monster *const b = g->summon_mon( bug, spawnp ) ) {
                            b->friendly = -1;
                        }
                    }
                }
            }
            break;

            case AEA_TELEPORT:
                g->teleport( p );
                break;

            case AEA_LIGHT:
                p->add_msg_if_player( _( "The %s glows brightly!" ), it->tname().c_str() );
                g->events.add( EVENT_ARTIFACT_LIGHT, calendar::turn + 3_minutes );
                break;

            case AEA_GROWTH: {
                monster tmptriffid( mtype_id::NULL_ID(), p->pos() );
                mattack::growplants( &tmptriffid );
            }
            break;

            case AEA_HURTALL:
                for( monster &critter : g->all_monsters() ) {
                    critter.apply_damage( nullptr, bp_torso, rng( 0, 5 ) );
                }
                break;

            case AEA_RADIATION:
                add_msg( m_warning, _( "Horrible gases are emitted!" ) );
                for( const tripoint &dest : g->m.points_in_radius( p->pos(), 1 ) ) {
                    g->m.add_field( dest, fd_nuke_gas, rng( 2, 3 ) );
                }
                break;

            case AEA_PAIN:
                p->add_msg_if_player( m_bad, _( "You're wracked with pain!" ) );
                // OK, the Lovecraftian thingamajig can bring Deadened
                // masochists & Cenobites the stimulation they've been
                // craving ;)
                p->mod_pain_noresist( rng( 5, 15 ) );
                break;

            case AEA_MUTATE:
                if( !one_in( 3 ) ) {
                    p->mutate();
                }
                break;

            case AEA_PARALYZE:
                p->add_msg_if_player( m_bad, _( "You're paralyzed!" ) );
                p->moves -= rng( 50, 200 );
                break;

            case AEA_FIRESTORM: {
                p->add_msg_if_player( m_bad, _( "Fire rains down around you!" ) );
                std::vector<tripoint> ps = closest_tripoints_first( 3, p->pos() );
                for( auto p_it : ps ) {
                    if( !one_in( 3 ) ) {
                        g->m.add_field( p_it, fd_fire, 1 + rng( 0, 1 ) * rng( 0, 1 ), 3_minutes );
                    }
                }
                break;
            }

            case AEA_ATTENTION:
                p->add_msg_if_player( m_warning, _( "You feel like your action has attracted attention." ) );
                p->add_effect( effect_attention, rng( 1_hours, 3_hours ) );
                break;

            case AEA_TELEGLOW:
                p->add_msg_if_player( m_warning, _( "You feel unhinged." ) );
                p->add_effect( effect_teleglow, rng( 30_minutes, 120_minutes ) );
                break;

            case AEA_NOISE:
                p->add_msg_if_player( m_bad, _( "Your %s emits a deafening boom!" ), it->tname().c_str() );
                sounds::sound( p->pos(), 100, "" );
                break;

            case AEA_SCREAM:
                sounds::sound( p->pos(), 40, "" );
                if( !p->is_deaf() ) {
                    p->add_msg_if_player( m_warning, _( "Your %s screams disturbingly." ), it->tname().c_str() );
                    p->add_morale( MORALE_SCREAM, -10, 0, 30_minutes, 5_turns );
                }
                break;

            case AEA_DIM:
                p->add_msg_if_player( _( "The sky starts to dim." ) );
                g->events.add( EVENT_DIM, calendar::turn + 5_minutes );
                break;

            case AEA_FLASH:
                p->add_msg_if_player( _( "The %s flashes brightly!" ), it->tname().c_str() );
                g->flashbang( p->pos() );
                break;

            case AEA_VOMIT:
                p->add_msg_if_player( m_bad, _( "A wave of nausea passes through you!" ) );
                p->vomit();
                break;

            case AEA_SHADOWS: {
                int num_shadows = rng( 4, 8 );
                int num_spawned = 0;
                for( int j = 0; j < num_shadows; j++ ) {
                    int tries = 0;
                    tripoint monp = p->pos();
                    do {
                        if( one_in( 2 ) ) {
                            monp.x = rng( p->posx() - 5, p->posx() + 5 );
                            monp.y = ( one_in( 2 ) ? p->posy() - 5 : p->posy() + 5 );
                        } else {
                            monp.x = ( one_in( 2 ) ? p->posx() - 5 : p->posx() + 5 );
                            monp.y = rng( p->posy() - 5, p->posy() + 5 );
                        }
                    } while( tries < 5 && !g->is_empty( monp ) &&
                             !g->m.sees( monp, p->pos(), 10 ) );
                    if( tries < 5 ) { // @todo: tries increment is missing, so this expression is always true
                        if( monster *const  spawned = g->summon_mon( mon_shadow, monp ) ) {
                            num_spawned++;
                            spawned->reset_special_rng( "DISAPPEAR" );
                        }
                    }
                }
                if( num_spawned > 1 ) {
                    p->add_msg_if_player( m_warning, _( "Shadows form around you." ) );
                } else if( num_spawned == 1 ) {
                    p->add_msg_if_player( m_warning, _( "A shadow forms nearby." ) );
                }
            }
            break;

            case AEA_SPLIT: // TODO
                break;

            case AEA_NULL: // BUG
            case NUM_AEAS:
            default:
                debugmsg( "iuse::artifact(): wrong artifact type (%d)", used );
                break;
        }
    }
    return it->type->charges_to_use();
}

int iuse::spray_can( player *p, item *it, bool, const tripoint & )
{
    bool ismarker = ( it->typeId() == "permanent_marker" || it->typeId() == "survival_marker" );
    if( ismarker ) {
        int ret = menu( true, _( "Write on what?" ), _( "The ground" ), _( "An item" ), _( "Cancel" ),
                        NULL );

        if( ret == 2 ) {
            // inscribe_item returns false if the action fails or is canceled somehow.
            bool canceled_inscription = !inscribe_item( *p, _( "Write" ), _( "Written" ), false );
            if( canceled_inscription ) {
                return 0;
            }
            return it->type->charges_to_use();
        } else if( ret != 1 ) { // User chose cancel or some other undefined key.
            return 0;
        }
    }

    return handle_ground_graffiti( *p, it, ismarker ? _( "Write what?" ) : _( "Spray what?" ) );
}

int iuse::handle_ground_graffiti( player &p, item *it, const std::string prefix )
{
    std::string message = string_input_popup()
                          .title( prefix + " " + _( "(To delete, input one '.')" ) )
                          .identifier( "graffiti" )
                          .query_string();

    if( message.empty() ) {
        return 0;
    } else {
        const auto where = p.pos();
        int move_cost;
        if( message == "." ) {
            if( g->m.has_graffiti_at( where ) ) {
                move_cost = 3 * g->m.graffiti_at( where ).length();
                g->m.delete_graffiti( where );
                add_msg( _( "You manage to get rid of the message on the ground." ) );
            } else {
                add_msg( _( "There isn't anything to erase here." ) );
                return 0;
            }
        } else {
            g->m.set_graffiti( where, message );
            add_msg( _( "You write a message on the ground." ) );
            move_cost = 2 * message.length();
        }
        p.moves -= move_cost;
    }

    return it->type->charges_to_use();
}

/**
 * Heats up a food item.
 * @return 1 if an item was heated, false if nothing was heated.
 */
static bool heat_item( player &p )
{
    auto loc = g->inv_map_splice( []( const item & itm ) {
        return ( itm.is_food() && itm.has_flag( "EATEN_HOT" ) ) ||
               ( itm.is_food_container() && itm.contents.front().has_flag( "EATEN_HOT" ) );
    }, _( "Heat up what?" ), 1, _( "You don't have appropriate food to heat up." ) );

    item *heat = loc.get_item();
    if( heat == nullptr ) {
        add_msg( m_info, _( "Never mind." ) );
        return false;
    }
    item &target = heat->is_food_container() ? heat->contents.front() : *heat;
    p.mod_moves( -300 );
    add_msg( _( "You heat up the food." ) );
    target.item_tags.insert( "HOT" );
    target.active = true;
    target.item_counter = 600; // sets the hot food flag for 60 minutes
    return true;
}

int iuse::heatpack( player *p, item *it, bool, const tripoint & )
{
    if( heat_item( *p ) ) {
        it->convert( "heatpack_used" );
    }
    return 0;
}

int iuse::heat_food( player *p, item *it, bool, const tripoint & )
{
    if( g->m.has_nearby_fire( p->pos() ) ) {
        heat_item( *p );
    } else {
        p->add_msg_if_player( m_info, _( "You need to be next to fire to heat something up with the %s." ),
                              it->tname().c_str() );
    }
    return 0;
}

int iuse::hotplate( player *p, item *it, bool, const tripoint & )
{
    if( it->typeId() != "atomic_coffeepot" && ( !it->ammo_sufficient() ) ) {
        p->add_msg_if_player( m_info, _( "The %s's batteries are dead." ), it->tname().c_str() );
        return 0;
    }

    int choice = 1;
    if( ( p->has_effect( effect_bite ) || p->has_effect( effect_bleed ) ||
          p->has_trait( trait_MASOCHIST ) ||
          p->has_trait( trait_MASOCHIST_MED ) || p->has_trait( trait_CENOBITE ) ) && !p->is_underwater() ) {
        //Might want to cauterize
        choice = menu( true, _( "Using hotplate:" ), _( "Heat food" ), _( "Cauterize wound" ),
                       _( "Cancel" ), NULL );
    }

    if( choice == 1 ) {
        if( heat_item( *p ) ) {
            return it->type->charges_to_use();
        }
    } else if( choice == 2 ) {
        return cauterize_elec( *p, *it );
    }
    return 0;
}

int iuse::towel( player *p, item *it, bool t, const tripoint & )
{
    if( t ) {
        // Continuous usage, do nothing as not initiated by the player, this is for
        // wet towels only as they are active items.
        return 0;
    }
    bool slime = p->has_effect( effect_slimed );
    bool boom = p->has_effect( effect_boomered );
    bool glow = p->has_effect( effect_glowing );
    int mult = slime + boom + glow; // cleaning off more than one at once makes it take longer
    bool towelUsed = false;

    // can't use an already wet towel!
    if( it->has_flag( "WET" ) ) {
        p->add_msg_if_player( m_info, _( "That %s is too wet to soak up any more liquid!" ),
                              it->tname().c_str() );


        // clean off the messes first, more important
    } else if( slime || boom || glow ) {
        p->remove_effect( effect_slimed ); // able to clean off all at once
        p->remove_effect( effect_boomered );
        p->remove_effect( effect_glowing );
        p->add_msg_if_player( _( "You use the %s to clean yourself off, saturating it with slime!" ),
                              it->tname().c_str() );

        towelUsed = true;
        if( it->typeId() == "towel" ) {
            it->convert( "towel_soiled" );
        }

        // dry off from being wet
    } else if( abs( p->has_morale( MORALE_WET ) ) ) {
        p->rem_morale( MORALE_WET );
        p->body_wetness.fill( 0 );
        p->add_msg_if_player( _( "You use the %s to dry off, saturating it with water!" ),
                              it->tname().c_str() );

        towelUsed = true;
        it->item_counter = 300;

        // default message
    } else {
        p->add_msg_if_player( _( "You are already dry, the %s does nothing." ), it->tname().c_str() );
    }

    // towel was used
    if( towelUsed ) {
        if( mult == 0 ) {
            mult = 1;
        }
        p->moves -= 50 * mult;
        // change "towel" to a "towel_wet" (different flavor text/color)
        if( it->typeId() == "towel" ) {
            it->convert( "towel_wet" );
        }

        // WET, active items have their timer decremented every turn
        it->item_tags.insert( "WET" );
        it->active = true;
    }
    return it->type->charges_to_use();
}

int iuse::unfold_generic( player *p, item *it, bool, const tripoint & )
{
    if( p->is_underwater() ) {
        p->add_msg_if_player( m_info, _( "You can't do that while underwater." ) );
        return 0;
    }
    vehicle *veh = g->m.add_vehicle( vproto_id( "none" ), p->posx(), p->posy(), 0, 0, 0, false );
    if( veh == NULL ) {
        p->add_msg_if_player( m_info, _( "There's no room to unfold the %s." ), it->tname().c_str() );
        return 0;
    }
    veh->name = it->get_var( "vehicle_name" );
    if( !veh->restore( it->get_var( "folding_bicycle_parts" ) ) ) {
        g->m.destroy_vehicle( veh );
        return 0;
    }
    g->m.add_vehicle_to_cache( veh );

    std::string unfold_msg = it->get_var( "unfold_msg" );
    if( unfold_msg.empty() ) {
        unfold_msg = _( "You painstakingly unfold the %s and make it ready to ride." );
    } else {
        unfold_msg = _( unfold_msg.c_str() );
    }
    p->add_msg_if_player( unfold_msg.c_str(), veh->name.c_str() );

    p->moves -= it->get_var( "moves", 500 );
    return 1;
}

int iuse::adrenaline_injector( player *p, item *it, bool, const tripoint & )
{
    if( p->is_npc() && p->get_effect_dur( effect_adrenaline ) >= 30_minutes ) {
        return 0;
    }

    p->moves -= 100;
    p->add_msg_player_or_npc( _( "You inject yourself with adrenaline." ),
                              _( "<npcname> injects themselves with adrenaline." ) );

    item syringe( "syringe", it->birthday() );
    p->i_add( syringe );
    if( p->has_effect( effect_adrenaline ) ) {
        p->add_msg_if_player( m_bad, _( "Your heart spasms!" ) );
        // Note: not the mod, the health
        p->mod_healthy( -20 );
    }

    p->add_effect( effect_adrenaline, 20_minutes );

    return it->type->charges_to_use();
}

int iuse::jet_injector( player *p, item *it, bool, const tripoint & )
{
    if( !it->ammo_sufficient() ) {
        p->add_msg_if_player( m_info, _( "The jet injector is empty." ) );
        return 0;
    } else {
        p->add_msg_if_player( _( "You inject yourself with the jet injector." ) );
        // Intensity is 2 here because intensity = 1 is the comedown
        p->add_effect( effect_jetinjector, 20_minutes, num_bp, false, 2 );
        p->mod_painkiller( 20 );
        p->stim += 10;
        p->healall( 20 );
    }

    if( p->has_effect( effect_jetinjector ) ) {
        if( p->get_effect_dur( effect_jetinjector ) > 20_minutes ) {
            p->add_msg_if_player( m_warning, _( "Your heart is beating alarmingly fast!" ) );
        }
    }
    return it->type->charges_to_use();
}

int iuse::stimpack( player *p, item *it, bool, const tripoint & )
{
    if( p->get_item_position( it ) >= -1 ) {
        p->add_msg_if_player( m_info,
                              _( "You must wear the stimulant delivery system before you can activate it." ) );
        return 0;
    }

    if( !it->ammo_sufficient() ) {
        p->add_msg_if_player( m_info, _( "The stimulant delivery system is empty." ) );
        return 0;
    } else {
        p->add_msg_if_player( _( "You inject yourself with the stimulants." ) );
        // Intensity is 2 here because intensity = 1 is the comedown
        p->add_effect( effect_stimpack, 25_minutes, num_bp, false, 2 );
        p->mod_painkiller( 2 );
        p->stim += 20;
        p->mod_fatigue( -100 );
        p->stamina = p->get_stamina_max();
    }
    return it->type->charges_to_use();
}

int iuse::radglove( player *p, item *it, bool, const tripoint & )
{
    if( p->get_item_position( it ) >= -1 ) {
        p->add_msg_if_player( m_info,
                              _( "You must wear the radiation biomonitor before you can activate it." ) );
        return 0;
    } else if( !it->ammo_sufficient() ) {
        p->add_msg_if_player( m_info, _( "The radiation biomonitor needs batteries to function." ) );
        return 0;
    } else {
        p->add_msg_if_player( _( "You activate your radiation biomonitor." ) );
        if( p->radiation >= 1 ) {
            p->add_msg_if_player( m_warning, _( "You are currently irradiated." ) );
            p->add_msg_player_or_say( m_info,
                                      _( "Your radiation level: %d" ),
                                      _( "It says here that my radiation level is %d" ),
                                      p->radiation );
        } else {
            p->add_msg_player_or_say( m_info,
                                      _( "You are not currently irradiated." ),
                                      _( "It says I'm not irradiated" ) );
        }
        p->add_msg_if_player( _( "Have a nice day!" ) );
    }

    return it->type->charges_to_use();
}


int iuse::contacts( player *p, item *it, bool, const tripoint & )
{
    if( p->is_underwater() ) {
        p->add_msg_if_player( m_info, _( "You can't do that while underwater." ) );
        return 0;
    }
    const time_duration duration = rng( 6_days, 8_days );
    if( p->has_effect( effect_contacts ) ) {
        if( query_yn( _( "Replace your current lenses?" ) ) ) {
            p->moves -= 200;
            p->add_msg_if_player( _( "You replace your current %s." ), it->tname().c_str() );
            p->remove_effect( effect_contacts );
            p->add_effect( effect_contacts, duration );
            return it->type->charges_to_use();
        } else {
            p->add_msg_if_player( _( "You don't do anything with your %s." ), it->tname().c_str() );
            return 0;
        }
    } else if( p->has_trait( trait_HYPEROPIC ) || p->has_trait( trait_MYOPIC ) ||
               p->has_trait( trait_URSINE_EYE ) ) {
        p->moves -= 200;
        p->add_msg_if_player( _( "You put the %s in your eyes." ), it->tname().c_str() );
        p->add_effect( effect_contacts, duration );
        return it->type->charges_to_use();
    } else {
        p->add_msg_if_player( m_info, _( "Your vision is fine already." ) );
        return 0;
    }
}

int iuse::talking_doll( player *p, item *it, bool, const tripoint & )
{
    if( !it->ammo_sufficient() ) {
        p->add_msg_if_player( m_info, _( "The %s's batteries are dead." ), it->tname().c_str() );
        return 0;
    }

    const SpeechBubble speech = get_speech( it->typeId() );

    sounds::ambient_sound( p->pos(), speech.volume, speech.text );

    return it->type->charges_to_use();
}

int iuse::gun_repair( player *p, item *it, bool, const tripoint & )
{
    if( !it->ammo_sufficient() ) {
        return 0;
    }
    if( p->is_underwater() ) {
        p->add_msg_if_player( m_info, _( "You can't do that while underwater." ) );
        return 0;
    }
    /** @EFFECT_MECHANICS >1 allows gun repair */
    if( p->get_skill_level( skill_mechanics ) < 2 ) {
        p->add_msg_if_player( m_info, _( "You need a mechanics skill of 2 to use this repair kit." ) );
        return 0;
    }
    int inventory_index = g->inv_for_all( _( "Select the firearm to repair" ) );
    item &fix = p->i_at( inventory_index );
    if( fix.is_null() ) {
        p->add_msg_if_player( m_info, _( "You do not have that item!" ) );
        return 0;
    }
    if( !fix.is_firearm() ) {
        p->add_msg_if_player( m_info, _( "That isn't a firearm!" ) );
        return 0;
    }
    if( fix.has_flag( "NO_REPAIR" ) ) {
        p->add_msg_if_player( m_info, _( "You cannot repair your %s." ), fix.tname().c_str() );
        return 0;
    }
    if( fix.damage() == fix.min_damage() ) {
        p->add_msg_if_player( m_info, _( "You cannot improve your %s any more this way." ),
                              fix.tname().c_str() );
        return 0;
    }
    if( fix.damage() == 0 && p->get_skill_level( skill_mechanics ) < 8 ) {
        p->add_msg_if_player( m_info, _( "Your %s is already in peak condition." ), fix.tname().c_str() );
        p->add_msg_if_player( m_info,
                              _( "With a higher mechanics skill, you might be able to improve it." ) );
        return 0;
    }
    /** @EFFECT_MECHANICS >=8 allows accurizing ranged weapons */
    if( fix.damage() == 0 && p->get_skill_level( skill_mechanics ) >= 8 ) {
        sounds::sound( p->pos(), 6, "" );
        p->moves -= 2000 * p->fine_detail_vision_mod();
        p->practice( skill_mechanics, 10 );
        fix.mod_damage( -1 );
        p->add_msg_if_player( m_good, _( "You accurize your %s." ), fix.tname().c_str() );

    } else if( fix.damage() >= 2 ) {
        sounds::sound( p->pos(), 8, "" );
        p->moves -= 1000 * p->fine_detail_vision_mod();
        p->practice( skill_mechanics, 10 );
        fix.mod_damage( -1 );
        p->add_msg_if_player( m_good, _( "You repair your %s!" ), fix.tname().c_str() );

    } else {
        sounds::sound( p->pos(), 8, "" );
        p->moves -= 500 * p->fine_detail_vision_mod();
        p->practice( skill_mechanics, 10 );
        fix.mod_damage( -1 );
        p->add_msg_if_player( m_good, _( "You repair your %s completely!" ),
                              fix.tname().c_str() );
    }
    return it->type->charges_to_use();
}

int iuse::gunmod_attach( player *p, item *it, bool, const tripoint & )
{
    if( !it || !it->is_gunmod() ) {
        debugmsg( "tried to attach non-gunmod" );
        return 0;
    }

    if( !p ) {
        return 0;
    }

    auto loc = game_menus::inv::gun_to_modify( *p, *it );

    if( !loc ) {
        add_msg( m_info, _( "Never mind." ) );
        return 0;
    }

    p->gunmod_add( *loc, *it );

    return 0;
}

int iuse::toolmod_attach( player *p, item *it, bool, const tripoint & )
{
    if( !it || !it->is_toolmod() ) {
        debugmsg( "tried to attach non-toolmod" );
        return 0;
    }

    if( !p ) {
        return 0;
    }

    auto filter = [&it]( const item & e ) {
        // don't allow ups battery mods on a UPS
        if( it->has_flag( "USE_UPS" ) && ( e.typeId() == "UPS_off" || e.typeId() == "adv_UPS_off" ) ) {
            return false;
        }

        // can only attach to unmodified tools that use compatible ammo
        return e.is_tool() && e.toolmods().empty() && !e.magazine_current() &&
               it->type->mod->acceptable_ammo.count( e.ammo_type( false ) );
    };

    auto loc = g->inv_map_splice( filter, _( "Select tool to modify" ), 1,
                                  _( "You don't have compatible tools." ) );

    if( !loc ) {
        add_msg( m_info, _( "Never mind." ) );
        return 0;
    }

    if( loc->ammo_remaining() ) {
        if( !g->unload( *loc ) ) {
            p->add_msg_if_player( m_info, _( "You cancel unloading the tool." ) );
            return 0;
        }
    }

    p->toolmod_add( std::move( loc ), item_location( *p, it ) );
    return 0;
}

int iuse::misc_repair( player *p, item *it, bool, const tripoint & )
{
    if( !it->ammo_sufficient() ) {
        return 0;
    }
    if( p->is_underwater() ) {
        p->add_msg_if_player( m_info, _( "You can't do that while underwater." ) );
        return 0;
    }
    if( p->fine_detail_vision_mod() > 4 ) {
        add_msg( m_info, _( "You can't see to repair!" ) );
        return 0;
    }
    /** @EFFECT_FABRICATION >0 allows use of repair kit */
    if( p->get_skill_level( skill_fabrication ) < 1 ) {
        p->add_msg_if_player( m_info, _( "You need a fabrication skill of 1 to use this repair kit." ) );
        return 0;
    }
    int inventory_index = g->inv_for_filter( _( "Select the item to repair" ), []( const item & itm ) {
        return ( !itm.is_firearm() ) && ( itm.made_of( material_id( "wood" ) ) ||
                                          itm.made_of( material_id( "paper" ) ) ||
                                          itm.made_of( material_id( "bone" ) ) || itm.made_of( material_id( "chitin" ) ) ||
                                          itm.made_of( material_id( "acidchitin" ) ) ) &&
               !itm.count_by_charges();
    } );
    item &fix = p->i_at( inventory_index );
    if( fix.is_null() ) {
        p->add_msg_if_player( m_info, _( "You do not have that item!" ) );
        return 0;
    }
    if( fix.damage() == fix.min_damage() ) {
        p->add_msg_if_player( m_info, _( "You cannot improve your %s any more this way." ),
                              fix.tname().c_str() );
        return 0;
    }
    if( fix.damage() == 0 && fix.has_flag( "PRIMITIVE_RANGED_WEAPON" ) ) {
        p->add_msg_if_player( m_info, _( "You cannot improve your %s any more this way." ),
                              fix.tname().c_str() );
        return 0;
    }
    if( fix.damage() == 0 ) {
        p->add_msg_if_player( m_good, _( "You reinforce your %s." ), fix.tname().c_str() );
        p->moves -= 1000 * p->fine_detail_vision_mod();
        p->practice( skill_fabrication, 10 );
        fix.mod_damage( -1 );

    } else if( fix.damage() >= 2 ) {
        p->add_msg_if_player( m_good, _( "You repair your %s!" ), fix.tname().c_str() );
        p->moves -= 500 * p->fine_detail_vision_mod();
        p->practice( skill_fabrication, 10 );
        fix.mod_damage( -1 );

    } else {
        p->add_msg_if_player( m_good, _( "You repair your %s completely!" ), fix.tname().c_str() );
        p->moves -= 250 * p->fine_detail_vision_mod();
        p->practice( skill_fabrication, 10 );
        fix.mod_damage( -1 );
    }
    return it->type->charges_to_use();
}

int iuse::bell( player *p, item *it, bool, const tripoint & )
{
    if( it->typeId() == "cow_bell" ) {
        sounds::sound( p->pos(), 12, _( "Clank! Clank!" ) );
        if( !p->is_deaf() ) {
            const int cow_factor = 1 + ( p->mutation_category_level.find( "MUTCAT_CATTLE" ) ==
                                         p->mutation_category_level.end() ?
                                         0 :
                                         ( p->mutation_category_level.find( "MUTCAT_CATTLE" )->second ) / 8
                                       );
            if( x_in_y( cow_factor, 1 + cow_factor ) ) {
                p->add_morale( MORALE_MUSIC, 1, 15 * ( cow_factor > 10 ? 10 : cow_factor ) );
            }
        }
    } else {
        sounds::sound( p->pos(), 4, _( "Ring! Ring!" ) );
    }
    return it->type->charges_to_use();
}

int iuse::seed( player *p, item *it, bool, const tripoint & )
{
    if( p->is_npc() ||
        query_yn( _( "Sure you want to eat the %s? You could plant it in a mound of dirt." ),
                  it->tname().c_str() ) ) {
        return it->type->charges_to_use(); //This eats the seed object.
    }
    return 0;
}

int iuse::robotcontrol( player *p, item *it, bool, const tripoint & )
{
    if( !it->ammo_sufficient() ) {
        p->add_msg_if_player( _( "The %s's batteries are dead." ), it->tname().c_str() );
        return 0;

    }
    if( p->has_trait( trait_ILLITERATE ) ) {
        p->add_msg_if_player( _( "You cannot read a computer screen." ) );
        return 0;
    }

    int choice = menu( true, _( "Welcome to hackPRO!:" ), _( "Override IFF protocols" ),
                       _( "Set friendly robots to passive mode" ),
                       _( "Set friendly robots to combat mode" ), _( "Cancel" ), NULL );
    switch( choice ) {
        case 1: { // attempt to make a robot friendly
            uimenu pick_robot;
            pick_robot.text = _( "Choose an endpoint to hack." );
            // Build a list of all unfriendly robots in range.
            std::vector< monster * > mons; // @todo: change into vector<Creature*>
            std::vector< tripoint > locations;
            int entry_num = 0;
            for( monster &candidate : g->all_monsters() ) {
                if( candidate.type->in_species( ROBOT ) && candidate.friendly == 0 &&
                    rl_dist( p->pos(), candidate.pos() ) <= 10 ) {
                    mons.push_back( &candidate );
                    pick_robot.addentry( entry_num++, true, MENU_AUTOASSIGN, candidate.name() );
                    tripoint seen_loc;
                    // Show locations of seen robots, center on player if robot is not seen
                    if( p->sees( candidate ) ) {
                        seen_loc = candidate.pos();
                    } else {
                        seen_loc = p->pos();
                    }
                    locations.push_back( seen_loc );
                }
            }
            if( mons.empty() ) {
                p->add_msg_if_player( m_info, _( "No enemy robots in range." ) );
                return it->type->charges_to_use();
            }
            pointmenu_cb callback( locations );
            pick_robot.callback = &callback;
            pick_robot.addentry( INT_MAX, true, -1, _( "Cancel" ) );
            pick_robot.query();
            const size_t mondex = pick_robot.ret;
            if( mondex >= mons.size() ) {
                p->add_msg_if_player( m_info, _( "Never mind" ) );
                return it->type->charges_to_use();
            }
            monster *z = mons[mondex];
            p->add_msg_if_player( _( "You start reprogramming the %s into an ally." ), z->name().c_str() );
            /** @EFFECT_INT speeds up robot reprogramming */

            /** @EFFECT_COMPUTER speeds up robot reprogramming */
            p->moves -= std::max( 100, 1000 - p->int_cur * 10 - p->get_skill_level( skill_computer ) * 10 );
            /** @EFFECT_INT increases chance of successful robot reprogramming, vs difficulty */

            /** @EFFECT_COMPUTER increases chance of successful robot reprogramming, vs difficulty */
            float success = p->get_skill_level( skill_computer ) - 1.5 * ( z->type->difficulty ) /
                            ( ( rng( 2, p->int_cur ) / 2 ) + ( p->get_skill_level( skill_computer ) / 2 ) );
            if( success >= 0 ) {
                p->add_msg_if_player( _( "You successfully override the %s's IFF protocols!" ),
                                      z->name().c_str() );
                z->friendly = -1;
            } else if( success >= -2 ) { //A near success
                p->add_msg_if_player( _( "The %s short circuits as you attempt to reprogram it!" ),
                                      z->name().c_str() );
                z->apply_damage( p, bp_torso, rng( 1, 10 ) ); //damage it a little
                if( z->is_dead() ) {
                    p->practice( skill_computer, 10 );
                    return it->type->charges_to_use(); // Do not do the other effects if the robot died
                }
                if( one_in( 3 ) ) {
                    p->add_msg_if_player( _( "...and turns friendly!" ) );
                    if( one_in( 3 ) ) { //did the robot became friendly permanently?
                        z->friendly = -1; //it did
                    } else {
                        z->friendly = rng( 5, 40 ); // it didn't
                    }
                }
            } else {
                p->add_msg_if_player( _( "...but the robot refuses to acknowledge you as an ally!" ) );
            }
            p->practice( skill_computer, 10 );
            return it->type->charges_to_use();
        }
        case 2: { //make all friendly robots stop their purposeless extermination of (un)life.
            p->moves -= 100;
            int f = 0; //flag to check if you have robotic allies
            for( monster &critter : g->all_monsters() ) {
                if( critter.friendly != 0 && critter.type->in_species( ROBOT ) ) {
                    p->add_msg_if_player( _( "A following %s goes into passive mode." ),
                                          critter.name().c_str() );
                    critter.add_effect( effect_docile, 1_turns, num_bp, true );
                    f = 1;
                }
            }
            if( f == 0 ) {
                p->add_msg_if_player( _( "You are not commanding any robots." ) );
                return 0;
            }
            return it->type->charges_to_use();
        }
        case 3: { //make all friendly robots terminate (un)life with extreme prejudice
            p->moves -= 100;
            int f = 0; //flag to check if you have robotic allies
            for( monster &critter : g->all_monsters() ) {
                if( critter.friendly != 0 && critter.has_flag( MF_ELECTRONIC ) ) {
                    p->add_msg_if_player( _( "A following %s goes into combat mode." ),
                                          critter.name().c_str() );
                    critter.remove_effect( effect_docile );
                    f = 1;
                }
            }
            if( f == 0 ) {
                p->add_msg_if_player( _( "You are not commanding any robots." ) );
                return 0;
            }
            return it->type->charges_to_use();
        }

    }
    return 0;
}

void init_memory_card_with_random_stuff( item &it )
{
    if( it.has_flag( "MC_MOBILE" ) && ( it.has_flag( "MC_RANDOM_STUFF" ) ||
                                        it.has_flag( "MC_SCIENCE_STUFF" ) ) && !( it.has_flag( "MC_USED" ) ||
                                                it.has_flag( "MC_HAS_DATA" ) ) ) {

        it.item_tags.insert( "MC_HAS_DATA" );

        bool encrypted = false;

        if( it.has_flag( "MC_MAY_BE_ENCRYPTED" ) && one_in( 8 ) ) {
            it.convert( it.typeId() + "_encrypted" );
        }

        //some special cards can contain "MC_ENCRYPTED" flag
        if( it.has_flag( "MC_ENCRYPTED" ) ) {
            encrypted = true;
        }

        int data_chance = 2;

        //encrypted memory cards often contain data
        if( encrypted && !one_in( 3 ) ) {
            data_chance--;
        }

        //just empty memory card
        if( !one_in( data_chance ) ) {
            return;
        }

        //add someone's personal photos
        if( one_in( data_chance ) ) {

            //decrease chance to more data
            data_chance++;

            if( encrypted && one_in( 3 ) ) {
                data_chance--;
            }

            const int duckfaces_count = rng( 5, 30 );
            it.set_var( "MC_PHOTOS", duckfaces_count );
        }
        //decrease chance to music and other useful data
        data_chance++;
        if( encrypted && one_in( 2 ) ) {
            data_chance--;
        }

        if( one_in( data_chance ) ) {
            data_chance++;

            if( encrypted && one_in( 3 ) ) {
                data_chance--;
            }

            const int new_songs_count = rng( 5, 15 );
            it.set_var( "MC_MUSIC", new_songs_count );
        }
        data_chance++;
        if( encrypted && one_in( 2 ) ) {
            data_chance--;
        }

        if( one_in( data_chance ) ) {
            it.set_var( "MC_RECIPE", "SIMPLE" );
        }

        if( it.has_flag( "MC_SCIENCE_STUFF" ) ) {
            it.set_var( "MC_RECIPE", "SCIENCE" );
        }
    }
}

bool einkpc_download_memory_card( player &p, item &eink, item &mc )
{
    bool something_downloaded = false;
    if( mc.get_var( "MC_PHOTOS", 0 ) > 0 ) {
        something_downloaded = true;

        int new_photos = mc.get_var( "MC_PHOTOS", 0 );
        mc.erase_var( "MC_PHOTOS" );

        p.add_msg_if_player( m_good, string_format(
                                 ngettext( "You download %d new photo into internal memory.",
                                           "You download %d new photos into internal memory.", new_photos ),
                                 new_photos ).c_str() );

        const int old_photos = eink.get_var( "EIPC_PHOTOS", 0 );
        eink.set_var( "EIPC_PHOTOS", old_photos + new_photos );
    }

    if( mc.get_var( "MC_MUSIC", 0 ) > 0 ) {
        something_downloaded = true;

        int new_songs = mc.get_var( "MC_MUSIC", 0 );
        mc.erase_var( "MC_MUSIC" );

        p.add_msg_if_player( m_good, string_format(
                                 ngettext( "You download %d new song into internal memory.",
                                           "You download %d new songs into internal memory.", new_songs ),
                                 new_songs ).c_str() );

        const int old_songs = eink.get_var( "EIPC_MUSIC", 0 );
        eink.set_var( "EIPC_MUSIC", old_songs + new_songs );
    }

    if( !mc.get_var( "MC_RECIPE" ).empty() ) {
        const bool science = mc.get_var( "MC_RECIPE" ) == "SCIENCE";

        mc.erase_var( "MC_RECIPE" );

        std::vector<const recipe *> candidates;

        for( const auto &e : recipe_dict ) {
            const auto &r = e.second;

            if( science ) {
                if( r.difficulty >= 3 && one_in( r.difficulty + 1 ) ) {
                    candidates.push_back( &r );
                }
            } else {
                if( r.category == "CC_FOOD" ) {
                    if( r.difficulty <= 3 && one_in( r.difficulty ) ) {
                        candidates.push_back( &r );
                    }
                }

            }


        }

        if( candidates.size() > 0 ) {

            const recipe *r = random_entry( candidates );
            const recipe_id rident = r->ident();

            const auto old_recipes = eink.get_var( "EIPC_RECIPES" );
            if( old_recipes.empty() ) {
                something_downloaded = true;
                eink.set_var( "EIPC_RECIPES", "," + rident.str() + "," );

                p.add_msg_if_player( m_good, _( "You download a recipe for %s into the tablet's memory." ),
                                     r->result_name() );
            } else {
                if( old_recipes.find( "," + rident.str() + "," ) == std::string::npos ) {
                    something_downloaded = true;
                    eink.set_var( "EIPC_RECIPES", old_recipes + rident.str() + "," );

                    p.add_msg_if_player( m_good, _( "You download a recipe for %s into the tablet's memory." ),
                                         r->result_name() );
                } else {
                    p.add_msg_if_player( m_good, _( "Your tablet already has a recipe for %s." ),
                                         r->result_name() );
                }
            }
        }
    }

    const auto monster_photos = mc.get_var( "MC_MONSTER_PHOTOS" );
    if( !monster_photos.empty() ) {
        something_downloaded = true;
        p.add_msg_if_player( m_good, _( "You have updated your monster collection." ) );

        auto photos = eink.get_var( "EINK_MONSTER_PHOTOS" );
        if( photos.empty() ) {
            eink.set_var( "EINK_MONSTER_PHOTOS", monster_photos );
        } else {
            std::istringstream f( monster_photos );
            std::string s;
            while( getline( f, s, ',' ) ) {

                if( s.empty() ) {
                    continue;
                }

                const std::string mtype = s;
                getline( f, s, ',' );
                char *chq = &s[0];
                const int quality = atoi( chq );

                const size_t eink_strpos = photos.find( "," + mtype + "," );

                if( eink_strpos == std::string::npos ) {
                    photos += mtype + "," + string_format( "%d", quality ) + ",";
                } else {

                    const size_t strqpos = eink_strpos + mtype.size() + 2;
                    char *chq = &photos[strqpos];
                    const int old_quality = atoi( chq );

                    if( quality > old_quality ) {
                        chq = &string_format( "%d", quality )[0];
                        photos[strqpos] = *chq;
                    }
                }

            }
            eink.set_var( "EINK_MONSTER_PHOTOS", photos );
        }
    }

    if( mc.has_flag( "MC_TURN_USED" ) ) {
        mc.clear_vars();
        mc.unset_flags();
        mc.convert( "mobile_memory_card_used" );
    }

    if( !something_downloaded ) {
        p.add_msg_if_player( m_info, _( "This memory card does not contain any new data." ) );
        return false;
    }

    return true;

}

static const std::string &photo_quality_name( const int index )
{
    static std::array<std::string, 6> const names { {
            //~ photo quality adjective
            { _( "awful" ) }, { _( "bad" ) }, { _( "not bad" ) }, { _( "good" ) }, { _( "fine" ) }, { _( "exceptional" ) }
        } };
    return names[index];
}


int iuse::einktabletpc( player *p, item *it, bool t, const tripoint &pos )
{
    if( t ) {
        if( !it->get_var( "EIPC_MUSIC_ON" ).empty() && ( it->ammo_remaining() > 0 ) ) {
            if( calendar::once_every( 5_minutes ) ) {
                it->ammo_consume( 1, p->pos() );
            }

            //the more varied music, the better max mood.
            const int songs = it->get_var( "EIPC_MUSIC", 0 );
            play_music( *p, pos, 8, std::min( 25, songs ) );
        } else {
            it->active = false;
            it->erase_var( "EIPC_MUSIC_ON" );
            p->add_msg_if_player( m_info, _( "Tablet's batteries are dead." ) );
        }

        return 0;

    } else if( !p->is_npc() ) {

        enum {
            ei_cancel, ei_photo, ei_music, ei_recipe, ei_monsters, ei_download, ei_decrypt
        };

        if( p->is_underwater() ) {
            p->add_msg_if_player( m_info, _( "You can't do that while underwater." ) );
            return 0;
        }
        if( p->has_trait( trait_ILLITERATE ) ) {
            add_msg( m_info, _( "You cannot read a computer screen." ) );
            return 0;
        }
        if( p->has_trait( trait_HYPEROPIC ) && !p->is_wearing( "glasses_reading" )
            && !p->is_wearing( "glasses_bifocal" ) && !p->has_effect( effect_contacts ) ) {
            add_msg( m_info, _( "You'll need to put on reading glasses before you can see the screen." ) );
            return 0;
        }

        uimenu amenu;

        amenu.selected = 0;
        amenu.text = _( "Choose menu option:" );
        amenu.addentry( ei_cancel, true, 'q', _( "Cancel" ) );

        const int photos = it->get_var( "EIPC_PHOTOS", 0 );
        if( photos > 0 ) {
            amenu.addentry( ei_photo, true, 'p', _( "Photos [%d]" ), photos );
        } else {
            amenu.addentry( ei_photo, false, 'p', _( "No photos on device" ) );
        }

        const int songs = it->get_var( "EIPC_MUSIC", 0 );
        if( songs > 0 ) {
            if( it->active ) {
                amenu.addentry( ei_music, true, 'm', _( "Turn music off" ) );
            } else {
                amenu.addentry( ei_music, true, 'm', _( "Turn music on [%d]" ), songs );
            }
        } else {
            amenu.addentry( ei_music, false, 'm', _( "No music on device" ) );
        }

        if( !it->get_var( "RECIPE" ).empty() ) {
            const item dummy( it->get_var( "RECIPE" ), 0 );
            amenu.addentry( 0, false, -1, _( "Recipe: %s" ), dummy.tname().c_str() );
        }

        if( !it->get_var( "EIPC_RECIPES" ).empty() ) {
            amenu.addentry( ei_recipe, true, 'r', _( "View recipe on E-ink screen" ) );
        }

        if( !it->get_var( "EINK_MONSTER_PHOTOS" ).empty() ) {
            amenu.addentry( ei_monsters, true, 'y', _( "Your collection of monsters" ) );
        } else {
            amenu.addentry( ei_monsters, false, 'y', _( "Collection of monsters is empty" ) );
        }

        amenu.addentry( ei_download, true, 'w', _( "Download data from memory card" ) );

        /** @EFFECT_COMPUTER >2 allows decrypting memory cards more easily */
        if( p->get_skill_level( skill_computer ) > 2 ) {
            amenu.addentry( ei_decrypt, true, 'd', _( "Decrypt memory card" ) );
        } else {
            amenu.addentry( ei_decrypt, false, 'd', _( "Decrypt memory card (low skill)" ) );
        }

        amenu.query();

        const int choice = amenu.ret;

        if( ei_cancel == choice ) {
            return 0;
        }

        if( ei_photo == choice ) {

            const int photos = it->get_var( "EIPC_PHOTOS", 0 );
            const int viewed = std::min( photos, int( rng( 10, 30 ) ) );
            const int count = photos - viewed;
            if( count == 0 ) {
                it->erase_var( "EIPC_PHOTOS" );
            } else {
                it->set_var( "EIPC_PHOTOS", count );
            }

            p->moves -= rng( 3, 7 ) * 100;

            if( p->has_trait( trait_PSYCHOPATH ) ) {
                p->add_msg_if_player( m_info, _( "Wasted time, these pictures do not provoke your senses." ) );
            } else {
                p->add_morale( MORALE_PHOTOS, rng( 15, 30 ), 100 );

                const int random_photo = rng( 1, 20 );
                switch( random_photo ) {
                    case 1:
                        p->add_msg_if_player( m_good, _( "You used to have a dog like this..." ) );
                        break;
                    case 2:
                        p->add_msg_if_player( m_good, _( "Ha-ha!  An amusing cat photo." ) );
                        break;
                    case 3:
                        p->add_msg_if_player( m_good, _( "Excellent pictures of nature." ) );
                        break;
                    case 4:
                        p->add_msg_if_player( m_good, _( "Food photos... your stomach rumbles!" ) );
                        break;
                    case 5:
                        p->add_msg_if_player( m_good, _( "Some very interesting travel photos." ) );
                        break;
                    case 6:
                        p->add_msg_if_player( m_good, _( "Pictures of a concert of popular band." ) );
                        break;
                    case 7:
                        p->add_msg_if_player( m_good, _( "Photos of someone's luxurious house." ) );
                        break;
                    default:
                        p->add_msg_if_player( m_good, _( "You feel nostalgic as you stare at the photo." ) );
                        break;
                }
            }

            return it->type->charges_to_use();
        }

        if( ei_music == choice ) {

            p->moves -= 30;

            if( it->active ) {
                it->active = false;
                it->erase_var( "EIPC_MUSIC_ON" );

                p->add_msg_if_player( m_info, _( "You turned off music on your %s." ), it->tname().c_str() );
            } else {
                it->active = true;
                it->set_var( "EIPC_MUSIC_ON", "1" );

                p->add_msg_if_player( m_info, _( "You turned on music on your %s." ), it->tname().c_str() );

            }

            return it->type->charges_to_use();
        }

        if( ei_recipe == choice ) {
            p->moves -= 50;

            uimenu rmenu;

            rmenu.selected = 0;
            rmenu.text = _( "Choose recipe to view:" );
            rmenu.addentry( 0, true, 'q', _( "Cancel" ) );

            std::vector<recipe_id> candidate_recipes;
            std::istringstream f( it->get_var( "EIPC_RECIPES" ) );
            std::string s;
            int k = 1;
            while( getline( f, s, ',' ) ) {

                if( s.empty() ) {
                    continue;
                }

                candidate_recipes.emplace_back( s );

                const auto &recipe = *candidate_recipes.back();
                if( recipe ) {
                    rmenu.addentry( k++, true, -1, recipe.result_name() );
                }
            }

            rmenu.query();

            const int rchoice = rmenu.ret;
            if( 0 == rchoice ) {
                return it->type->charges_to_use();
            } else {
                it->item_tags.insert( "HAS_RECIPE" );
                const auto rec_id = candidate_recipes[rchoice - 1];
                it->set_var( "RECIPE", rec_id.str() );

                const auto &recipe = *rec_id;
                if( recipe ) {
                    p->add_msg_if_player( m_info,
                                          _( "You change the e-ink screen to show a recipe for %s." ),
                                          recipe.result_name() );
                }
            }

            return it->type->charges_to_use();
        }

        if( ei_monsters == choice ) {

            uimenu pmenu;

            pmenu.selected = 0;
            pmenu.text = _( "Your collection of monsters:" );
            pmenu.addentry( 0, true, 'q', _( "Cancel" ) );

            std::vector<mtype_id> monster_photos;

            std::istringstream f( it->get_var( "EINK_MONSTER_PHOTOS" ) );
            std::string s;
            int k = 1;
            while( getline( f, s, ',' ) ) {
                if( s.empty() ) {
                    continue;
                }
                monster_photos.push_back( mtype_id( s ) );
                std::string menu_str;
                const monster dummy( monster_photos.back() );
                menu_str = dummy.name();
                getline( f, s, ',' );
                char *chq = &s[0];
                const int quality = atoi( chq );
                menu_str += " [" + photo_quality_name( quality ) + "]";
                pmenu.addentry( k++, true, -1, menu_str.c_str() );
            }

            int choice;
            do {
                pmenu.query();
                choice = pmenu.ret;

                if( 0 == choice ) {
                    break;
                }

                const monster dummy( monster_photos[choice - 1] );
                popup( dummy.type->get_description().c_str() );
            } while( true );
            return it->type->charges_to_use();
        }

        if( ei_download == choice ) {

            p->moves -= 200;

            const int inventory_index = g->inv_for_flag( "MC_MOBILE", _( "Insert memory card" ) );
            item &mc = p->i_at( inventory_index );

            if( mc.is_null() ) {
                p->add_msg_if_player( m_info, _( "You do not have that item!" ) );
                return it->type->charges_to_use();
            }
            if( !mc.has_flag( "MC_MOBILE" ) ) {
                p->add_msg_if_player( m_info, _( "This is not a compatible memory card." ) );
                return it->type->charges_to_use();
            }

            init_memory_card_with_random_stuff( mc );

            if( mc.has_flag( "MC_ENCRYPTED" ) ) {
                p->add_msg_if_player( m_info, _( "This memory card is encrypted." ) );
                return it->type->charges_to_use();
            }
            if( !mc.has_flag( "MC_HAS_DATA" ) ) {
                p->add_msg_if_player( m_info, _( "This memory card does not contain any new data." ) );
                return it->type->charges_to_use();
            }

            einkpc_download_memory_card( *p, *it, mc );

            return it->type->charges_to_use();
        }

        if( ei_decrypt == choice ) {
            p->moves -= 200;
            const int inventory_index = g->inv_for_flag( "MC_MOBILE", _( "Insert memory card" ) );
            item &mc = p->i_at( inventory_index );

            if( mc.is_null() ) {
                p->add_msg_if_player( m_info, _( "You do not have that item!" ) );
                return it->type->charges_to_use();
            }
            if( !mc.has_flag( "MC_MOBILE" ) ) {
                p->add_msg_if_player( m_info, _( "This is not a compatible memory card." ) );
                return it->type->charges_to_use();
            }

            init_memory_card_with_random_stuff( mc );

            if( !mc.has_flag( "MC_ENCRYPTED" ) ) {
                p->add_msg_if_player( m_info, _( "This memory card is not encrypted." ) );
                return it->type->charges_to_use();
            }

            p->practice( skill_computer, rng( 2, 5 ) );

            /** @EFFECT_INT increases chance of safely decrypting memory card */

            /** @EFFECT_COMPUTER increases chance of safely decrypting memory card */
            const int success = p->get_skill_level( skill_computer ) * rng( 1,
                                p->get_skill_level( skill_computer ) ) *
                                rng( 1, p->int_cur ) - rng( 30, 80 );
            if( success > 0 ) {
                p->practice( skill_computer, rng( 5, 10 ) );
                p->add_msg_if_player( m_good, _( "You successfully decrypted content on %s!" ),
                                      mc.tname().c_str() );
                einkpc_download_memory_card( *p, *it, mc );
            } else {
                if( success > -10 || one_in( 5 ) ) {
                    p->add_msg_if_player( m_neutral, _( "You failed to decrypt the %s." ), mc.tname().c_str() );
                } else {
                    p->add_msg_if_player( m_bad,
                                          _( "You tripped the firmware protection, and the card deleted its data!" ) );
                    mc.clear_vars();
                    mc.unset_flags();
                    mc.convert( "mobile_memory_card_used" );
                }
            }
            return it->type->charges_to_use();
        }
    }
    return 0;
}

int iuse::camera( player *p, item *it, bool, const tripoint & )
{
    enum {c_cancel, c_shot, c_photos, c_upload};

    uimenu amenu;

    amenu.selected = 0;
    amenu.text = _( "What to do with camera?" );
    amenu.addentry( c_shot, true, 'p', _( "Take a photo" ) );
    if( !it->get_var( "CAMERA_MONSTER_PHOTOS" ).empty() ) {
        amenu.addentry( c_photos, true, 'l', _( "List photos" ) );
        amenu.addentry( c_upload, true, 'u', _( "Upload photos to memory card" ) );
    } else {
        amenu.addentry( c_photos, false, 'l', _( "No photos in memory" ) );
    }

    amenu.addentry( c_cancel, true, 'q', _( "Cancel" ) );

    amenu.query();
    const int choice = amenu.ret;

    if( c_cancel == choice ) {
        return 0;
    }

    if( c_shot == choice ) {

        tripoint aim_point = g->look_around();

        if( aim_point == tripoint_min ) {
            p->add_msg_if_player( _( "Never mind." ) );
            return 0;
        }

        if( aim_point == p->pos() ) {
            p->add_msg_if_player( _( "You decide not to flash yourself." ) );
            return 0;
        }

        const monster *const sel_mon = g->critter_at<monster>( aim_point, true );
        const npc *const sel_npc = g->critter_at<npc>( aim_point );

        if( !g->critter_at( aim_point ) ) {
            p->add_msg_if_player( _( "There's nothing particularly interesting there." ) );
            return 0;
        }

        std::vector<tripoint> trajectory = line_to( p->pos(), aim_point, 0, 0 );
        trajectory.push_back( aim_point );

        p->moves -= 50;
        sounds::sound( p->pos(), 8, _( "Click." ) );

        for( auto &i : trajectory ) {

            monster *const mon = g->critter_at<monster>( i, true );
            npc *const guy = g->critter_at<npc>( i );
            if( mon || guy ) {
                int dist = rl_dist( p->pos(), i );

                int camera_bonus = it->has_flag( "CAMERA_PRO" ) ? 10 : 0;
                int photo_quality = 20 - rng( dist, dist * 2 ) * 2 + rng( camera_bonus / 2, camera_bonus );
                if( photo_quality > 5 ) {
                    photo_quality = 5;
                }
                if( photo_quality < 0 ) {
                    photo_quality = 0;
                }
                if( p->is_blind() ) {
                    photo_quality /= 2;
                }

                const std::string quality_name = photo_quality_name( photo_quality );

                if( mon ) {
                    monster &z = *mon;

                    if( dist < 4 && one_in( dist + 2 ) && z.has_flag( MF_SEES ) ) {
                        p->add_msg_if_player( _( "%s looks blinded." ), z.name().c_str() );
                        z.add_effect( effect_blind, rng( 5_turns, 10_turns ) );
                    }

                    // shoot past small monsters and hallucinations
                    if( mon != sel_mon && ( z.type->size <= MS_SMALL || z.is_hallucination() ||
                                            z.type->in_species( HALLUCINATION ) ) ) {
                        continue;
                    }

                    // get an empty photo if the target is a hallucination
                    if( mon == sel_mon && ( z.is_hallucination() || z.type->in_species( HALLUCINATION ) ) ) {
                        p->add_msg_if_player( _( "Strange... there's nothing in the picture?" ) );
                        return it->type->charges_to_use();
                    }

                    if( z.mission_id != -1 ) {
                        //quest processing...
                    }

                    if( mon == sel_mon ) {
                        // if the loop makes it to the target, take its photo
                        if( p->is_blind() ) {
                            p->add_msg_if_player( _( "You took a photo of %s." ), z.name().c_str() );
                        } else {
                            p->add_msg_if_player( _( "You took a %1$s photo of %2$s." ), quality_name.c_str(),
                                                  z.name().c_str() );
                        }
                    } else {
                        // or take a photo of the monster that's in the way
                        p->add_msg_if_player( m_warning, _( "A %s got in the way of your photo." ), z.name().c_str() );
                        photo_quality = 0;
                    }

                    const std::string mtype = z.type->id.str();

                    auto monster_photos = it->get_var( "CAMERA_MONSTER_PHOTOS" );
                    if( monster_photos.empty() ) {
                        monster_photos = "," + mtype + "," + string_format( "%d",
                                         photo_quality ) + ",";
                    } else {

                        const size_t strpos = monster_photos.find( "," + mtype + "," );

                        if( strpos == std::string::npos ) {
                            monster_photos += mtype + "," + string_format( "%d", photo_quality ) + ",";
                        } else {

                            const size_t strqpos = strpos + mtype.size() + 2;
                            char *chq = &monster_photos[strqpos];
                            const int old_quality = atoi( chq );

                            if( !p->is_blind() ) {
                                if( photo_quality > old_quality ) {
                                    chq = &string_format( "%d", photo_quality )[0];
                                    monster_photos[strqpos] = *chq;

                                    p->add_msg_if_player( _( "This photo is better than the previous one." ) );

                                }
                            }
                        }
                    }
                    it->set_var( "CAMERA_MONSTER_PHOTOS", monster_photos );

                    return it->type->charges_to_use();

                } else if( guy ) {
                    if( dist < 4 && one_in( dist + 2 ) ) {
                        p->add_msg_if_player( _( "%s looks blinded." ), guy->name.c_str() );
                        guy->add_effect( effect_blind, rng( 5_turns, 10_turns ) );
                    }

                    //just photo, no save. Maybe in the future we will need to create CAMERA_NPC_PHOTOS
                    if( sel_npc == guy ) {
                        if( p->is_blind() ) {
                            p->add_msg_if_player( _( "You took a photo of %s." ), guy->name.c_str() );
                        } else {
                            //~ 1s - thing being photographed, 2s - photo quality (adjective).
                            p->add_msg_if_player( _( "You took a photo of %1$s. It is %2$s." ), guy->name.c_str(),
                                                  quality_name.c_str() );
                        }
                    } else {
                        p->add_msg_if_player( m_warning, _( "%s got in the way of your photo." ), guy->name.c_str() );
                        photo_quality = 0;
                    }

                    return it->type->charges_to_use();
                }

                return it->type->charges_to_use();
            }

        }

        return it->type->charges_to_use();
    }

    if( c_photos == choice ) {

        if( p->is_blind() ) {
            p->add_msg_if_player( _( "You can't see the camera screen, you're blind." ) );
            return 0;
        }

        uimenu pmenu;

        pmenu.selected = 0;
        pmenu.text = _( "Critter photos saved on camera:" );
        pmenu.addentry( 0, true, 'q', _( "Cancel" ) );

        std::vector<mtype_id> monster_photos;

        std::istringstream f( it->get_var( "CAMERA_MONSTER_PHOTOS" ) );
        std::string s;
        int k = 1;
        while( getline( f, s, ',' ) ) {

            if( s.empty() ) {
                continue;
            }

            monster_photos.push_back( mtype_id( s ) );

            std::string menu_str;

            const monster dummy( monster_photos.back() );
            menu_str = dummy.name();

            getline( f, s, ',' );
            char *chq = &s[0];
            const int quality = atoi( chq );

            menu_str += " [" + photo_quality_name( quality ) + "]";

            pmenu.addentry( k++, true, -1, menu_str.c_str() );
        }

        int choice;
        do {
            pmenu.query();
            choice = pmenu.ret;

            if( 0 == choice ) {
                break;
            }

            const monster dummy( monster_photos[choice - 1] );
            popup( dummy.type->get_description().c_str() );

        } while( true );

        return it->type->charges_to_use();
    }

    if( c_upload == choice ) {

        if( p->is_blind() ) {
            p->add_msg_if_player( _( "You can't see the camera screen, you're blind." ) );
            return 0;
        }

        p->moves -= 200;

        const int inventory_index = g->inv_for_flag( "MC_MOBILE", _( "Insert memory card" ) );
        item &mc = p->i_at( inventory_index );

        if( mc.is_null() ) {
            p->add_msg_if_player( m_info, _( "You do not have that item!" ) );
            return it->type->charges_to_use();
        }
        if( !mc.has_flag( "MC_MOBILE" ) ) {
            p->add_msg_if_player( m_info, _( "This is not a compatible memory card." ) );
            return it->type->charges_to_use();
        }

        init_memory_card_with_random_stuff( mc );

        if( mc.has_flag( "MC_ENCRYPTED" ) ) {
            if( !query_yn( _( "This memory card is encrypted.  Format and clear data?" ) ) ) {
                return it->type->charges_to_use();
            }
        }
        if( mc.has_flag( "MC_HAS_DATA" ) ) {
            if( !query_yn( _( "Are you sure you want to clear the old data on the card?" ) ) ) {
                return it->type->charges_to_use();
            }
        }

        mc.convert( "mobile_memory_card" );
        mc.clear_vars();
        mc.unset_flags();
        mc.item_tags.insert( "MC_HAS_DATA" );

        mc.set_var( "MC_MONSTER_PHOTOS", it->get_var( "CAMERA_MONSTER_PHOTOS" ) );
        p->add_msg_if_player( m_info, _( "You upload monster photos to memory card." ) );

        return it->type->charges_to_use();
    }

    return it->type->charges_to_use();
}

int iuse::ehandcuffs( player *p, item *it, bool t, const tripoint &pos )
{
    if( t ) {

        if( g->m.has_flag( "SWIMMABLE", pos.x, pos.y ) ) {
            it->item_tags.erase( "NO_UNWIELD" );
            it->ammo_unset();
            it->active = false;
            add_msg( m_good, _( "%s automatically turned off!" ), it->tname().c_str() );
            return it->type->charges_to_use();
        }

        if( it->charges == 0 ) {

            sounds::sound( pos, 2, "Click." );
            it->item_tags.erase( "NO_UNWIELD" );
            it->active = false;

            if( p->has_item( *it ) && p->weapon.typeId() == "e_handcuffs" ) {
                add_msg( m_good, _( "%s on your hands opened!" ), it->tname().c_str() );
            }

            return it->type->charges_to_use();
        }

        if( p->has_item( *it ) ) {
            if( p->has_active_bionic( bionic_id( "bio_shock" ) ) && p->power_level >= 2 && one_in( 5 ) ) {
                p->charge_power( -2 );

                it->item_tags.erase( "NO_UNWIELD" );
                it->ammo_unset();
                it->active = false;
                add_msg( m_good, _( "The %s crackle with electricity from your bionic, then come off your hands!" ),
                         it->tname().c_str() );

                return it->type->charges_to_use();
            }
        }

        if( calendar::once_every( 1_minutes ) ) {
            sounds::sound( pos, 10, _( "a police siren, whoop WHOOP." ) );
        }

        const int x = it->get_var( "HANDCUFFS_X", 0 );
        const int y = it->get_var( "HANDCUFFS_Y", 0 );

        if( ( it->ammo_remaining() > it->type->maximum_charges() - 1000 ) && ( x != pos.x ||
                y != pos.y ) ) {

            if( p->has_item( *it ) && p->weapon.typeId() == "e_handcuffs" ) {

                if( p->is_elec_immune() ) {
                    if( one_in( 10 ) ) {
                        add_msg( m_good, _( "The cuffs try to shock you, but you're protected from electricity." ) );
                    }
                } else {
                    add_msg( m_bad, _( "Ouch, the cuffs shock you!" ) );

                    p->apply_damage( nullptr, bp_arm_l, rng( 0, 2 ) );
                    p->apply_damage( nullptr, bp_arm_r, rng( 0, 2 ) );
                    p->mod_pain( rng( 2, 5 ) );

                }

            } else {
                add_msg( m_bad, _( "The %s spark with electricity!" ), it->tname().c_str() );
            }

            it->charges -= 50;
            if( it->charges < 1 ) {
                it->charges = 1;
            }

            it->set_var( "HANDCUFFS_X", pos.x );
            it->set_var( "HANDCUFFS_Y", pos.y );

            return it->type->charges_to_use();

        }

        return it->type->charges_to_use();

    }

    if( it->active ) {
        add_msg( _( "The %s are clamped tightly on your wrists.  You can't take them off." ),
                 it->tname().c_str() );
    } else {
        add_msg( _( "The %s have discharged and can be taken off." ), it->tname().c_str() );
    }

    return it->type->charges_to_use();
}

int iuse::radiocar( player *p, item *it, bool, const tripoint & )
{
    int choice = -1;
    if( it->contents.empty() ) {
        choice = menu( true, _( "Using RC car:" ), _( "Turn on" ),
                       _( "Put a bomb to car" ), _( "Cancel" ), NULL );
    } else if( it->contents.size() == 1 ) {
        choice = menu( true, _( "Using RC car:" ), _( "Turn on" ),
                       it->contents.front().tname().c_str(), _( "Cancel" ), NULL );
    }
    if( choice == 3 ) {
        return 0;
    }

    if( choice == 1 ) { //Turn car ON
        if( !it->ammo_sufficient() ) {
            p->add_msg_if_player( _( "The RC car's batteries seem to be dead." ) );
            return 0;
        }

        item bomb;

        if( !it->contents.empty() ) {
            bomb = it->contents.front();
        }

        it->convert( "radio_car_on" ).active = true;

        if( !( bomb.is_null() ) ) {
            it->put_in( bomb );
        }

        p->add_msg_if_player(
            _( "You turned on your RC car, now place it on ground, and use radio control to play." ) );

        return 0;
    }

    if( choice == 2 ) {

        if( it->contents.empty() ) { //arming car with bomb
            int inventory_index = g->inv_for_flag( "RADIOCARITEM", _( "Arm what?" ) );
            item &put = p->i_at( inventory_index );
            if( put.is_null() ) {
                p->add_msg_if_player( m_info, _( "You do not have that item!" ) );
                return 0;
            }

            if( put.has_flag( "RADIOCARITEM" ) && ( put.volume() <= 1250_ml ||
                                                    ( put.weight() <= 2_kilogram ) ) ) {
                p->moves -= 300;
                p->add_msg_if_player( _( "You armed your RC car with %s." ),
                                      put.tname().c_str() );
                it->put_in( p->i_rem( inventory_index ) );
            } else if( !put.has_flag( "RADIOCARITEM" ) ) {
                p->add_msg_if_player( _( "RC car with %s ? How?" ),
                                      put.tname().c_str() );
            } else {
                p->add_msg_if_player( _( "Your %s is too heavy or bulky for this RC car." ),
                                      put.tname().c_str() );
            }
        } else { // Disarm the car
            p->moves -= 150;
            item &bomb = it->contents.front();

            p->inv.assign_empty_invlet( bomb, *p, true ); // force getting an invlet.
            p->i_add( bomb );
            it->contents.erase( it->contents.begin() );

            p->add_msg_if_player( _( "You disarmed your RC car" ) );
        }
    }

    return it->type->charges_to_use();
}

int iuse::radiocaron( player *p, item *it, bool t, const tripoint &pos )
{
    if( t ) {
        //~Sound of a radio controlled car moving around
        sounds::sound( pos, 6, _( "buzzz..." ) );

        return it->type->charges_to_use();
    } else if( !it->ammo_sufficient() ) {
        // Deactivate since other mode has an iuse too.
        it->active = false;
        return 0;
    }

    int choice = menu( true, _( "What to do with activated RC car?" ), _( "Turn off" ),
                       _( "Cancel" ), NULL );

    if( choice == 2 ) {
        return it->type->charges_to_use();
    }

    if( choice == 1 ) {
        item bomb;

        if( !it->contents.empty() ) {
            bomb = it->contents.front();
        }

        it->convert( "radio_car" ).active = false;

        if( !( bomb.is_null() ) ) {
            it->put_in( bomb );
        }

        p->add_msg_if_player( _( "You turned off your RC car" ) );
        return it->type->charges_to_use();
    }

    return it->type->charges_to_use();
}

void sendRadioSignal( player &p, const std::string &signal )
{
    for( size_t i = 0; i < p.inv.size(); i++ ) {
        item &it = p.inv.find_item( i );

        if( it.has_flag( "RADIO_ACTIVATION" ) && it.has_flag( signal ) ) {
            sounds::sound( p.pos(), 6, _( "beep." ) );

            if( it.has_flag( "RADIO_INVOKE_PROC" ) ) {
                // Invoke twice: first to transform, then later to proc
                it.type->invoke( p, it, p.pos() );
                it.ammo_unset();
                // The type changed
            }

            it.type->invoke( p, it, p.pos() );
        }
    }

    g->m.trigger_rc_items( signal );
}

int iuse::radiocontrol( player *p, item *it, bool t, const tripoint & )
{
    if( t ) {
        if( it->charges == 0 ) {
            it->active = false;
            p->remove_value( "remote_controlling" );
        } else if( p->get_value( "remote_controlling" ).empty() ) {
            it->active = false;
        }

        return it->type->charges_to_use();
    }

    int choice = -1;
    const char *car_action = NULL;

    if( !it->active ) {
        car_action = _( "Take control of RC car" );
    } else {
        car_action = _( "Stop controlling RC car" );
    }

    choice = menu( true, _( "What to do with radio control?" ), _( "Nothing" ), car_action,
                   _( "Press red button" ), _( "Press blue button" ), _( "Press green button" ), NULL );

    if( choice == 1 ) {
        return 0;
    } else if( choice == 2 ) {
        if( it->active ) {
            it->active = false;
            p->remove_value( "remote_controlling" );
        } else {
            std::list<std::pair<tripoint, item *>> rc_pairs = g->m.get_rc_items();
            tripoint rc_item_location = {999, 999, 999};
            // TODO: grab the closest car or similar?
            for( auto &rc_pairs_rc_pair : rc_pairs ) {
                if( rc_pairs_rc_pair.second->typeId() == "radio_car_on" &&
                    rc_pairs_rc_pair.second->active ) {
                    rc_item_location = rc_pairs_rc_pair.first;
                }
            }
            if( rc_item_location.x == 999 ) {
                p->add_msg_if_player( _( "No active RC cars on ground and in range." ) );
                return it->type->charges_to_use();
            } else {
                std::stringstream car_location_string;
                // Populate with the point and stash it.
                car_location_string << rc_item_location.x << ' ' <<
                                    rc_item_location.y << ' ' << rc_item_location.z;
                p->add_msg_if_player( m_good, _( "You take control of the RC car." ) );

                p->set_value( "remote_controlling", car_location_string.str() );
                it->active = true;
            }
        }
    } else if( choice > 2 ) {
        std::string signal = "RADIOSIGNAL_";
        std::stringstream choice_str;
        choice_str << ( choice - 2 );
        signal += choice_str.str();

        auto item_list = p->get_radio_items();
        for( auto &elem : item_list ) {
            if( ( elem )->has_flag( "BOMB" ) && ( elem )->has_flag( signal ) ) {
                p->add_msg_if_player( m_warning,
                                      _( "The %s in you inventory would explode on this signal.  Place it down before sending the signal." ),
                                      ( elem )->display_name().c_str() );
                return 0;
            }
        }

        p->add_msg_if_player( _( "Click." ) );
        sendRadioSignal( *p, signal );
        p->moves -= 150;
    }

    return it->type->charges_to_use();
}

static bool hackveh( player &p, item &it, vehicle &veh )
{
    if( !veh.is_locked || !veh.has_security_working() ) {
        return true;
    }
    bool advanced = veh.all_parts_with_feature( "REMOTE_CONTROLS", true ).size() > 0;
    if( advanced && veh.is_locked && veh.is_alarm_on ) {
        p.add_msg_if_player( m_bad, _( "This vehicle's security system has locked you out!" ) );
        return false;
    }

    /** @EFFECT_INT increases chance of bypassing vehicle security system */

    /** @EFFECT_COMPUTER increases chance of bypassing vehicle security system */
    int roll = dice( p.get_skill_level( skill_computer ) + 2, p.int_cur ) - ( advanced ? 50 : 25 );
    int effort = 0;
    bool success = false;
    if( roll < -20 ) { // Really bad rolls will trigger the alarm before you know it exists
        effort = 1;
        p.add_msg_if_player( m_bad, _( "You trigger the alarm!" ) );
        veh.is_alarm_on = true;
    } else if( roll >= 20 ) { // Don't bother the player if it's trivial
        effort = 1;
        p.add_msg_if_player( m_good, _( "You quickly bypass the security system!" ) );
        success = true;
    }

    if( effort == 0 && !query_yn( _( "Try to hack this car's security system?" ) ) ) {
        // Scanning for security systems isn't free
        p.moves -= 100;
        it.charges -= 1;
        return false;
    }

    p.practice( skill_computer, advanced ? 10 : 3 );
    if( roll < -10 ) {
        effort = rng( 4, 8 );
        p.add_msg_if_player( m_bad, _( "You waste some time, but fail to affect the security system." ) );
    } else if( roll < 0 ) {
        effort = 1;
        p.add_msg_if_player( m_bad, _( "You fail to affect the security system." ) );
    } else if( roll < 20 ) {
        effort = rng( 2, 8 );
        p.add_msg_if_player( m_mixed,
                             _( "You take some time, but manage to bypass the security system!" ) );
        success = true;
    }

    p.moves -= effort * 100;
    it.charges -= effort;
    if( success && advanced ) { // Unlock controls, but only if they're drive-by-wire
        veh.is_locked = false;
    }
    return success;
}

vehicle *pickveh( const tripoint &center, bool advanced )
{
    static const std::string ctrl = "CTRL_ELECTRONIC";
    static const std::string advctrl = "REMOTE_CONTROLS";
    uimenu pmenu;
    pmenu.title = _( "Select vehicle to access" );
    std::vector< vehicle * > vehs;

    for( auto &veh : g->m.get_vehicles() ) {
        auto &v = veh.v;
        const auto gp = v->global_pos();
        if( rl_dist( center.x, center.y, gp.x, gp.y ) < 40 &&
            v->fuel_left( "battery", true ) > 0 &&
            ( v->all_parts_with_feature( advctrl, true ).size() > 0 ||
              ( !advanced && v->all_parts_with_feature( ctrl, true ).size() > 0 ) ) ) {
            vehs.push_back( v );
        }
    }
    std::vector<tripoint> locations;
    for( int i = 0; i < ( int )vehs.size(); i++ ) {
        auto veh = vehs[i];
        locations.push_back( veh->global_pos3() );
        pmenu.addentry( i, true, MENU_AUTOASSIGN, veh->name.c_str() );
    }

    if( vehs.empty() ) {
        add_msg( m_bad, _( "No vehicle available." ) );
        return nullptr;
    }

    pmenu.addentry( vehs.size(), true, 'q', _( "Cancel" ) );
    pointmenu_cb callback( locations );
    pmenu.callback = &callback;
    pmenu.w_y = 0;
    pmenu.query();

    if( pmenu.ret < 0 || pmenu.ret >= ( int )vehs.size() ) {
        return nullptr;
    } else {
        return vehs[pmenu.ret];
    }
}

int iuse::remoteveh( player *p, item *it, bool t, const tripoint &pos )
{
    vehicle *remote = g->remoteveh();
    if( t ) {
        bool stop = false;
        if( it->charges == 0 ) {
            p->add_msg_if_player( m_bad, _( "The remote control's battery goes dead." ) );
            stop = true;
        } else if( remote == nullptr ) {
            p->add_msg_if_player( _( "Lost contact with the vehicle." ) );
            stop = true;
        } else if( remote->fuel_left( "battery", true ) == 0 ) {
            p->add_msg_if_player( m_bad, _( "The vehicle's battery died." ) );
            stop = true;
        }
        if( stop ) {
            it->active = false;
            g->setremoteveh( nullptr );
        }

        return it->type->charges_to_use();
    }

    bool controlling = it->active && remote != nullptr;
    int choice = menu( true, _( "What to do with remote vehicle control:" ), _( "Nothing" ),
                       controlling ? _( "Stop controlling the vehicle." ) : _( "Take control of a vehicle." ),
                       _( "Execute one vehicle action" ), NULL );

    if( choice < 2 || choice > 3 ) {
        return 0;
    }

    if( choice == 2 && controlling ) {
        it->active = false;
        g->setremoteveh( nullptr );
        return 0;
    }

    int px = g->u.view_offset.x;
    int py = g->u.view_offset.y;

    vehicle *veh = pickveh( pos, choice == 2 );

    if( veh == nullptr ) {
        return 0;
    }

    if( !hackveh( *p, *it, *veh ) ) {
        return 0;
    }

    if( choice == 2 ) {
        it->active = true;
        g->setremoteveh( veh );
        p->add_msg_if_player( m_good, _( "You take control of the vehicle." ) );
        if( !veh->engine_on ) {
            veh->start_engines();
        }
    } else if( choice == 3 ) {
        veh->use_controls( pos );
    }

    g->u.view_offset.x = px;
    g->u.view_offset.y = py;
    return it->type->charges_to_use();
}

bool multicooker_hallu( player &p )
{
    p.moves -= 200;
    const int random_hallu = rng( 1, 7 );
    std::vector<tripoint> points;
    switch( random_hallu ) {

        case 1:
            add_msg( m_info, _( "And when you gaze long into a screen, the screen also gazes into you." ) );
            return true;

        case 2:
            add_msg( m_bad, _( "The multi-cooker boiled your head!" ) );
            return true;

        case 3:
            add_msg( m_info, _( "The characters on the screen display an obscene joke.  Strange humor." ) );
            return true;

        case 4:
            //~ Single-spaced & lowercase are intentional, conveying hurried speech-KA101
            add_msg( m_warning, _( "Are you sure?! the multi-cooker wants to poison your food!" ) );
            return true;

        case 5:
            add_msg( m_info,
                     _( "The multi-cooker argues with you about the taste preferences.  You don't want to deal with it." ) );
            return true;

        case 6:
            for( const tripoint &pt : g->m.points_in_radius( p.pos(), 1 ) ) {
                if( g->is_empty( pt ) ) {
                    points.push_back( pt );
                }
            }

            if( !one_in( 5 ) ) {
                add_msg( m_warning, _( "The multi-cooker runs away!" ) );
                const tripoint random_point = random_entry( points );
                if( monster *const m = g->summon_mon( mon_hallu_multicooker, random_point ) ) {
                    m->hallucination = true;
                    m->add_effect( effect_run, 1_turns, num_bp, true );
                }
            } else {
                add_msg( m_bad, _( "You're surrounded by aggressive multi-cookers!" ) );

                for( auto &point : points ) {
                    if( monster *const m = g->summon_mon( mon_hallu_multicooker, point ) ) {
                        m->hallucination = true;
                    }
                }
            }
            return true;

        default:
            return false;
    }

}

int iuse::multicooker( player *p, item *it, bool t, const tripoint &pos )
{
    static const std::set<std::string> multicooked_subcats = { "CSC_FOOD_MEAT", "CSC_FOOD_VEGGI", "CSC_FOOD_PASTA" };

    if( t ) {
        if( it->charges == 0 ) {
            it->active = false;
            return 0;
        }

        int cooktime = it->get_var( "COOKTIME", 0 );
        cooktime -= 100;

        if( cooktime >= 300 && cooktime < 400 ) {
            //Smart or good cook or careful
            /** @EFFECT_INT increases chance of checking multi-cooker on time */

            /** @EFFECT_SURVIVAL increases chance of checking multi-cooker on time */
            if( p->int_cur + p->get_skill_level( skill_cooking ) + p->get_skill_level( skill_survival ) > 16 ) {
                add_msg( m_info, _( "The multi-cooker should be finishing shortly..." ) );
            }
        }

        if( cooktime <= 0 ) {
            item &meal = it->emplace_back( it->get_var( "DISH" ) );
            if( meal.has_flag( "EATEN_HOT" ) ) {
                meal.active = true;
                meal.item_tags.insert( "HOT" );
                meal.item_counter = 600;
            }

            it->active = false;
            it->erase_var( "DISH" );
            it->erase_var( "COOKTIME" );

            //~ sound of a multi-cooker finishing its cycle!
            sounds::sound( pos, 8, _( "ding!" ) );

            return 0;
        } else {
            it->set_var( "COOKTIME", cooktime );
            return 0;
        }

    } else {
        enum {
            mc_cancel, mc_start, mc_stop, mc_take, mc_upgrade
        };

        if( p->is_underwater() ) {
            p->add_msg_if_player( m_info, _( "You can't do that while underwater." ) );
            return false;
        }

        if( p->has_trait( trait_ILLITERATE ) ) {
            add_msg( m_info, _( "You cannot read, and don't understand the screen or the buttons!" ) );
            return 0;
        }

        if( p->has_effect( effect_hallu ) || p->has_effect( effect_visuals ) ) {
            if( multicooker_hallu( *p ) ) {
                return 0;
            }
        }

        if( p->has_trait( trait_HYPEROPIC ) && !p->is_wearing( "glasses_reading" )
            && !p->is_wearing( "glasses_bifocal" ) && !p->has_effect( effect_contacts ) ) {
            add_msg( m_info, _( "You'll need to put on reading glasses before you can see the screen." ) );
            return 0;
        }

        uimenu menu;
        menu.selected = 0;
        menu.text = _( "Welcome to the RobotChef3000.  Choose option:" );

        menu.addentry( mc_cancel, true, 'q', _( "Cancel" ) );

        if( it->active ) {
            menu.addentry( mc_stop, true, 's', _( "Stop cooking" ) );
        } else {
            if( it->contents.empty() ) {
                if( it->ammo_remaining() < 50 ) {
                    p->add_msg_if_player( _( "Batteries are low." ) );
                    return 0;
                }
                menu.addentry( mc_start, true, 's', _( "Start cooking" ) );

                /** @EFFECT_ELECTRONICS >3 allows multicooker upgrade */

                /** @EFFECT_FABRICATION >3 allows multicooker upgrade */
                if( p->get_skill_level( skill_electronics ) > 3 && p->get_skill_level( skill_fabrication ) > 3 ) {
                    const auto upgr = it->get_var( "MULTI_COOK_UPGRADE" );
                    if( upgr.empty() ) {
                        menu.addentry( mc_upgrade, true, 'u', _( "Upgrade multi-cooker" ) );
                    } else {
                        if( upgr == "UPGRADE" ) {
                            menu.addentry( mc_upgrade, false, 'u', _( "Multi-cooker already upgraded" ) );
                        } else {
                            menu.addentry( mc_upgrade, false, 'u', _( "Multi-cooker unable to upgrade" ) );
                        }
                    }
                }
            } else {
                menu.addentry( mc_take, true, 't', _( "Take out dish" ) );
            }
        }

        menu.query();
        int choice = menu.ret;

        if( mc_cancel == choice ) {
            return 0;
        }

        if( mc_stop == choice ) {
            if( query_yn( _( "Really stop cooking?" ) ) ) {
                it->active = false;
                it->erase_var( "DISH" );
                it->erase_var( "COOKTIME" );
            }
            return 0;
        }

        if( mc_take == choice ) {
            item &dish = it->contents.front();

            if( dish.has_flag( "HOT" ) ) {
                p->add_msg_if_player( m_good,
                                      _( "You got the dish from the multi-cooker.  The %s smells delicious." ),
                                      dish.tname( dish.charges, false ).c_str() );
            } else {
                p->add_msg_if_player( m_good, _( "You got the %s from the multi-cooker." ),
                                      dish.tname( dish.charges, false ).c_str() );
            }

            p->i_add( dish );
            it->contents.clear();

            return 0;
        }

        if( mc_start == choice ) {
            enum {
                d_cancel
            };

            uimenu dmenu;
            dmenu.selected = 0;
            dmenu.text = _( "Choose desired meal:" );

            dmenu.addentry( d_cancel, true, 'q', _( "Cancel" ) );

            std::vector<const recipe *> dishes;

            inventory crafting_inv = g->u.crafting_inventory();
            //add some tools and qualities. we can't add this qualities to json, because multicook must be used only by activating, not as component other crafts.
            crafting_inv.push_back( item( "hotplate", 0 ) ); //hotplate inside
            crafting_inv.push_back( item( "tongs", 0 ) ); //some recipes requires tongs
            crafting_inv.push_back( item( "toolset", 0 ) ); //toolset with CUT and other qualities inside
            crafting_inv.push_back( item( "pot", 0 ) ); //good COOK, BOIL, CONTAIN qualities inside

            int counter = 1;

            for( const auto &r : g->u.get_learned_recipes().in_category( "CC_FOOD" ) ) {
                if( multicooked_subcats.count( r->subcategory ) > 0 ) {
                    dishes.push_back( r );
                    const bool can_make = r->requirements().can_make_with_inventory( crafting_inv );

                    dmenu.addentry( counter++, can_make, -1, r->result_name() );
                }
            }

            dmenu.query();

            int choice = dmenu.ret;

            if( d_cancel == choice ) {
                return 0;
            } else {
                const recipe *meal = dishes[choice - 1];
                int mealtime;
                if( it->get_var( "MULTI_COOK_UPGRADE" ) == "UPGRADE" ) {
                    mealtime = meal->time;
                } else {
                    mealtime = meal->time * 2 ;
                }

                const int all_charges = 50 + mealtime / ( it->type->tool->turns_per_charge * 100 );

                if( it->ammo_remaining() < all_charges ) {

                    p->add_msg_if_player( m_warning,
                                          _( "The multi-cooker needs %d charges to cook this dish." ),
                                          all_charges );

                    return 0;
                }

                auto reqs = meal->requirements();
                for( auto it : reqs.get_components() ) {
                    p->consume_items( it );
                }

                it->set_var( "DISH", meal->result() );
                it->set_var( "COOKTIME", mealtime );

                p->add_msg_if_player( m_good,
                                      _( "The screen flashes blue symbols and scales as the multi-cooker begins to shake." ) );

                it->active = true;
                it->charges -= 50;

                p->practice( skill_cooking, meal->difficulty * 3 ); //little bonus

                return 0;
            }
        }

        if( mc_upgrade == choice ) {

            if( !p->has_morale_to_craft() ) {
                add_msg( m_info, _( "Your morale is too low to craft..." ) );
                return false;
            }

            bool has_tools = true;

            const inventory &cinv = g->u.crafting_inventory();

            if( !cinv.has_amount( "soldering_iron", 1 ) ) {
                p->add_msg_if_player( m_warning, _( "You need a %s." ), item::nname( "soldering_iron" ).c_str() );
                has_tools = false;
            }

            static const quality_id SCREW_FINE( "SCREW_FINE" );
            if( !cinv.has_quality( SCREW_FINE ) ) {
                p->add_msg_if_player( m_warning, _( "You need an item with %s of 1 or more to disassemble this." ),
                                      SCREW_FINE.obj().name.c_str() );
                has_tools = false;
            }

            if( !has_tools ) {
                return 0;
            }

            p->practice( skill_electronics, rng( 5, 10 ) );
            p->practice( skill_fabrication, rng( 5, 10 ) );

            p->moves -= 700;

            /** @EFFECT_INT increases chance to successfully upgrade multi-cooker */

            /** @EFFECT_ELECTRONICS increases chance to successfully upgrade multi-cooker */

            /** @EFFECT_FABRICATION increases chance to successfully upgrade multi-cooker */
            if( p->get_skill_level( skill_electronics ) + p->get_skill_level( skill_fabrication ) + p->int_cur >
                rng( 20, 35 ) ) {

                p->practice( skill_electronics, rng( 5, 20 ) );
                p->practice( skill_fabrication, rng( 5, 20 ) );

                p->add_msg_if_player( m_good,
                                      _( "You've successfully upgraded the multi-cooker, master tinkerer!  Now it cooks faster!" ) );

                it->set_var( "MULTI_COOK_UPGRADE", "UPGRADE" );

                return 0;

            } else {

                if( !one_in( 5 ) ) {
                    p->add_msg_if_player( m_neutral,
                                          _( "You sagely examine and analyze the multi-cooker, but don't manage to accomplish anything." ) );
                } else {
                    p->add_msg_if_player( m_bad,
                                          _( "Your tinkering nearly breaks the multi-cooker!  Fortunately, it still works, but best to stop messing with it." ) );
                    it->set_var( "MULTI_COOK_UPGRADE", "DAMAGED" );
                }

                return 0;

            }

        }

    }

    return 0;
}

int iuse::cable_attach( player *p, item *it, bool, const tripoint & )
{
    std::string initial_state = it->get_var( "state", "attach_first" );

    if( initial_state == "attach_first" ) {
        tripoint posp;
        if( !choose_adjacent( _( "Attach cable to vehicle where?" ), posp ) ) {
            return 0;
        }
        const optional_vpart_position vp = g->m.veh_at( posp );
        auto ter = g->m.ter( posp );
<<<<<<< HEAD
        if( !vp && ter != t_chainfence ) {
            p->add_msg_if_player(_("There's no vehicle there."));
=======
        if( !vp && ter != t_chainfence_h && ter != t_chainfence_v ) {
            p->add_msg_if_player( _( "There's no vehicle there." ) );
>>>>>>> 712ec9fe
            return 0;
        } else {
            const auto abspos = g->m.getabs( posp );
            it->active = true;
            it->set_var( "state", "pay_out_cable" );
            it->set_var( "source_x", abspos.x );
            it->set_var( "source_y", abspos.y );
            it->set_var( "source_z", g->get_levz() );
            it->process( p, p->pos(), false );
        }
        p->moves -= 15;
    } else if( initial_state == "pay_out_cable" ) {
        int choice = -1;
        uimenu kmenu;
        kmenu.selected = 0;
        kmenu.text = _( "Using cable:" );
        kmenu.addentry( 0, true, -1, _( "Attach loose end of the cable" ) );
        kmenu.addentry( 1, true, -1, _( "Detach and re-spool the cable" ) );
        kmenu.addentry( -1, true, 'q', _( "Cancel" ) );
        kmenu.query();
        choice = kmenu.ret;

        if( choice == -1 ) {
            return 0; // we did nothing.
        } else if( choice == 1 ) {
            it->reset_cable( p );
            return 0;
        }

        tripoint vpos;
        if( !choose_adjacent( _( "Attach cable to vehicle where?" ), vpos ) ) {
            return 0;
        }
        const optional_vpart_position target_vp = g->m.veh_at( vpos );
        if( !target_vp ) {
            p->add_msg_if_player( _( "There's no vehicle there." ) );
            return 0;
        } else {
            vehicle *const target_veh = &target_vp->vehicle();
            tripoint source_global( it->get_var( "source_x", 0 ),
                                    it->get_var( "source_y", 0 ),
                                    it->get_var( "source_z", 0 ) );
            tripoint source_local = g->m.getlocal( source_global );
            const optional_vpart_position source_vp = g->m.veh_at( source_local );
            vehicle *const source_veh = veh_pointer_or_null( source_vp );

            if( source_veh == target_veh ) {
                if( p != nullptr && p->has_item( *it ) ) {
                    p->add_msg_if_player( m_warning, _( "The %s already has access to its own electric system!" ),
                                          source_veh->name.c_str() );
                }
                return 0;
            }

            tripoint target_global = g->m.getabs( vpos );

            if( source_veh == nullptr ) {
                if( p != nullptr && p->has_item( *it ) ) {
                    p->add_msg_if_player( m_bad, _( "You notice the cable has come loose!" ) );
                }
                it->reset_cable( p );
                return 0;
            }

            const auto veh_part_coordinates = []( const vehicle & veh, const int part_num ) {
                return veh.parts[part_num].mount;
            };

            // TODO: make sure there is always a matching vpart id here. Maybe transform this into
            // a iuse_actor class, or add a check in item_factory.
            const vpart_id vpid( it->typeId() );

            point vcoords = veh_part_coordinates( *source_veh, source_vp->part_index() );
            vehicle_part source_part( vpid, vcoords.x, vcoords.y, item( *it ) );
            source_part.target.first = target_global;
            source_part.target.second = target_veh->real_global_pos3();
            source_veh->install_part( vcoords.x, vcoords.y, source_part );

            vcoords = veh_part_coordinates( *target_veh, target_vp->part_index() );
            vehicle_part target_part( vpid, vcoords.x, vcoords.y, item( *it ) );
            target_part.target.first = source_global;
            target_part.target.second = source_veh->real_global_pos3();
            target_veh->install_part( vcoords.x, vcoords.y, target_part );

            if( p != nullptr && p->has_item( *it ) ) {
                p->add_msg_if_player( m_good, _( "You link up the electric systems of the %1$s and the %2$s." ),
                                      source_veh->name.c_str(), target_veh->name.c_str() );
            }

            return 1; // Let the cable be destroyed.
        }
    }

    return 0;
}

int iuse::shavekit( player *p, item *it, bool, const tripoint & )
{
    if( !it->ammo_sufficient() ) {
        p->add_msg_if_player( _( "You need soap to use this." ) );
    } else {
        p->add_msg_if_player( _( "You open up your kit and shave." ) );
        p->moves -= 3000;
        p->add_morale( MORALE_SHAVE, 8, 8, 240_minutes, 3_minutes );
    }
    return it->type->charges_to_use();
}

int iuse::hairkit( player *p, item *it, bool, const tripoint & )
{
    p->add_msg_if_player( _( "You give your hair a trim." ) );
    p->moves -= 3000;
    p->add_morale( MORALE_HAIRCUT, 3, 3, 480_minutes, 3_minutes );
    return it->type->charges_to_use();
}

int iuse::weather_tool( player *p, item *it, bool, const tripoint & )
{
    w_point const weatherPoint = *g->weather_precise;

    if( it->typeId() == "weather_reader" ) {
        p->add_msg_if_player( m_neutral, _( "The %s's monitor slowly outputs the data..." ),
                              it->tname().c_str() );
    }
    if( it->has_flag( "THERMOMETER" ) ) {
        if( it->typeId() == "thermometer" ) {
            p->add_msg_if_player( m_neutral, _( "The %1$s reads %2$s." ), it->tname().c_str(),
                                  print_temperature( g->get_temperature( g->u.pos() ) ).c_str() );
        } else {
            p->add_msg_if_player( m_neutral, _( "Temperature: %s." ),
                                  print_temperature( g->get_temperature( g->u.pos() ) ).c_str() );
        }
    }
    if( it->has_flag( "HYGROMETER" ) ) {
        if( it->typeId() == "hygrometer" ) {
            p->add_msg_if_player(
                m_neutral, _( "The %1$s reads %2$s." ), it->tname().c_str(),
                print_humidity( get_local_humidity( weatherPoint.humidity, g->weather,
                                                    g->is_sheltered( g->u.pos() ) ) ).c_str() );
        } else {
            p->add_msg_if_player(
                m_neutral, _( "Relative Humidity: %s." ),
                print_humidity( get_local_humidity( weatherPoint.humidity, g->weather,
                                                    g->is_sheltered( g->u.pos() ) ) ).c_str() );
        }
    }
    if( it->has_flag( "BAROMETER" ) ) {
        if( it->typeId() == "barometer" ) {
            p->add_msg_if_player(
                m_neutral, _( "The %1$s reads %2$s." ), it->tname().c_str(),
                print_pressure( ( int )weatherPoint.pressure ).c_str() );
        } else {
            p->add_msg_if_player( m_neutral, _( "Pressure: %s." ),
                                  print_pressure( ( int )weatherPoint.pressure ).c_str() );
        }
    }

    if( it->typeId() == "weather_reader" ) {
        int vehwindspeed = 0;
        if( optional_vpart_position vp = g->m.veh_at( p->pos() ) ) {
            vehwindspeed = abs( vp->vehicle().velocity / 100 ); // For mph
        }
        const oter_id &cur_om_ter = overmap_buffer.ter( p->global_omt_location() );
        /* windpower defined in internal velocity units (=.01 mph) */
        int windpower = int( 100.0f * get_local_windpower( weatherPoint.windpower + vehwindspeed,
                             cur_om_ter, g->is_sheltered( g->u.pos() ) ) );

        p->add_msg_if_player( m_neutral, _( "Wind Speed: %.1f %s." ),
                              convert_velocity( windpower, VU_WIND ),
                              velocity_units( VU_WIND ) );
        p->add_msg_if_player(
            m_neutral, _( "Feels Like: %s." ),
            print_temperature(
                get_local_windchill( weatherPoint.temperature, weatherPoint.humidity, windpower ) +
                g->get_temperature( g->u.pos() ) ).c_str() );
    }

    return 0;
}

int iuse::directional_hologram( player *p, item *it, bool, const tripoint &pos )
{
    if( it->is_armor() &&  !( p->is_worn( *it ) ) ) {
        p->add_msg_if_player( m_neutral, _( "You need to wear the %1$s before activating it." ),
                              it->tname().c_str() );
        return 0;
    }
    tripoint posp = pos;
    if( !choose_adjacent( _( "Choose hologram direction." ), posp ) ) {
        return 0;
    }
    if( !g->is_empty( posp ) ) {
        p->add_msg_if_player( m_info, _( "Can't create a hologram there." ) );
        return 0;
    }
    monster *const hologram = g->summon_mon( mon_hologram, posp );
    tripoint target = pos;
    target.x = p->posx() + 2 * SEEX * ( posp.x - p->posx() );
    target.y = p->posy() + 2 * SEEY * ( posp.y - p->posy() );
    hologram->set_dest( target );
    p->mod_moves( -100 );
    return it->type->charges_to_use();
}

int iuse::capture_monster_act( player *p, item *it, bool, const tripoint &pos )
{
    if( it->has_var( "contained_name" ) ) {
        tripoint target;
        if( g->is_empty( pos ) ) {
            // It's been activated somewhere where there isn't a player or monster, good.
            target = pos;
        } else {
            if( it->has_flag( "PLACE_RANDOMLY" ) ) {
                std::vector<tripoint> valid;
                for( const tripoint &dest : g->m.points_in_radius( p->pos(), 1 ) ) {
                    if( g->is_empty( dest ) ) {
                        valid.push_back( dest );
                    }
                }
                if( valid.empty() ) {
                    p->add_msg_if_player( _( "There is no place to put the %s." ),
                                          it->get_var( "contained_name", "" ).c_str() );
                    return 0;
                }
                target = random_entry( valid );
            } else {
                const std::string query = string_format( _( "Place the %s where?" ),
                                          it->get_var( "contained_name", "" ).c_str() );
                if( !choose_adjacent( query, target ) ) {
                    return 0;
                }
                if( !g->is_empty( target ) ) {
                    p->add_msg_if_player( m_info, _( "You cannot place the %s there!" ),
                                          it->get_var( "contained_name", "" ).c_str() );
                    return 0;
                }
            }
        }
        monster new_monster;
        try {
            deserialize( new_monster, it->get_var( "contained_json", "" ) );
        } catch( const std::exception &e ) {
            debugmsg( _( "Error restoring monster: %s" ), e.what() );
            return 0;
        }
        new_monster.spawn( target );
        g->add_zombie( new_monster );
        it->erase_var( "contained_name" );
        it->erase_var( "contained_json" );
        it->erase_var( "name" );
        it->erase_var( "weight" );
        return 0;
    } else {
        tripoint target = pos;
        const std::string query = string_format( _( "Capture what with the %s?" ), it->tname().c_str() );
        if( !choose_adjacent( query, target ) ) {
            p->add_msg_if_player( m_info, _( "You cannot use a %s there." ), it->tname().c_str() );
            return 0;
        }
        // Capture the thing, if it's on the same square.
        if( const monster *const mon_ptr = g->critter_at<monster>( target ) ) {
            const monster &f = *mon_ptr;

            if( !it->has_property( "monster_size_capacity" ) ) {
                debugmsg( "%s has no monster_size_capacity.", it->tname().c_str() );
                return 0;
            }
            const std::string capacity = it->get_property_string( "monster_size_capacity" );
            if( Creature::size_map.count( capacity ) == 0 ) {
                debugmsg( "%s has invalid monster_size_capacity %s.",
                          it->tname().c_str(), capacity.c_str() );
                return 0;
            }
            if( f.get_size() > Creature::size_map.find( capacity )->second ) {
                p->add_msg_if_player( m_info, _( "The %1$s is too big to put in your %2$s." ),
                                      f.type->nname().c_str(), it->tname().c_str() );
                return 0;
            }
            // TODO: replace this with some kind of melee check.
            int chance = f.hp_percentage() / 10;
            // A weaker monster is easier to capture.
            // If the monster is friendly, then put it in the item
            // without checking if it rolled a success.
            if( f.friendly != 0 || one_in( chance ) ) {
                it->set_var( "contained_json", serialize( f ) );
                it->set_var( "contained_name", f.type->nname() );
                it->set_var( "name", string_format( _( "%s holding %s" ), it->type->nname( 1 ).c_str(),
                                                    f.type->nname().c_str() ) );
                m_size mon_size = f.get_size();
                int new_weight = 0;
                switch( mon_size ) {
                    case MS_TINY:
                        new_weight = 1000;
                        break;
                    case MS_SMALL:
                        new_weight = 40750;
                        break;
                    case MS_MEDIUM:
                        new_weight = 81500;
                        break;
                    case MS_LARGE:
                        new_weight = 120000;
                        break;
                    case MS_HUGE:
                        new_weight = 200000;
                        break;
                }
                it->set_var( "weight", new_weight );
                g->remove_zombie( f );
                return 0;
            } else {
                p->add_msg_if_player( m_bad, _( "The %1$s avoids your attempts to put it in the %2$s." ),
                                      f.type->nname().c_str(), it->type->nname( 1 ).c_str() );
            }
            p->moves -= 100;
        } else {
            add_msg( _( "The %s can't capture nothing" ), it->tname().c_str() );
            return 0;
        }
    }
    return 0;
}

int iuse::ladder( player *p, item *, bool, const tripoint & )
{
    if( !g->m.has_zlevels() ) {
        debugmsg( "Ladder can't be used in non-z-level mode" );
        return 0;
    }

    tripoint dirp;
    if( !choose_adjacent( _( "Put the ladder where?" ), dirp ) ) {
        return 0;
    }

    if( !g->is_empty( dirp ) || g->m.has_furn( dirp ) ) {
        p->add_msg_if_player( m_bad, _( "Can't place it there." ) );
        return 0;
    }

    p->add_msg_if_player( _( "You set down the ladder." ) );
    p->moves -= 500;
    g->m.furn_set( dirp, furn_str_id( "f_ladder" ) );
    return 1;
}

int iuse::washclothes( player *p, item *it, bool, const tripoint & )
{
    // Check that player isn't over volume limit as this might cause it to break... this is a hack.
    // TODO: find a better solution.
    if( p->volume_capacity() < p->volume_carried() ) {
        p->add_msg_if_player( _( "You're carrying too much to clean anything." ) );
        return 0;
    }
    if( it->charges < it->type->charges_to_use() ) {
        p->add_msg_if_player( _( "You need a cleansing agent to use this." ) );
        return 0;
    }

    player player = *p;

    player.inv.restack( player );

    const inventory_filter_preset preset( []( const item_location & location ) {
        return location->item_tags.find( "FILTHY" ) != location->item_tags.end();
    } );
    // TODO: this should also search surrounding area, not just player inventory.
    inventory_iuse_selector inv_s( player, _( "ITEMS TO CLEAN" ), preset );
    inv_s.add_character_items( player );
    inv_s.set_title( _( "Multiclean" ) );
    inv_s.set_hint( _( "To clean x items, type a number before selecting." ) );
    std::list<std::pair<int, int>> to_clean;
    if( inv_s.empty() ) {
        popup( std::string( _( "You have nothing to clean." ) ), PF_GET_KEY );
        to_clean = std::list<std::pair<int, int> >();
        return 0;
    }

    to_clean = inv_s.execute();
    if( to_clean.size() == 0 ) {
        return 0;
    }
    int required_water = 0;
    int time = 0;
    int required_cleanser = 0;

    // Determine if we have enough water and cleanser for all the items.
    for( std::pair<int, int> pair : to_clean ) {
        item mod = p->i_at( pair.first );
        if( pair.first == INT_MIN ) {
            p->add_msg_if_player( m_info, _( "Never mind." ) );
            return 0;
        }
        required_water += ( mod.volume() / 125_ml ) * pair.second;
        time += ( 1000 * mod.volume() / 250_ml ) * pair.second;
        required_cleanser += ( mod.volume() / 1000_ml ) * pair.second;
    }
    if( required_water < 1 ) {
        required_water = 1;
    }
    if( required_cleanser < 1 ) {
        required_cleanser = 1;
    }

    const inventory &crafting_inv = p->crafting_inventory();
    if( !crafting_inv.has_charges( "water", required_water ) &&
        !crafting_inv.has_charges( "water_clean", required_water ) ) {
        p->add_msg_if_player( _( "You need %1$i charges of water or clean water to wash these items." ),
                              required_water );
        return 0;
    } else if( !crafting_inv.has_charges( "soap", required_cleanser ) &&
               !crafting_inv.has_charges( "detergent", required_cleanser ) ) {
        p->add_msg_if_player( _( "You need %1$i charges of cleansing agent to wash these items." ),
                              required_cleanser );
        return 0;
    }
    // Assign the activity values.
    p->assign_activity( activity_id( "ACT_WASH" ), time );

    for( std::pair<int, int> pair : to_clean ) {
        p->activity.values.push_back( pair.first );
        p->activity.values.push_back( pair.second );
    }

    return 0;
}<|MERGE_RESOLUTION|>--- conflicted
+++ resolved
@@ -2580,11 +2580,7 @@
 {
     int nails = 0, boards = 0;
     ter_id newter;
-<<<<<<< HEAD
-    if (type == t_fence) {
-=======
-    if( type == t_fence_h || type == t_fence_v ) {
->>>>>>> 712ec9fe
+    if( type == t_fence ) {
         nails = 6;
         boards = 3;
         newter = t_fence_post;
@@ -4360,13 +4356,8 @@
         moves = 10000;
     } else if( ter == t_window_enhanced || ter == t_window_enhanced_noglass ) {
         moves = 30000;
-<<<<<<< HEAD
     } else if( ter == t_chainfence || ter == t_chaingate_c ||
-        ter == t_chaingate_l || ter == t_window_bars_alarm || ter == t_window_bars || ter == t_reb_cage ) {
-=======
-    } else if( ter == t_chainfence_v || ter == t_chainfence_h || ter == t_chaingate_c ||
                ter == t_chaingate_l || ter == t_window_bars_alarm || ter == t_window_bars || ter == t_reb_cage ) {
->>>>>>> 712ec9fe
         moves = 60000;
     } else if( ter == t_door_bar_c || ter == t_door_bar_locked || ter == t_bars ) {
         moves = 90000;
@@ -4545,17 +4536,10 @@
     }
     if( g->m.ter( dirx, diry ) == t_chaingate_l ) {
         p->moves -= 100;
-<<<<<<< HEAD
-        g->m.ter_set(dirx, diry, t_chaingate_c);
-        sounds::sound(dirp, 5, _("Gachunk!"));
-        g->m.spawn_item(p->posx(), p->posy(), "scrap", 3);
-    } else if (g->m.ter(dirx, diry) == t_chainfence ) {
-=======
         g->m.ter_set( dirx, diry, t_chaingate_c );
         sounds::sound( dirp, 5, _( "Gachunk!" ) );
         g->m.spawn_item( p->posx(), p->posy(), "scrap", 3 );
-    } else if( g->m.ter( dirx, diry ) == t_chainfence_v || g->m.ter( dirx, diry ) == t_chainfence_h ) {
->>>>>>> 712ec9fe
+    } else if( g->m.ter( dirx, diry ) == t_chainfence ) {
         p->moves -= 500;
         g->m.ter_set( dirx, diry, t_chainfence_posts );
         sounds::sound( dirp, 5, _( "Snick, snick, gachunk!" ) );
@@ -7323,13 +7307,8 @@
         }
         const optional_vpart_position vp = g->m.veh_at( posp );
         auto ter = g->m.ter( posp );
-<<<<<<< HEAD
         if( !vp && ter != t_chainfence ) {
-            p->add_msg_if_player(_("There's no vehicle there."));
-=======
-        if( !vp && ter != t_chainfence_h && ter != t_chainfence_v ) {
             p->add_msg_if_player( _( "There's no vehicle there." ) );
->>>>>>> 712ec9fe
             return 0;
         } else {
             const auto abspos = g->m.getabs( posp );
