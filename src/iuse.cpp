#include "iuse.h"
#include "game.h"
#include "mapdata.h"
#include "output.h"
#include "debug.h"
#include "options.h"
#include "rng.h"
#include "line.h"
#include "mutation.h"
#include "player.h"
#include "disease.h"
#include "vehicle.h"
#include "uistate.h"
#include "action.h"
#include "monstergenerator.h"
#include "speech.h"
#include "overmapbuffer.h"
#include "json.h"
#include "messages.h"
#include <vector>
#include <sstream>
#include <algorithm>
#include <cmath>
#include <unordered_set>
#include <set>

#define RADIO_PER_TURN 25 // how many characters per turn of radio

#include "iuse_software.h"

void remove_double_ammo_mod( item &it, player &p )
{
    if( !it.item_tags.count( "DOUBLE_AMMO" ) ) {
        return;
    }
    p.add_msg_if_player( _( "You remove the double battery capacity mod of your %s!" ),
                         it.tname().c_str() );
    item mod( "battery_compartment", calendar::turn );
    p.i_add_or_drop( mod, 1 );
    it.item_tags.erase( "DOUBLE_AMMO" );
    // Easier to remove all batteries than to check for the actual real maximum
    if( it.charges > 0 ) {
        item batteries( "battery", calendar::turn );
        batteries.charges = it.charges;
        it.charges = 0;
        p.i_add_or_drop( batteries, 1 );
    }
}

void remove_recharge_mod( item &it, player &p )
{
    if( !it.item_tags.count( "RECHARGE" ) ) {
        return;
    }
    p.add_msg_if_player( _( "You remove the rechargeable powerpack in your %s!" ),
                         it.tname().c_str() );
    item mod( "rechargeable_battery", calendar::turn );
    mod.charges = it.charges;
    it.charges = 0;
    p.i_add_or_drop( mod, 1 );
    it.item_tags.erase( "RECHARGE" );
    it.item_tags.erase( "NO_UNLOAD" );
    it.item_tags.erase( "NO_RELOAD" );
}

void remove_atomic_mod( item &it, player &p )
{
    if( !it.item_tags.count( "ATOMIC_AMMO" ) ) {
        return;
    }
    p.add_msg_if_player( _( "You remove the plutonium cells of your %s!" ), it.tname().c_str() );
    item mod( "battery_atomic", calendar::turn );
    mod.charges = it.charges;
    it.charges = 0;
    p.i_add_or_drop( mod, 1 );
    it.item_tags.erase( "ATOMIC_AMMO" );
    it.item_tags.erase( "NO_UNLOAD" );
    it.item_tags.erase( "RADIOACTIVE" );
    it.item_tags.erase( "LEAK_DAM" );
}

void remove_ups_mod( item &it, player &p )
{
    if( !it.has_flag( "USE_UPS" ) ) {
        return;
    }
    p.add_msg_if_player( _( "You remove the UPS Conversion Pack of your %s!" ), it.tname().c_str() );
    item mod( "battery_ups", calendar::turn );
    p.i_add_or_drop( mod, 1 );
    it.charges = 0;
    it.item_tags.erase( "USE_UPS" );
    it.item_tags.erase( "NO_UNLOAD" );
    it.item_tags.erase( "NO_RELOAD" );
}

// Checks that the player does not have an active item with LITCIG flag.
bool check_litcig( player &u )
{
    auto cigs = u.items_with( []( const item & it ) {
        return it.active && it.has_flag( "LITCIG" );
    } );
    if( cigs.empty() ) {
        return true;
    }
    u.add_msg_if_player( m_info, _( "You're already smoking a %s!" ), cigs[0]->tname().c_str() );
    return false;
}

static bool item_inscription(player *p, item *cut, std::string verb, std::string gerund,
                             bool carveable)
{
    (void)p; //unused
    if (!cut->made_of(SOLID)) {
        std::string lower_verb = verb;
        std::transform(lower_verb.begin(), lower_verb.end(), lower_verb.begin(), ::tolower);
        add_msg(m_info, _("You can't %s an item that's not solid!"), lower_verb.c_str());
        return false;
    }
    if (carveable && !(cut->made_of("wood") || cut->made_of("plastic") ||
                       cut->made_of("glass") || cut->made_of("chitin") ||
                       cut->made_of("iron") || cut->made_of("steel") ||
                       cut->made_of("silver"))) {
        std::string lower_verb = verb;
        std::transform(lower_verb.begin(), lower_verb.end(), lower_verb.begin(), ::tolower);
        add_msg(m_info, _("You can't %1$s %2$s because of the material it is made of."),
                lower_verb.c_str(), cut->display_name().c_str());
        return false;
    }

    std::map<std::string, std::string>::const_iterator ent = cut->item_vars.find("item_note");

    bool hasnote = (ent != cut->item_vars.end());
    std::string message = "";
    std::string messageprefix = string_format(hasnote ? _("(To delete, input one '.')\n") : "") +
                                string_format(_("%1$s on the %2$s is: "),
                                        gerund.c_str(), cut->type->nname(1).c_str());
    message = string_input_popup(string_format(_("%s what?"), verb.c_str()), 64,
                                 (hasnote ? cut->item_vars["item_note"] : message),
                                 messageprefix, "inscribe_item", 128);

    if (!message.empty()) {
        if (hasnote && message == ".") {
            cut->item_vars.erase("item_note");
            cut->item_vars.erase("item_note_type");
            cut->item_vars.erase("item_note_typez");
        } else {
            cut->item_vars["item_note"] = message;
            cut->item_vars["item_note_type"] = gerund;
        }
    }
    return true;
}

// Returns false if the inscription failed or if the player canceled the action. Otherwise, returns true.

static bool inscribe_item(player *p, std::string verb, std::string gerund, bool carveable)
{
    //Note: this part still strongly relies on English grammar.
    //Although it can be easily worked around in language like Chinese,
    //but might need to be reworked for some European languages that have more verb forms
    int pos = g->inv(string_format(_("%s on what?"), verb.c_str()));
    item *cut = &(p->i_at(pos));
    if (cut->type->id == "null") {
        add_msg(m_info, _("You do not have that item!"));
        return false;
    }
    return item_inscription(p, cut, verb, gerund, carveable);
}

// For an explosion (which releases some kind of gas), this function
// calculates the points around that explosion where to create those
// gas fields.
// Those points must have a clear line of sight and a clear path to
// the center of the explosion.
// They must also be passable (move_cost > 0).
std::vector<point> points_for_gas_cloud(const point &center, int radius)
{
    const std::vector<point> gas_sources = closest_points_first(radius, center.x, center.y);
    std::vector<point> result;
    int junk;
    for (std::vector<point>::const_iterator a = gas_sources.begin(); a != gas_sources.end(); ++a) {
        const point &p = *a;
        if (g->m.move_cost(p.x, p.y) <= 0) {
            // A wall
            continue;
        }
        if (p.x != center.x || p.y != center.y) {
            if (!g->m.sees(center.x, center.y, p.x, p.y, radius, junk)) {
                // No clear line of sight
                continue;
            }
            if (!g->m.clear_path(center.x, center.y, p.x, p.y, radius, 1, 100, junk)) {
                // Can not splatter gas from center to that point, something is in the way
                continue;
            }
        }
        result.push_back(p);
    }
    return result;
}

/* iuse methods return the number of charges expended, which is usually it->charges_to_use().
 * Some items that don't normally use charges return 1 to indicate they're used up.
 * Regardless, returning 0 indicates the item has not been used up,
 * though it may have been successfully activated.
 */
int iuse::sewage(player *p, item *it, bool, point)
{
    if (!p->is_npc()) {
        p->add_memorial_log(pgettext("memorial_male", "Ate a sewage sample."),
                            pgettext("memorial_female", "Ate a sewage sample."));
    }
    p->vomit();
    if (one_in(4)) {
        p->mutate();
    }
    return it->type->charges_to_use();
}

int iuse::honeycomb(player *p, item *it, bool, point)
{
    g->m.spawn_item(p->posx, p->posy, "wax", 2);
    return it->type->charges_to_use();
}

int iuse::royal_jelly(player *p, item *it, bool, point)
{
    // TODO: Add other effects here; royal jelly is a cure-all!
    p->pkill += 5;
    std::string message;
    if (p->has_effect("fungus")) {
        message = _("You feel cleansed inside!");
        p->remove_effect("fungus");
    }
    if (p->has_effect("dermatik") || p->has_effect("bloodworms") ||
        p->has_effect("paincysts") || p->has_effect("brainworm") ||
        p->has_effect("tapeworm")) {
        message = _("You feel cleansed inside!");
        p->remove_effect("dermatik");
        p->remove_effect("bloodworms");
        p->remove_effect("paincysts");
        p->remove_effect("brainworm");
        p->remove_effect("tapeworm");
    }
    if (p->has_effect("blind")) {
        message = "";
        p->remove_effect("blind");
    }
    if (p->has_effect("poison") || p->has_effect("foodpoison") ||
        p->has_effect("badpoison") || p->has_effect("paralyzepoison") ||
        p->has_effect("tetanus") || p->has_effect("stung")) {
        message = _("You feel much better!");
        p->remove_effect("poison");
        p->remove_effect("stung");
        p->remove_effect("badpoison");
        p->remove_effect("foodpoison");
        p->remove_effect("paralyzepoison");
        p->remove_effect("tetanus");
    }
    if (p->has_effect("asthma")) {
        message = _("Your breathing clears up!");
        p->remove_effect("asthma");
    }
    if (p->has_effect("common_cold") || p->has_effect("flu")) {
        message = _("You feel healthier!");
        p->remove_effect("common_cold");
        p->remove_effect("flu");
    }
    p->add_msg_if_player(m_good, message.c_str());
    return it->type->charges_to_use();
}

static hp_part body_window(player *p, item *, std::string item_name,
                           int normal_bonus, int head_bonus, int torso_bonus,
                           int bleed, int bite, int infect, bool force)
{
    WINDOW *hp_window = newwin(10, 31, (TERMY - 10) / 2, (TERMX - 31) / 2);
    draw_border(hp_window);

    mvwprintz(hp_window, 1, 1, c_ltred, _("Use %s:"), item_name.c_str());
    nc_color color = c_ltgray;
    bool allowed_result[num_hp_parts] = { false };
    if (p->hp_cur[hp_head] < p->hp_max[hp_head] ||
        (p->has_effect("infected", bp_head)) ||
        (p->has_effect("bite", bp_head)) ||
        // By rights "bleed" ought to enable itself via HP loss, but...
        (p->has_effect("bleed", bp_head)) || force) {
        color = g->limb_color(p, bp_head, bleed, bite, infect);
        if (color != c_ltgray || head_bonus != 0) {
            mvwprintz(hp_window, 2, 1, color, _("1: Head"));
            allowed_result[hp_head] = true;
        }
    }
    if (p->hp_cur[hp_torso] < p->hp_max[hp_torso] ||
        (p->has_effect("infected", bp_torso)) ||
        (p->has_effect("bite", bp_torso)) ||
        (p->has_effect("bleed", bp_torso)) || force) {
        color = g->limb_color(p, bp_torso, bleed, bite, infect);
        if (color != c_ltgray || torso_bonus != 0) {
            mvwprintz(hp_window, 3, 1, color, _("2: Torso"));
            allowed_result[hp_torso] = true;
        }
    }
    if (p->hp_cur[hp_arm_l] < p->hp_max[hp_arm_l] ||
        (p->has_effect("infected", bp_arm_l)) ||
        (p->has_effect("bite", bp_arm_l)) ||
        (p->has_effect("bleed", bp_arm_l)) || force) {
        color = g->limb_color(p, bp_arm_l, bleed, bite, infect);
        if (color != c_ltgray || normal_bonus != 0) {
            mvwprintz(hp_window, 4, 1, color, _("3: Left Arm"));
            allowed_result[hp_arm_l] = true;
        }
    }
    if (p->hp_cur[hp_arm_r] < p->hp_max[hp_arm_r] ||
        (p->has_effect("infected", bp_arm_r)) ||
        (p->has_effect("bite", bp_arm_r)) ||
        (p->has_effect("bleed", bp_arm_r)) || force) {
        color = g->limb_color(p, bp_arm_r, bleed, bite, infect);
        if (color != c_ltgray || normal_bonus != 0) {
            mvwprintz(hp_window, 5, 1, color, _("4: Right Arm"));
            allowed_result[hp_arm_r] = true;
        }
    }
    if (p->hp_cur[hp_leg_l] < p->hp_max[hp_leg_l] ||
        (p->has_effect("infected", bp_leg_l)) ||
        (p->has_effect("bite", bp_leg_l)) ||
        (p->has_effect("bleed", bp_leg_l)) || force) {
        color = g->limb_color(p, bp_leg_l, bleed, bite, infect);
        if (color != c_ltgray || normal_bonus != 0) {
            mvwprintz(hp_window, 6, 1, color, _("5: Left Leg"));
            allowed_result[hp_leg_l] = true;
        }
    }
    if (p->hp_cur[hp_leg_r] < p->hp_max[hp_leg_r] ||
        (p->has_effect("infected", bp_leg_r)) ||
        (p->has_effect("bite", bp_leg_r)) ||
        (p->has_effect("bleed", bp_leg_r)) || force) {
        color = g->limb_color(p, bp_leg_r, bleed, bite, infect);
        if (color != c_ltgray || normal_bonus != 0) {
            mvwprintz(hp_window, 7, 1, color, _("6: Right Leg"));
            allowed_result[hp_leg_r] = true;
        }
    }
    mvwprintz(hp_window, 8, 1, c_ltgray, _("7: Exit"));
    std::string health_bar = "";
    for (int i = 0; i < num_hp_parts; i++) {
        if (allowed_result[i]) {
            // have printed the name of the body part, can select it
            int current_hp = p->hp_cur[i];
            if (current_hp != 0) {
                get_HP_Bar(current_hp, p->hp_max[i], color, health_bar, false);
                if (p->has_trait("SELFAWARE")) {
                    mvwprintz(hp_window, i + 2, 15, color, "%5d", current_hp);
                } else {
                    mvwprintz(hp_window, i + 2, 15, color, health_bar.c_str());
                }
            } else {
                // curhp is 0; requires surgical attention
                mvwprintz(hp_window, i + 2, 15, c_dkgray, "-----");
            }
            mvwprintz(hp_window, i + 2, 20, c_dkgray, " -> ");
            if (current_hp != 0) {
                switch (hp_part(i)) {
                    case hp_head:
                        current_hp += head_bonus;
                        break;
                    case hp_torso:
                        current_hp += torso_bonus;
                        break;
                    default:
                        current_hp += normal_bonus;
                        break;
                }
                if (current_hp > p->hp_max[i]) {
                    current_hp = p->hp_max[i];
                } else if (current_hp < 0) {
                    current_hp = 0;
                }
                get_HP_Bar(current_hp, p->hp_max[i], color, health_bar, false);
                if (p->has_trait("SELFAWARE")) {
                    mvwprintz(hp_window, i + 2, 24, color, "%5d", current_hp);
                } else {
                    mvwprintz(hp_window, i + 2, 24, color, health_bar.c_str());
                }
            } else {
                // curhp is 0; requires surgical attention
                mvwprintz(hp_window, i + 2, 24, c_dkgray, "-----");
            }
        }
    }
    wrefresh(hp_window);
    char ch;
    hp_part healed_part = num_hp_parts;
    do {
        ch = getch();
        if (ch == '1') {
            healed_part = hp_head;
        } else if (ch == '2') {
            healed_part = hp_torso;
        } else if (ch == '3') {
            if ((p->hp_cur[hp_arm_l] == 0) &&
                (!((p->has_effect("infected", bp_arm_l)) ||
                   (p->has_effect("bite", bp_arm_l)) ||
                   (p->has_effect("bleed", bp_arm_l))))) {
                p->add_msg_if_player(m_info, _("That arm is broken.  It needs surgical attention."));
                healed_part = num_hp_parts;
            } else {
                healed_part = hp_arm_l;
            }
        } else if (ch == '4') {
            if ((p->hp_cur[hp_arm_r] == 0) &&
                (!((p->has_effect("infected", bp_arm_r)) ||
                   (p->has_effect("bite", bp_arm_r)) ||
                   (p->has_effect("bleed", bp_arm_r))))) {
                p->add_msg_if_player(m_info, _("That arm is broken.  It needs surgical attention."));
                healed_part = num_hp_parts;
            } else {
                healed_part = hp_arm_r;
            }
        } else if (ch == '5') {
            if ((p->hp_cur[hp_leg_l] == 0) &&
                (!((p->has_effect("infected", bp_leg_l)) ||
                   (p->has_effect("bite", bp_leg_l)) ||
                   (p->has_effect("bleed", bp_leg_l))))) {
                p->add_msg_if_player(m_info, _("That leg is broken.  It needs surgical attention."));
                healed_part = num_hp_parts;
            } else {
                healed_part = hp_leg_l;
            }
        } else if (ch == '6') {
            if ((p->hp_cur[hp_leg_r] == 0) &&
                (!((p->has_effect("infected", bp_leg_r)) ||
                   (p->has_effect("bite", bp_leg_r)) ||
                   (p->has_effect("bleed", bp_leg_r))))) {
                p->add_msg_if_player(m_info, _("That leg is broken.  It needs surgical attention."));
                healed_part = num_hp_parts;
            } else {
                healed_part = hp_leg_r;
            }
        } else if (ch == '7' || ch == KEY_ESCAPE) {
            p->add_msg_if_player(_("Never mind."));
            healed_part = num_hp_parts;
            break;
        }
        if (healed_part < num_hp_parts && !allowed_result[healed_part]) {
            p->add_msg_if_player(_("Never mind."));
            healed_part = num_hp_parts;
            break;
        }
    } while (ch < '1' || ch > '7');
    werase(hp_window);
    wrefresh(hp_window);
    delwin(hp_window);
    refresh();

    return healed_part;
}

// returns true if we want to use the special action
static hp_part use_healing_item(player *p, item *it, int normal_power, int head_power,
                                int torso_power, int bleed,
                                int bite, int infect, bool force)
{
    hp_part healed = num_hp_parts;
    int bonus = p->skillLevel("firstaid");
    int head_bonus = 0;
    int normal_bonus = 0;
    int torso_bonus = 0;
    if (head_power > 0) {
        head_bonus = bonus * .8 + head_power;
    } else {
        head_bonus = head_power;
    }
    if (normal_power > 0) {
        normal_bonus = bonus + normal_power;
    } else {
        normal_bonus = normal_power;
    }
    if (torso_power > 0) {
        torso_bonus = bonus * 1.5 + torso_power;
    } else {
        torso_bonus = torso_power;
    }

    if (p->is_npc()) { // NPCs heal whichever has sustained the most damage
        int highest_damage = 0;
        for (int i = 0; i < num_hp_parts; i++) {
            int damage = p->hp_max[i] - p->hp_cur[i];
            if (i == hp_head) {
                damage *= 1.5;
            }
            if (i == hp_torso) {
                damage *= 1.2;
            }
            if (damage > highest_damage) {
                highest_damage = damage;
                healed = hp_part(i);
            }
        }
    } else { // Player--present a menu
        if (p->activity.type != ACT_FIRSTAID) {
            healed = body_window(p, it, it->tname(), normal_bonus, head_bonus,
                                 torso_bonus, bleed, bite, infect, force);
            if (healed == num_hp_parts) {
                return num_hp_parts; // canceled
            }
        }
        // Brick healing if using a first aid kit for the first time.
        // TODO: Base check on something other than the name.
        if (it->type->id == "1st_aid" && p->activity.type != ACT_FIRSTAID) {
            // Cancel and wait for activity completion.
            return healed;
        } else if (p->activity.type == ACT_FIRSTAID) {
            // Completed activity, extract body part from it.
            healed = (hp_part)p->activity.values[0];
        }
    }
    p->practice("firstaid", 8);
    int dam = 0;
    if (healed == hp_head) {
        dam = head_bonus;
    } else if (healed == hp_torso) {
        dam = torso_bonus;
    } else {
        dam = normal_bonus;
    }
    if ((p->hp_cur[healed] >= 1) && (dam > 0)) { // Prevent first-aid from mending limbs
        p->heal(healed, dam);
    } else if ((p->hp_cur[healed] >= 1) && (dam < 0)) {
        body_part bp;
        p->hp_convert( healed, bp );
        p->apply_damage( nullptr, bp, -dam ); //hurt takes + damage
    }

    body_part bp_healed = bp_torso;
    p->hp_convert(healed, bp_healed);

    if (p->has_effect("bleed", bp_healed)) {
        if (x_in_y(bleed, 100)) {
            p->remove_effect("bleed", bp_healed);
            p->add_msg_if_player(m_good, _("You stop the bleeding."));
        } else {
            p->add_msg_if_player(_("You fail to stop the bleeding."));
        }
    }
    if (p->has_effect("bite", bp_healed)) {
        if (x_in_y(bite, 100)) {
            p->remove_effect("bite", bp_healed);
            p->add_msg_if_player(m_good, _("You clean the wound."));
        } else {
            p->add_msg_if_player(m_warning, _("Your wound still aches."));
        }
    }
    if (p->has_effect("infected", bp_healed)) {
        if (x_in_y(infect, 100)) {
            int infected_dur = p->get_effect_dur("infected", bp_healed);
            p->remove_effect("infected", bp_healed);
            p->add_effect("recover", infected_dur);
            p->add_msg_if_player(m_good, _("You disinfect the wound."));
        } else {
            p->add_msg_if_player(m_warning, _("Your wound still hurts."));
        }
    }
    return healed;
}

int iuse::bandage(player *p, item *it, bool, point)
{
    if (p->is_underwater()) {
        p->add_msg_if_player(m_info, _("You can't do that while underwater."));
        return false;
    }
    if (num_hp_parts != use_healing_item(p, it, 3, 1, 4, 90, 0, 0, false)) {
        if (it->type->id != "quikclot" || it->type->id != "bfipowder") {
            // Make bandages and rags take arbitrarily longer than hemostatic/antiseptic powders.
            p->moves -= 100;
        }
        return it->type->charges_to_use();
    }
    return 0;
}

int iuse::firstaid(player *p, item *it, bool, point)
{
    if (p->is_underwater()) {
        p->add_msg_if_player(m_info, _("You can't do that while underwater."));
        return false;
    }
    // Assign first aid long action.
    int healed = use_healing_item(p, it, 14, 10, 18, 95, 99, 95, false);
    if (healed != num_hp_parts) {
        p->assign_activity(ACT_FIRSTAID, 6000 / (p->skillLevel("firstaid") + 1), 0,
                           p->get_item_position(it), it->tname());
        p->activity.values.push_back(healed);
        p->moves = 0;
    }

    return 0;
}

// Used when finishing the first aid long action.
int iuse::completefirstaid(player *p, item *it, bool, point)
{
    if (num_hp_parts != use_healing_item(p, it, 14, 10, 18, 95, 99, 95, false)) {
        p->add_msg_if_player(_("You finish using the %s."), it->tname().c_str());
        p->add_effect("pkill1", 120);
    }
    return 0;
}

int iuse::disinfectant(player *p, item *it, bool, point)
{
    if (p->is_underwater()) {
        p->add_msg_if_player(m_info, _("You can't do that while underwater."));
        return false;
    }
    if (num_hp_parts != use_healing_item(p, it, 6, 5, 9, 0, 95, 0, false)) {
        return it->type->charges_to_use();
    }
    return 0;
}

int iuse::xanax(player *p, item *it, bool, point)
{
    p->add_msg_if_player(_("You take some %s."), it->tname().c_str());
    p->add_effect("took_xanax", 900);
    return it->type->charges_to_use();
}

int iuse::caff(player *p, item *it, bool, point)
{
    it_comest *food = dynamic_cast<it_comest *> (it->type);
    p->fatigue -= food->stim * 3;
    return it->type->charges_to_use();
}

int iuse::atomic_caff(player *p, item *it, bool, point)
{
    p->add_msg_if_player(m_good, _("Wow! This %s has a kick."), it->tname().c_str());
    it_comest *food = dynamic_cast<it_comest *> (it->type);
    p->fatigue -= food->stim * 12;
    p->radiation += 8;
    return it->type->charges_to_use();
}

int iuse::raw_meat(player *p, item *it, bool, point)
{
    if ((one_in(32)) && !(p->has_effect("tapeworm") || p->has_bionic("bio_digestion") ||
                          p->has_trait("PARAIMMUNE") ||
                          // Hyper-Metabolism digests the thing before it can set up shop.
                          p->has_trait("EATHEALTH"))) {
        p->add_effect("tapeworm", 1, num_bp, true);
    }
    if ((one_in(64)) && !(p->has_effect("bloodworms") || p->has_bionic("bio_digestion") ||
                          p->has_trait("PARAIMMUNE"))) {
        p->add_effect("bloodworms", 1, num_bp, true);
    }
    if ((one_in(128)) && !(p->has_effect("brainworm") || p->has_bionic("bio_digestion") ||
                           p->has_trait("PARAIMMUNE"))) {
        p->add_effect("brainworm", 1, num_bp, true);
    }
    if ((one_in(64)) && !(p->has_effect("paincysts") || p->has_bionic("bio_digestion") ||
                          p->has_trait("PARAIMMUNE"))) {
        p->add_effect("paincysts", 1, num_bp, true);
    }
    return it->type->charges_to_use();
}

int iuse::raw_fat(player *p, item *it, bool, point)
{
    if ((one_in(64)) && !(p->has_effect("tapeworm") || p->has_bionic("bio_digestion") ||
                          p->has_trait("PARAIMMUNE") ||
                          p->has_trait("EATHEALTH"))) {
        p->add_effect("tapeworm", 1, num_bp, true);
    }
    if ((one_in(128)) && !(p->has_effect("bloodworms") || p->has_bionic("bio_digestion") ||
                           p->has_trait("PARAIMMUNE"))) {
        p->add_effect("bloodworms", 1, num_bp, true);
    }
    if ((one_in(128)) && !(p->has_effect("brainworm") || p->has_bionic("bio_digestion") ||
                           p->has_trait("PARAIMMUNE"))) {
        p->add_effect("brainworm", 1, num_bp, true);
    }
    return it->type->charges_to_use();
}

int iuse::raw_bone(player *p, item *it, bool, point)
{
    if ((one_in(128)) && !(p->has_effect("bloodworms") || p->has_bionic("bio_digestion") ||
                           p->has_trait("PARAIMMUNE"))) {
        p->add_effect("bloodworms", 1, num_bp, true);
    }
    return it->type->charges_to_use();
}

int iuse::raw_fish(player *p, item *it, bool, point)
{
    if ((one_in(256)) && !(p->has_effect("tapeworm") || p->has_bionic("bio_digestion") ||
                           p->has_trait("PARAIMMUNE") ||
                           p->has_trait("EATHEALTH"))) {
        p->add_effect("tapeworm", 1, num_bp, true);
    }
    if ((one_in(256)) && !(p->has_effect("bloodworms") || p->has_bionic("bio_digestion") ||
                           p->has_trait("PARAIMMUNE"))) {
        p->add_effect("bloodworms", 1, num_bp, true);
    }
    if ((one_in(256)) && !(p->has_effect("brainworm") || p->has_bionic("bio_digestion") ||
                           p->has_trait("PARAIMMUNE"))) {
        p->add_effect("brainworm", 1, num_bp, true);
    }
    if ((one_in(256)) && !(p->has_effect("paincysts") || p->has_bionic("bio_digestion") ||
                           p->has_trait("PARAIMMUNE"))) {
        p->add_effect("paincysts", 1, num_bp, true);
    }
    return it->type->charges_to_use();
}

int iuse::raw_wildveg(player *p, item *it, bool, point)
{
    if ((one_in(512)) && !(p->has_effect("tapeworm") || p->has_bionic("bio_digestion") ||
                           p->has_trait("PARAIMMUNE") ||
                           p->has_trait("EATHEALTH"))) {
        p->add_effect("tapeworm", 1, num_bp, true);
    }
    if ((one_in(256)) && !(p->has_effect("bloodworms") || p->has_bionic("bio_digestion") ||
                           p->has_trait("PARAIMMUNE"))) {
        p->add_effect("bloodworms", 1, num_bp, true);
    }
    if ((one_in(512)) && !(p->has_effect("brainworm") || p->has_bionic("bio_digestion") ||
                           p->has_trait("PARAIMMUNE"))) {
        p->add_effect("brainworm", 1, num_bp, true);
    }
    if ((one_in(128)) && !(p->has_effect("paincysts") || p->has_bionic("bio_digestion") ||
                           p->has_trait("PARAIMMUNE"))) {
        p->add_effect("paincysts", 1, num_bp, true);
    }
    return it->type->charges_to_use();
}

int iuse::alcohol(player *p, item *it, bool, point)
{
    int duration = 680 - (10 * p->str_max); // Weaker characters are cheap drunks
    it_comest *food = dynamic_cast<it_comest *> (it->type);
    if (p->has_trait("ALCMET")) {
        duration = 180 - (10 * p->str_max);
        // Metabolizing the booze improves the nutritional value;
        // might not be healthy, and still causes Thirst problems, though
        p->hunger -= (abs(food->stim));
        // Metabolizing it cancels out depressant
        // effects, but doesn't make it any more stimulating
        if ((food->stim) < 0) {
            p->stim += (abs(food->stim));
        }
    } else if (p->has_trait("TOLERANCE")) {
        duration -= 300;
    } else if (p->has_trait("LIGHTWEIGHT")) {
        duration += 300;
    }
    if (!(p->has_trait("ALCMET"))) {
        p->pkill += 8;
    }
    p->add_effect("drunk", duration);
    return it->type->charges_to_use();
}

int iuse::alcohol_weak(player *p, item *it, bool, point)
{
    int duration = 340 - (6 * p->str_max);
    it_comest *food = dynamic_cast<it_comest *> (it->type);
    if (p->has_trait("ALCMET")) {
        duration = 90 - (6 * p->str_max);
        // Metabolizing the booze improves the nutritional value;
        // might not be healthy, and still causes Thirst problems, though
        p->hunger -= (abs(food->stim));
        // Metabolizing it cancels out the depressant
        p->stim += (abs(food->stim));
    } else if (p->has_trait("TOLERANCE")) {
        duration -= 120;
    } else if (p->has_trait("LIGHTWEIGHT")) {
        duration += 120;
    }
    if (!(p->has_trait("ALCMET"))) {
        p->pkill += 4;
    }
    p->add_effect("drunk", duration);
    return it->type->charges_to_use();
}

int iuse::alcohol_strong(player *p, item *it, bool, point)
{
    int duration = 900 - (12 * p->str_max);
    it_comest *food = dynamic_cast<it_comest *> (it->type);
    if (p->has_trait("ALCMET")) {
        duration = 250 - (10 * p->str_max);
        // Metabolizing the booze improves the nutritional
        // value; might not be healthy, and still
        // causes Thirst problems, though
        p->hunger -= (abs(food->stim));
        // Metabolizing it cancels out depressant
        // effects, but doesn't make it any more
        // stimulating
        if ((food->stim) < 0) {
            p->stim += (abs(food->stim));
        }
    } else if (p->has_trait("TOLERANCE")) {
        duration -= 450;
    } else if (p->has_trait("LIGHTWEIGHT")) {
        duration += 450;
    }
    if (!(p->has_trait("ALCMET"))) {
        p->pkill += 12;
    }
    p->add_effect("drunk", duration);
    return it->type->charges_to_use();
}

/**
 * Entry point for intentional bodily intake of smoke via paraphernalia: pipe,
 * crack pipe, etc.
 *
 * @param p
 * @param it the apparatus with which to do the smoking.
 * @param
 * @return
 */
int iuse::smoking_pipe(player *p, item *it, bool, point)
{
    bool hasFire = (p->has_charges("fire", 1));
    // Hardcoded for now, would like to get away from this.
    std::vector<std::string> smokable_ids;
    smokable_ids.push_back("tobacco");
    smokable_ids.push_back("weed");
    // What is available in our area (inventory right now) to smoke.
    std::vector<std::string> smokable_choices;

    // Fail fast(er) if we can't/shouldn't smoke.
    if( !check_litcig( *p ) ) {
        return 0;
    }
    if (!hasFire) {
        p->add_msg_if_player(m_info, _("You don't have anything to light it with!"));
        return 0;
    }

    // Figure out what we can smoke, if anything.
    for (auto s_id : smokable_ids) {
        if (p->has_amount(s_id, 1)) {
            smokable_choices.push_back(s_id);
        }
    }
    if (smokable_choices.size() == 0) {
        p->add_msg_if_player(m_info, _("You need to find something to smoke."));
        return 0;
    }
    const size_t choice = uimenu(true, _("What would you like to smoke?"), smokable_choices) - 1;
    if (choice >= smokable_choices.size()) {
        // Chose not to smoke.
        return 0;
    }
    // Finally we can smoke.
    std::string id_to_smoke = smokable_choices[(size_t)choice];
    // We trust from this point on that we've checked for the existence of
    // consumables and as such will now consume.
    p->use_charges("fire", 1);
    /// \todo More content goes into a single toke than a cig/cigar. Should pipe effects be stronger?
    if ("tobacco" == id_to_smoke) {
        p->add_msg_if_player(_("You smoke some tobacco out of your %s."), it->tname().c_str());
        p->use_charges("tobacco", 1);
        p->thirst += 1;
        p->hunger -= 2;
        p->add_effect("cig", 200);
        for (int i = 0; i < 3; i++) {
            g->m.add_field(p->posx + int(rng(-2, 2)), p->posy + int(rng(-2, 2)), fd_cigsmoke, 2);
        }
        if (p->get_effect_dur("cig") > (100 * (p->addiction_level(ADD_CIG)))) {
            p->add_msg_if_player(m_bad, _("Ugh, too much smoke... you cough heavily."));
            g->sound(p->posx, p->posy, 10, "");
        }
        p->moves -= 250;
    } else if ("weed" == id_to_smoke) {
        if (!(p->has_effect("weed_high"))) {
            p->add_msg_if_player(m_good, _("You smoke some weed.  Good stuff, man!"));
        } else {
            p->add_msg_if_player(m_info, _("You smoke some more weed."));
        }
        p->use_charges("weed", 1);
        p->hunger += 4;
        p->thirst += 6;
        if (p->pkill < 5) {
            p->pkill += 3;
            p->pkill *= 2;
        }
        int duration = 90;
        if (p->has_trait("TOLERANCE")) {
            duration = 60;
        } else if (p->has_trait("LIGHTWEIGHT")) {
            duration = 120;
        }
        p->add_effect("weed_high", duration);
        p->moves -= 40;
        // breathe out some smoke
        for (int i = 0; i < 3; i++) {
            g->m.add_field(p->posx + int(rng(-2, 2)), p->posy + int(rng(-2, 2)), fd_weedsmoke, 2);
        }
        if (one_in(5)) {
            weed_msg(p);
        }
    }
    return 0;
}

/**
 * Entry point for intentional bodily intake of smoke via paper wrapped one
 * time use items: cigars, cigarettes, etc.
 *
 * @param p
 * @param it the item to be smoked.
 * @param
 * @return
 */
int iuse::smoking(player *p, item *it, bool, point)
{
    bool hasFire = (p->has_charges("fire", 1));

    // make sure we're not already smoking something
    if( !check_litcig( *p ) ) {
        return 0;
    }

    if (!hasFire) {
        p->add_msg_if_player(m_info, _("You don't have anything to light it with!"));
        return 0;
    }

    item cig;
    if (it->type->id == "cig") {
        cig = item("cig_lit", int(calendar::turn));
        cig.item_counter = 40;
        p->thirst += 2;
        p->hunger -= 3;
    } else if (it->type->id == "handrolled_cig") {
        // This transforms the hand-rolled into a normal cig, which isn't exactly
        // what I want, but leaving it for now.
        cig = item("cig_lit", int(calendar::turn));
        cig.item_counter = 40;
        p->thirst += 2;
        p->hunger -= 3;
    } else if (it->type->id == "cigar") {
        cig = item("cigar_lit", int(calendar::turn));
        cig.item_counter = 120;
        p->thirst += 3;
        p->hunger -= 4;
    } else if (it->type->id == "joint") {
        cig = item("joint_lit", int(calendar::turn));
        cig.item_counter = 40;
        p->hunger += 4;
        p->thirst += 6;
        if (p->pkill < 5) {
            p->pkill += 3;
            p->pkill *= 2;
        }
    } else {
        p->add_msg_if_player(m_bad,
                             _("Please let the devs know you should be able to smoke a %s but the smoking code does not know how."),
                             it->tname().c_str());
        return 0;
    }
    // If we're here, we better have a cig to light.
    p->use_charges_if_avail("fire", 1);
    cig.active = true;
    p->inv.add_item(cig, false, true);
    p->add_msg_if_player(m_info, _("You light a %s."), cig.tname().c_str());

    // Parting messages
    if (it->type->id == "joint") {
        // Would group with the joint, but awkward to mutter before lighting up.
        if (one_in(5)) {
            weed_msg(p);
        }
    }
    if (p->get_effect_dur("cig") > (100 * (p->addiction_level(ADD_CIG) + 1))) {
        p->add_msg_if_player(m_bad, _("Ugh, too much smoke... you feel nasty."));
    }

    return it->type->charges_to_use();
}


int iuse::ecig(player *p, item *it, bool, point)
{
    if (it->type->id == "ecig") {
        p->add_msg_if_player(_("You take a puff from your electronic cigarette."));
    } else if (it->type->id == "advanced_ecig") {
        if (p->inv.has_components("nicotine_liquid", 1)) {
            p->add_msg_if_player(_("You inhale some vapor from your advanced electronic cigarette."));
            p->inv.use_charges("nicotine_liquid", 1);
        } else {
            p->add_msg_if_player(m_info, _("You don't have any nicotine liquid!"));
            return 0;
        }
    }

    p->thirst += 1;
    p->hunger -= 1;
    p->add_effect("cig", 100);
    if (p->get_effect_dur("cig") > (100 * (p->addiction_level(ADD_CIG) + 1))) {
        p->add_msg_if_player(m_bad, _("Ugh, too much nicotine... you feel nasty."));
    }
    return it->type->charges_to_use();
}

int iuse::antibiotic(player *p, item *it, bool, point)
{
    p->add_msg_if_player(_("You take some antibiotics."));
    if (p->has_effect("infected")) {
        // cheap model of antibiotic resistance, but it's something.
        if (x_in_y(95, 100)) {
            // Add recovery effect for each infected wound
            int infected_tot = 0;
            for (int i = 0; i < num_bp; ++i) {
                int infected_dur = p->get_effect_dur("infected", body_part(i));
                if (infected_dur > 0) {
                    infected_tot += infected_dur;
                }
            }
            p->add_effect("recover", infected_tot);
            // Remove all infected wounds
            p->remove_effect("infected");
        }
    }
    if (p->has_effect("tetanus")) {
        if (one_in(3)) {
            p->remove_effect("tetanus");
            p->add_msg_if_player(m_good, _("The muscle spasms start to go away."));
        } else {
            p->add_msg_if_player(m_warning, _("The medication does nothing to help the spasms."));
        }
    }
    return it->type->charges_to_use();
}

int iuse::eyedrops(player *p, item *it, bool, point)
{
    if (p->is_underwater()) {
        p->add_msg_if_player(m_info, _("You can't do that while underwater."));
        return false;
    }
    if (it->charges < 1) {
        p->add_msg_if_player(_("You're out of %s."), it->tname().c_str());
        return false;
    }
    p->add_msg_if_player(_("You use your %s."), it->tname().c_str());
    p->moves -= 150;
    if (p->has_effect("boomered")) {
        p->remove_effect("boomered");
        p->add_msg_if_player(m_good, _("You wash the slime from your eyes."));
    }
    return it->type->charges_to_use();
}

int iuse::fungicide(player *p, item *it, bool, point)
{
    if (p->is_underwater()) {
        p->add_msg_if_player(m_info, _("You can't do that while underwater."));
        return false;
    }
    p->add_msg_if_player(_("You use your fungicide."));
    if (p->has_effect("fungus") && (one_in(3))) {
        p->remove_effect("fungus");
        p->add_msg_if_player(m_warning,
                             _("You feel a burning sensation under your skin that quickly fades away."));
    }
    if (p->has_effect("spores") && (one_in(2))) {
        if (!p->has_effect("fungus")) {
            p->add_msg_if_player(m_warning, _("Your skin grows warm for a moment."));
        }
        p->remove_effect("spores");
        int spore_count = rng(1, 6);
        if (spore_count > 0) {
            monster spore(GetMType("mon_spore"));
            for (int i = p->posx - 1; i <= p->posx + 1; i++) {
                for (int j = p->posy - 1; j <= p->posy + 1; j++) {
                    if (spore_count == 0) {
                        break;
                    }
                    if (i == p->posx && j == p->posy) {
                        continue;
                    }
                    if (g->m.move_cost(i, j) > 0 && x_in_y(spore_count, 8)) {
                        const int zid = g->mon_at(i, j);
                        if (zid >= 0) {  // Spores hit a monster
                            if (g->u_see(i, j) &&
                                !g->zombie(zid).type->in_species("FUNGUS")) {
                                add_msg(m_warning, _("The %s is covered in tiny spores!"),
                                        g->zombie(zid).name().c_str());
                            }
                            monster &critter = g->zombie( zid );
                            if( !critter.make_fungus() ) {
                                critter.die( p ); // counts as kill by player
                            }
                        } else {
                            spore.spawn(i, j);
                            g->add_zombie(spore);
                        }
                        spore_count--;
                    }
                }
                if (spore_count == 0) {
                    break;
                }
            }
        }
    }
    return it->type->charges_to_use();
}

int iuse::antifungal(player *p, item *it, bool, point)
{
    if (p->is_underwater()) {
        p->add_msg_if_player(m_info, _("You can't do that while underwater."));
        return false;
    }
    p->add_msg_if_player(_("You take some antifungal medication."));
    if (p->has_effect("fungus")) {
        p->remove_effect("fungus");
        p->add_msg_if_player(m_warning,
                             _("You feel a burning sensation under your skin that quickly fades away."));
    }
    if (p->has_effect("spores")) {
        if (!p->has_effect("fungus")) {
            p->add_msg_if_player(m_warning, _("Your skin grows warm for a moment."));
        }
    }
    return it->type->charges_to_use();
}

int iuse::antiparasitic(player *p, item *it, bool, point)
{
    if (p->is_underwater()) {
        p->add_msg_if_player(m_info, _("You can't do that while underwater."));
        return false;
    }
    p->add_msg_if_player(_("You take some antiparasitic medication."));
    if (p->has_effect("dermatik")) {
        p->remove_effect("dermatik");
        p->add_msg_if_player(m_good, _("The itching sensation under your skin fades away."));
    }
    if (p->has_effect("tapeworm")) {
        p->remove_effect("tapeworm");
        p->hunger--;  // You just digested the tapeworm.
        if (p->has_trait("NOPAIN")) {
            p->add_msg_if_player(m_good, _("Your bowels clench as something inside them dies."));
        } else {
            p->add_msg_if_player(m_mixed, _("Your bowels spasm painfully as something inside them dies."));
            p->mod_pain(rng(8, 24));
        }
    }
    if (p->has_effect("bloodworms")) {
        p->remove_effect("bloodworms");
        p->add_msg_if_player(_("Your skin prickles and your veins itch for a few moments."));
    }
    if (p->has_effect("brainworm")) {
        p->remove_effect("brainworm");
        if (p->has_trait("NOPAIN")) {
            p->add_msg_if_player(m_good, _("The pressure inside your head feels better already."));
        } else {
            p->add_msg_if_player(m_mixed,
                                 _("Your head pounds like a sore tooth as something inside of it dies."));
            p->mod_pain(rng(8, 24));
        }
    }
    if (p->has_effect("paincysts")) {
        p->remove_effect("paincysts");
        if (p->has_trait("NOPAIN")) {
            p->add_msg_if_player(m_good, _("The stiffness in your joints goes away."));
        } else {
            p->add_msg_if_player(m_good, _("The pain in your joints goes away."));
        }
    }
    return it->type->charges_to_use();
}

int iuse::anticonvulsant(player *p, item *it, bool, point)
{
    p->add_msg_if_player(_("You take some anticonvulsant medication."));
    int duration = 4800 - p->str_cur * rng(0, 100);
    if (p->has_trait("TOLERANCE")) {
        duration -= 600;
    }
    if (p->has_trait("LIGHTWEIGHT")) {
        duration += 1200;
    }
    p->add_effect("valium", duration);
    p->add_effect("high", duration);
    if (p->has_effect("shakes")) {
        p->remove_effect("shakes");
        p->add_msg_if_player(m_good, _("You stop shaking."));
    }
    return it->type->charges_to_use();
}

int iuse::weed_brownie(player *p, item *it, bool, point)
{
    p->add_msg_if_player(_("You scarf down the delicious brownie. It tastes a little funny though..."));
    int duration = 120;
    if (p->has_trait("TOLERANCE")) {
        duration = 90;
    }
    if (p->has_trait("LIGHTWEIGHT")) {
        duration = 150;
    }
    p->hunger += 2;
    p->thirst += 6;
    if (p->pkill < 5) {
        p->pkill += 3;
        p->pkill *= 2;
    }
    p->add_effect("weed_high", duration);
    p->moves -= 100;
    if (one_in(5)) {
        weed_msg(p);
    }
    return it->type->charges_to_use();
}

int iuse::coke(player *p, item *it, bool, point)
{
    p->add_msg_if_player(_("You snort a bump of coke."));
    int duration = 21 - p->str_cur + rng(0, 10);
    if (p->has_trait("TOLERANCE")) {
        duration -= 10; // Symmetry would cause problems :-/
    }
    if (p->has_trait("LIGHTWEIGHT")) {
        duration += 20;
    }
    p->hunger -= 8;
    p->add_effect("high", duration);
    return it->type->charges_to_use();
}

int iuse::grack(player *p, item *it, bool, point)
{
    // Grack requires a fire source AND a pipe.
    if (p->has_amount("apparatus", 1) && p->use_charges_if_avail("fire", 1)) {
        p->add_msg_if_player(m_neutral, _("You smoke some Grack Cocaine."));
        p->add_msg_if_player(m_good, _("Time seems to stop."));
        int duration = 1000;
        if (p->has_trait("TOLERANCE")) {
            duration -= 10;
        } else if (p->has_trait("LIGHTWEIGHT")) {
            duration += 10;
        }
        p->hunger -= 10;
        p->add_effect("grack", duration);
        return it->type->charges_to_use();
    }
    return 0;
}

int iuse::meth(player *p, item *it, bool, point)
{
    int duration = 10 * (60 - p->str_cur);
    if (p->has_amount("apparatus", 1) && p->use_charges_if_avail("fire", 1)) {
        p->add_msg_if_player(m_neutral, _("You smoke your meth."));
        p->add_msg_if_player(m_good, _("The world seems to sharpen."));
        if (p->has_trait("TOLERANCE")) {
            duration *= 1.2;
        } else {
            duration *= (p->has_trait("LIGHTWEIGHT") ? 1.8 : 1.5);
        }
        // breathe out some smoke
        for (int i = 0; i < 3; i++) {
            g->m.add_field(p->posx + int(rng(-2, 2)), p->posy + int(rng(-2, 2)), fd_methsmoke, 2);
        }
    } else {
        p->add_msg_if_player(_("You snort some crystal meth."));
    }
    if (!p->has_effect("meth")) {
        duration += 600;
    }
    if (duration > 0) {
        int hungerpen = (p->str_cur < 10 ? 20 : 40 - p->str_cur);
        p->hunger -= hungerpen;
        p->add_effect("meth", duration);
    }
    return it->type->charges_to_use();
}

int iuse::vitamins(player *p, item *it, bool, point)
{
    p->add_msg_if_player(_("You take some vitamins."));
    p->mod_healthy_mod(50);
    return it->type->charges_to_use();
}

int iuse::vaccine(player *p, item *it, bool, point)
{
    p->add_msg_if_player(_("You inject the vaccine."));
    p->add_msg_if_player(m_good, _("You feel tough."));
    p->mod_healthy_mod(200);
    p->mod_pain(3);
    return it->type->charges_to_use();
}

int iuse::poison(player *p, item *it, bool, point)
{
    if ((p->has_trait("EATDEAD"))) {
        return it->type->charges_to_use();
    } else if ((p->has_trait("EATPOISON")) && (!(one_in(p->str_cur / 2)))) {
        return it->type->charges_to_use();
    }
    p->add_effect("poison", 600);
    p->add_effect("foodpoison", 1800);
    return it->type->charges_to_use();
}

/**
 * Hallucinogenic with a fun effect. Specifically used to have a comestible
 * give a morale boost without it being noticeable by examining the item (ie,
 * for magic mushrooms).
 */
int iuse::fun_hallu(player *p, item *it, bool, point)
{
    it_comest *comest = dynamic_cast<it_comest *>(it->type);

    //Fake a normal food morale effect
    p->add_morale(MORALE_FOOD_GOOD, 18, 36, 60, 30, false, comest);
    if (!p->has_effect("hallu")) {
        p->add_effect("hallu", 3600);
    }
    return it->type->charges_to_use();
}

int iuse::thorazine(player *p, item *it, bool, point)
{
    p->fatigue += 5;
    p->remove_effect("hallu");
    p->remove_effect("visuals");
    p->remove_effect("high");
    if (!p->has_effect("dermatik")) {
        p->remove_effect("formication");
    }
    if (one_in(50)) {  // adverse reaction
        p->add_msg_if_player(m_bad, _("You feel completely exhausted."));
        p->fatigue += 15;
    } else {
        p->add_msg_if_player(m_warning, _("You feel a bit wobbly."));
    }
    return it->type->charges_to_use();
}

int iuse::prozac(player *p, item *it, bool, point)
{
    if (!p->has_effect("took_prozac") && p->morale_level() < 0) {
        p->add_effect("took_prozac", 7200);
    } else {
        p->stim += 3;
    }
    if (one_in(150)) {  // adverse reaction
        p->add_msg_if_player(m_warning, _("You suddenly feel hollow inside."));
    }
    return it->type->charges_to_use();
}

int iuse::sleep(player *p, item *it, bool, point)
{
    p->fatigue += 40;
    p->add_msg_if_player(m_warning, _("You feel very sleepy..."));
    return it->type->charges_to_use();
}

int iuse::iodine(player *p, item *it, bool, point)
{
    p->add_effect("iodine", 1200);
    p->add_msg_if_player(_("You take an iodine tablet."));
    return it->type->charges_to_use();
}

int iuse::datura(player *p, item *it, bool, point)
{
    p->add_effect("datura", rng(2000, 8000));
    p->add_msg_if_player(_("You eat the datura seed."));
    return it->type->charges_to_use();
}

int iuse::flumed(player *p, item *it, bool, point)
{
    p->add_effect("took_flumed", 6000);
    p->add_msg_if_player(_("You take some %s"), it->tname().c_str());
    return it->type->charges_to_use();
}

int iuse::flusleep(player *p, item *it, bool, point)
{
    p->add_effect("took_flumed", 7200);
    p->fatigue += 30;
    p->add_msg_if_player(_("You take some %s"), it->tname().c_str());
    p->add_msg_if_player(m_warning, _("You feel very sleepy..."));
    return it->type->charges_to_use();
}

int iuse::inhaler(player *p, item *it, bool, point)
{
    p->remove_effect("asthma");
    p->add_msg_if_player(_("You take a puff from your inhaler."));
    if (one_in(50)) {  // adverse reaction
        p->add_msg_if_player(m_bad, _("Your heart begins to race."));
        p->fatigue -= 10;
    }
    return it->type->charges_to_use();
}

int iuse::oxygen_bottle(player *p, item *it, bool, point)
{
    p->moves -= 500;
    p->add_msg_if_player(_("You breathe deeply from the %s"), it->tname().c_str());
    if (p->has_effect("smoke")) {
        p->remove_effect("smoke");
    } else if (p->has_effect("asthma")) {
        p->remove_effect("asthma");
    } else if (p->stim < 16) {
        p->stim += 8;
        p->pkill += 2;
    }
    p->pkill += 2;
    return it->type->charges_to_use();
}

int iuse::blech(player *p, item *it, bool, point)
{
    // TODO: Add more effects?
    if (it->is_drink()) {
        if (!query_yn(_("This looks unhealthy, sure you want to drink it?"))) {
            return 0;
        }
    } else { //Assume that if a blech consumable isn't a drink, it will be eaten.
        if (!query_yn(_("This looks unhealthy, sure you want to eat it?"))) {
            return 0;
        }
    }
    p->add_msg_if_player(m_bad, _("Blech, that burns your throat!"));
    if (it->type->id != "soap") { // soap burns but doesn't make you throw up
        p->vomit();
    }
    return it->type->charges_to_use();
}

int iuse::plantblech(player *p, item *it, bool, point pos)
{
    if (p->has_trait("THRESH_PLANT")) {
        double multiplier = -1;
        if (p->has_trait("CHLOROMORPH")) {
            multiplier = -3;
            p->add_msg_if_player(m_good, _("The meal is revitalizing."));
        } else{
            p->add_msg_if_player(m_good, _("Oddly enough, this doesn't taste so bad."));
        }
        it_comest *food = dynamic_cast<it_comest*>(it->type);
        //reverses the harmful values of drinking fertilizer
        p->hunger += food->nutr * multiplier;
        p->thirst -= food->quench * multiplier;
        p->mod_healthy_mod(food->healthy * multiplier);
        p->add_morale(MORALE_FOOD_GOOD, -10 * multiplier, 60, 60, 30, false, food);
        return it->type->charges_to_use();
    } else {
        return blech( p, it, true, pos );
    }
}

int iuse::chew(player *p, item *it, bool, point)
{
    // TODO: Add more effects?
    p->add_msg_if_player(_("You chew your %s."), it->tname().c_str());
    return it->type->charges_to_use();
}

static int marloss_reject_mutagen( player *p, item *it )
{
    // I've been unable to replicate the rejections on marloss berries
    // but best to be careful-KA101.
    if( (it->type->can_use( "MYCUS" )) || (it->type->can_use( "MARLOSS" )) ||
      (it->type->can_use( "MARLOSS_SEED" )) || (it->type->can_use( "MARLOSS_GEL" )) ) {
        return 0;
    }
    if (p->has_trait("THRESH_MARLOSS")) {
        p->add_msg_if_player(m_warning, _("The %s burns white-hot inside you, and you collapse to the ground!"), it->tname().c_str());
        p->vomit();
        p->mod_pain(35);
        // Lose a significant amount of HP, probably about 25-33%
        p->hurtall(rng(20, 35));
        // Hope you were eating someplace safe.  Mycus v. Goo in your guts is no joke.
        p->fall_asleep((3000 - p->int_cur * 10));
        // Marloss is too thoroughly into your body to be dislodged by orals.
        p->toggle_mutation("MUTAGEN_AVOID");
        p->add_msg_if_player(m_warning, _("That was some toxic %s!  Let's stick with Marloss next time, that's safe."), it->tname().c_str());
        p->add_memorial_log(pgettext("memorial_male", "Suffered a toxic marloss/mutagen reaction."),
                            pgettext("memorial_female", "Suffered a toxic marloss/mutagen reaction."));
        return it->type->charges_to_use();
    }

    if (p->has_trait("THRESH_MYCUS")) {
        p->add_msg_if_player(m_info, _("This is a contaminant.  We reject it from the Mycus."));
        if( p->has_trait("M_SPORES") || p->has_trait("M_FERTILE") ||
            p->has_trait("M_BLOSSOMS") || p->has_trait("M_BLOOM") ) {
            p->add_msg_if_player(m_good, _("We empty the %s and reflexively dispense spores onto the mess."));
            g->m.ter_set(p->posx, p->posy, t_fungus);
            p->add_memorial_log(pgettext("memorial_male", "Destroyed a harmful invader."),
                                pgettext("memorial_female", "Destroyed a harmful invader."));
            return it->type->charges_to_use();
        }
        else {
            p->add_msg_if_player(m_bad, _("We must eliminate this contaminant at the earliest opportunity."));
            return it->type->charges_to_use();
        }
    }
    return 0;
}

static int marloss_reject_mut_iv( player *p, item *it )
{
    if( it->type->can_use( "MYCUS" ) ) {
        return 0;
    }
    if (p->has_trait("THRESH_MARLOSS")) {
        p->add_msg_if_player(m_warning, _("The %s sears your insides white-hot, and you collapse to the ground!"), it->tname().c_str());
        p->vomit();
        p->mod_pain(55);
        // Lose a significant amount of HP, probably about 25-33%
        p->hurtall(rng(30, 45));
         // Hope you were eating someplace safe.  Mycus v. Goo in your guts is no joke.
        p->fall_asleep((4000 - p->int_cur * 10));
        // Injection does the trick.  Burn the fungus out.
        p->toggle_mutation("THRESH_MARLOSS");
        p->toggle_mutation("MUTAGEN_AVOID");
        //~ Recall that Marloss mutations made you feel warmth spreading throughout your body.  That's gone.
        p->add_msg_if_player(m_warning, _("You feel a cold burn inside, as though everything warm has left you."));
        if( it->type->can_use("PURIFY_IV") ) {
            p->add_msg_if_player(m_warning, _("It was probably that marloss--how did you know to call it \"marloss\" anyway?"));
            p->add_msg_if_player(m_warning, _("Best to stay clear of that alien crap in future."));
            p->add_memorial_log(pgettext("memorial_male", "Burned out a particularly nasty fungal infestation."),
                                pgettext("memorial_female", "Burned out a particularly nasty fungal infestation."));
        } else {
            p->add_memorial_log(pgettext("memorial_male", "Suffered a toxic marloss/mutagen reaction."),
                                pgettext("memorial_female", "Suffered a toxic marloss/mutagen reaction."));
        }
        return it->type->charges_to_use();
    }

    if (p->has_trait("THRESH_MYCUS")) {
        p->add_msg_if_player(m_info, _("This is a contaminant.  We reject it from the Mycus."));
        if( p->has_trait("M_SPORES") || p->has_trait("M_FERTILE") ||
            p->has_trait("M_BLOSSOMS") || p->has_trait("M_BLOOM") ) {
            p->add_msg_if_player(m_good, _("We empty the %s and reflexively dispense spores onto the mess."));
            g->m.ter_set(p->posx, p->posy, t_fungus);
            p->add_memorial_log(pgettext("memorial_male", "Destroyed a harmful invader."),
                                pgettext("memorial_female", "Destroyed a harmful invader."));
            return it->type->charges_to_use();
        } else {
            p->add_msg_if_player(m_bad, _("We must eliminate this contaminant at the earliest opportunity."));
            return it->type->charges_to_use();
        }
    }
    return 0;
}

int iuse::mutagen(player *p, item *it, bool, point)
{
    if (p->has_trait("MUTAGEN_AVOID")) {
         //~"Uh-uh" is a sound used for "nope", "no", etc.
        p->add_msg_if_player(m_warning, _("After what happened that last time? uh-uh.  You're not drinking that chemical stuff."));
        return 0;
    }

    if (!p->is_npc() && !(p->has_trait("THRESH_MYCUS"))) {
        p->add_memorial_log(pgettext("memorial_male", "Consumed mutagen."),
                            pgettext("memorial_female", "Consumed mutagen."));
    }

    if( marloss_reject_mutagen( p, it) ) {
        return it->type->charges_to_use();
    }

    if (p->has_trait("MUT_JUNKIE")) {
        p->add_msg_if_player(m_good, _("You quiver with anticipation..."));
        p->add_morale(MORALE_MUTAGEN, 5, 50);
    }
    std::string mutation_category;
    // Generic "mutagen".
    if (it->has_flag("MUTAGEN_STRONG")) {
        mutation_category = "";
        p->mutate();
        p->mod_pain(2 * rng(1, 5));
        p->hunger += 10;
        p->fatigue += 5;
        p->thirst += 10;
        if (!one_in(3)) {
            p->mutate();
            p->mod_pain(2 * rng(1, 5));
            p->hunger += 10;
            p->fatigue += 5;
            p->thirst += 10;
            if (one_in(4)) {
                p->add_msg_if_player(m_bad, _("You suddenly feel dizzy, and collapse to the ground."));
                p->add_effect("downed", 1);
            }
        }
        if (one_in(2)) {
            p->mutate();
            p->mod_pain(2 * rng(1, 5));
            p->hunger += 10;
            p->fatigue += 5;
            p->thirst += 10;
            p->add_msg_if_player(m_bad, _("Oops.  You must've blacked out for a minute there."));
            //Should be about 3 min, less 6 sec/IN point.
            p->fall_asleep((30 - p->int_cur));
        }
    }
    if (it->has_flag("MUTAGEN_WEAK")) {
        mutation_category = "";
        // Stuff like the limbs, the tainted tornado, etc.
        if (!one_in(3)) {
            p->mutate();
            p->mod_pain(2 * rng(1, 5));
            p->hunger += 10;
            p->fatigue += 5;
            p->thirst += 10;
            if (one_in(4)) {
                p->add_msg_if_player(m_bad, _("You suddenly feel dizzy, and collapse to the ground."));
                p->add_effect("downed", 1);
            }
        }
    } else {
        // Categorized/targeted mutagens go here.
        if (it->has_flag("MUTAGEN_PLANT")) {
            p->add_msg_if_player(_("You feel much closer to nature."));
            mutation_category = "MUTCAT_PLANT";
        } else if (it->has_flag("MUTAGEN_INSECT")) {
            p->add_msg_if_player(_("You hear buzzing, and feel your body harden."));
            mutation_category = "MUTCAT_INSECT";
        } else if (it->has_flag("MUTAGEN_SPIDER")) {
            p->add_msg_if_player(_("You feel insidious."));
            mutation_category = "MUTCAT_SPIDER";
        } else if (it->has_flag("MUTAGEN_SLIME")) {
            p->add_msg_if_player(_("Your body loses all rigidity for a moment."));
            mutation_category = "MUTCAT_SLIME";
        } else if (it->has_flag("MUTAGEN_FISH")) {
            p->add_msg_if_player(_("You are overcome by an overwhelming longing for the ocean."));
            mutation_category = "MUTCAT_FISH";
        } else if (it->has_flag("MUTAGEN_RAT")) {
            p->add_msg_if_player(_("You feel a momentary nausea."));
            mutation_category = "MUTCAT_RAT";
        } else if (it->has_flag("MUTAGEN_BEAST")) {
            p->add_msg_if_player(_("Your heart races and you see blood for a moment."));
            mutation_category = "MUTCAT_BEAST";
        } else if (it->has_flag("MUTAGEN_URSINE")) {
            p->add_msg_if_player(_("You feel an urge to...patrol? the forests?"));
            mutation_category = "MUTCAT_URSINE";
        } else if (it->has_flag("MUTAGEN_FELINE")) {
            p->add_msg_if_player(_("As you lap up the last of the mutagen, you wonder why..."));
            mutation_category = "MUTCAT_FELINE";
        } else if (it->has_flag("MUTAGEN_LUPINE")) {
            p->add_msg_if_player(_("You feel an urge to mark your territory. But then it passes."));
            mutation_category = "MUTCAT_LUPINE";
        } else if (it->has_flag("MUTAGEN_CATTLE")) {
            p->add_msg_if_player(_("Your mind and body slow down. You feel peaceful."));
            mutation_category = "MUTCAT_CATTLE";
        } else if (it->has_flag("MUTAGEN_CEPHALOPOD")) {
            p->add_msg_if_player(
                _("Your mind is overcome by images of eldritch horrors...and then they pass."));
            mutation_category = "MUTCAT_CEPHALOPOD";
        } else if (it->has_flag("MUTAGEN_BIRD")) {
            p->add_msg_if_player(_("Your body lightens and you long for the sky."));
            mutation_category = "MUTCAT_BIRD";
        } else if (it->has_flag("MUTAGEN_LIZARD")) {
            p->add_msg_if_player(_("For a heartbeat, your body cools down."));
            mutation_category = "MUTCAT_LIZARD";
        } else if (it->has_flag("MUTAGEN_TROGLOBITE")) {
            p->add_msg_if_player(_("You yearn for a cool, dark place to hide."));
            mutation_category = "MUTCAT_TROGLOBITE";
        } else if (it->has_flag("MUTAGEN_ALPHA")) {
            p->add_msg_if_player(_("You feel...better. Somehow."));
            mutation_category = "MUTCAT_ALPHA";
        } else if (it->has_flag("MUTAGEN_MEDICAL")) {
            p->add_msg_if_player(
                _("You can feel the blood rushing through your veins and a strange, medicated feeling washes over your senses."));
            mutation_category = "MUTCAT_MEDICAL";
        } else if (it->has_flag("MUTAGEN_CHIMERA")) {
            p->add_msg_if_player(_("You need to roar, bask, bite, and flap.  NOW."));
            mutation_category = "MUTCAT_CHIMERA";
        } else if (it->has_flag("MUTAGEN_ELFA")) {
            p->add_msg_if_player(_("Nature is becoming one with you..."));
            mutation_category = "MUTCAT_ELFA";
        } else if (it->has_flag("MUTAGEN_RAPTOR")) {
            p->add_msg_if_player(_("Mmm...sweet, bloody flavor...tastes like victory."));
            mutation_category = "MUTCAT_RAPTOR";
        }  // Yep, orals take a bit out of you too
        p->mutate_category(mutation_category);
        p->mod_pain(2 * rng(1, 5));
        p->hunger += 10;
        p->fatigue += 5;
        p->thirst += 10;
        if (one_in(4)) {
            p->add_msg_if_player(m_bad, _("You suddenly feel dizzy, and collapse to the ground."));
            p->add_effect("downed", 1);
        }
    }
    return it->type->charges_to_use();
}

int iuse::mut_iv(player *p, item *it, bool, point)
{
    if (p->has_trait("MUTAGEN_AVOID")) {
         //~"Uh-uh" is a sound used for "nope", "no", etc.
        p->add_msg_if_player(m_warning, _("After what happened that last time? uh-uh.  You're not injecting that chemical stuff."));
        return 0;
    }

    if (!p->is_npc() && !(p->has_trait("THRESH_MYCUS"))) {
        p->add_memorial_log(pgettext("memorial_male", "Injected mutagen."),
                            pgettext("memorial_female", "Injected mutagen."));
    }

    if( marloss_reject_mut_iv( p, it) ) {
        return it->type->charges_to_use();
    }

    if (p->has_trait("MUT_JUNKIE")) {
        p->add_msg_if_player(m_good, _("You quiver with anticipation..."));
        p->add_morale(MORALE_MUTAGEN, 10, 100);
    }
    std::string mutation_category;
    if (it->has_flag("MUTAGEN_STRONG")) {
        // 3 guaranteed mutations, 75%/66%/66% for the 4th/5th/6th,
        // 6-16 Pain per shot and potential knockdown/KO.
        mutation_category = "";
        if (p->has_trait("MUT_JUNKIE")) {
            p->add_msg_if_player(m_good, _("Oh, yeah! That's the stuff!"));
            g->sound(p->posx, p->posy, 15 + 3 * p->str_cur, _("YES! YES! YESSS!!!"));
        } else if (p->has_trait("NOPAIN")) {
            p->add_msg_if_player(_("You inject yourself."));
        } else {
            p->add_msg_if_player(m_bad, _("You inject yoursel-arRGH!"));
            g->sound(p->posx, p->posy, 15 + 3 * p->str_cur, _("You scream in agony!!"));
        }
        p->mutate();
        p->mod_pain(1 * rng(1, 4));
        //Standard IV-mutagen effect: 10 hunger/thirst & 5 Fatigue *per mutation*.
        // Numbers may vary based on mutagen.
        p->hunger += 10;
        p->fatigue += 5;
        p->thirst += 10;
        p->mutate();
        p->mod_pain(2 * rng(1, 3));
        p->hunger += 10;
        p->fatigue += 5;
        p->thirst += 10;
        p->mutate();
        p->hunger += 10;
        p->fatigue += 5;
        p->thirst += 10;
        p->mod_pain(3 * rng(1, 2));
        if (!one_in(4)) {
            p->mutate();
            p->hunger += 10;
            p->fatigue += 5;
            p->thirst += 10;
        }
        if (!one_in(3)) {
            p->mutate();
            p->hunger += 10;
            p->fatigue += 5;
            p->thirst += 10;
            p->add_msg_if_player(m_bad, _("You writhe and collapse to the ground."));
            p->add_effect("downed", rng(1, 4));
        }
        if (!one_in(3)) {
            //Jackpot! ...kinda, don't wanna go unconscious in dangerous territory
            p->mutate();
            p->hunger += 10;
            p->fatigue += 5;
            p->thirst += 10;
            p->add_msg_if_player(m_bad, _("It all goes dark..."));
            //Should be about 40 min, less 30 sec/IN point.
            p->fall_asleep((400 - p->int_cur * 5));
        }
    } else if (it->has_flag("MUTAGEN_ALPHA")) {
        //5-15 pain, 66% for each of the followups, so slightly better odds (designed for injection).
        mutation_category = "MUTCAT_ALPHA";
        p->add_msg_if_player(_("You took that shot like a champ!"));
        p->mutate_category("MUTCAT_ALPHA");
        p->mod_pain(3 * rng(1, 5));
        // Alpha doesn't make a lot of massive morphological changes, so less nutrients needed.
        p->hunger += 3;
        p->fatigue += 5;
        p->thirst += 3;
        if (!one_in(3)) {
            p->mutate_category("MUTCAT_ALPHA");
            p->hunger += 3;
            p->fatigue += 5;
            p->thirst += 3;
        }
        if (!one_in(3)) {
            p->mutate_category("MUTCAT_ALPHA");
            p->hunger += 3;
            p->fatigue += 5;
            p->thirst += 3;
        }
    } else if (it->has_flag("MUTAGEN_MEDICAL")) {
        // 2-6 pain, same as Alpha--since specifically intended for medical applications.
        mutation_category = "MUTCAT_MEDICAL";
        if (p->has_trait("MUT_JUNKIE")) {
            p->add_msg_if_player(_("Ahh, there it is. You can feel the mutagen again."));
        } else if (!(p->has_trait("MUT_JUNKIE"))) {
            p->add_msg_if_player(
                _("You can feel the blood in your medication stream. It's a strange feeling."));
        }
        p->mutate_category("MUTCAT_MEDICAL");
        p->mod_pain(2 * rng(1, 3));
        //Medical's are pretty much all physiology, IIRC
        p->hunger += 3;
        p->fatigue += 5;
        p->thirst += 3;
        if (!one_in(3)) {
            p->mutate_category("MUTCAT_MEDICAL");
            p->hunger += 3;
            p->fatigue += 5;
            p->thirst += 3;
        }
        if (!one_in(3)) {
            p->mutate_category("MUTCAT_MEDICAL");
            p->hunger += 3;
            p->fatigue += 5;
            p->thirst += 3;
        }
    } else if (it->has_flag("MUTAGEN_CHIMERA")) {
        // 24-36 pain, Scream,, -40 Morale,
        // but two guaranteed mutations and 75% each for third and fourth.
        mutation_category = "MUTCAT_CHIMERA";
        p->add_msg_if_player(m_bad, _("everyanimalthateverlived..bursting.from.YOU!"));
        p->mutate_category("MUTCAT_CHIMERA");
        p->mod_pain(4 * rng(1, 4));
        //Chimera's all about the massive morphological changes Done Quick, so lotsa nutrition needed.
        p->hunger += 20;
        p->fatigue += 20;
        p->thirst += 20;
        p->mutate_category("MUTCAT_CHIMERA");
        if (!(p->has_trait("NOPAIN"))) {
            p->mod_pain(20);
            g->sound(p->posx, p->posy, 25 + 3 * p->str_cur, _("You roar in agony!!"));
            p->add_morale(MORALE_MUTAGEN_CHIMERA, -40, -200);
        }
        p->hunger += 20;
        p->fatigue += 20;
        p->thirst += 20;
        if (!one_in(4)) {
            p->mutate_category("MUTCAT_CHIMERA");
            p->hunger += 20;
            p->fatigue += 10;
            p->thirst += 20;
        }
        if (!one_in(4)) {
            p->mutate_category("MUTCAT_CHIMERA");
            p->hunger += 20;
            p->thirst += 10;
            p->mod_pain(5);
            // Out for a while--long enough to receive another two injections
            // and wake up in hostile territory.
            p->add_msg_if_player(m_bad, _("With a final *pop*, you go out like a light."));
            p->fall_asleep(800 - p->int_cur * 5);
        }
    } else {
        // These categories for the most part share their effects,
        // so print their messages and any special effects,
        // then handle the mutation at the end in combined code.
        if (it->has_flag("MUTAGEN_PLANT")) {
            p->add_msg_if_player(_("You inject some nutrients into your phloem."));
            mutation_category = "MUTCAT_PLANT";
        } else if (it->has_flag("MUTAGEN_INSECT")) {
            p->add_msg_if_player(_("You sting yourself...for the Queen."));
            mutation_category = "MUTCAT_INSECT";
        } else if (it->has_flag("MUTAGEN_SPIDER")) {
            p->add_msg_if_player(_("Mmm...the *special* venom."));
            mutation_category = "MUTCAT_SPIDER";
        } else if (it->has_flag("MUTAGEN_SLIME")) {
            if (p->has_trait("MUT_JUNKIE")) {
                p->add_msg_if_player(_("Maybe if you drank enough, you'd become mutagen..."));
            } else if (!(p->has_trait("MUT_JUNKIE"))) {
                p->add_msg_if_player(_("This stuff takes you back. Downright primordial!"));
            }
            mutation_category = "MUTCAT_SLIME";
        } else if (it->has_flag("MUTAGEN_FISH")) {
            p->add_msg_if_player(_("Your pulse pounds as the waves."));
            mutation_category = "MUTCAT_FISH";
        } else if (it->has_flag("MUTAGEN_URSINE")) {
            p->add_msg_if_player(_("You feel yourself quite equipped for wilderness survival."));
            mutation_category = "MUTCAT_URSINE";
        } else if (it->has_flag("MUTAGEN_LUPINE")) {
            p->add_msg_if_player(_("As the mutagen hits you, your ears twitch and you stifle a yipe."));
            mutation_category = "MUTCAT_LUPINE";
        } else if (it->has_flag("MUTAGEN_FELINE")) {
            p->add_msg_if_player(_("Your back arches as the mutagen takes hold."));
            mutation_category = "MUTCAT_FELINE";
        } else if (it->has_flag("MUTAGEN_RAT")) {
            p->add_msg_if_player(_("You squeak as the shot hits you."));
            //~Sound of ratlike squeaking
            g->sound(p->posx, p->posy, 10, _("Eep!"));
            mutation_category = "MUTCAT_RAT";
        } else if (it->has_flag("MUTAGEN_BEAST")) {
            p->add_msg_if_player(_("Your heart races wildly as the injection takes hold."));
            mutation_category = "MUTCAT_BEAST";
        } else if (it->has_flag("MUTAGEN_CATTLE")) {
            //~rBGH is a bovine growth hormone, unpopular with consumers
            p->add_msg_if_player(_("You wonder if this is what rBGH feels like..."));
            mutation_category = "MUTCAT_CATTLE";
        } else if (it->has_flag("MUTAGEN_CEPHALOPOD")) {
            //~Zork reference, but it's talking about your blood vessels
            p->add_msg_if_player(_("You watch the mutagen flow through a maze of little twisty passages.\n\
            All the same."));
            mutation_category = "MUTCAT_CEPHALOPOD";
        } else if (it->has_flag("MUTAGEN_BIRD")) {
            p->add_msg_if_player(_("Your arms spasm in an oddly wavelike motion."));
            mutation_category = "MUTCAT_BIRD";
        } else if (it->has_flag("MUTAGEN_LIZARD")) {
            p->add_msg_if_player(_("Your blood cools down. The feeling is..different."));
            mutation_category = "MUTCAT_LIZARD";
        } else if (it->has_flag("MUTAGEN_TROGLOBITE")) {
            p->add_msg_if_player(_("As you press the plunger, it all goes so bright..."));
            mutation_category = "MUTCAT_TROGLOBITE";
        } else if (it->has_flag("MUTAGEN_ELFA")) {
            // 3-15 pain, morale boost, but no more mutagenic than cat-9s
            p->add_msg_if_player(_("Everything goes green for a second.\n\
            It's painfully beautiful..."));
            p->fall_asleep(20); //Should be out for two minutes.  Ecstasy Of Green
            // Extra helping of pain.
            p->mod_pain(rng(1, 5));
            p->add_morale(MORALE_MUTAGEN_ELFA, 25, 100);
            mutation_category = "MUTCAT_ELFA";
        } else if (it->has_flag("MUTAGEN_RAPTOR")) {
            //Little more painful than average, but nowhere near as harsh & effective as Chimera.
            p->add_msg_if_player(_("You distinctly smell the mutagen mixing with your blood\n\
            ...and then it passes."));
            mutation_category = "MUTCAT_RAPTOR";
        }
        p->mutate_category(mutation_category);
        p->mod_pain(2 * rng(1, 5));
        p->hunger += 10;
        // EkarusRyndren had the idea to add Fatigue and knockout,
        // though that's a bit much for every case
        p->fatigue += 5;
        p->thirst += 10;
        if (!one_in(3)) {
            p->mutate_category(mutation_category);
            p->hunger += 10;
            p->fatigue += 5;
            p->thirst += 10;
        }
        if (one_in(2)) {
            p->mutate_category(mutation_category);
            p->hunger += 10;
            p->fatigue += 5;
            p->thirst += 10;
        }
    }
    // Threshold-check.  You only get to cross once!
    if (p->crossed_threshold() == false) {
        // Threshold-breaching
        std::string primary = p->get_highest_category();
        int total = ((p->mutation_category_level["MUTCAT_LIZARD"]) +
                     (p->mutation_category_level["MUTCAT_BIRD"]) +
                     (p->mutation_category_level["MUTCAT_FISH"]) +
                     (p->mutation_category_level["MUTCAT_BEAST"]) +
                     (p->mutation_category_level["MUTCAT_FELINE"]) +
                     (p->mutation_category_level["MUTCAT_LUPINE"]) +
                     (p->mutation_category_level["MUTCAT_URSINE"]) +
                     (p->mutation_category_level["MUTCAT_CATTLE"]) +
                     (p->mutation_category_level["MUTCAT_INSECT"]) +
                     (p->mutation_category_level["MUTCAT_PLANT"]) +
                     (p->mutation_category_level["MUTCAT_SLIME"]) +
                     (p->mutation_category_level["MUTCAT_TROGLOBITE"]) +
                     (p->mutation_category_level["MUTCAT_CEPHALOPOD"]) +
                     (p->mutation_category_level["MUTCAT_SPIDER"]) +
                     (p->mutation_category_level["MUTCAT_RAT"]) +
                     (p->mutation_category_level["MUTCAT_MEDICAL"]) +
                     (p->mutation_category_level["MUTCAT_ALPHA"]) +
                     (p->mutation_category_level["MUTCAT_ELFA"]) +
                     (p->mutation_category_level["MUTCAT_CHIMERA"]) +
                     (p->mutation_category_level["MUTCAT_RAPTOR"]));
        // Only if you were pushing for more in your primary category.
        // You wanted to be more like it and less human.
        // That said, you're required to have hit third-stage dreams first.
        if ((mutation_category == primary) && (p->mutation_category_level[primary] > 50)) {
            // Little help for the categories that have a lot of crossover.
            // Starting with Ursine as that's... a bear to get.  8-)
            // Will add others if there's serious/demonstrable need.
            int booster = 0;
            if (mutation_category == "MUTCAT_URSINE") {
                booster = 50;
            }
            int breacher = (p->mutation_category_level[primary]) + booster;
            if (x_in_y(breacher, total)) {
                p->add_msg_if_player(m_good,
                                     _("Something strains mightily for a moment...and then..you're...FREE!"));
                if (mutation_category == "MUTCAT_LIZARD") {
                    p->toggle_mutation("THRESH_LIZARD");
                    p->add_memorial_log(pgettext("memorial_male", "Shed the ugly human skin."),
                                        pgettext("memorial_female", "Shed the ugly human skin."));
                } else if (mutation_category == "MUTCAT_BIRD") {
                    p->toggle_mutation("THRESH_BIRD");
                    p->add_memorial_log(pgettext("memorial_male", "Broke free of humanity."),
                                        pgettext("memorial_female", "Broke free of humanity."));
                } else if (mutation_category == "MUTCAT_FISH") {
                    p->toggle_mutation("THRESH_FISH");
                    p->add_memorial_log(pgettext("memorial_male", "Went deep."),
                                        pgettext("memorial_female", "Went deep."));
                } else if (mutation_category == "MUTCAT_BEAST") {
                    p->toggle_mutation("THRESH_BEAST");
                    p->add_memorial_log(pgettext("memorial_male", "Embraced his bestial nature."),
                                        pgettext("memorial_female", "Embraced her bestial nature."));
                } else if (mutation_category == "MUTCAT_FELINE") {
                    p->toggle_mutation("THRESH_FELINE");
                    p->add_memorial_log(pgettext("memorial_male", "Realized the dream."),
                                        pgettext("memorial_female", "Realized the dream."));
                } else if (mutation_category == "MUTCAT_LUPINE") {
                    p->toggle_mutation("THRESH_LUPINE");
                    p->add_memorial_log(pgettext("memorial_male", "Wolfed out."),
                                        pgettext("memorial_female", "Wolfed out."));
                } else if (mutation_category == "MUTCAT_URSINE") {
                    p->toggle_mutation("THRESH_URSINE");
                    // Manually removing Carnivore, since it tends to creep in
                    if (p->has_trait("CARNIVORE")) {
                        p->toggle_mutation("CARNIVORE");
                        p->add_msg_if_player(_("Your appetite for blood fades."));
                    }
                    p->add_memorial_log(pgettext("memorial_male", "Became one with the bears."),
                                        pgettext("memorial_female", "Became one with the bears."));
                } else if (mutation_category == "MUTCAT_CATTLE") {
                    p->toggle_mutation("THRESH_CATTLE");
                    p->add_memorial_log(pgettext("memorial_male", "Stopped worrying and learned to love the cowbell."),
                                        pgettext("memorial_female", "Stopped worrying and learned to love the cowbell."));
                } else if (mutation_category == "MUTCAT_INSECT") {
                    p->toggle_mutation("THRESH_INSECT");
                    p->add_memorial_log(pgettext("memorial_male", "Metamorphosed."),
                                        pgettext("memorial_female", "Metamorphosed."));
                } else if (mutation_category == "MUTCAT_PLANT") {
                    p->toggle_mutation("THRESH_PLANT");
                    p->add_memorial_log(pgettext("memorial_male", "Bloomed forth."),
                                        pgettext("memorial_female", "Bloomed forth."));
                } else if (mutation_category == "MUTCAT_SLIME") {
                    p->toggle_mutation("THRESH_SLIME");
                    p->add_memorial_log(pgettext("memorial_male", "Gave up on rigid human norms."),
                                        pgettext("memorial_female", "Gave up on rigid human norms."));
                } else if (mutation_category == "MUTCAT_TROGLOBITE") {
                    p->toggle_mutation("THRESH_TROGLOBITE");
                    p->add_memorial_log(pgettext("memorial_male", "Adapted to underground living."),
                                        pgettext("memorial_female", "Adapted to underground living."));
                } else if (mutation_category == "MUTCAT_CEPHALOPOD") {
                    p->toggle_mutation("THRESH_CEPHALOPOD");
                    p->add_memorial_log(pgettext("memorial_male", "Began living the dreams."),
                                        pgettext("memorial_female", "Began living the dreams."));
                } else if (mutation_category == "MUTCAT_SPIDER") {
                    p->toggle_mutation("THRESH_SPIDER");
                    p->add_memorial_log(pgettext("memorial_male", "Found a place in the web of life."),
                                        pgettext("memorial_female", "Found a place in the web of life."));
                } else if (mutation_category == "MUTCAT_RAT") {
                    p->toggle_mutation("THRESH_RAT");
                    p->add_memorial_log(pgettext("memorial_male", "Found that survival *is* everything."),
                                        pgettext("memorial_female", "Found that survival *is* everything."));
                } else if (mutation_category == "MUTCAT_MEDICAL") {
                    p->toggle_mutation("THRESH_MEDICAL");
                    p->add_memorial_log(pgettext("memorial_male", "Resumed clinical trials."),
                                        pgettext("memorial_female", "Resumed clinical trials."));
                } else if (mutation_category == "MUTCAT_ALPHA") {
                    p->toggle_mutation("THRESH_ALPHA");
                    p->add_memorial_log(pgettext("memorial_male", "Started representing."),
                                        pgettext("memorial_female", "Started representing."));
                } else if (mutation_category == "MUTCAT_ELFA") {
                    p->toggle_mutation("THRESH_ELFA");
                    p->add_memorial_log(pgettext("memorial_male", "Accepted a more natural way of life."),
                                        pgettext("memorial_female", "Accepted a more natural way of life."));
                } else if (mutation_category == "MUTCAT_CHIMERA") {
                    p->toggle_mutation("THRESH_CHIMERA");
                    p->add_memorial_log(pgettext("memorial_male", "United disunity."),
                                        pgettext("memorial_female", "United disunity."));
                } else if (mutation_category == "MUTCAT_RAPTOR") {
                    p->toggle_mutation("THRESH_RAPTOR");
                    p->add_memorial_log(pgettext("memorial_male", "Hatched."),
                                        pgettext("memorial_female", "Hatched."));
                }
            } else if (p->mutation_category_level[primary] > 100) {
                //~NOPAIN is a post-Threshold trait, so you shouldn't
                //~legitimately have it and get here!
                if (p->has_trait("NOPAIN")) {
                    p->add_msg_if_player(m_bad, _("You feel extremely Bugged."));
                } else {
                    p->add_msg_if_player(m_bad, _("You stagger with a piercing headache!"));
                    p->pain += 8;
                    p->add_effect("stunned", rng(3, 5));
                }
            } else if (p->mutation_category_level[primary] > 80) {
                if (p->has_trait("NOPAIN")) {
                    p->add_msg_if_player(m_bad, _("You feel very Bugged."));
                } else {
                    p->add_msg_if_player(m_bad, _("Your head throbs with memories of your life, before all this..."));
                    p->pain += 6;
                    p->add_effect("stunned", rng(2, 4));
                }
            } else if (p->mutation_category_level[primary] > 60) {
                if (p->has_trait("NOPAIN")) {
                    p->add_msg_if_player(m_bad, _("You feel Bugged."));
                } else {
                    p->add_msg_if_player(m_bad, _("Images of your past life flash before you."));
                    p->add_effect("stunned", rng(2, 3));
                }
            }
        }
    }
    return it->type->charges_to_use();
}

int iuse::purifier(player *p, item *it, bool, point)
{
    if (p->has_trait("MUTAGEN_AVOID")) {
         //~"Uh-uh" is a sound used for "nope", "no", etc.
        p->add_msg_if_player(m_warning, _("After what happened that last time? uh-uh.  You're not drinking that chemical stuff."));
        return 0;
    }

    if (!p->is_npc() && !(p->has_trait("THRESH_MYCUS"))) {
        p->add_memorial_log(pgettext("memorial_male", "Consumed purifier."),
                            pgettext("memorial_female", "Consumed purifier."));
    }

    if( marloss_reject_mutagen( p, it ) ) {
        it->type->charges_to_use();
    }

    std::vector<std::string> valid; // Which flags the player has
    for (std::map<std::string, trait>::iterator iter = traits.begin(); iter != traits.end(); ++iter) {
        if (p->has_trait(iter->first) && !p->has_base_trait(iter->first)) {
            //Looks for active mutation
            valid.push_back(iter->first);
        }
    }
    if (valid.empty()) {
        p->add_msg_if_player(_("You feel cleansed."));
        return it->type->charges_to_use();
    }
    int num_cured = rng(1, valid.size());
    if (num_cured > 4) {
        num_cured = 4;
    }
    for (int i = 0; i < num_cured && !valid.empty(); i++) {
        int index = rng(0, valid.size() - 1);
        if (p->purifiable(valid[index])) {
            p->remove_mutation(valid[index]);
        } else {
            p->add_msg_if_player(m_warning, _("You feel a slight itching inside, but it passes."));
        }
        valid.erase(valid.begin() + index);
    }
    return it->type->charges_to_use();
}

int iuse::purify_iv(player *p, item *it, bool, point)
{
    if (p->has_trait("MUTAGEN_AVOID")) {
         //~"Uh-uh" is a sound used for "nope", "no", etc.
        p->add_msg_if_player(m_warning, _("After what happened that last time? uh-uh.  You're not injecting that chemical stuff."));
        return 0;
    }

    if (!p->is_npc() && !(p->has_trait("THRESH_MYCUS"))) {
        p->add_memorial_log(pgettext("memorial_male", "Injected purifier."),
                            pgettext("memorial_female", "Injected purifier."));
    }

    if( marloss_reject_mut_iv( p, it ) ) {
        return it->type->charges_to_use();
    }

    std::vector<std::string> valid; // Which flags the player has
    for (std::map<std::string, trait>::iterator iter = traits.begin(); iter != traits.end(); ++iter) {
        if (p->has_trait(iter->first) && !p->has_base_trait(iter->first)) {
            //Looks for active mutation
            valid.push_back(iter->first);
        }
    }
    if (valid.empty()) {
        p->add_msg_if_player(_("You feel cleansed."));
        return it->type->charges_to_use();
    }
    int num_cured = rng(4,
                        valid.size()); //Essentially a double-strength purifier, but guaranteed at least 4.  Double-edged and all
    if (num_cured > 8) {
        num_cured = 8;
    }
    for (int i = 0; i < num_cured && !valid.empty(); i++) {
        int index = rng(0, valid.size() - 1);
        if (p->purifiable(valid[index])) {
            p->remove_mutation(valid[index]);
        } else {
            p->add_msg_if_player(m_warning, _("You feel a distinct burning inside, but it passes."));
        }
        valid.erase(valid.begin() + index);
        if (!(p->has_trait("NOPAIN"))) {
            p->mod_pain(2 * num_cured); //Hurts worse as it fixes more
            p->add_msg_if_player(m_warning, _("Feels like you're on fire, but you're OK."));
        }
        p->thirst += 2 * num_cured;
        p->hunger += 2 * num_cured;
        p->fatigue += 2 * num_cured;
    }
    return it->type->charges_to_use();
}

int iuse::marloss(player *p, item *it, bool t, point pos)
{
    if (p->is_npc()) {
        return it->type->charges_to_use();
    }
    if (p->has_trait("MARLOSS_AVOID")) {
        //~"Uh-uh" is a sound used for "nope", "no", etc.
        p->add_msg_if_player(m_warning, _("After what happened that last time? uh-uh.  You're not eating that alien poison sac."));
        return 0;
    }
    if (p->has_trait("THRESH_MYCUS")) {
        p->add_msg_if_player(m_info, _("We no longer require this scaffolding.  We reserve it for other uses."));
        return 0;
    }
    // If we have the marloss in our veins, we are a "breeder" and will spread
    // the fungus.
    p->add_memorial_log(pgettext("memorial_male", "Ate a marloss berry."),
                        pgettext("memorial_female", "Ate a marloss berry."));

    if (p->has_trait("MARLOSS") || p->has_trait("THRESH_MARLOSS")) {
        p->add_msg_if_player(m_good,
                             _("As you eat the berry, you have a near-religious experience, feeling at one with your surroundings..."));
        p->add_morale(MORALE_MARLOSS, 100, 1000);
        p->add_addiction(ADD_MARLOSS_B, 50);
        p->add_addiction(ADD_MARLOSS_Y, 50);
        p->hunger = -100;
        monster spore(GetMType("mon_spore"));
        spore.friendly = -1;
        int spore_spawned = 0;
        for (int x = p->posx - 4; x <= p->posx + 4; x++) {
            for (int y = p->posy - 4; y <= p->posy + 4; y++) {
                if (rng(0, 10) > trig_dist(x, y, p->posx, p->posy) &&
                    rng(0, 10) > trig_dist(x, y, p->posx, p->posy)) {
                    g->m.marlossify(x, y);
                }
                bool moveOK = (g->m.move_cost(x, y) > 0);
                bool monOK = g->mon_at(x, y) == -1;
                bool posOK = (p->posx != x || p->posy != y);
                if (moveOK && monOK && posOK &&
                    one_in(10 + 5 * trig_dist(x, y, p->posx, p->posy)) &&
                    (spore_spawned == 0 || one_in(spore_spawned * 2))) {
                    spore.spawn(x, y);
                    g->add_zombie(spore);
                    spore_spawned++;
                }
            }
        }
        return it->type->charges_to_use();
    }

    /* If we're not already carriers of Marloss, roll for a random effect:
     * 1 - Mutate
     * 2 - Mutate
     * 3 - Mutate
     * 4 - Purify
     * 5 - Purify
     * 6 - Cleanse radiation + Purify
     * 7 - Fully satiate
     * 8 - Vomit
     * 9 - Give Marloss mutation
     */
    int effect = rng(1, 9);
    if (effect <= 3) {
        p->add_msg_if_player(_("This berry tastes extremely strange!"));
        p->mutate();
        // Gruss dich, mutation drain, missed you!
        p->mod_pain(2 * rng(1, 5));
        p->hunger += 10;
        p->fatigue += 5;
        p->thirst += 10;
    } else if (effect <= 6) { // Radiation cleanse is below
        p->add_msg_if_player(m_good, _("This berry makes you feel better all over."));
        p->pkill += 30;
        this->purifier(p, it, t, pos);
        if (effect == 6) {
            p->radiation = 0;
        }
    } else if (effect == 7) {
        p->add_msg_if_player(m_good, _("This berry is delicious, and very filling!"));
        p->hunger = -100;
    } else if (effect == 8) {
        p->add_msg_if_player(m_bad, _("You take one bite, and immediately vomit!"));
        p->vomit();
    } else if (p->crossed_threshold()) { // Mycus Rejection.  Goo already present fights off the fungus.
        p->add_msg_if_player(m_bad, _("You feel a familiar warmth, but suddenly it surges into an excruciating burn as you convulse, vomiting, and black out..."));
        p->add_memorial_log(pgettext("memorial_male", "Suffered Marloss Rejection."),
                        pgettext("memorial_female", "Suffered Marloss Rejection."));
        p->vomit();
        p->vomit(); // Yes, make sure you're empty.
        p->mod_pain(90);
        p->hurtall(rng(40, 65));// No good way to say "lose half your current HP"
        p->fall_asleep((6000 - p->int_cur * 10)); // Hope you were eating someplace safe.  Mycus v. Goo in your guts is no joke.
        p->toggle_mutation("MARLOSS_BLUE");
        p->toggle_mutation("MARLOSS");
        p->toggle_mutation("MARLOSS_AVOID"); // And if you survive it's etched in your RNA, so you're unlikely to repeat the experiment.
        p->rem_addiction(ADD_MARLOSS_R);
        p->rem_addiction(ADD_MARLOSS_B);
        p->rem_addiction(ADD_MARLOSS_Y);
    } else if ( (p->has_trait("MARLOSS_BLUE") && p->has_trait("MARLOSS_YELLOW")) && (!p->has_trait("MARLOSS")) ) {
        p->add_msg_if_player(m_bad, _("You feel a familiar warmth, but suddenly it surges into painful burning as you convulse and collapse to the ground..."));
        p->fall_asleep((400 - p->int_cur * 5));
        p->toggle_mutation("MARLOSS_BLUE");
        p->toggle_mutation("MARLOSS_YELLOW");
        p->toggle_mutation("THRESH_MARLOSS");
        p->rem_addiction(ADD_MARLOSS_R);
        g->m.ter_set(p->posx, p->posy, t_marloss);
        p->add_memorial_log(pgettext("memorial_male", "Opened the Marloss Gateway."),
                        pgettext("memorial_female", "Opened the Marloss Gateway."));
        p->add_msg_if_player(m_good, _("You wake up in a marloss bush.  Almost *cradled* in it, actually, as though it grew there for you."));
        //~ Beginning to hear the Mycus while conscious: that's it speaking
        p->add_msg_if_player(m_good, _("unity. together we have reached the door. we provide the final key. now to pass through..."));
    } else if (!p->has_trait("MARLOSS")) {
        p->add_msg_if_player(_("You feel a strange warmth spreading throughout your body..."));
        p->toggle_mutation("MARLOSS");
        p->add_addiction(ADD_MARLOSS_B, 60);
        p->add_addiction(ADD_MARLOSS_Y, 60);
        p->rem_addiction(ADD_MARLOSS_R);
    }
    return it->type->charges_to_use();
}

int iuse::marloss_seed(player *p, item *it, bool t, point pos)
{
    if (p->is_npc()) {
        return it->type->charges_to_use();
    }
    if (p->has_trait("MARLOSS_AVOID")) {
        //~"Uh-uh" is a sound used for "nope", "no", etc.  "Drek" is a borrowed synonym for "shit".
        p->add_msg_if_player(m_warning, _("After what happened that last time? uh-uh.  You're not eating that alien drek."));
        return 0;
    }
    if (p->has_trait("THRESH_MYCUS")) {
        p->add_msg_if_player(m_info, _("We no longer require this scaffolding.  We reserve it for other uses."));
        return 0;
    }
    if (!(query_yn(_("Sure you want to eat the %s? You could plant it in a mound of dirt."),
                 it->tname().c_str())) ) {
        return 0; // Save the seed for later!
    }
    // If we have the marloss in our veins, we are a "breeder" and will spread
    // the fungus.
    p->add_memorial_log(pgettext("memorial_male", "Ate a marloss seed."),
                        pgettext("memorial_female", "Ate a marloss seed."));

    if (p->has_trait("MARLOSS_BLUE") || p->has_trait("THRESH_MARLOSS")) {
        p->add_msg_if_player(m_good,
                             _("As you eat the seed, you have a near-religious experience, feeling at one with your surroundings..."));
        p->add_morale(MORALE_MARLOSS, 100, 1000);
        p->add_addiction(ADD_MARLOSS_R, 50);
        p->add_addiction(ADD_MARLOSS_Y, 50);
        p->hunger = -100;
        monster spore(GetMType("mon_spore"));
        spore.friendly = -1;
        int spore_spawned = 0;
        for (int x = p->posx - 4; x <= p->posx + 4; x++) {
            for (int y = p->posy - 4; y <= p->posy + 4; y++) {
                if (rng(0, 10) > trig_dist(x, y, p->posx, p->posy) &&
                    rng(0, 10) > trig_dist(x, y, p->posx, p->posy)) {
                    g->m.marlossify(x, y);
                }
                bool moveOK = (g->m.move_cost(x, y) > 0);
                bool monOK = g->mon_at(x, y) == -1;
                bool posOK = (p->posx != x || p->posy != y);
                if (moveOK && monOK && posOK &&
                    one_in(10 + 5 * trig_dist(x, y, p->posx, p->posy)) &&
                    (spore_spawned == 0 || one_in(spore_spawned * 2))) {
                    spore.spawn(x, y);
                    g->add_zombie(spore);
                    spore_spawned++;
                }
            }
        }
        return it->type->charges_to_use();
    }

    /* If we're not already carriers of Marloss, roll for a random effect:
     * 1 - Mutate
     * 2 - Mutate
     * 3 - Mutate
     * 4 - Purify
     * 5 - Purify
     * 6 - Cleanse radiation + Purify
     * 7 - Fully satiate
     * 8 - Vomit
     * 9 - Give Marloss mutation
     */
    int effect = rng(1, 9);
    if (effect <= 3) {
        p->add_msg_if_player(_("This seed tastes extremely strange!"));
        p->mutate();
        // HELLO MY NAME IS MUTATION DRAIN YOU KILLED MY MUTAGEN PREPARE TO DIE! ;-)
        p->mod_pain(2 * rng(1, 5));
        p->hunger += 10;
        p->fatigue += 5;
        p->thirst += 10;
    } else if (effect <= 6) { // Radiation cleanse is below
        p->add_msg_if_player(m_good, _("This seed makes you feel better all over."));
        p->pkill += 30;
        this->purifier(p, it, t, pos);
        if (effect == 6) {
            p->radiation = 0;
        }
    } else if (effect == 7) {
        p->add_msg_if_player(m_good, _("This seed is delicious, and very filling!"));
        p->hunger = -100;
    } else if (effect == 8) {
        p->add_msg_if_player(m_bad, _("You take one bite, and immediately vomit!"));
        p->vomit();
    } else if (p->crossed_threshold()) { // Mycus Rejection.  Goo already present fights off the fungus.
        p->add_msg_if_player(m_bad, _("You feel a familiar warmth, but suddenly it surges into an excruciating burn as you convulse, vomiting, and black out..."));
        p->add_memorial_log(pgettext("memorial_male", "Suffered Marloss Rejection."),
                        pgettext("memorial_female", "Suffered Marloss Rejection."));
        p->vomit();
        p->vomit(); // Yes, make sure you're empty.
        p->mod_pain(90);
        p->hurtall(rng(40, 65));// No good way to say "lose half your current HP"
        p->fall_asleep((6000 - p->int_cur * 10)); // Hope you were eating someplace safe.  Mycus v. Goo in your guts is no joke.
        p->toggle_mutation("MARLOSS_BLUE");
        p->toggle_mutation("MARLOSS");
        p->toggle_mutation("MARLOSS_AVOID"); // And if you survive it's etched in your RNA, so you're unlikely to repeat the experiment.
        p->rem_addiction(ADD_MARLOSS_R);
        p->rem_addiction(ADD_MARLOSS_B);
        p->rem_addiction(ADD_MARLOSS_Y);
    } else if ( (p->has_trait("MARLOSS") && p->has_trait("MARLOSS_YELLOW")) && (!p->has_trait("MARLOSS_BLUE")) ) {
        p->add_msg_if_player(m_bad, _("You feel a familiar warmth, but suddenly it surges into painful burning as you convulse and collapse to the ground..."));
        p->fall_asleep((400 - p->int_cur * 5));
        p->toggle_mutation("MARLOSS");
        p->toggle_mutation("MARLOSS_YELLOW");
        p->toggle_mutation("THRESH_MARLOSS");
        p->rem_addiction(ADD_MARLOSS_B);
        g->m.ter_set(p->posx, p->posy, t_marloss);
        p->add_memorial_log(pgettext("memorial_male", "Opened the Marloss Gateway."),
                        pgettext("memorial_female", "Opened the Marloss Gateway."));
        p->add_msg_if_player(m_good, _("You wake up in a marloss bush.  Almost *cradled* in it, actually, as though it grew there for you."));
        //~ Beginning to hear the Mycus while conscious: that's it speaking
        p->add_msg_if_player(m_good, _("unity. together we have reached the door. we provide the final key. now to pass through..."));
    } else if (!p->has_trait("MARLOSS_BLUE")) {
        p->add_msg_if_player(_("You feel a strange warmth spreading throughout your body..."));
        p->toggle_mutation("MARLOSS_BLUE");
        p->add_addiction(ADD_MARLOSS_R, 60);
        p->add_addiction(ADD_MARLOSS_Y, 60);
        p->rem_addiction(ADD_MARLOSS_B);
    }
    return it->type->charges_to_use();
}

int iuse::marloss_gel(player *p, item *it, bool t, point pos)
{
    if (p->is_npc()) {
        return it->type->charges_to_use();
    }
    if (p->has_trait("MARLOSS_AVOID")) {
        //~"Uh-uh" is a sound used for "nope", "no", etc.
        p->add_msg_if_player(m_warning, _("After what happened that last time? uh-uh.  You're not eating that alien slime."));
        return 0;
    }
    if (p->has_trait("THRESH_MYCUS")) {
        p->add_msg_if_player(m_info, _("We no longer require this scaffolding.  We reserve it for other uses."));
        return 0;
    }
    // If we have the marloss in our veins, we are a "breeder" and will spread
    // the fungus.
    p->add_memorial_log(pgettext("memorial_male", "Ate some marloss jelly."),
                        pgettext("memorial_female", "Ate some marloss jelly."));

    if (p->has_trait("MARLOSS_YELLOW") || p->has_trait("THRESH_MARLOSS")) {
        p->add_msg_if_player(m_good,
                             _("As you eat the jelly, you have a near-religious experience, feeling at one with your surroundings..."));
        p->add_morale(MORALE_MARLOSS, 100, 1000);
        p->add_addiction(ADD_MARLOSS_R, 50);
        p->add_addiction(ADD_MARLOSS_B, 50);
        p->hunger = -100;
        monster spore(GetMType("mon_spore"));
        spore.friendly = -1;
        int spore_spawned = 0;
        for (int x = p->posx - 4; x <= p->posx + 4; x++) {
            for (int y = p->posy - 4; y <= p->posy + 4; y++) {
                if (rng(0, 10) > trig_dist(x, y, p->posx, p->posy) &&
                    rng(0, 10) > trig_dist(x, y, p->posx, p->posy)) {
                    g->m.marlossify(x, y);
                }
                bool moveOK = (g->m.move_cost(x, y) > 0);
                bool monOK = g->mon_at(x, y) == -1;
                bool posOK = (p->posx != x || p->posy != y);
                if (moveOK && monOK && posOK &&
                    one_in(10 + 5 * trig_dist(x, y, p->posx, p->posy)) &&
                    (spore_spawned == 0 || one_in(spore_spawned * 2))) {
                    spore.spawn(x, y);
                    g->add_zombie(spore);
                    spore_spawned++;
                }
            }
        }
        return it->type->charges_to_use();
    }

    /* If we're not already carriers of Marloss, roll for a random effect:
     * 1 - Mutate
     * 2 - Mutate
     * 3 - Mutate
     * 4 - Purify
     * 5 - Purify
     * 6 - Cleanse radiation + Purify
     * 7 - Fully satiate
     * 8 - Vomit
     * 9 - Give Marloss mutation
     */
    int effect = rng(1, 9);
    if (effect <= 3) {
        p->add_msg_if_player(_("This jelly tastes extremely strange!"));
        p->mutate();
        // hihi! wavewave! mutation draindrain!
        p->mod_pain(2 * rng(1, 5));
        p->hunger += 10;
        p->fatigue += 5;
        p->thirst += 10;
    } else if (effect <= 6) { // Radiation cleanse is below
        p->add_msg_if_player(m_good, _("This jelly makes you feel better all over."));
        p->pkill += 30;
        this->purifier(p, it, t, pos);
        if (effect == 6) {
            p->radiation = 0;
        }
    } else if (effect == 7) {
        p->add_msg_if_player(m_good, _("This jelly is delicious, and very filling!"));
        p->hunger = -100;
    } else if (effect == 8) {
        p->add_msg_if_player(m_bad, _("You take one bite, and immediately vomit!"));
        p->vomit();
    } else if (p->crossed_threshold()) { // Mycus Rejection.  Goo already present fights off the fungus.
        p->add_msg_if_player(m_bad, _("You feel a familiar warmth, but suddenly it surges into an excruciating burn as you convulse, vomiting, and black out..."));
        p->add_memorial_log(pgettext("memorial_male", "Suffered Marloss Rejection."),
                        pgettext("memorial_female", "Suffered Marloss Rejection."));
        p->vomit();
        p->vomit(); // Yes, make sure you're empty.
        p->mod_pain(90);
        p->hurtall(rng(40, 65));// No good way to say "lose half your current HP"
        p->fall_asleep((6000 - p->int_cur * 10)); // Hope you were eating someplace safe.  Mycus v. Goo in your guts is no joke.
        p->toggle_mutation("MARLOSS_BLUE");
        p->toggle_mutation("MARLOSS");
        p->toggle_mutation("MARLOSS_AVOID"); // And if you survive it's etched in your RNA, so you're unlikely to repeat the experiment.
        p->rem_addiction(ADD_MARLOSS_R);
        p->rem_addiction(ADD_MARLOSS_B);
        p->rem_addiction(ADD_MARLOSS_Y);
    } else if ( (p->has_trait("MARLOSS_BLUE") && p->has_trait("MARLOSS")) && (!p->has_trait("MARLOSS_YELLOW")) ) {
        p->add_msg_if_player(m_bad, _("You feel a familiar warmth, but suddenly it surges into painful burning as you convulse and collapse to the ground..."));
        p->fall_asleep((400 - p->int_cur * 5));
        p->toggle_mutation("MARLOSS_BLUE");
        p->toggle_mutation("MARLOSS");
        p->rem_addiction(ADD_MARLOSS_Y);
        p->toggle_mutation("THRESH_MARLOSS");
        g->m.ter_set(p->posx, p->posy, t_marloss);
        p->add_memorial_log(pgettext("memorial_male", "Opened the Marloss Gateway."),
                        pgettext("memorial_female", "Opened the Marloss Gateway."));
        p->add_msg_if_player(m_good, _("You wake up in a marloss bush.  Almost *cradled* in it, actually, as though it grew there for you."));
        //~ Beginning to hear the Mycus while conscious: that's it speaking
        p->add_msg_if_player(m_good, _("unity. together we have reached the door. we provide the final key. now to pass through..."));
    } else if (!p->has_trait("MARLOSS_YELLOW")) {
        p->add_msg_if_player(_("You feel a strange warmth spreading throughout your body..."));
        p->toggle_mutation("MARLOSS_YELLOW");
        p->add_addiction(ADD_MARLOSS_R, 60);
        p->add_addiction(ADD_MARLOSS_B, 60);
        p->rem_addiction(ADD_MARLOSS_Y);
    }
    return it->type->charges_to_use();
}

int iuse::mycus(player *p, item *it, bool t, point pos)
{
    if (p->is_npc()) {
        return it->type->charges_to_use();
    }
    // Welcome our guide.  Welcome.  To. The Mycus.
    if (p->has_trait("THRESH_MARLOSS")) {
        p->add_memorial_log(pgettext("memorial_male", "Became one with the Mycus."),
                        pgettext("memorial_female", "Became one with the Mycus."));
        p->add_msg_if_player(m_info, _("The apple tastes amazing, and you finish it quickly, not even noticing the lack of any core or seeds."));
        p->add_msg_if_player(m_good, _("You feel better all over."));
        p->pkill += 30;
        this->purifier(p, it, t, pos); // Clear out some of that goo you may have floating around
        p->radiation = 0;
        p->healall(4); // Can't make you a whole new person, but not for lack of trying
        p->add_msg_if_player(m_good, _("As the apple settles in, you feel ecstasy radiating through every part of your body..."));
        p->add_morale(MORALE_MARLOSS, 1000, 1000); // Last time you'll ever have it this good.  So enjoy.
        p->add_msg_if_player(m_good, _("Your eyes roll back in your head.  Everything dissolves into a blissful haze..."));
        p->fall_asleep((3000 - p->int_cur * 10));
        p->toggle_mutation("THRESH_MARLOSS");
        p->toggle_mutation("THRESH_MYCUS");
        //~ The Mycus does not use the term (or encourage the concept of) "you".  The PC is a local/native organism, but is now the Mycus.
        //~ It still understands the concept, but uninitelligent fungaloids and mind-bent symbiotes should not need it.
        //~ We are the Mycus.
        p->add_msg_if_player(m_good, _("We welcome into us.  We have endured long in this forbidding world."));
        p->add_msg_if_player(m_good, _("The natives have a saying: \"E Pluribus Unum\"  Out of many, one."));
        p->add_msg_if_player(m_good, _("We welcome the union of our lines in our local guide.  We will prosper, and unite this world."));
        p->add_msg_if_player(m_good, _("Even now, our fruits adapt to better serve local physiology."));
        p->add_msg_if_player(m_good, _("As, in time, shall we adapt to better welcome those who have not received us."));
        for (int x = p->posx - 3; x <= p->posx + 3; x++) {
            for (int y = p->posy - 3; y <= p->posy + 3; y++) {
                g->m.marlossify(x, y);
            }
        }
        p->rem_addiction(ADD_MARLOSS_R);
        p->rem_addiction(ADD_MARLOSS_B);
        p->rem_addiction(ADD_MARLOSS_Y);
    }
    else if (p->has_trait("THRESH_MYCUS") && !p->has_trait("M_DEPENDENT")) { // OK, now set the hook.
        if (!one_in(3)) {
            p->mutate_category("MUTCAT_MYCUS");
            p->hunger += 10;
            p->fatigue += 5;
            p->thirst += 10;
            p->add_morale(MORALE_MARLOSS, 25, 200); // still covers up mutation pain
        }
    } else if (p->has_trait("THRESH_MYCUS")) {
        p->pkill += 5;
        p->stim += 5;
    } else { // In case someone gets one without having been adapted first.
        // Marloss is the Mycus' method of co-opting humans.  Mycus fruit is for symbiotes' maintenance and development.
        p->add_msg_if_player(_("This apple tastes really weird!  You're not sure it's good for you..."));
        p->mutate();
        p->mod_pain(2 * rng(1, 5));
        p->hunger += 10;
        p->fatigue += 5;
        p->thirst += 10;
        p->vomit(); // no hunger/quench benefit for you
        p->mod_healthy_mod(-8);
    }
    return it->type->charges_to_use();
}

// TOOLS below this point!

int iuse::dogfood(player *p, item *, bool, point)
{
    int dirx, diry;
    if (!choose_adjacent(_("Put the dog food where?"), dirx, diry)) {
        return 0;
    }
    p->moves -= 15;
    int mon_dex = g->mon_at(dirx, diry);
    if (mon_dex != -1) {
        if (g->zombie(mon_dex).type->id == "mon_dog") {
            p->add_msg_if_player(m_good, _("The dog seems to like you!"));
            g->zombie(mon_dex).friendly = -1;
            g->zombie(mon_dex).add_effect("pet", 1, num_bp, true);
        } else {
            p->add_msg_if_player(_("The %s seems quite unimpressed!"),
                                 g->zombie(mon_dex).name().c_str());
        }
    } else {
        p->add_msg_if_player(m_bad, _("You spill the dogfood all over the ground."));
    }
    return 1;
}

int iuse::catfood(player *p, item *, bool, point)
{
    int dirx, diry;
    if (!choose_adjacent(_("Put the cat food where?"), dirx, diry)) {
        return 0;
    }
    p->moves -= 15;
    int mon_dex = g->mon_at(dirx, diry);
    if (mon_dex != -1) {
        if (g->zombie(mon_dex).type->id == "mon_cat") {
            p->add_msg_if_player(m_good,
                                 _("The cat seems to like you! Or maybe it just tolerates your presence better. It's hard to tell with cats."));
            g->zombie(mon_dex).friendly = -1;
        } else {
            p->add_msg_if_player(_("The %s seems quite unimpressed!"),
                                 g->zombie(mon_dex).name().c_str());
        }
    } else {
        p->add_msg_if_player(m_bad, _("You spill the cat food all over the ground."));
    }
    return 1;
}

static bool prep_firestarter_use(player *p, item *it, point &pos)
{
    if ((it->charges == 0) && (!it->has_flag("LENS"))){ // lenses do not need charges
        return false;
    }
    if( p->is_underwater() ) {
        p->add_msg_if_player(m_info, _("You can't do that while underwater."));
        return false;
    }
    if( !choose_adjacent(_("Light where?"), pos.x, pos.y) ) {
        return false;
    }
    if( pos.x == p->posx && pos.y == p->posy ) {
        p->add_msg_if_player(m_info, _("You would set yourself on fire."));
        p->add_msg_if_player(_("But you're already smokin' hot."));
        return false;
    }
    if( g->m.get_field( pos, fd_fire ) ) {
        // check if there's already a fire
        p->add_msg_if_player(m_info, _("There is already a fire."));
        return false;
    }
    if( g->m.flammable_items_at(pos.x, pos.y) ||
        g->m.has_flag("FLAMMABLE", pos.x, pos.y) || g->m.has_flag("FLAMMABLE_ASH", pos.x, pos.y) ) {
        return true;
    } else {
        p->add_msg_if_player(m_info, _("There's nothing to light there."));
        return false;
    }
}

int iuse::resolve_firestarter_use(player *p, item *, point pos)
{
    if( g->m.add_field( pos, fd_fire, 1, 100 ) ) {
        p->add_msg_if_player(_("You successfully light a fire."));
    }
    return 0;
}

int iuse::calculate_time_for_lens_fire (player *p, float light_level) {
    // base moves based on sunlight levels... 1 minute when sunny (80 lighting),
    // ~10 minutes when clear (60 lighting)
    float moves_base = std::pow( 80 / light_level, 8 ) * 1000 ;
    // survival 0 takes 3 * moves_base, survival 1 takes 1,5 * moves_base,
    // max moves capped at moves_base
    float moves_modifier = 1 / (p->skillLevel("survival") * 0.33 + 0.33);
    if (moves_modifier < 1) {
        moves_modifier = 1;
    }
    return int(moves_base * moves_modifier);
}

int iuse::firestarter(player *p, item *it, bool t, point pos)
{
    if (it->has_flag("LENS")) {
        // Needs the correct weather, light and to be outside.
        if( (g->weather == WEATHER_CLEAR || g->weather == WEATHER_SUNNY) &&
            g->natural_light_level() >= 60 && !g->m.has_flag("INDOORS", pos.x, pos.y) ) {
            if( prep_firestarter_use(p, it, pos ) ) {
                // turns needed for activity.
                const int turns = calculate_time_for_lens_fire(p, g->natural_light_level());
                if( turns/1000 > 1 ) {
                    // If it takes less than a minute, no need to inform the player about time.
                    p->add_msg_if_player(m_info, _("If the current weather holds, it will take around %d minutes to light a fire."), turns / 1000);
                }
                p->assign_activity(ACT_START_FIRE, turns, -1, p->get_item_position(it), it->tname());
                // Keep natural_light_level for comparing throughout the activity.
                p->activity.values.push_back(g->natural_light_level());
                p->activity.placement = pos;
                p->practice("survival", 5);
            }
        } else {
            p->add_msg_if_player(_("You need direct sunlight to light a fire with this."));
        }
    } else if( it->has_flag("FIRE_DRILL") ) {
        if( prep_firestarter_use(p, it, pos) ) {
            float skillLevel = float(p->skillLevel("survival"));
            // success chance is 100% but time spent is min 5 minutes at skill == 5 and
            // it increases for lower skill levels.
            // max time is 1 hour for 0 survival
            const float moves_base = 5 * 1000;
            if( skillLevel < 1 ) {
                // avoid dividing by zero. scaled so that skill level 0 means 60 minutes work
                skillLevel = 0.536;
            }
            // At survival=5 modifier=1, at survival=1 modifier=~6.
            float moves_modifier = std::pow( 5 / skillLevel, 1.113 );
            if (moves_modifier < 1) {
                moves_modifier = 1; // activity time improvement is capped at skillevel 5
            }
            const int turns = int (moves_base * moves_modifier);
            p->add_msg_if_player(m_info, _("At your skill level, it will take around %d minutes to light a fire."), turns / 1000);
            p->assign_activity(ACT_START_FIRE, turns, -1, p->get_item_position(it), it->tname());
            p->activity.placement = pos;
            p->practice("survival", 10);
<<<<<<< HEAD
            // charges used tied with moves_modifier (range 1 to 12)
            it->charges -= it->type->charges_to_use()*(round(moves_modifier));
=======
            // charges used tied with moves_modifier (range 1 to 12).
            it->charges -= it->type->charges_to_use() * round(moves_modifier);
>>>>>>> 9f322902
            return 0;
        }
    } else if (it->has_flag("REFILLABLE_LIGHTER")) {
        if( p->is_underwater() ) {
            p->add_msg_if_player(_("The lighter is extinguished."));
            it->make("ref_lighter");
            it->active = false;
            return 0;
        }
        if (t) {
            if (it->charges < it->type->charges_to_use()) {
                p->add_msg_if_player(_("The lighter burns out."));
                it->make("ref_lighter");
                it->active = false;
            }
        } else if (it->charges <= 0) {
            p->add_msg_if_player(_("The %s winks out."), it->tname().c_str());
        } else { // Turning it off
            int choice = menu(true, _("refillable lighter (lit)"), _("extinguish"),
                              _("light something"), _("cancel"), NULL);
            switch (choice) {
                case 1: {
                    p->add_msg_if_player(_("You extinguish the lighter."));
                    it->make("ref_lighter");
                    it->active = false;
                    return 0;
                }
                break;
                case 2:
                    if( prep_firestarter_use(p, it, pos) ) {
                        p->moves -= 15;
                        resolve_firestarter_use(p, it, pos);
                        return it->type->charges_to_use();
                    }
            }
        }
        return it->type->charges_to_use();
    } else { // common ligher or matches
        if( prep_firestarter_use(p, it, pos) ) {
            p->moves -= 15;
            resolve_firestarter_use( p, it, pos );
            return it->type->charges_to_use();
        }
    }
    return 0;
}

int iuse::sew(player *p, item *it, bool, point)
{
    if (it->charges == 0) {
        return 0;
    }
    if (p->is_underwater()) {
        p->add_msg_if_player(m_info, _("You can't do that while underwater."));
        return 0;
    }
    //minimum LL_LOW of LL_DARK + (ELFA_NV or atomic_light)
    if (p->fine_detail_vision_mod() > 4) {
        add_msg(m_info, _("You can't see to sew!"));
        return 0;
    }
    int thread_used = 1;
    int pos = g->inv(_("Repair what?"));
    item *fix = &(p->i_at(pos));
    if (fix == NULL || fix->is_null()) {
        p->add_msg_if_player(m_info, _("You do not have that item!"));
        return 0;
    }
    //some items are made from more than one material. we should try to use both items if one type of repair item is missing
    itype_id repair_item = "none";
    std::vector<std::string> plurals;
    std::vector<itype_id> repair_items;
    std::string plural = "";
    //translation note: add <plural> tag to keep them unique
    if (fix->made_of("cotton") || fix->made_of("wool")) {
        repair_items.push_back("rag");
        plurals.push_back(rm_prefix(_("<plural>rags")));
    }
    if (fix->made_of("leather")) {
        repair_items.push_back("leather");
        plurals.push_back(rm_prefix(_("<plural>leather")));
    }
    if (fix->made_of("fur")) {
        repair_items.push_back("fur");
        plurals.push_back(rm_prefix(_("<plural>fur")));
    }
    if (fix->made_of("nomex")) {
        repair_items.push_back("nomex");
        plurals.push_back(rm_prefix(_("<plural>nomex")));
    }
    if (repair_items.empty()) {
        p->add_msg_if_player(m_info, _("Your %s is not made of fabric, leather or fur."),
                             fix->tname().c_str());
        return 0;
    }
    if (std::find(repair_items.begin(), repair_items.end(), fix->typeId()) != repair_items.end()) {
        p->add_msg_if_player(m_info, _("This can be used to repair other items, not itself."));
        return 0;
    }

    int items_needed = (fix->damage > 2 || fix->damage == 0) ? 1 : 0;

    // this will cause issues if/when NPCs start being able to sew.
    // but, then again, it'll cause issues when they start crafting, too.
    inventory crafting_inv = g->crafting_inventory(p);
    bool bFound = false;
    //go through all discovered repair items and see if we have any of them available
    for (unsigned int i = 0; i < repair_items.size(); i++) {
        if (crafting_inv.has_amount(repair_items[i], items_needed)) {
            //we've found enough of a material, use this one
            repair_item = repair_items[i];
            bFound = true;
        }
    }
    if (!bFound) {
        for (unsigned int i = 0; i < repair_items.size(); i++) {
            p->add_msg_if_player(m_info, _("You don't have enough %s to do that."), plurals[i].c_str());
        }
        return 0;
    }

    std::vector<item_comp> comps;
    comps.push_back(item_comp(repair_item, items_needed));

    if (fix->damage > 0) {
        p->moves -= 500 * p->fine_detail_vision_mod();
        p->practice("tailor", 8);
        int rn = dice(4, 2 + p->skillLevel("tailor"));
        rn -= rng(fix->damage, fix->damage * 2);
        if (p->dex_cur < 8 && one_in(p->dex_cur)) {
            rn -= rng(2, 6);
        }
        if (p->dex_cur >= 8 && (p->dex_cur >= 16 || one_in(16 - p->dex_cur))) {
            rn += rng(2, 6);
        }
        if (p->dex_cur > 16) {
            rn += rng(0, p->dex_cur - 16);
        }
        if (rn <= 4) {
            p->add_msg_if_player(m_bad, _("You damage your %s further!"), fix->tname().c_str());
            fix->damage++;
            if (fix->damage >= 5) {
                p->add_msg_if_player(m_bad, _("You destroy it!"));
                p->i_rem(pos);
            }
        } else if (rn <= 6) {
            p->add_msg_if_player(m_bad, _("You don't repair your %s, but you waste lots of thread."),
                                 fix->tname().c_str());
            thread_used = rng(1, 8);
        } else if (rn <= 8) {
            p->add_msg_if_player(m_mixed, _("You repair your %s, but waste lots of thread."),
                                 fix->tname().c_str());
            if (fix->damage >= 3) {
                g->consume_items(p, comps);
            }
            fix->damage--;
            thread_used = rng(1, 8);
        } else if (rn <= 16) {
            p->add_msg_if_player(m_good, _("You repair your %s!"), fix->tname().c_str());
            if (fix->damage >= 3) {
                g->consume_items(p, comps);
            }
            fix->damage--;
        } else {
            p->add_msg_if_player(m_good, _("You repair your %s completely!"), fix->tname().c_str());
            if (fix->damage >= 3) {
                g->consume_items(p, comps);
            }
            fix->damage = 0;
        }
    } else if (fix->damage == 0 || (fix->has_flag("VARSIZE") && !fix->has_flag("FIT"))) {
        p->moves -= 500 * p->fine_detail_vision_mod();
        p->practice("tailor", 10);
        int rn = dice(4, 2 + p->skillLevel("tailor"));
        if (p->dex_cur < 8 && one_in(p->dex_cur)) {
            rn -= rng(2, 6);
        }
        if (p->dex_cur >= 16 || (p->dex_cur > 8 && one_in(16 - p->dex_cur))) {
            rn += rng(2, 6);
        }
        if (p->dex_cur > 16) {
            rn += rng(0, p->dex_cur - 16);
        }
        if (rn <= 4) {
            p->add_msg_if_player(m_bad, _("You damage your %s!"), fix->tname().c_str());
            fix->damage++;
        } else if (rn >= 12 && fix->has_flag("VARSIZE") && !fix->has_flag("FIT")) {
            p->add_msg_if_player(m_good, _("You take your %s in, improving the fit."), fix->tname().c_str());
            fix->item_tags.insert("FIT");
        } else if (rn >= 12 && (fix->has_flag("FIT") || !fix->has_flag("VARSIZE"))) {
            p->add_msg_if_player(m_good, _("You make your %s extra sturdy."), fix->tname().c_str());
            fix->damage--;
            g->consume_items(p, comps);
        } else {
            p->add_msg_if_player(m_neutral, _("You practice your sewing."));
        }
    } else {
        p->add_msg_if_player(m_info, _("Your %s is already enhanced."), fix->tname().c_str());
        return 0;
    }

    return thread_used;
}

int iuse::extra_battery(player *p, item *, bool, point)
{
    int pos = g->inv_type(_("Modify what?"), IC_TOOL);
    item *modded = &(p->i_at(pos));

    if (modded == NULL || modded->is_null()) {
        p->add_msg_if_player(m_info, _("You do not have that item!"));
        return 0;
    }
    if (!modded->is_tool()) {
        p->add_msg_if_player(m_info, _("This mod can only be used on tools."));
        return 0;
    }

    it_tool *tool = dynamic_cast<it_tool *>(modded->type);
    if (tool->ammo != "battery") {
        p->add_msg_if_player(m_info, _("That item does not use batteries!"));
        return 0;
    }

    if (modded->has_flag("DOUBLE_AMMO")) {
        p->add_msg_if_player(m_info, _("That item has already had its battery capacity doubled."));
        return 0;
    }

    remove_atomic_mod(*modded, *p);
    remove_recharge_mod(*modded, *p);
    remove_ups_mod(*modded, *p);

    p->add_msg_if_player( _( "You double the battery capacity of your %s!" ), modded->tname().c_str() );
    modded->item_tags.insert("DOUBLE_AMMO");
    return 1;
}

int iuse::rechargeable_battery(player *p, item *it, bool, point)
{
    int pos = g->inv_type(_("Modify what?"), IC_TOOL);
    item *modded = &(p->i_at(pos));

    if (modded == NULL || modded->is_null()) {
        p->add_msg_if_player(m_info, _("You do not have that item!"));
        return 0;
    }
    if (!modded->is_tool()) {
        p->add_msg_if_player(m_info, _("This mod can only be used on tools."));
        return 0;
    }

    it_tool *tool = dynamic_cast<it_tool *>(modded->type);
    if (tool->ammo != "battery") {
        p->add_msg_if_player(m_info, _("That item does not use batteries!"));
        return 0;
    }

    if (modded->has_flag("RECHARGE")) {
        p->add_msg_if_player(m_info, _("That item already has a rechargeable battery pack."));
        return 0;
    }

    remove_atomic_mod(*modded, *p);
    remove_ups_mod(*modded, *p);
    remove_double_ammo_mod(*modded, *p);
    remove_ammo( modded, *p ); // remove batteries, replaced by charges from mod

    p->add_msg_if_player( _( "You replace the battery compartment of your %s with a rechargeable battery pack!" ), modded->tname().c_str() );
    modded->charges = it->charges;
    modded->item_tags.insert("RECHARGE");
    modded->item_tags.insert("NO_UNLOAD");
    modded->item_tags.insert("NO_RELOAD");
    return 1;
}

int iuse::atomic_battery(player *p, item *it, bool, point)
{
    int pos = g->inv_type(_("Modify what?"), IC_TOOL);
    item *modded = &(p->i_at(pos));

    if (modded == NULL || modded->is_null()) {
        p->add_msg_if_player(m_info, _("You do not have that item!"));
        return 0;
    }
    if (!modded->is_tool()) {
        p->add_msg_if_player(m_info, _("This mod can only be used on tools."));
        return 0;
    }

    it_tool *tool = dynamic_cast<it_tool *>(modded->type);
    if (tool->ammo != "battery") {
        p->add_msg_if_player(m_info, _("That item does not use batteries!"));
        return 0;
    }

    if (modded->has_flag("ATOMIC_AMMO")) {
        p->add_msg_if_player(m_info,
                             _("That item has already had its battery modded to accept plutonium cells."));
        return 0;
    }

    remove_double_ammo_mod( *modded, *p );
    remove_recharge_mod( *modded, *p );
    remove_ups_mod( *modded, *p );
    remove_ammo( modded, *p ); // remove batteries, item::charges is now plutonium

    p->add_msg_if_player( _( "You modify your %s to run off plutonium cells!" ), modded->tname().c_str() );
    modded->item_tags.insert("ATOMIC_AMMO");
    modded->item_tags.insert("RADIOACTIVE");
    modded->item_tags.insert("LEAK_DAM");
    modded->item_tags.insert("NO_UNLOAD");
    modded->charges = it->charges;
    return 1;
}
int iuse::ups_battery(player *p, item *, bool, point)
{
    int pos = g->inv_type(_("Modify what?"), IC_TOOL);
    item *modded = &(p->i_at(pos));

    if (modded == NULL || modded->is_null()) {
        p->add_msg_if_player(_("You do not have that item!"));
        return 0;
    }
    if (!modded->is_tool()) {
        p->add_msg_if_player(_("This mod can only be used on tools."));
        return 0;
    }

    it_tool *tool = dynamic_cast<it_tool *>(modded->type);
    if (tool->ammo != "battery") {
        p->add_msg_if_player(_("That item does not use batteries!"));
        return 0;
    }

    if (modded->has_flag("USE_UPS")) {
        p->add_msg_if_player(_("That item has already had its battery modded to use a UPS!"));
        return 0;
    }
    if( modded->typeId() == "UPS_off" || modded->typeId() == "adv_UPS_off" ) {
        p->add_msg_if_player( _( "You want to power a UPS with another UPS?  Very clever." ) );
        return 0;
    }

    remove_double_ammo_mod(*modded, *p);
    remove_recharge_mod(*modded, *p);
    remove_atomic_mod(*modded, *p);
    remove_ammo(modded, *p);

    p->add_msg_if_player( _( "You modify your %s to run off a UPS!" ), modded->tname().c_str() );
    modded->item_tags.insert("USE_UPS");
    modded->item_tags.insert("NO_UNLOAD");
    modded->item_tags.insert("NO_RELOAD");
    //Perhaps keep the modded charges at 1 or 0?
    modded->charges = 0;
    return 1;
}

int iuse::fishing_rod(player *p, item *it, bool, point)
{
    int dirx, diry;

    if (!choose_adjacent(_("Fish where?"), dirx, diry)) {
        return 0;
    }

    if (!g->m.has_flag("FISHABLE", dirx, diry)) {
        p->add_msg_if_player(m_info, _("You can't fish there!"));
        return 0;
    }
    point op = overmapbuffer::ms_to_omt_copy( g->m.getabs( dirx, diry ) );
    if (!otermap[overmap_buffer.ter(op.x, op.y, g->levz)].is_river) {
        p->add_msg_if_player(m_info, _("That water does not contain any fish, try a river instead."));
        return 0;
    }
    std::vector<monster*> fishables = g->get_fishable(60);
    if ( fishables.size() < 1){
        p->add_msg_if_player(m_info, _("There is no fish around. Try another spot.")); // maybe let the player find that out by himself?
        return 0;
    }
    p->rooted_message();

    p->add_msg_if_player(_("You cast your line and wait to hook something..."));

    p->assign_activity(ACT_FISH, 30000, 0, p->get_item_position(it), it->tname());

    return 0;
}

int iuse::fish_trap(player *p, item *it, bool t, point pos)
{
    if (!t) {
        // Handle deploying fish trap.
        if (it->active) {
            it->active = false;
            return 0;
        }

        if (it->charges < 0) {
            it->charges = 0;
            return 0;
        }

        if (p->is_underwater()) {
            p->add_msg_if_player(m_info, _("You can't do that while underwater."));
            return 0;
        }

        if (it->charges == 0) {
            p->add_msg_if_player(_("Fishes are not silly to go in here without bait."));
            return 0;
        }

        int dirx, diry;

        if (!choose_adjacent(_("Put fish trap where?"), dirx, diry)) {
            return 0;
        }
        if (!g->m.has_flag("FISHABLE", dirx, diry)) {
            p->add_msg_if_player(m_info, _("You can't fish there!"));
            return 0;
        }
        point op = overmapbuffer::ms_to_omt_copy(g->m.getabs(dirx, diry));
        if (!otermap[overmap_buffer.ter(op.x, op.y, g->levz)].is_river) {
            p->add_msg_if_player(m_info, _("That water does not contain any fish, try a river instead."));
            return 0;
        }
        std::vector<monster*> fishables = g->get_fishable(60);
        if ( fishables.size() < 1){
            p->add_msg_if_player(m_info, _("There is no fish around. Try another spot.")); // maybe let the player find that out by himself?
            return 0;
        }
        it->active = true;
        it->bday = calendar::turn;
        g->m.add_item_or_charges(dirx, diry, *it);
        p->i_rem(it);
        p->add_msg_if_player(m_info, _("You place the fish trap, in three hours or so you may catch some fish."));

        return 0;

    } else {
        // Handle processing fish trap over time.
        if (it->charges == 0) {
            it->active = false;
            return 0;
        }
        //after 3 hours.
        if (calendar::turn - it->bday > 1800) {
            it->active = false;

            if (!g->m.has_flag("FISHABLE", pos.x, pos.y)) {
                return 0;
            }
            point op = overmapbuffer::ms_to_omt_copy( g->m.getabs( pos.x, pos.y ) );
            if (!otermap[overmap_buffer.ter(op.x, op.y, g->levz)].is_river) {
                return 0;
            }
            int success = -50;
            const int surv = p->skillLevel("survival");
            const int attempts = rng(it->charges, it->charges * it->charges);
            for (int i = 0; i < attempts; i++) {
                success += rng(surv, surv * surv);
            }

            it->charges = rng(-1, it->charges);
            if (it->charges < 0) {
                it->charges = 0;
            }

            int fishes = 0;

            if (success < 0) {
                fishes = 0;
            } else if (success < 300) {
                fishes = 1;
            } else if (success < 1500) {
                fishes = 2;
            } else {
                fishes = rng(3, 5);
            }

            if (fishes == 0) {
                it->charges = 0;
                p->practice("survival", rng(5, 15));

                return 0;
            }
            std::vector<monster*> fishables = g->get_fishable(60); //get the fishables around the trap's spot
            for (int i = 0; i < fishes; i++) {
                p->practice("survival", rng(3, 10));
                if (fishables.size() > 1){
                    g->catch_a_monster(fishables, pos.x, pos.y, p, 180000); //catch the fish! 180000 is the time spent fishing.
                } else {
                    //there will always be a chance that the player will get lucky and catch a fish
                    //not existing in the fishables vector. (maybe it was in range, but wandered off)
                    //lets say it is a 5% chance per fish to catch
                    if (one_in(20)) {
                        item fish;
                        std::vector<std::string> fish_group = MonsterGroupManager::GetMonstersFromGroup("GROUP_FISH");
                        std::string fish_mon = fish_group[rng(1, fish_group.size()) - 1];
                        fish.make_corpse("corpse", GetMType(fish_mon), it->bday + rng(0, 1800)); //we don't know when it was caught. its random
                        //Yes, we can put fishes in the trap like knives in the boot,
                        //and then get fishes via activation of the item,
                        //but it's not as comfortable as if you just put fishes in the same tile with the trap.
                        //Also: corpses and comestibles do not rot in containers like this, but on the ground they will rot.
                        g->m.add_item_or_charges(pos.x, pos.y, fish);
                        break; //this can happen only once
                    }
                }
            }
        }
        return 0;
    }
}

int iuse::extinguisher(player *p, item *it, bool, point)
{
    if (it->charges < it->type->charges_to_use()) {
        return 0;
    }
    g->draw();
    int x, y;
    // If anyone other than the player wants to use one of these,
    // they're going to need to figure out how to aim it.
    if (!choose_adjacent(_("Spray where?"), x, y)) {
        return 0;
    }

    p->moves -= 140;

    // Reduce the strength of fire (if any) in the target tile.
    g->m.adjust_field_strength(point(x, y), fd_fire, 0 - rng(2, 3));

    // Also spray monsters in that tile.
    int mondex = g->mon_at(x, y);
    if (mondex != -1) {
        g->zombie(mondex).moves -= 150;
        if (g->u_see(&(g->zombie(mondex)))) {
            p->add_msg_if_player(_("The %s is sprayed!"), g->zombie(mondex).name().c_str());
        }
        if (g->zombie(mondex).made_of(LIQUID)) {
            if (g->u_see(&(g->zombie(mondex)))) {
                p->add_msg_if_player(_("The %s is frozen!"), g->zombie(mondex).name().c_str());
            }
            monster &critter = g->zombie( mondex );
            critter.apply_damage( p, bp_torso, rng( 20, 60 ) );
            critter.set_speed_base( critter.get_speed_base() / 2 );
        }
    }

    // Slightly reduce the strength of fire immediately behind the target tile.
    if (g->m.move_cost(x, y) != 0) {
        x += (x - p->posx);
        y += (y - p->posy);

        g->m.adjust_field_strength(point(x, y), fd_fire, std::min(0 - rng(0, 1) + rng(0, 1), 0L));
    }

    return it->type->charges_to_use();
}

int iuse::rm13armor_off(player *p, item *it, bool, point)
{
    if (it->charges < it->type->charges_to_use()) {
        p->add_msg_if_player(m_info, _("The RM13 combat armor's fuel cells are dead."),
                             it->tname().c_str());
        return 0;
    } else {
        std::string oname = it->type->id + "_on";
        p->add_msg_if_player(_("You activate your RM13 combat armor."));
        p->add_msg_if_player(_("Rivtech Model 13 RivOS v2.19:   ONLINE."));
        p->add_msg_if_player(_("CBRN defense system:            ONLINE."));
        p->add_msg_if_player(_("Acoustic dampening system:      ONLINE."));
        p->add_msg_if_player(_("Thermal regulation system:      ONLINE."));
        p->add_msg_if_player(_("Vision enhancement system:      ONLINE."));
        p->add_msg_if_player(_("Electro-reactive armor system:  ONLINE."));
        p->add_msg_if_player(_("All systems nominal."));
        it->make(oname);
        it->active = true;
        return it->type->charges_to_use();
    }
}

int iuse::rm13armor_on(player *p, item *it, bool t, point)
{
    if (t) { // Normal use
    } else { // Turning it off
        std::string oname = it->type->id;
        if (oname.length() > 3 && oname.compare(oname.length() - 3, 3, "_on") == 0) {
            oname.erase(oname.length() - 3, 3);
        } else {
            debugmsg("no item type to turn it into (%s)!", oname.c_str());
            return 0;
        }
        p->add_msg_if_player(_("RivOS v2.19 shutdown sequence initiated."));
        p->add_msg_if_player(_("Shutting down."));
        p->add_msg_if_player(_("Your RM13 combat armor turns off."));
        it->make(oname);
        it->active = false;
    }
    return it->type->charges_to_use();
}

int iuse::unpack_item(player *p, item *it, bool, point)
{
    if (p->is_underwater()) {
        p->add_msg_if_player(m_info, _("You can't do that while underwater."));
        return 0;
    }
    std::string oname = it->type->id + "_on";
    p->moves -= 300;
    p->add_msg_if_player(_("You unpack your %s for use."), it->tname().c_str());
    it->make(oname);
    it->active = false;
    return 0;
}

int iuse::pack_item(player *p, item *it, bool t, point)
{
    if (p->is_underwater()) {
        p->add_msg_if_player(m_info, _("You can't do that while underwater."));
        return 0;
    }
    if (t) { // Normal use
        // Numbers below -1 are reserved for worn items
    } else if (p->get_item_position(it) < -1) {
        p->add_msg_if_player(m_info, _("You can't pack your %s until you take it off."),
                             it->tname().c_str());
        return 0;
    } else { // Turning it off
        std::string oname = it->type->id;
        if (oname.length() > 3 && oname.compare(oname.length() - 3, 3, "_on") == 0) {
            oname.erase(oname.length() - 3, 3);
        } else {
            debugmsg("no item type to turn it into (%s)!", oname.c_str());
            return 0;
        }
        p->moves -= 500;
        p->add_msg_if_player(_("You pack your %s for storage."), it->tname().c_str());
        it->make(oname);
        it->active = false;
    }
    return 0;
}

static bool cauterize_effect(player *p, item *it, bool force = true)
{
    hp_part hpart = use_healing_item(p, it, -2, -2, -2, 100, 50, 0, force);
    if (hpart != num_hp_parts) {
        p->add_msg_if_player(m_neutral, _("You cauterize yourself."));
        if (!(p->has_trait("NOPAIN"))) {
            p->mod_pain(15);
            p->add_msg_if_player(m_bad, _("It hurts like hell!"));
        } else {
            p->add_msg_if_player(m_neutral, _("It itches a little."));
        }
        body_part bp = num_bp;
        p->hp_convert(hpart, bp);
        if (p->has_effect("bite", bp)) {
            p->add_effect("bite", 2600, bp, true);
        }
        return true;
    }
    return 0;
}

static int cauterize_elec(player *p, item *it)
{
    if (it->charges == 0) {
        p->add_msg_if_player(m_info, _("You need batteries to cauterize wounds."));
        return 0;
    } else if (!p->has_effect("bite") && !p->has_effect("bleed") && !p->is_underwater()) {
        if ((p->has_trait("MASOCHIST") || p->has_trait("MASOCHIST_MED") || p->has_trait("CENOBITE")) &&
            query_yn(_("Cauterize yourself for fun?"))) {
            return cauterize_effect(p, it, true) ? it->type->charges_to_use() : 0;
        } else {
            p->add_msg_if_player(m_info,
                                 _("You are not bleeding or bitten, there is no need to cauterize yourself."));
            return 0;
        }
    } else if (p->is_npc() || query_yn(_("Cauterize any open wounds?"))) {
        return cauterize_effect(p, it, true) ? it->type->charges_to_use() : 0;
    }
    return 0;
}

int iuse::solder_weld(player *p, item *it, bool, point)
{
    if (p->is_underwater()) {
        p->add_msg_if_player(m_info, _("You can't do that while underwater."));
        return 0;
    }
    int choice = 2;
    int charges_used = (dynamic_cast<it_tool *>(it->type))->charges_to_use();

    // Option for cauterization only if player has the incentive to do so
    // One does not check for open wounds with a soldering iron.
    if ((p->has_effect("bite") || p->has_effect("bleed")) && !p->is_underwater()) {
        choice = menu(true, _("Using soldering item:"), _("Cauterize wound"),
                      _("Repair plastic/metal/kevlar item"), _("Cancel"), NULL);
    } else if (p->has_trait("MASOCHIST") || p->has_trait("MASOCHIST_MED") ||
               p->has_trait("CENOBITE")) {
        // Masochists might be wounded too, let's not ask twice.
        choice = menu(true, _("Using soldering item:"), _("Cauterize yourself for fun"),
                      _("Repair plastic/metal/kevlar item"), _("Cancel"), NULL);
    }

    switch (choice) {
        case 1:
            return cauterize_elec(p, it);
            break;
        case 2: {
            if (it->charges <= 0) {
                p->add_msg_if_player(m_info, _("Your tool does not have enough charges to do that."));
                return 0;
            }

            int pos = g->inv(_("Repair what?"));
            item *fix = &(p->i_at(pos));
            if (fix == NULL || fix->is_null()) {
                p->add_msg_if_player(m_info, _("You do not have that item!"));
                return 0;
            }
            if (fix->is_gun()) {
                p->add_msg_if_player(m_info, _("That requires gunsmithing tools."));
                return 0;
            }
            if (fix->is_ammo()) {
                p->add_msg_if_player(m_info, _("You cannot repair this type of item."));
                return 0;
            }
            itype_id repair_item = "none";
            std::vector<std::string> repairitem_names;
            std::vector<itype_id> repair_items;
            if (fix->made_of("kevlar")) {
                repair_items.push_back("kevlar_plate");
                repairitem_names.push_back(_("kevlar plates"));
            }
            if (fix->made_of("plastic")) {
                repair_items.push_back("plastic_chunk");
                repairitem_names.push_back(_("plastic chunks"));
            }
            if (fix->made_of("iron") || fix->made_of("steel") || fix->made_of("hardsteel")) {
                repair_items.push_back("scrap");
                repairitem_names.push_back(_("scrap metal"));
            }
            if (repair_items.empty()) {
                p->add_msg_if_player(m_info, _("Your %s is not made of plastic, metal, or kevlar."),
                                     fix->tname().c_str());
                return 0;
            }
            if (std::find(repair_items.begin(), repair_items.end(), fix->typeId()) != repair_items.end()) {
                p->add_msg_if_player(m_info, _("This can be used to repair other items, not itself."));
                return 0;
            }

            //repairing or modifying items requires at least 1 repair item,
            // otherwise number is related to size of item
            int items_needed = ceil(fix->volume() * 0.25);

            // this will cause issues if/when NPCs start being able to sew.
            // but, then again, it'll cause issues when they start crafting, too.
            inventory crafting_inv = g->crafting_inventory(p);

            bool bFound = false;
            //go through all discovered repair items and see if we have any of them available
            for (unsigned int i = 0; i < repair_items.size(); i++) {
                if (crafting_inv.has_amount(repair_items[i], items_needed)) {
                    //we've found enough of a material, use this one
                    repair_item = repair_items[i];
                    bFound = true;
                }
            }
            if (!bFound) {
                for (unsigned int i = 0; i < repair_items.size(); i++) {
                    p->add_msg_if_player(m_info, _("You don't have enough %s to do that."),
                                         repairitem_names[i].c_str());
                }
                return 0;
            }

            std::vector<item_comp> comps;
            comps.push_back(item_comp(repair_item, items_needed));

            if (fix->damage > 0) {
                p->moves -= 500 * p->fine_detail_vision_mod();
                p->practice("mechanics", 8);
                int rn = dice(4, 2 + p->skillLevel("mechanics"));
                rn -= rng(fix->damage, fix->damage * 2);
                if (p->dex_cur < 8 && one_in(p->dex_cur)) {
                    rn -= rng(2, 6);
                }
                if (p->dex_cur >= 8 && (p->dex_cur >= 16 || one_in(16 - p->dex_cur))) {
                    rn += rng(2, 6);
                }
                if (p->dex_cur > 16) {
                    rn += rng(0, p->dex_cur - 16);
                }
                if (rn <= 4) {
                    p->add_msg_if_player(m_bad, _("You damage your %s further!"), fix->tname().c_str());
                    fix->damage++;
                    if (fix->damage >= 5) {
                        p->add_msg_if_player(m_bad, _("You destroy it!"));
                        p->i_rem(pos);
                    }
                } else if (rn <= 6) {
                    p->add_msg_if_player(m_bad, _("You don't repair your %s, and you waste lots of charge."),
                                         fix->tname().c_str());
                    charges_used += rng(1, 8);
                } else if (rn <= 8) {
                    p->add_msg_if_player(m_mixed, _("You repair your %s, but you waste lots of charge."),
                                         fix->tname().c_str());
                    if (fix->damage >= 3) {
                        g->consume_items(p, comps);
                    }
                    fix->damage--;
                    charges_used += rng(1, 8);
                } else if (rn <= 16) {
                    p->add_msg_if_player(m_good, _("You repair your %s!"), fix->tname().c_str());
                    if (fix->damage >= 3) {
                        g->consume_items(p, comps);
                    }
                    fix->damage--;
                } else {
                    p->add_msg_if_player(m_good, _("You repair your %s completely!"), fix->tname().c_str());
                    if (fix->damage >= 3) {
                        g->consume_items(p, comps);
                    }
                    fix->damage = 0;
                }
            } else if (fix->damage == 0 || (fix->has_flag("VARSIZE") && !fix->has_flag("FIT"))) {
                p->moves -= 500 * p->fine_detail_vision_mod();
                p->practice("mechanics", 10);
                int rn = dice(4, 2 + p->skillLevel("mechanics"));
                if (p->dex_cur < 8 && one_in(p->dex_cur)) {
                    rn -= rng(2, 6);
                }
                if (p->dex_cur >= 16 || (p->dex_cur > 8 && one_in(16 - p->dex_cur))) {
                    rn += rng(2, 6);
                }
                if (p->dex_cur > 16) {
                    rn += rng(0, p->dex_cur - 16);
                }
                if (rn <= 4) {
                    p->add_msg_if_player(m_bad, _("You damage your %s!"), fix->tname().c_str());
                    fix->damage++;
                } else if (rn >= 12 && fix->has_flag("VARSIZE") && !fix->has_flag("FIT")) {
                    p->add_msg_if_player(m_good, _("You take your %s in, improving the fit."),
                                         fix->tname().c_str());
                    fix->item_tags.insert("FIT");
                } else if (rn >= 12 && (fix->has_flag("FIT") || !fix->has_flag("VARSIZE"))) {
                    p->add_msg_if_player(m_good, _("You make your %s extra sturdy."), fix->tname().c_str());
                    fix->damage--;
                    g->consume_items(p, comps);
                } else {
                    p->add_msg_if_player(m_neutral, _("You practice your soldering."));
                }
            } else {
                p->add_msg_if_player(m_info, _("Your %s is already enhanced."), fix->tname().c_str());
                return 0;
            }
            return charges_used;
        }
        break;
        case 3:
            break;
        default:
            break;
    };
    return 0;
}


int iuse::water_purifier(player *p, item *it, bool, point)
{
    int pos = g->inv_type(_("Purify what?"), IC_COMESTIBLE);
    if (!p->has_item(pos)) {
        p->add_msg_if_player(m_info, _("You do not have that item!"));
        return 0;
    }
    if (p->i_at(pos).contents.empty()) {
        p->add_msg_if_player(m_info, _("You can only purify water."));
        return 0;
    }
    item *pure = &(p->i_at(pos).contents[0]);
    if (pure->type->id != "water" && pure->type->id != "salt_water") {
        p->add_msg_if_player(m_info, _("You can only purify water."));
        return 0;
    }
    if (pure->charges > it->charges) {
        p->add_msg_if_player(m_info,
                             _("You don't have enough charges in your purifier to purify all of the water."));
        return 0;
    }
    p->moves -= 150;
    pure->make("water_clean");
    pure->poison = 0;
    return pure->charges;
}

int iuse::two_way_radio(player *p, item *it, bool, point)
{
    WINDOW *w = newwin(6, 36, (TERMY - 6) / 2, (TERMX - 36) / 2);
    WINDOW_PTR wptr(w);
    draw_border(w);
    // TODO: More options here.  Thoughts...
    //       > Respond to the SOS of an NPC
    //       > Report something to a faction
    //       > Call another player
    // TODO: Should probably be a ui menu anyway.
    fold_and_print(w, 1, 1, 999, c_white,
                   _(
                       "1: Radio a faction for help...\n"
                       "2: Call Acquaintance...\n"
                       "3: General S.O.S.\n"
                       "0: Cancel"));
    wrefresh(w);
    char ch = getch();
    if (ch == '1') {
        p->moves -= 300;
        faction *fac = g->list_factions(_("Call for help..."));
        if (fac == NULL) {
            return 0;
        }
        int bonus = 0;
        if (fac->goal == FACGOAL_CIVILIZATION) {
            bonus += 2;
        }
        if (fac->has_job(FACJOB_MERCENARIES)) {
            bonus += 4;
        }
        if (fac->has_job(FACJOB_DOCTORS)) {
            bonus += 2;
        }
        if (fac->has_value(FACVAL_CHARITABLE)) {
            bonus += 3;
        }
        if (fac->has_value(FACVAL_LONERS)) {
            bonus -= 3;
        }
        if (fac->has_value(FACVAL_TREACHERY)) {
            bonus -= rng(0, 8);
        }
        bonus += fac->respects_u + 3 * fac->likes_u;
        if (bonus >= 25) {
            popup(_("They reply, \"Help is on the way!\""));
            //~ %s is faction name
            p->add_memorial_log(pgettext("memorial_male", "Called for help from %s."),
                                  pgettext("memorial_female", "Called for help from %s."),
                                  fac->name.c_str());
            /* Disabled until event::faction_id and associated code
             * is updated to accept a std::string.
            g->add_event(EVENT_HELP, int(calendar::turn) + fac->response_time(), fac->id);
            */
            fac->respects_u -= rng(0, 8);
            fac->likes_u -= rng(3, 5);
        } else if (bonus >= -5) {
            popup(_("They reply, \"Sorry, you're on your own!\""));
            fac->respects_u -= rng(0, 5);
        } else {
            popup(_("They reply, \"Hah!  We hope you die!\""));
            fac->respects_u -= rng(1, 8);
        }

    } else if (ch == '2') { // Call Acquaintance
        // TODO: Implement me!
    } else if (ch == '3') { // General S.O.S.
        p->moves -= 150;
        std::vector<npc *> in_range;
        std::vector<npc *> npcs = overmap_buffer.get_npcs_near_player(30);
        for (size_t i = 0; i < npcs.size(); i++) {
            if (npcs[i]->op_of_u.value >= 4) {
                in_range.push_back(npcs[i]);
            }
        }
        if (!in_range.empty()) {
            npc *coming = in_range[rng(0, in_range.size() - 1)];
            popup(ngettext("A reply!  %s says, \"I'm on my way; give me %d minute!\"",
                           "A reply!  %s says, \"I'm on my way; give me %d minutes!\"", coming->minutes_to_u()),
                  coming->name.c_str(), coming->minutes_to_u());
            p->add_memorial_log(pgettext("memorial_male", "Called for help from %s."),
                                  pgettext("memorial_female", "Called for help from %s."),
                                  coming->name.c_str());
            coming->mission = NPC_MISSION_RESCUE_U;
        } else {
            popup(_("No-one seems to reply..."));
        }
    } else {
        return 0;
    }
    wptr.reset();
    refresh();
    return it->type->charges_to_use();
}

int iuse::radio_off(player *p, item *it, bool, point)
{
    if (it->charges < it->type->charges_to_use()) {
        p->add_msg_if_player(_("It's dead."));
    } else {
        p->add_msg_if_player(_("You turn the radio on."));
        it->make("radio_on");
        it->active = true;
    }
    return it->type->charges_to_use();
}

static radio_tower *find_radio_station(int frequency)
{
    radio_tower *tower = NULL;
    for (size_t k = 0; k < g->cur_om->radios.size(); k++) {
        tower = &g->cur_om->radios[k];
        if (0 < tower->strength - rl_dist(tower->x, tower->y, g->levx, g->levy) &&
            tower->frequency == frequency) {
            return tower;
        }
    }
    return NULL;
}

int iuse::directional_antenna(player *p, item *it, bool, point)
{
    // Find out if we have an active radio
    auto radios = p->items_with( []( const item & it ) {
        return it.typeId() == "radio_on";
    } );
    if( radios.empty() ) {
        add_msg(m_info, _("Must have an active radio to check for signal direction."));
        return 0;
    }
    const item radio = *radios.front();
    // Find the radio station its tuned to (if any)
    radio_tower *tower = find_radio_station(radio.frequency);
    if (tower == NULL) {
        add_msg(m_info, _("You can't find the direction if your radio isn't tuned."));
        return 0;
    }
    // Report direction.
    direction angle = direction_from(g->levx, g->levy, tower->x, tower->y);
    add_msg(_("The signal seems strongest to the %s."), direction_name(angle).c_str());
    return it->type->charges_to_use();
}

int iuse::radio_on(player *p, item *it, bool t, point pos)
{
    if (t) {
        // Normal use
        std::string message = _("Radio: Kssssssssssssh.");
        radio_tower *selected_tower = find_radio_station(it->frequency);
        if (selected_tower != NULL) {
            if (selected_tower->type == MESSAGE_BROADCAST) {
                message = selected_tower->message;
            } else if (selected_tower->type == WEATHER_RADIO) {
                message = weather_forecast(*selected_tower);
            }

            int signal_strength = selected_tower->strength -
                                  rl_dist(selected_tower->x, selected_tower->y, g->levx, g->levy);

            for (size_t j = 0; j < message.length(); j++) {
                if (dice(10, 100) > dice(10, signal_strength * 3)) {
                    if (!one_in(10)) {
                        message[j] = '#';
                    } else {
                        message[j] = char(rng('a', 'z'));
                    }
                }
            }

            std::vector<std::string> segments = foldstring(message, RADIO_PER_TURN);
            int index = calendar::turn % (segments.size());
            std::stringstream messtream;
            messtream << string_format(_("radio: %s"), segments[index].c_str());
            message = messtream.str();
        }
        g->ambient_sound(pos.x, pos.y, 6, message.c_str());
    } else { // Activated
        int ch = 2;
        if (it->charges > 0) {
            ch = menu(true, _("Radio:"), _("Scan"), _("Turn off"), NULL);
        }

        switch (ch) {
            case 1: {
                int old_frequency = it->frequency;
                radio_tower *tower = NULL;
                radio_tower *lowest_tower = NULL;
                radio_tower *lowest_larger_tower = NULL;

                for (size_t k = 0; k < g->cur_om->radios.size(); k++) {
                    tower = &g->cur_om->radios[k];

                    if (tower->strength - rl_dist(tower->x, tower->y, g->levx, g->levy) > 0 &&
                        tower->frequency != old_frequency) {
                        if (tower->frequency > old_frequency &&
                            (lowest_larger_tower == NULL ||
                             tower->frequency < lowest_larger_tower->frequency)) {
                            lowest_larger_tower = tower;
                        } else if (lowest_tower == NULL ||
                                   tower->frequency < lowest_tower->frequency) {
                            lowest_tower = tower;
                        }
                    }
                }
                if (lowest_larger_tower != NULL) {
                    it->frequency = lowest_larger_tower->frequency;
                } else if (lowest_tower != NULL) {
                    it->frequency = lowest_tower->frequency;
                }
            }
            break;
            case 2:
                p->add_msg_if_player(_("The radio dies."));
                it->make("radio");
                it->active = false;
                break;
            case 3:
                break;
        }
    }
    return it->type->charges_to_use();
}

int iuse::noise_emitter_off(player *p, item *it, bool, point)
{
    if (it->charges < it->type->charges_to_use()) {
        p->add_msg_if_player(_("It's dead."));
    } else {
        p->add_msg_if_player(_("You turn the noise emitter on."));
        it->make("noise_emitter_on");
        it->active = true;
    }
    return it->type->charges_to_use();
}

int iuse::airhorn(player *p, item *it, bool, point pos)
{
    if (it->charges < it->type->charges_to_use()) {
        p->add_msg_if_player(_("You depress the button but no sound comes out."));
    } else {
        p->add_msg_if_player(_("You honk your airhorn."));
        g->sound(pos.x, pos.y, 50, _("HOOOOONK!"));
    }
    return it->type->charges_to_use();
}

int iuse::horn_bicycle(player *p, item *it, bool, point pos)
{
    g->sound(pos.x, pos.y, 15, _("honk."));
    p->add_msg_if_player(_("You honk the bicycle horn."));
    return it->type->charges_to_use();
}

int iuse::noise_emitter_on(player *p, item *it, bool t, point pos)
{
    if (t) { // Normal use
        //~ the sound of a noise emitter when turned on
        g->ambient_sound(pos.x, pos.y, 30, _("KXSHHHHRRCRKLKKK!"));
    } else { // Turning it off
        p->add_msg_if_player(_("The infernal racket dies as the noise emitter turns off."));
        it->make("noise_emitter");
        it->active = false;
    }
    return it->type->charges_to_use();
}

static void roadmap_targets(player *, item *, bool,
                            const std::string &target, int distance,
                            int reveal_distance)
{
    std::vector<point> places = overmap_buffer.find_all(
                                    g->om_global_location(), target, distance, false);
    for (std::vector<point>::iterator iter = places.begin(); iter != places.end(); ++iter) {
        const point &place = *iter;
        overmap_buffer.reveal(place, reveal_distance, g->levz);
    }
}

int iuse::roadmap(player *p, item *it, bool t, point)
{
    if( it->already_used_by_player( *p ) ) {
        p->add_msg_if_player(_("There isn't anything new on the map."));
        return 0;
    } else if (g->levz < 0) {
        p->add_msg_if_player(_("You should read your map when you get to the surface."));
        return 0;
    }
    // Show roads
    roadmap_targets(p, it, t, "hiway", 0, 0);
    roadmap_targets(p, it, t, "road", 0, 0);
    roadmap_targets(p, it, t, "bridge", 0, 0);

    // Show evac shelters
    roadmap_targets(p, it, t, "shelter", 0, 0);
    // Show hospital(s)
    roadmap_targets(p, it, t, "hospital", 0, 0);
    // Show schools
    roadmap_targets(p, it, t, "school", 0, 0);
    // Show police stations
    roadmap_targets(p, it, t, "police", 0, 0);
    // Show subway entrances
    roadmap_targets(p, it, t, "sub_station", 0, 0);
    // Show banks
    roadmap_targets(p, it, t, "bank", 0, 0);

    p->add_msg_if_player(m_good, _("You add roads and points of interest to your map."));

    it->mark_as_used_by_player( *p );
    return 0;
}

int iuse::survivormap(player *p, item *it, bool t, point)
{
    if( it->already_used_by_player( *p ) ) {
        p->add_msg_if_player(_("There isn't anything new on the map."));
        return 0;
    } else if (g->levz < 0) {
        p->add_msg_if_player(_("You should read your map when you get to the surface."));
        return 0;
    }
    // Show roads
    roadmap_targets(p, it, t, "hiway", 0, 0);
    roadmap_targets(p, it, t, "road", 0, 0);
    roadmap_targets(p, it, t, "bridge", 0, 0);

    // Show pharmacies
    roadmap_targets(p, it, t, "s_pharm", 0, 0);
    // Show gun stores
    roadmap_targets(p, it, t, "s_gun", 0, 0);
    // Show grocery stores
    roadmap_targets(p, it, t, "s_grocery", 0, 0);
    // Show military surplus stores
    roadmap_targets(p, it, t, "mil_surplus", 0, 0);
    // Show gas stations
    roadmap_targets(p, it, t, "s_gas", 0, 0);

    p->add_msg_if_player(m_good, _("You add roads and possible supply points to your map."));

    it->mark_as_used_by_player( *p );
    return 0;
}

int iuse::militarymap(player *p, item *it, bool t, point)
{
    if( it->already_used_by_player( *p ) ) {
        p->add_msg_if_player(_("There isn't anything new on the map."));
        return 0;
    } else if (g->levz < 0) {
        p->add_msg_if_player(_("You should read your map when you get to the surface."));
        return 0;
    }
    // Show roads
    roadmap_targets(p, it, t, "hiway", 0, 0);
    roadmap_targets(p, it, t, "road", 0, 0);
    roadmap_targets(p, it, t, "bridge", 0, 0);

    // Show FEMA camps
    roadmap_targets(p, it, t, "fema_entrance", 0, 0);
    // Show bunkers
    roadmap_targets(p, it, t, "bunker", 0, 0);
    // Show outposts
    roadmap_targets(p, it, t, "outpost", 0, 0);
    // Show nuclear silos
    roadmap_targets(p, it, t, "silo", 0, 0);
    // Show evac shelters
    roadmap_targets(p, it, t, "shelter", 0, 0);
    // Show police stations
    roadmap_targets(p, it, t, "police", 0, 0);

    p->add_msg_if_player(m_good, _("You add roads and facilities to your map."));

    it->mark_as_used_by_player( *p );
    return 0;
}

int iuse::restaurantmap(player *p, item *it, bool t, point)
{
    if( it->already_used_by_player( *p ) ) {
        p->add_msg_if_player(_("There isn't anything new on the map."));
        return 0;
    } else if (g->levz < 0) {
        p->add_msg_if_player(_("You should read your map when you get to the surface."));
        return 0;
    }
    // Show roads
    roadmap_targets(p, it, t, "hiway", 0, 0);
    roadmap_targets(p, it, t, "road", 0, 0);
    roadmap_targets(p, it, t, "bridge", 0, 0);

    // Show coffee shops
    roadmap_targets(p, it, t, "s_restaurant_coffee", 0, 0);
    // Show restaurants
    roadmap_targets(p, it, t, "s_restaurant", 0, 0);
    // Show bars
    roadmap_targets(p, it, t, "bar", 0, 0);
    // Show pizza parlors
    roadmap_targets(p, it, t, "s_pizza_parlor", 0, 0);
    // Show fast food joints
    roadmap_targets(p, it, t, "s_restaurant_fast", 0, 0);

    p->add_msg_if_player(m_good, _("You add roads and restaurants to your map."));

    it->mark_as_used_by_player( *p );
    return 0;
}

int iuse::touristmap(player *p, item *it, bool t, point)
{
    if( it->already_used_by_player( *p ) ) {
        p->add_msg_if_player(_("There isn't anything new on the map."));
        return 0;
    } else if (g->levz < 0) {
        p->add_msg_if_player(_("You should read your map when you get to the surface."));
        return 0;
    }
    // Show roads
    roadmap_targets(p, it, t, "hiway", 0, 0);
    roadmap_targets(p, it, t, "road", 0, 0);
    roadmap_targets(p, it, t, "bridge", 0, 0);

    // Show hotels
    roadmap_targets(p, it, t, "hotel_tower", 0, 0);
    // Show restaurants
    roadmap_targets(p, it, t, "s_restaurant", 0, 0);
    // Show cathedrals
    roadmap_targets(p, it, t, "cathedral", 0, 0);
    // Show fast food joints
    roadmap_targets(p, it, t, "s_restaurant_fast", 0, 0);
    // Show fast megastores
    roadmap_targets(p, it, t, "megastore", 0, 0);

    p->add_msg_if_player(m_good, _("You add roads and tourist attractions to your map."));

    it->mark_as_used_by_player( *p );
    return 0;
}

int iuse::ma_manual(player *p, item *it, bool, point)
{
    // strip "manual_" from the start of the item id, add the rest to "style_"
    std::string style_to_learn = "style_" + it->type->id.substr(7);

    if (p->has_martialart(style_to_learn)) {
        p->add_msg_if_player(m_info, _("You already know all this book has to teach."));
        return 0;
    }

    p->ma_styles.push_back(style_to_learn);

    p->add_msg_if_player(m_good, _("You learn what you can, and stow the book for further study."));

    return 1;
}

int iuse::picklock(player *p, item *it, bool, point)
{
    int dirx, diry;
    if (!choose_adjacent(_("Use your pick lock where?"), dirx, diry)) {
        return 0;
    }
    if (dirx == p->posx && diry == p->posy) {
        p->add_msg_if_player(m_info, _("You pick your nose and your sinuses swing open."));
        return 0;
    }
    ter_id type = g->m.ter(dirx, diry);
    int npcdex = g->npc_at(dirx, diry);
    if (npcdex != -1) {
        p->add_msg_if_player(m_info,
                             _("You can pick your friends, and you can\npick your nose, but you can't pick\nyour friend's nose"));
        return 0;
    }

    int pick_quality = 1;
    if (it->typeId() == "picklocks") {
        pick_quality = 5;
    } else if (it->typeId() == "crude_picklock" || it->typeId() == "hairpin") {
        pick_quality = 3;
    }

    std::string door_name;
    ter_id new_type;
    std::string open_message = _("With a satisfying click, the lock on the %s opens.");
    if (type == t_chaingate_l) {
        door_name = rm_prefix(_("<door_name>gate"));
        new_type = t_chaingate_c;
    } else if (type == t_door_locked || type == t_door_locked_alarm || type == t_door_locked_interior) {
        door_name = rm_prefix(_("<door_name>door"));
        new_type = t_door_c;
    } else if (type == t_door_locked_peep) {
        door_name = rm_prefix(_("<door_name>door"));
        new_type = t_door_c_peep;
    } else if (type == t_door_bar_locked) {
        door_name = rm_prefix(_("<door_name>door"));
        new_type = t_door_bar_o;
        //Bar doors auto-open (and lock if closed again) so show a different message)
        open_message = _("The %s swings open...");
    } else if (type == t_door_c) {
        add_msg(m_info, _("That door isn't locked."));
        return 0;
    } else {
        add_msg(m_info, _("That cannot be picked."));
        return 0;
    }

    p->practice("mechanics", 1);
    p->moves -= (1000 - (pick_quality * 100)) - (p->dex_cur + p->skillLevel("mechanics")) * 5;
    int pick_roll = (dice(2, p->skillLevel("mechanics")) + dice(2,
                     p->dex_cur) - it->damage / 2) * pick_quality;
    int door_roll = dice(4, 30);
    if (pick_roll >= door_roll) {
        p->practice("mechanics", 1);
        p->add_msg_if_player(m_good, open_message.c_str(), door_name.c_str());
        g->m.ter_set(dirx, diry, new_type);
    } else if (door_roll > (1.5 * pick_roll) && it->damage < 100) {
        it->damage++;

        std::string sStatus = rm_prefix(_("<door_status>damage"));
        if (it->damage >= 5) {
            sStatus = rm_prefix(_("<door_status>destroy"));
        }
        p->add_msg_if_player(m_bad, _("The lock stumps your efforts to pick it, and you %s your tool."),
                             sStatus.c_str());
    } else {
        p->add_msg_if_player(m_bad, _("The lock stumps your efforts to pick it."));
    }
    if (type == t_door_locked_alarm && (door_roll + dice(1, 30)) > pick_roll &&
        it->damage < 100) {
        g->sound(p->posx, p->posy, 40, _("An alarm sounds!"));
        if (!g->event_queued(EVENT_WANTED)) {
            g->add_event(EVENT_WANTED, int(calendar::turn) + 300, 0, g->get_abs_levx(), g->get_abs_levy());
        }
    }
    // Special handling, normally the item isn't used up, but it is if broken.
    if (it->damage >= 5) {
        return 1;
    }

    return it->type->charges_to_use();
}

bool pry_nails(player *p, ter_id &type, int dirx, int diry)
{
    int nails = 0, boards = 0;
    ter_id newter;
    if (type == t_fence_h || type == t_fence_v) {
        nails = 6;
        boards = 3;
        newter = t_fence_post;
        p->add_msg_if_player(_("You pry out the fence post."));
    } else if (type == t_window_boarded) {
        nails = 8;
        boards = 4;
        newter = t_window_frame;
        p->add_msg_if_player(_("You pry the boards from the window."));
    } else if (type == t_window_boarded_noglass) {
        nails = 8;
        boards = 4;
        newter = t_window_empty;
        p->add_msg_if_player(_("You pry the boards from the window frame."));
    } else if ( type == t_door_boarded || type == t_door_boarded_damaged ||
            type == t_rdoor_boarded || type == t_rdoor_boarded_damaged ||
            type == t_door_boarded_peep || type == t_door_boarded_damaged_peep ) {
        nails = 8;
        boards = 4;
        if (type == t_door_boarded) {
            newter = t_door_c;
        } else if (type == t_door_boarded_damaged) {
            newter = t_door_b;
        } else if (type == t_door_boarded_peep) {
            newter = t_door_c_peep;
        } else if (type == t_door_boarded_damaged_peep) {
            newter = t_door_b_peep;
        } else if (type == t_rdoor_boarded) {
            newter = t_rdoor_c;
        } else { // if (type == t_rdoor_boarded_damaged)
            newter = t_rdoor_b;
        }
        p->add_msg_if_player(_("You pry the boards from the door."));
    } else {
        return false;
    }
    p->practice("carpentry", 1, 1);
    p->moves -= 500;
    g->m.spawn_item(p->posx, p->posy, "nail", 0, nails);
    g->m.spawn_item(p->posx, p->posy, "2x4", boards);
    g->m.ter_set(dirx, diry, newter);
    return true;
}

int iuse::hammer(player *p, item *it, bool, point)
{
    g->draw();
    int x, y;
    // If anyone other than the player wants to use one of these,
    // they're going to need to figure out how to aim it.
    if (!choose_adjacent(_("Pry where?"), x, y)) {
        return 0;
    }

    if (x == p->posx && y == p->posy) {
        p->add_msg_if_player(_("You try to hit yourself with the hammer."));
        p->add_msg_if_player(_("But you can't touch this."));
        return 0;
    }

    ter_id type = g->m.ter(x, y);
    if (pry_nails(p, type, x, y)) {
        return it->type->charges_to_use();
    } else {
        p->add_msg_if_player(m_info, _("There's nothing to pry there."));
    }
    return 0;
}

int iuse::crowbar(player *p, item *it, bool, point)
{
    int dirx, diry;
    if (!choose_adjacent(_("Pry where?"), dirx, diry)) {
        return 0;
    }

    if (dirx == p->posx && diry == p->posy) {
        p->add_msg_if_player(m_info, _("You attempt to pry open your wallet"));
        p->add_msg_if_player(m_info, _("but alas. You are just too miserly."));
        return 0;
    }
    ter_id type = g->m.ter(dirx, diry);
    const char *succ_action;
    const char *fail_action;
    ter_id new_type = t_null;
    bool noisy;
    int difficulty;

    if (type == t_door_c || type == t_door_locked || type == t_door_locked_alarm ||
        type == t_door_locked_interior) {
        succ_action = _("You pry open the door.");
        fail_action = _("You pry, but cannot pry open the door.");
        new_type = t_door_o;
        noisy = true;
        difficulty = 6;
    } else if (type == t_door_locked_peep) {
        succ_action = _("You pry open the door.");
        fail_action = _("You pry, but cannot pry open the door.");
        new_type = t_door_o_peep;
        noisy = true;
        difficulty = 6;
    } else if (type == t_door_bar_locked) {
        succ_action = _("You pry open the door.");
        fail_action = _("You pry, but cannot pry open the door.");
        new_type = t_door_bar_o;
        noisy = false;
        difficulty = 10;
    } else if (type == t_manhole_cover) {
        succ_action = _("You lift the manhole cover.");
        fail_action = _("You pry, but cannot lift the manhole cover.");
        new_type = t_manhole;
        noisy = false;
        difficulty = 12;
    } else if (g->m.furn(dirx, diry) == f_crate_c) {
        succ_action = _("You pop open the crate.");
        fail_action = _("You pry, but cannot pop open the crate.");
        noisy = true;
        difficulty = 6;
    } else if (type == t_window_domestic || type == t_curtains) {
        succ_action = _("You pry open the window.");
        fail_action = _("You pry, but cannot pry open the window.");
        new_type = t_window_open;
        noisy = true;
        difficulty = 6;
    } else if (pry_nails(p, type, dirx, diry)) {
        return it->type->charges_to_use();
    } else {
        p->add_msg_if_player(m_info, _("There's nothing to pry there."));
        return 0;
    }

    p->practice("mechanics", 1);
    p->moves -= (difficulty * 25) - ((p->str_cur + p->skillLevel("mechanics")) * 5);
    if (dice(4, difficulty) < dice(2, p->skillLevel("mechanics")) + dice(2, p->str_cur)) {
        p->practice("mechanics", 1);
        p->add_msg_if_player(m_good, succ_action);
        if (g->m.furn(dirx, diry) == f_crate_c) {
            g->m.furn_set(dirx, diry, f_crate_o);
        } else {
            g->m.ter_set(dirx, diry, new_type);
        }
        if (noisy) {
            g->sound(dirx, diry, 12, _("crunch!"));
        }
        if (type == t_manhole_cover) {
            g->m.spawn_item(dirx, diry, "manhole_cover");
        }
        if (type == t_door_locked_alarm) {
            p->add_memorial_log(pgettext("memorial_male", "Set off an alarm."),
                                  pgettext("memorial_female", "Set off an alarm."));
            g->sound(p->posx, p->posy, 40, _("An alarm sounds!"));
            if (!g->event_queued(EVENT_WANTED)) {
                g->add_event(EVENT_WANTED, int(calendar::turn) + 300, 0, g->get_abs_levx(), g->get_abs_levy());
            }
        }
    } else {
        if (type == t_window_domestic || type == t_curtains) {
            //chance of breaking the glass if pry attempt fails
            if (dice(4, difficulty) > dice(2, p->skillLevel("mechanics")) + dice(2, p->str_cur)) {
                p->add_msg_if_player(m_mixed, _("You break the glass."));
                g->sound(dirx, diry, 24, _("glass breaking!"));
                g->m.ter_set(dirx, diry, t_window_frame);
                g->m.spawn_item(dirx, diry, "sheet", 2);
                g->m.spawn_item(dirx, diry, "stick");
                g->m.spawn_item(dirx, diry, "string_36");
                return it->type->charges_to_use();
            }
        }
        p->add_msg_if_player(fail_action);
    }
    return it->type->charges_to_use();
}

int iuse::makemound(player *p, item *it, bool, point)
{
    if (g->m.has_flag("DIGGABLE", p->posx, p->posy) && !g->m.has_flag("PLANT", p->posx, p->posy)) {
        p->add_msg_if_player(_("You churn up the earth here."));
        p->moves = -300;
        g->m.ter_set(p->posx, p->posy, t_dirtmound);
        return it->type->charges_to_use();
    } else {
        p->add_msg_if_player(_("You can't churn up this ground."));
        return 0;
    }
}

//TODO remove this?
int iuse::dig(player *p, item *it, bool, point)
{
    p->add_msg_if_player(m_info, _("You can dig a pit via the construction menu--hit *"));
    return it->type->charges_to_use();
}

int iuse::siphon(player *p, item *it, bool, point)
{
    int posx = 0;
    int posy = 0;
    if (!choose_adjacent(_("Siphon from where?"), posx, posy)) {
        return 0;
    }

    vehicle *veh = g->m.veh_at(posx, posy);
    if (veh == NULL) {
        p->add_msg_if_player(m_info, _("There's no vehicle there."));
        return 0;
    }
    if (veh->fuel_left("gasoline") == 0) {
        p->add_msg_if_player(m_info, _("That vehicle has no fuel to siphon."));
        return 0;
    }
    std::map<point, vehicle *> foundv;
    vehicle *fillv = NULL;
    for (int x = p->posx - 1; x < p->posx + 2; x++) {
        for (int y = p->posy - 1; y < p->posy + 2; y++) {
            fillv = g->m.veh_at(x, y);
            if (fillv != NULL &&
                fillv != veh &&
                foundv.find(point(fillv->posx, fillv->posy)) == foundv.end() &&
                fillv->fuel_capacity("gasoline") > 0) {
                foundv[point(fillv->posx, fillv->posy)] = fillv;
            }
        }
    }
    fillv = NULL;
    if (!foundv.empty()) {
        uimenu fmenu;
        fmenu.text = _("Fill what?");
        fmenu.addentry(_("Nearby vehicle (%d)"), foundv.size());
        fmenu.addentry(_("Container"));
        fmenu.addentry(_("Never mind"));
        fmenu.query();
        if (fmenu.ret == 0) {
            if (foundv.size() > 1) {
                if (choose_adjacent(_("Fill which vehicle?"), posx, posy)) {
                    fillv = g->m.veh_at(posx, posy);
                } else {
                    return 0;
                }
            } else {
                fillv = foundv.begin()->second;

            }
        } else if (fmenu.ret != 1) {
            return 0;
        }
    }
    if (fillv != NULL) {
        int want = fillv->fuel_capacity("gasoline") - fillv->fuel_left("gasoline");
        int got = veh->drain("gasoline", want);
        fillv->refill("gasoline", got);
        add_msg(ngettext("Siphoned %d unit of %s from the %s into the %s%s",
                         "Siphoned %d units of %s from the %s into the %s%s", got), got,
                "gasoline", veh->name.c_str(), fillv->name.c_str(),
                (got < want ? _(", draining the tank completely.") : _(", receiving tank is full.")));
        p->moves -= 200;
    } else {
        if (p->siphon(veh, "gasoline")) {
            p->moves -= 200;
        }
    }
    return it->type->charges_to_use();
}

int iuse::combatsaw_off(player *p, item *it, bool, point)
{
    p->moves -= 60;
    if (it->charges > 0 && !p->is_underwater()) {
        g->sound(p->posx, p->posy, 30,
                 _("With a snarl, the combat chainsaw screams to life!"));
        it->make("combatsaw_on");
        it->active = true;
    } else {
        p->add_msg_if_player(_("You yank the cord, but nothing happens."));
    }
    return it->type->charges_to_use();
}

int iuse::combatsaw_on(player *p, item *it, bool t, point)
{
    if (t) { // Effects while simply on
        if (p->is_underwater()) {
            p->add_msg_if_player(_("Your chainsaw gurgles in the water and stops."));
            it->make("combatsaw_off");
            it->active = false;
        } else if (one_in(12)) {
            g->ambient_sound(p->posx, p->posy, 18, _("Your combat chainsaw growls."));
        }
    } else { // Toggling
        p->add_msg_if_player(_("Your combat chainsaw goes quiet."));
        it->make("combatsaw_off");
        it->active = false;
    }
    return it->type->charges_to_use();
}

int iuse::chainsaw_off(player *p, item *it, bool, point)
{
    p->moves -= 80;
    if (rng(0, 10) - it->damage > 5 && it->charges > 0 && !p->is_underwater()) {
        g->sound(p->posx, p->posy, 20,
                 _("With a roar, the chainsaw leaps to life!"));
        it->make("chainsaw_on");
        it->active = true;
    } else {
        p->add_msg_if_player(_("You yank the cord, but nothing happens."));
    }
    return it->type->charges_to_use();
}

int iuse::chainsaw_on(player *p, item *it, bool t, point)
{
    if (p->is_underwater()) {
        p->add_msg_if_player(_("Your chainsaw gurgles in the water and stops."));
        it->make("chainsaw_off");
        it->active = false;
    } else if (t) { // Effects while simply on
        if (one_in(15)) {
            g->ambient_sound(p->posx, p->posy, 12, _("Your chainsaw rumbles."));
        }
    } else { // Toggling
        p->add_msg_if_player(_("Your chainsaw dies."));
        it->make("chainsaw_off");
        it->active = false;
    }
    return it->type->charges_to_use();
}

int iuse::cs_lajatang_off(player *p, item *it, bool, point)
{
    p->moves -= 80;
    if (rng(0, 10) - it->damage > 5 && it->charges > 1) {
        g->sound(p->posx, p->posy, 40,
                 _("With a roar, the chainsaws leap to life!"));
        it->make("cs_lajatang_on");
        it->active = true;
    } else {
        p->add_msg_if_player(_("You yank the cords, but nothing happens."));
    }
    return it->type->charges_to_use();
}

int iuse::cs_lajatang_on(player *p, item *it, bool t, point)
{
    if (t) { // Effects while simply on
        if (one_in(15)) {
            g->ambient_sound(p->posx, p->posy, 12, _("Your chainsaws rumble."));
        }
        //Deduct an additional charge (since there are two of them)
        if (it->charges > 0) {
            it->charges--;
        }
    } else { // Toggling
        p->add_msg_if_player(_("Your chainsaws die."));
        it->make("cs_lajatang_off");
        it->active = false;
    }
    return it->type->charges_to_use();
}

int iuse::carver_off(player *p, item *it, bool, point)
{
    p->moves -= 80;
    if (it->charges > 0) {
        g->sound(p->posx, p->posy, 20,
                 _("The electric carver's serrated blades start buzzing!"));
        it->make("carver_on");
        it->active = true;
    } else {
        p->add_msg_if_player(_("You pull the trigger but nothing happens."));
    }
    return it->type->charges_to_use();
}

int iuse::carver_on(player *p, item *it, bool t, point)
{
    if (t) { // Effects while simply on
        if (one_in(10)) {
            g->ambient_sound(p->posx, p->posy, 8, _("Your electric carver buzzes."));
        }
    } else { // Toggling
        p->add_msg_if_player(_("Your electric carver dies."));
        it->make("carver_off");
        it->active = false;
    }
    return it->type->charges_to_use();
}

int iuse::trimmer_off(player *p, item *it, bool, point)
{
    p->moves -= 80;
    if (rng(0, 10) - it->damage > 3 && it->charges > 0) {
        g->sound(p->posx, p->posy, 15,
                 _("With a roar, the hedge trimmer leaps to life!"));
        it->make("trimmer_on");
        it->active = true;
    } else {
        p->add_msg_if_player(_("You yank the cord, but nothing happens."));
    }
    return it->type->charges_to_use();
}

int iuse::trimmer_on(player *p, item *it, bool t, point)
{
    if (t) { // Effects while simply on
        if (one_in(15)) {
            g->ambient_sound(p->posx, p->posy, 10, _("Your hedge trimmer rumbles."));
        }
    } else { // Toggling
        p->add_msg_if_player(_("Your hedge trimmer dies."));
        it->make("trimmer_off");
        it->active = false;
    }
    return it->type->charges_to_use();
}

int iuse::circsaw_on(player *p, item *it, bool t, point)
{
    if (t) { // Effects while simply on
        if (one_in(15)) {
            g->ambient_sound(p->posx, p->posy, 7, _("Your circular saw buzzes."));
        }
    } else { // Toggling
        p->add_msg_if_player(_("Your circular saw powers off."));
        it->make("circsaw_off");
        it->active = false;
    }
    return 0;
}

int iuse::shishkebab_off(player *p, item *it, bool, point pos)
{
    int choice = menu(true, _("What's the plan?"), _("Bring the heat!"),
                      _("Cut 'em up!"), _("I'm good."), NULL);
    switch (choice) {
        case 1: {
            p->moves -= 10;
            if (it->charges <= 0) {
                p->add_msg_if_player(m_info, _("This thing needs some fuel!"));
            } else if (rng(0, 10) - it->damage > 5 && !p->is_underwater()) {
                g->sound(p->posx, p->posy, 10, _("Let's dance, Zeds!"));
                it->make("shishkebab_on");
                it->active = true;
            } else {
                p->add_msg_if_player(_("Aw, dangit. It fails to start!"));
            }
            return it->type->charges_to_use();
        }
        break;
        case 2: {
            return iuse::knife(p, it, false, pos);
        }
        default:
            return 0;
    }
}

int iuse::shishkebab_on(player *p, item *it, bool t, point pos)
{
    if (p->is_underwater()) {
        p->add_msg_if_player(_("Your shishkebab hisses in the water and goes out."));
        it->make("shishkebab_off");
        it->active = false;
    } else if (t) {
        // Effects while simply on
        if (one_in(25)) {
            g->ambient_sound(p->posx, p->posy, 10, _("Your shishkebab crackles!"));
        }

        if (one_in(75)) {
            p->add_msg_if_player(m_bad, _("Bummer, man! Your shishkebab's flame flickers and dies out."));
            it->make("shishkebab_off");
            it->active = false;
        }
    } else if (it->charges < it->type->charges_to_use()) {
        p->add_msg_if_player(m_bad, _("Uncool, outta gas! Your shishkebab's flame goes out."));
        it->make("shishkebab_off");
        it->active = false;
    } else {
        int choice = menu(true, _("What's the plan?"), _("Chill out"),
                          _("Torch something!"), _("Keep groovin'"), NULL);
        switch (choice) {
            case 1: {
                p->add_msg_if_player(_("Peace out. Your shishkebab's flame dies."));
                it->make("shishkebab_off");
                it->active = false;
            }
            break;
            case 2: {
                if( prep_firestarter_use(p, it, pos) ) {
                    p->moves -= 5;
                    resolve_firestarter_use(p, it, pos);
                }
            }
            default:
                return 0;
        }
    }
    return it->type->charges_to_use();
}

int iuse::firemachete_off(player *p, item *it, bool, point pos)
{
    int choice = menu(true,
                      _("No. 9"), _("Turn on"), _("Use as a knife"), _("Cancel"), NULL);
    switch (choice) {
        case 1: {
            p->moves -= 10;
            if (rng(0, 10) - it->damage > 2 && it->charges > 0 && !p->is_underwater()) {
                g->sound(p->posx, p->posy, 10, _("Your No. 9 glows!"));
                it->make("firemachete_on");
                it->active = true;
            } else {
                p->add_msg_if_player(_("Click."));
            }
        }
        break;
        case 2: {
            iuse::knife(p, it, false, pos);
        }
        default:
            return 0;
    }
    return it->type->charges_to_use();
}

int iuse::firemachete_on(player *p, item *it, bool t, point pos)
{
    if (t) {  // Effects while simply on
        if (p->is_underwater()) {
            p->add_msg_if_player(_("Your No. 9 hisses in the water and goes out."));
            it->make("firemachete_off");
            it->active = false;
        } else if (one_in(25)) {
            g->ambient_sound(p->posx, p->posy, 5, _("Your No. 9 hisses."));
        }
        if (one_in(100)) {
            p->add_msg_if_player(m_bad, _("Your No. 9 cuts out!"));
            it->make("firemachete_off");
            it->active = false;
        }
    } else if (it->charges < it->type->charges_to_use()) {
        p->add_msg_if_player(m_info, _("Out of ammo!"));
        it->make("firemachete_off");
        it->active = false;
    } else {
        int choice = menu(true, _("No. 9"), _("Turn off"), _("Light something"), _("Cancel"), NULL);
        switch (choice) {
            case 1: {
                p->add_msg_if_player(_("Your No. 9 goes dark."));
                it->make("firemachete_off");
                it->active = false;
            }
            break;
            case 2: {
                if( prep_firestarter_use(p, it, pos) ) {
                    p->moves -= 5;
                    resolve_firestarter_use(p, it, pos);
                }
            }
            default:
                return 0;
        }
    }
    return it->type->charges_to_use();
}

int iuse::broadfire_off(player *p, item *it, bool t, point pos)
{
    int choice = menu(true, _("What will thou do?"), _("Ready for battle!"),
                      _("Perform peasant work?"), _("Reconsider thy strategy"), NULL);
    switch (choice) {
        case 1: {
            p->moves -= 10;
            if (it->charges > 0 && !p->is_underwater()) {
                g->sound(p->posx, p->posy, 10,
                         _("Charge!!"));
                it->make("broadfire_on");
                it->active = true;
            } else {
                p->add_msg_if_player(m_info, _("No strength to fight!"));
            }
        }
        break;
        case 2: {
            return iuse::knife(p, it, t, pos);
        }
    }
    return it->type->charges_to_use();
}

int iuse::broadfire_on(player *p, item *it, bool t, point pos)
{
    if (t) {  // Effects while simply on
        if (p->is_underwater()) {
            p->add_msg_if_player(_("Your sword hisses in the water and goes out."));
            it->make("broadfire_off");
            it->active = false;
        } else if (one_in(35)) {
            p->add_msg_if_player(_("Your blade burns for combat!"));
        }
    } else if (it->charges < it->type->charges_to_use()) {
        p->add_msg_if_player(m_bad, _("Thy strength fades!"));
        it->make("broadfire_off");
        it->active = false;
    } else {
        int choice = menu(true, _("What will thou do?"), _("Retreat!"),
                          _("Burn and Pillage!"), _("Keep Fighting!"), NULL);
        switch (choice) {
            case 1: {
                p->add_msg_if_player(_("Run away!"));
                it->make("broadfire_off");
                it->active = false;
            }
            break;
            case 2: {
                if( prep_firestarter_use(p, it, pos) ) {
                    p->moves -= 5;
                    resolve_firestarter_use(p, it, pos);
                }
            }
        }
    }
    return it->type->charges_to_use();
}

int iuse::firekatana_off(player *p, item *it, bool t, point pos)
{
    int choice = menu(true, _("The Dark of Night."), _("Daybreak"),
                      _("The Moonlight's Edge"), _("Eternal Night"), NULL);
    switch (choice) {
        case 1: {
            p->moves -= 10;
            if (it->charges > 0 && !p->is_underwater()) {
                g->sound(p->posx, p->posy, 10,
                         _("The Sun rises."));
                it->make("firekatana_on");
                it->active = true;
            } else {
                p->add_msg_if_player(_("Time stands still."));
            }
        }
        break;
        case 2: {
            return iuse::knife(p, it, t, pos);
        }
    }
    return it->type->charges_to_use();
}

int iuse::firekatana_on(player *p, item *it, bool t, point pos)
{
    if (t) {  // Effects while simply on
        if (p->is_underwater()) {
            p->add_msg_if_player(_("Your sword hisses in the water and goes out."));
            it->make("firekatana_off");
            it->active = false;
        } else if (one_in(35)) {
            p->add_msg_if_player(_("The Sun shines brightly."));
        }
    } else if (it->charges < it->type->charges_to_use()) {
        p->add_msg_if_player(m_bad, _("The Light Fades."));
        it->make("firekatana_off");
        it->active = false;
    } else {
        int choice = menu(true, _("The Light of Day."), _("Nightfall"),
                          _("Blazing Heat"), _("Endless Day"), NULL);
        switch (choice) {
            case 1: {
                p->add_msg_if_player(_("The Sun sets."));
                it->make("firekatana_off");
                it->active = false;
            }
            break;
            case 2: {
                if( prep_firestarter_use(p, it, pos) ) {
                    p->moves -= 5;
                    resolve_firestarter_use(p, it, pos);
                    return it->type->charges_to_use();
                }
            }
        }
    }
    return it->type->charges_to_use();
}

int iuse::zweifire_off(player *p, item *it, bool t, point pos)
{
    int choice = menu(true, _("Was willst du tun?"), _("Die Flamme entfachen."),
                      _("Als Messer verwenden."), _("Nichts tun."), NULL);
    switch (choice) {
        case 1: {
            p->moves -= 10;
            if (it->charges > 0 && !p->is_underwater()) {
                g->sound(p->posx, p->posy, 10,
                         _("Die Klinge deines Schwertes brennt!"));
                it->make("zweifire_on");
                it->active = true;
            } else {
                p->add_msg_if_player(m_bad, _("Dein Flammenschwert hat keinen Brennstoff mehr."));
            }
        }
        break;
        case 2: {
            return iuse::knife(p, it, t, pos);
        }
        default:
            return 0;
    }
    return it->type->charges_to_use();
}

int iuse::zweifire_on(player *p, item *it, bool t, point pos)
{
    if (t) {  // Effects while simply on
        if (p->is_underwater()) {
            p->add_msg_if_player(_("Dein Schwert zischt und erlischt."));
            it->make("zweifire_off");
            it->active = false;
        } else if (one_in(35)) {
            //~ (Flammenschwert) "The fire on your blade burns brightly!"
            p->add_msg_if_player(_("Das Feuer um deine Schwertklinge leuchtet hell!"));
        }
    } else if (it->charges < it->type->charges_to_use()) {
        //~ (Flammenschwert) "Your Flammenscwhert (firesword) is out of fuel!"
        p->add_msg_if_player(m_bad, _("Deinem Flammenschwert ist der Brennstoff ausgegangen!"));
        it->make("zweifire_off");
        it->active = false;
    } else {
        int choice = menu(true,
                          //~ (Flammenschwert) "What will you do?"
                          _("Was willst du tun?"),
                          //~ (Flammenschwert) "Extinguish the flame."
                          _("Die Flamme erloschen."),
                          //~ (Flammenschwert) "Start a fire."
                          _("Ein Feuer entfachen."),
                          //~ (Flammenschwert) "Do nothing."
                          _("Nichts tun."), NULL);
        switch (choice) {
            case 1: {
                //~ (Flammenschwert) "The flames on your sword die out."
                p->add_msg_if_player(_("Die Flamme deines Schwertes erlischt."));
                it->make("zweifire_off");
                it->active = false;
            }
            break;
            case 2: {
                if( prep_firestarter_use(p, it, pos) ) {
                    p->moves -= 5;
                    resolve_firestarter_use(p, it, pos);
                    return it->type->charges_to_use();
                }
            }
            default:
                return 0;
        }
    }
    return it->type->charges_to_use();
}

int iuse::jackhammer(player *p, item *it, bool, point)
{
    if (it->charges < it->type->charges_to_use()) {
        return 0;
    }
    if (p->is_underwater()) {
        p->add_msg_if_player(m_info, _("You can't do that while underwater."));
        return 0;
    }
    int dirx, diry;
    if (!choose_adjacent(_("Drill where?"), dirx, diry)) {
        return 0;
    }

    if (dirx == p->posx && diry == p->posy) {
        p->add_msg_if_player(_("My god! Let's talk it over OK?"));
        p->add_msg_if_player(_("Don't do anything rash.."));
        return 0;
    }
    if (g->m.is_bashable(dirx, diry) && g->m.has_flag("SUPPORTS_ROOF", dirx, diry) &&
        g->m.ter(dirx, diry) != t_tree) {
        g->m.destroy(dirx, diry, true);
        p->moves -= 500;
        //~ the sound of a jackhammer
        g->sound(dirx, diry, 45, _("TATATATATATATAT!"));
    } else if (g->m.move_cost(dirx, diry) == 2 && g->levz != -1 &&
               g->m.ter(dirx, diry) != t_dirt && g->m.ter(dirx, diry) != t_grass) {
        g->m.destroy(dirx, diry, true);
        p->moves -= 500;
        g->sound(dirx, diry, 45, _("TATATATATATATAT!"));
    } else {
        p->add_msg_if_player(m_info, _("You can't drill there."));
        return 0;
    }
    return it->type->charges_to_use();
}

int iuse::jacqueshammer(player *p, item *it, bool, point)
{
    if (it->charges < it->type->charges_to_use()) {
        return 0;
    }
    if (p->is_underwater()) {
        p->add_msg_if_player(m_info, _("You can't do that while underwater."));
        return 0;
    }
    // translator comments for everything to reduce confusion
    int dirx, diry;
    g->draw();
    //~ (jacqueshammer) "Drill where?"
    if (!choose_direction(_("Percer dans quelle direction?"), dirx, diry)) {
        //~ (jacqueshammer) "Invalid direction"
        p->add_msg_if_player(m_info, _("Direction invalide"));
        return 0;
    }
    if (dirx == 0 && diry == 0) {
        //~ (jacqueshammer) "My god! Let's talk it over, OK?"
        p->add_msg_if_player(_("Mon dieu! Nous allons en parler OK?"));
        //~ (jacqueshammer) "Don't do anything rash."
        p->add_msg_if_player(_("Ne pas faire eruption rien.."));
        return 0;
    }
    dirx += p->posx;
    diry += p->posy;
    if (g->m.is_bashable(dirx, diry) && g->m.has_flag("SUPPORTS_ROOF", dirx, diry) &&
        g->m.ter(dirx, diry) != t_tree) {
        g->m.destroy(dirx, diry, true);
        // This looked like 50 minutes, but seems more like 50 seconds.  Needs checked.
        p->moves -= 500;
        //~ the sound of a "jacqueshammer"
        g->sound(dirx, diry, 45, _("OHOHOHOHOHOHOHOHO!"));
    } else if (g->m.move_cost(dirx, diry) == 2 && g->levz != -1 &&
               g->m.ter(dirx, diry) != t_dirt && g->m.ter(dirx, diry) != t_grass) {
        g->m.destroy(dirx, diry, true);
        p->moves -= 500;
        g->sound(dirx, diry, 45, _("OHOHOHOHOHOHOHOHO!"));
    } else {
        //~ (jacqueshammer) "You can't drill there."
        p->add_msg_if_player(m_info, _("Vous ne pouvez pas percer la-bas.."));
        return 0;
    }
    return it->type->charges_to_use();
}

int iuse::pickaxe(player *p, item *it, bool, point)
{
    if (p->is_underwater()) {
        p->add_msg_if_player(m_info, _("You can't do that while underwater."));
        return 0;
    }
    int dirx, diry;
    if (!choose_adjacent(_("Mine where?"), dirx, diry)) {
        return 0;
    }

    if (dirx == p->posx && diry == p->posy) {
        p->add_msg_if_player(_("Mining the depths of your experience,"));
        p->add_msg_if_player(_("you realize that it's best not to dig"));
        p->add_msg_if_player(_("yourself into a hole. You stop digging."));
        return 0;
    }
    int turns;
    if (g->m.is_bashable(dirx, diry) && g->m.has_flag("SUPPORTS_ROOF", dirx, diry) &&
        g->m.ter(dirx, diry) != t_tree) {
        // Takes about 100 minutes (not quite two hours) base time.  Construction skill can speed this: 3 min off per level.
        turns = (100000 - 3000 * p->skillLevel("carpentry"));
    } else if (g->m.move_cost(dirx, diry) == 2 && g->levz == 0 &&
               g->m.ter(dirx, diry) != t_dirt && g->m.ter(dirx, diry) != t_grass) {
        turns = 20000;
    } else {
        p->add_msg_if_player(m_info, _("You can't mine there."));
        return 0;
    }
    p->assign_activity(ACT_PICKAXE, turns, -1, p->get_item_position(it));
    p->activity.placement = point(dirx, diry);
    p->add_msg_if_player(_("You attack the %s with your %s."),
                         g->m.tername(dirx, diry).c_str(), it->tname().c_str());
    return 0; // handled when the activity finishes
}

void on_turn_activity_pickaxe(player *p)
{
    const int dirx = p->activity.placement.x;
    const int diry = p->activity.placement.y;
    if (calendar::turn % MINUTES(1) == 0) { // each turn is too much
        //~ Sound of a Pickaxe at work!
        g->sound(dirx, diry, 30, _("CHNK! CHNK! CHNK!"));
        if (p->activity.moves_left <= 91000 && p->activity.moves_left > 89000) {
            p->add_msg_if_player(m_info, _("Ugh.  You figure it'll take about an hour and a half at this rate."));
        }
        if (p->activity.moves_left <= 71000 && p->activity.moves_left > 69000) {
            p->add_msg_if_player(m_info, _("If it keeps up like this, you might be through in an hour."));
        }
        if (p->activity.moves_left <= 31000 && p->activity.moves_left > 29000) {
            p->add_msg_if_player(m_info, _("Feels like you're making good progress.  Another half an hour, maybe?"));
        }
        if (p->activity.moves_left <= 11000 && p->activity.moves_left > 9000) {
            p->add_msg_if_player(m_info, _("That's got it.  Ten more minutes of work and it's open."));
        }
    }
}

void on_finish_activity_pickaxe(player *p)
{
    const int dirx = p->activity.placement.x;
    const int diry = p->activity.placement.y;
    item *it = &p->i_at(p->activity.position);
    if (g->m.is_bashable(dirx, diry) && g->m.has_flag("SUPPORTS_ROOF", dirx, diry) &&
        g->m.ter(dirx, diry) != t_tree) {
        // Tunneling through solid rock is hungry, sweaty, tiring, backbreaking work
        // Betcha wish you'd opted for the J-Hammer ;P
        p->hunger += 15;
        if (p->has_trait("STOCKY_TROGLO")) {
            p->fatigue += 20; // Yep, dwarves can dig longer before tiring
        } else {
            p->fatigue += 30;
        }
        p->thirst += 15;
        p->mod_pain(2 * rng(1, 3));
        // Mining is construction work!
        p->practice("carpentry", 5);
    } else if (g->m.move_cost(dirx, diry) == 2 && g->levz == 0 &&
               g->m.ter(dirx, diry) != t_dirt && g->m.ter(dirx, diry) != t_grass) {
        //Breaking up concrete on the surface? not nearly as bad
        p->hunger += 5;
        p->fatigue += 10;
        p->thirst += 5;
    }
    g->m.destroy(dirx, diry, true);
    it->charges = std::max(long(0), it->charges - it->type->charges_to_use());
    if (it->charges == 0 && it->destroyed_at_zero_charges()) {
        p->i_rem(p->activity.position);
    }
}

void on_turn_activity_burrow(player *p)
{
    const int dirx = p->activity.placement.x;
    const int diry = p->activity.placement.y;
    if (calendar::turn % MINUTES(1) == 0) { // each turn is too much
        //~ Sound of a Rat mutant burrowing!
        g->sound(dirx, diry, 10, _("ScratchCrunchScrabbleScurry."));
        if (p->activity.moves_left <= 91000 && p->activity.moves_left > 89000) {
            p->add_msg_if_player(m_info, _("You figure it'll take about an hour and a half at this rate."));
        }
        if (p->activity.moves_left <= 71000 && p->activity.moves_left > 69000) {
            p->add_msg_if_player(m_info, _("About an hour left to go."));
        }
        if (p->activity.moves_left <= 31000 && p->activity.moves_left > 29000) {
            p->add_msg_if_player(m_info, _("Shouldn't be more than half an hour or so now!"));
        }
        if (p->activity.moves_left <= 11000 && p->activity.moves_left > 9000) {
            p->add_msg_if_player(m_info, _("Almost there! Ten more minutes of work and you'll be through."));
        }
    }
}

void on_finish_activity_burrow(player *p)
{
    const int dirx = p->activity.placement.x;
    const int diry = p->activity.placement.y;
    if (g->m.is_bashable(dirx, diry) && g->m.has_flag("SUPPORTS_ROOF", dirx, diry) &&
        g->m.ter(dirx, diry) != t_tree) {
        // Tunneling through solid rock is hungry, sweaty, tiring, backbreaking work
        // Not quite as bad as the pickaxe, though
        p->hunger += 10;
        p->fatigue += 15;
        p->thirst += 10;
        p->mod_pain(3 * rng(1, 3));
        // Mining is construction work!
        p->practice("carpentry", 5);
    } else if (g->m.move_cost(dirx, diry) == 2 && g->levz == 0 &&
               g->m.ter(dirx, diry) != t_dirt && g->m.ter(dirx, diry) != t_grass) {
        //Breaking up concrete on the surface? not nearly as bad
        p->hunger += 5;
        p->fatigue += 10;
        p->thirst += 5;
    }
    g->m.destroy(dirx, diry, true);
}

int iuse::set_trap(player *p, item *it, bool, point)
{
    if (p->is_underwater()) {
        p->add_msg_if_player( _("You can't do that while underwater."));
        return 0;
    }
    int dirx = 0;
    int diry = 0;
    if( !choose_adjacent( string_format(_("Place %s where?"), it->tname().c_str()), dirx, diry) ) {
        return 0;
    }

    if (dirx == p->posx && diry == p->posy) {
        p->add_msg_if_player(m_info, _("Yeah. Place the %s at your feet."), it->tname().c_str());
        p->add_msg_if_player(m_info, _("Real damn smart move."));
        return 0;
    }
    int posx = dirx;
    int posy = diry;
    if (g->m.move_cost(posx, posy) != 2) {
        p->add_msg_if_player(m_info, _("You can't place a %s there."), it->tname().c_str());
        return 0;
    }

    const trap_id existing_trap = g->m.tr_at(posx, posy);
    if (existing_trap != tr_null) {
        const struct trap &t = *traplist[existing_trap];
        if (t.can_see(*p, posx, posy)) {
            p->add_msg_if_player(m_info, _("You can't place a %s there. It contains a trap already."),
                                 it->tname().c_str());
        } else {
            p->add_msg_if_player(m_bad, _("You trigger a %s!"), t.name.c_str());
            t.trigger(p, posx, posy);
        }
        return 0;
    }

    trap_id type = tr_null;
    ter_id ter;
    bool buried = false;
    bool set = false;
    std::stringstream message;
    int practice = 0;

    if (it->type->id == "cot") {
        message << _("You unfold the cot and place it on the ground.");
        type = tr_cot;
        practice = 0;
    } else if (it->type->id == "rollmat") {
        message << _("You unroll the mat and lay it on the ground.");
        type = tr_rollmat;
        practice = 0;
    } else if (it->type->id == "fur_rollmat") {
        message << _("You unroll the fur mat and lay it on the ground.");
        type = tr_fur_rollmat;
        practice = 0;
    } else if (it->type->id == "brazier") {
        message << _("You place the brazier securely.");
        type = tr_brazier;
        practice = 0;
    } else if (it->type->id == "boobytrap") {
        message << _("You set the booby trap up and activate the grenade.");
        type = tr_boobytrap;
        practice = 4;
    } else if (it->type->id == "bubblewrap") {
        message << _("You set the bubble wrap on the ground, ready to be popped.");
        type = tr_bubblewrap;
        practice = 2;
    } else if (it->type->id == "beartrap") {
        buried = ((p->has_amount("shovel", 1) || p->has_amount("e_tool", 1)) &&
                  g->m.has_flag("DIGGABLE", posx, posy) &&
                  query_yn(_("Bury the beartrap?")));
        type = (buried ? tr_beartrap_buried : tr_beartrap);
        message << (buried ? _("You bury the beartrap.") : _("You set the beartrap."));
        practice = (buried ? 7 : 4);
    } else if (it->type->id == "board_trap") {
        message << string_format("You set the board trap on the %s, nails facing up.",
                                 g->m.tername(posx, posy).c_str());
        type = tr_nailboard;
        practice = 2;
    } else if (it->type->id == "caltrops") {
        message << string_format("You scatter the caltrops on the %s.",
                                 g->m.tername(posx, posy).c_str());
        type = tr_caltrops;
        practice = 2;
    } else if (it->type->id == "telepad") {
        message << _("You place the telepad.");
        type = tr_telepad;
        practice = 10;
    } else if (it->type->id == "funnel") {
        message << _("You place the funnel, waiting to collect rain.");
        type = tr_funnel;
        practice = 0;
    } else if (it->type->id == "makeshift_funnel") {
        message << _("You place the makeshift funnel, waiting to collect rain.");
        type = tr_makeshift_funnel;
        practice = 0;
    } else if (it->type->id == "leather_funnel") {
        message << _("You place the leather funnel, waiting to collect rain.");
        type = tr_leather_funnel;
        practice = 0;
    } else if (it->type->id == "tripwire") {
        // Must have a connection between solid squares.
        if ((g->m.move_cost(posx, posy - 1) != 2 &&
             g->m.move_cost(posx, posy + 1) != 2) ||
            (g->m.move_cost(posx + 1, posy) != 2 &&
             g->m.move_cost(posx - 1, posy) != 2) ||
            (g->m.move_cost(posx - 1, posy - 1) != 2 &&
             g->m.move_cost(posx + 1, posy + 1) != 2) ||
            (g->m.move_cost(posx + 1, posy - 1) != 2 &&
             g->m.move_cost(posx - 1, posy + 1) != 2)) {
            message << _("You string up the tripwire.");
            type = tr_tripwire;
            practice = 3;
        } else {
            p->add_msg_if_player(m_info, _("You must place the tripwire between two solid tiles."));
            return 0;
        }
    } else if (it->type->id == "crossbow_trap") {
        message << _("You set the crossbow trap.");
        type = tr_crossbow;
        practice = 4;
    } else if (it->type->id == "shotgun_trap") {
        message << _("You set the shotgun trap.");
        type = tr_shotgun_2;
        practice = 5;
    } else if (it->type->id == "blade_trap") {
        posx = (dirx - p->posx) * 2 + p->posx; //math correction for blade trap
        posy = (diry - p->posy) * 2 + p->posy;
        for (int i = -1; i <= 1; i++) {
            for (int j = -1; j <= 1; j++) {
                if (g->m.move_cost(posx + i, posy + j) != 2) {
                    p->add_msg_if_player(m_info,
                                         _("That trap needs a 3x3 space to be clear, centered two tiles from you."));
                    return 0;
                }
            }
        }
        message << _("You set the blade trap two squares away.");
        type = tr_engine;
        practice = 12;
    } else if (it->type->id == "light_snare_kit") {
        for (int i = -1; i <= 1; i++) {
            for (int j = -1; j <= 1; j++) {
                ter = g->m.ter(posx + j, posy + i);
                if (ter == t_tree_young && !set) {
                    message << _("You set the snare trap.");
                    type = tr_light_snare;
                    practice = 2;
                    set = true;
                }
            }
        }
        if (!set) {
            p->add_msg_if_player(m_info, _("Invalid Placement."));
            return 0;
        }
    } else if (it->type->id == "heavy_snare_kit") {
        for (int i = -1; i <= 1; i++) {
            for (int j = -1; j <= 1; j++) {
                ter = g->m.ter(posx + j, posy + i);
                if (ter == t_tree && !set) {
                    message << _("You set the snare trap.");
                    type = tr_heavy_snare;
                    practice = 4;
                    set = true;
                }
            }
        }
        if (!set) {
            p->add_msg_if_player(m_info, _("Invalid Placement."));
            return 0;
        }
    } else if (it->type->id == "landmine") {
        buried = ((p->has_amount("shovel", 1) || p->has_amount("e_tool", 1)) &&
                  g->m.has_flag("DIGGABLE", posx, posy) &&
                  query_yn(_("Bury the land mine?")));
        type = (buried ? tr_landmine_buried : tr_landmine);
        message << (buried ? _("You bury the land mine.") : _("You set the land mine."));
        practice = (buried ? 7 : 4);
    } else {
        p->add_msg_if_player(_("Tried to set a trap.  But got confused! %s"), it->tname().c_str());
    }

    if (buried) {
        if (!p->has_amount("shovel", 1) && !p->has_amount("e_tool", 1)) {
            p->add_msg_if_player(m_info, _("You need a shovel."));
            return 0;
        } else if (!g->m.has_flag("DIGGABLE", posx, posy)) {
            p->add_msg_if_player(m_info, _("You can't dig in that %s"), g->m.tername(posx, posy).c_str());
            return 0;
        }
    }

    p->add_msg_if_player(message.str().c_str());
    p->practice("traps", practice);
    trap *tr = traplist[type];
    g->m.add_trap(posx, posy, type);
    if (!tr->can_see(*p, posx, posy)) {
        p->add_known_trap(posx, posy, tr->id);
    }
    p->moves -= 100 + practice * 25;
    if (type == tr_engine) {
        for (int i = -1; i <= 1; i++) {
            for (int j = -1; j <= 1; j++) {
                if (i != 0 || j != 0) {
                    g->m.add_trap(posx + i, posy + j, tr_blade);
                }
            }
        }
    }
    return 1;
}

int iuse::geiger(player *p, item *it, bool t, point pos)
{
    if (t) { // Every-turn use when it's on
        const int rads = g->m.get_radiation(pos.x, pos.y);
        if (rads == 0) {
            return it->type->charges_to_use();
        }
        if( !g->sound( pos.x, pos.y, 6, "" ) ) {
            // can not hear it, but may have alarmed other creatures
            return it->type->charges_to_use();
        }
        if (rads > 50) {
            add_msg(m_warning, _("The geiger counter buzzes intensely."));
        } else if (rads > 35) {
            add_msg(m_warning, _("The geiger counter clicks wildly."));
        } else if (rads > 25) {
            add_msg(m_warning, _("The geiger counter clicks rapidly."));
        } else if (rads > 15) {
            add_msg(m_warning, _("The geiger counter clicks steadily."));
        } else if (rads > 8) {
            add_msg(m_warning, _("The geiger counter clicks slowly."));
        } else if (rads > 4) {
            add_msg(_("The geiger counter clicks intermittently."));
        } else {
            add_msg(_("The geiger counter clicks once."));
        }
        return it->type->charges_to_use();
    }
    // Otherwise, we're activating the geiger counter
    it_tool *type = dynamic_cast<it_tool *>(it->type);
    bool is_on = (type->id == "geiger_on");
    if (is_on) {
        add_msg(_("The geiger counter's SCANNING LED flicks off."));
        it->make("geiger_off");
        it->active = false;
        return 0;
    }
    std::string toggle_text = is_on ? _("Turn continuous scan off") : _("Turn continuous scan on");
    int ch = menu(true, _("Geiger counter:"), _("Scan yourself"), _("Scan the ground"),
                  toggle_text.c_str(), _("Cancel"), NULL);
    switch (ch) {
        case 1:
            p->add_msg_if_player(m_info, _("Your radiation level: %d (%d from items)"), p->radiation,
                                 p->leak_level("RADIOACTIVE"));
            break;
        case 2:
            p->add_msg_if_player(m_info, _("The ground's radiation level: %d"),
                                 g->m.get_radiation(p->posx, p->posy));
            break;
        case 3:
            p->add_msg_if_player(_("The geiger counter's scan LED flicks on."));
            it->make("geiger_on");
            it->active = true;
            break;
        case 4:
            return 0;
    }
    return it->type->charges_to_use();
}

int iuse::teleport(player *p, item *it, bool, point)
{
    if (it->charges < it->type->charges_to_use()) {
        return 0;
    }
    p->moves -= 100;
    g->teleport(p);
    return it->type->charges_to_use();
}

int iuse::can_goo(player *p, item *it, bool, point)
{
    it->make("canister_empty");
    int tries = 0, goox, gooy;
    do {
        goox = p->posx + rng(-2, 2);
        gooy = p->posy + rng(-2, 2);
        tries++;
    } while (g->m.move_cost(goox, gooy) == 0 && tries < 10);
    if (tries == 10) {
        return 0;
    }
    int mondex = g->mon_at(goox, gooy);
    if (mondex != -1) {
        if (g->u_see(goox, gooy)) {
            add_msg(_("Black goo emerges from the canister and envelopes a %s!"),
                    g->zombie(mondex).name().c_str());
        }
        g->zombie(mondex).poly(GetMType("mon_blob"));

        g->zombie(mondex).set_speed_base( g->zombie(mondex).get_speed_base() - rng(5, 25) );
        g->zombie(mondex).hp = g->zombie(mondex).get_speed();
    } else {
        if (g->u_see(goox, gooy)) {
            add_msg(_("Living black goo emerges from the canister!"));
        }
        monster goo(GetMType("mon_blob"));
        goo.friendly = -1;
        goo.spawn(goox, gooy);
        g->add_zombie(goo);
    }
    tries = 0;
    while (!one_in(4) && tries < 10) {
        tries = 0;
        do {
            goox = p->posx + rng(-2, 2);
            gooy = p->posy + rng(-2, 2);
            tries++;
        } while (g->m.move_cost(goox, gooy) == 0 &&
                 g->m.tr_at(goox, gooy) == tr_null && tries < 10);
        if (tries < 10) {
            if (g->u_see(goox, gooy)) {
                add_msg(m_warning, _("A nearby splatter of goo forms into a goo pit."));
            }
            g->m.add_trap(goox, gooy, tr_goo);
        } else {
            return 0;
        }
    }
    return it->type->charges_to_use();
}

int iuse::throwable_extinguisher_act(player *, item *it, bool, point pos)
{
    if (pos.x == -999 || pos.y == -999) {
        return 0;
    }
    if( g->m.get_field( pos, fd_fire ) != nullptr ) {
        // Reduce the strength of fire (if any) in the target tile.
        g->m.adjust_field_strength(pos, fd_fire, 0 - 1);
        // Slightly reduce the strength of fire around and in the target tile.
        for (int x = -1; x <= 1; x++) {
            for (int y = -1; y <= 1; y++) {
                if ((g->m.move_cost(pos.x + x, pos.y + y) != 0) && (x == 0 || y == 0)) {
                    g->m.adjust_field_strength(point(pos.x + x, pos.y + y), fd_fire, 0 - rng(0, 1));
                }
            }
        }
        return 1;
    }
    it->active = false;
    return 0;
}

int iuse::pipebomb_act(player *, item *it, bool t, point pos)
{
    if (pos.x == -999 || pos.y == -999) {
        return 0;
    }
    if (t) { // Simple timer effects
        //~ the sound of a lit fuse
        g->sound(pos.x, pos.y, 0, _("ssss...")); // Vol 0 = only heard if you hold it
    } else if (it->charges > 0) {
        add_msg(m_info, _("You've already lit the %s, try throwing it instead."), it->tname().c_str());
        return 0;
    } else { // The timer has run down
        if (one_in(10)) {
            // Fizzled, but we may not have seen it to know that
            if (g->u_see(pos.x, pos.y)) {
                add_msg(_("The pipe bomb fizzles out."));
            }
        } else {
            g->explosion(pos.x, pos.y, rng(6, 14), rng(0, 4), false);
        }
    }
    return 0;
}

int iuse::granade(player *p, item *it, bool, point)
{
    p->add_msg_if_player(_("You pull the pin on the Granade."));
    it->make("granade_act");
    it->charges = 5;
    it->active = true;
    return it->type->charges_to_use();
}

int iuse::granade_act(player *, item *it, bool t, point pos)
{
    if (pos.x == -999 || pos.y == -999) {
        return 0;
    }
    if (t) { // Simple timer effects
        g->sound(pos.x, pos.y, 0, _("Merged!"));  // Vol 0 = only heard if you hold it
    } else if (it->charges > 0) {
        add_msg(m_info, _("You've already pulled the %s's pin, try throwing it instead."),
                it->tname().c_str());
        return 0;
    } else { // When that timer runs down...
        int explosion_radius = 3;
        int effect_roll = rng(1, 5);
        switch (effect_roll) {
            case 1:
                g->sound(pos.x, pos.y, 100, _("BUGFIXES!!"));
                g->draw_explosion(pos.x, pos.y, explosion_radius, c_ltcyan);
                for (int i = -explosion_radius; i <= explosion_radius; i++) {
                    for (int j = -explosion_radius; j <= explosion_radius; j++) {
                        const int zid = g->mon_at(pos.x + i, pos.y + j);
                        if (zid != -1 &&
                            (g->zombie(zid).type->in_species("INSECT") ||
                             g->zombie(zid).is_hallucination())) {
                            g->zombie( zid ).die_in_explosion( nullptr );
                        }
                    }
                }
                break;

            case 2:
                g->sound(pos.x, pos.y, 100, _("BUFFS!!"));
                g->draw_explosion(pos.x, pos.y, explosion_radius, c_green);
                for (int i = -explosion_radius; i <= explosion_radius; i++) {
                    for (int j = -explosion_radius; j <= explosion_radius; j++) {
                        const int mon_hit = g->mon_at(pos.x + i, pos.y + j);
                        if (mon_hit != -1) {
                            g->zombie(mon_hit).set_speed_base(
                                g->zombie(mon_hit).get_speed_base() * rng_float(1.1, 2.0) );
                            g->zombie(mon_hit).hp *= rng_float(1.1, 2.0);
                        } else if (g->npc_at(pos.x + i, pos.y + j) != -1) {
                            int npc_hit = g->npc_at(pos.x + i, pos.y + j);
                            g->active_npc[npc_hit]->str_max += rng(0, g->active_npc[npc_hit]->str_max / 2);
                            g->active_npc[npc_hit]->dex_max += rng(0, g->active_npc[npc_hit]->dex_max / 2);
                            g->active_npc[npc_hit]->int_max += rng(0, g->active_npc[npc_hit]->int_max / 2);
                            g->active_npc[npc_hit]->per_max += rng(0, g->active_npc[npc_hit]->per_max / 2);
                        } else if (g->u.posx == pos.x + i && g->u.posy == pos.y + j) {
                            g->u.str_max += rng(0, g->u.str_max / 2);
                            g->u.dex_max += rng(0, g->u.dex_max / 2);
                            g->u.int_max += rng(0, g->u.int_max / 2);
                            g->u.per_max += rng(0, g->u.per_max / 2);
                            g->u.recalc_hp();
                            for (int part = 0; part < num_hp_parts; part++) {
                                g->u.hp_cur[part] *= 1 + rng(0, 20) * .1;
                                if (g->u.hp_cur[part] > g->u.hp_max[part]) {
                                    g->u.hp_cur[part] = g->u.hp_max[part];
                                }
                            }
                        }
                    }
                }
                break;

            case 3:
                g->sound(pos.x, pos.y, 100, _("NERFS!!"));
                g->draw_explosion(pos.x, pos.y, explosion_radius, c_red);
                for (int i = -explosion_radius; i <= explosion_radius; i++) {
                    for (int j = -explosion_radius; j <= explosion_radius; j++) {
                        const int mon_hit = g->mon_at(pos.x + i, pos.y + j);
                        if (mon_hit != -1) {
                            g->zombie(mon_hit).set_speed_base(
                                rng( 0, g->zombie(mon_hit).get_speed_base() ) );
                            g->zombie(mon_hit).hp = rng(1, g->zombie(mon_hit).hp);
                        } else if (g->npc_at(pos.x + i, pos.y + j) != -1) {
                            int npc_hit = g->npc_at(pos.x + i, pos.y + j);
                            g->active_npc[npc_hit]->str_max -= rng(0, g->active_npc[npc_hit]->str_max / 2);
                            g->active_npc[npc_hit]->dex_max -= rng(0, g->active_npc[npc_hit]->dex_max / 2);
                            g->active_npc[npc_hit]->int_max -= rng(0, g->active_npc[npc_hit]->int_max / 2);
                            g->active_npc[npc_hit]->per_max -= rng(0, g->active_npc[npc_hit]->per_max / 2);
                        } else if (g->u.posx == pos.x + i && g->u.posy == pos.y + j) {
                            g->u.str_max -= rng(0, g->u.str_max / 2);
                            g->u.dex_max -= rng(0, g->u.dex_max / 2);
                            g->u.int_max -= rng(0, g->u.int_max / 2);
                            g->u.per_max -= rng(0, g->u.per_max / 2);
                            g->u.recalc_hp();
                            for (int part = 0; part < num_hp_parts; part++) {
                                if (g->u.hp_cur[part] > 0) {
                                    g->u.hp_cur[part] = rng(1, g->u.hp_cur[part]);
                                }
                            }
                        }
                    }
                }
                break;

            case 4:
                g->sound(pos.x, pos.y, 100, _("REVERTS!!"));
                g->draw_explosion(pos.x, pos.y, explosion_radius, c_pink);
                for (int i = -explosion_radius; i <= explosion_radius; i++) {
                    for (int j = -explosion_radius; j <= explosion_radius; j++) {
                        const int mon_hit = g->mon_at(pos.x + i, pos.y + j);
                        if (mon_hit != -1) {
                            g->zombie(mon_hit).set_speed_base( g->zombie(mon_hit).type->speed );
                            g->zombie(mon_hit).hp = g->zombie(mon_hit).type->hp;
                            g->zombie(mon_hit).clear_effects();
                        } else if (g->npc_at(pos.x + i, pos.y + j) != -1) {
                            int npc_hit = g->npc_at(pos.x + i, pos.y + j);
                            g->active_npc[npc_hit]->environmental_revert_effect();
                        } else if (g->u.posx == pos.x + i && g->u.posy == pos.y + j) {
                            g->u.environmental_revert_effect();
                        }
                    }
                }
                break;
            case 5:
                g->sound(pos.x, pos.y, 100, _("BEES!!"));
                g->draw_explosion(pos.x, pos.y, explosion_radius, c_yellow);
                for (int i = -explosion_radius; i <= explosion_radius; i++) {
                    for (int j = -explosion_radius; j <= explosion_radius; j++) {
                        if (one_in(5) && -1 == g->mon_at(pos.x + i, pos.y + j) &&
                            -1 == g->npc_at(pos.x + i, pos.y + j)) {
                            g->m.add_field(pos.x + i, pos.y + j, fd_bees, rng(1, 3));
                        }
                    }
                }
                break;
        }
    }
    return it->type->charges_to_use();
}

int iuse::c4(player *p, item *it, bool, point)
{
    int time = query_int(_("Set the timer to (0 to cancel)?"));
    if (time <= 0) {
        p->add_msg_if_player(_("Never mind."));
        return 0;
    }
    p->add_msg_if_player(_("You set the timer to %d."), time);
    it->make("c4armed");
    it->charges = time;
    it->active = true;
    return it->type->charges_to_use();
}

int iuse::acidbomb_act(player *p, item *it, bool, point pos)
{
    if (!p->has_item(it)) {
        if (pos.x == -999) {
            pos = point(p->posx, p->posy);
        }
        it->charges = -1;
        for (int x = pos.x - 1; x <= pos.x + 1; x++) {
            for (int y = pos.y - 1; y <= pos.y + 1; y++) {
                g->m.add_field(x, y, fd_acid, 3);
            }
        }
    }
    return 0;
}

int iuse::grenade_inc_act(player *p, item *it, bool t, point pos)
{
    if (pos.x == -999 || pos.y == -999) {
        return 0;
    }

    if (t) { // Simple timer effects
        g->sound(pos.x, pos.y, 0, _("Tick!")); // Vol 0 = only heard if you hold it
    } else if (it->charges > 0) {
        p->add_msg_if_player(m_info, _("You've already released the handle, try throwing it instead."));
        return 0;
    } else {  // blow up
        int num_flames= rng(3,5);
        for (int current_flame = 0; current_flame < num_flames; current_flame++){
            std::vector<point> flames = line_to(pos.x, pos.y, pos.x + rng(-5,5), pos.y + rng(-5,5), 0);
            for (size_t i = 0; i <flames.size(); i++) {
                g->m.add_field(flames[i].x, flames[i].y, fd_fire, rng(0,2));
            }
        }
        g->explosion(pos.x, pos.y, 8, 0, true);
        for (int i = -2; i <= 2; i++) {
            for (int j = -2; j <= 2; j++) {
                g->m.add_field(pos.x + i, pos.y + j, fd_incendiary, 3);
            }
        }

    }
    return 0;
}

int iuse::arrow_flamable(player *p, item *it, bool, point)
{
    if (p->is_underwater()) {
        p->add_msg_if_player(m_info, _("You can't do that while underwater."));
        return 0;
    }
    if (!p->use_charges_if_avail("fire", 1)) {
        p->add_msg_if_player(m_info, _("You need a lighter!"));
        return 0;
    }
    p->add_msg_if_player(_("You light the arrow!."));
    p->moves -= 150;
    if (it->charges == 1) {
        it->make("arrow_flamming");
        return 0;
    }
    item lit_arrow(*it);
    lit_arrow.make("arrow_flamming");
    lit_arrow.charges = 1;
    p->i_add(lit_arrow);
    return 1;
}

int iuse::molotov(player *p, item *it, bool, point)
{
    if (p->is_underwater()) {
        p->add_msg_if_player(m_info, _("You can't do that while underwater."));
        return 0;
    }
    if (!p->use_charges_if_avail("fire", 1)) {
        p->add_msg_if_player(m_info, _("You need a lighter!"));
        return 0;
    }
    p->add_msg_if_player(_("You light the molotov cocktail."));
    p->moves -= 150;
    it->make("molotov_lit");
    it->bday = int(calendar::turn);
    it->active = true;
    return it->type->charges_to_use();
}

int iuse::molotov_lit(player *p, item *it, bool t, point pos)
{
    int age = int(calendar::turn) - it->bday;
    if (p->has_item(it)) {
        it->charges += 1;
        if (age >= 5) { // More than 5 turns old = chance of going out
            if (rng(1, 50) < age) {
                p->add_msg_if_player(_("Your lit molotov goes out."));
                it->make("molotov");
                it->active = false;
            }
        }
    } else {
        if (!t) {
            g->explosion(pos.x, pos.y, 8, 0, true);
        }
    }
    return 0;
}

int iuse::firecracker_pack(player *p, item *it, bool, point)
{
    if (p->is_underwater()) {
        p->add_msg_if_player(m_info, _("You can't do that while underwater."));
        return 0;
    }
    if (!p->has_charges("fire", 1)) {
        p->add_msg_if_player(m_info, _("You need a lighter!"));
        return 0;
    }
    WINDOW *w = newwin(5, 41, (TERMY - 5) / 2, (TERMX - 41) / 2);
    WINDOW_PTR wptr( w );
    draw_border(w);
    int mid_x = getmaxx(w) / 2;
    int tmpx = 5;
    // TODO: Should probably be a input box anyway.
    mvwprintz(w, 1, 2, c_white, _("How many do you want to light? (1-%d)"), it->charges);
    mvwprintz(w, 2, mid_x, c_white, "1");
    tmpx += shortcut_print(w, 3, tmpx, c_white, c_ltred, _("<I>ncrease")) + 1;
    tmpx += shortcut_print(w, 3, tmpx, c_white, c_ltred, _("<D>ecrease")) + 1;
    tmpx += shortcut_print(w, 3, tmpx, c_white, c_ltred, _("<A>ccept")) + 1;
    shortcut_print(w, 3, tmpx, c_white, c_ltred, _("<C>ancel"));
    wrefresh(w);
    bool close = false;
    long charges = 1;
    char ch = getch();
    while (!close) {
        if (ch == 'I') {
            charges++;
            if (charges > it->charges) {
                charges = it->charges;
            }
            mvwprintz(w, 2, mid_x, c_white, "%d", charges);
            wrefresh(w);
        } else if (ch == 'D') {
            charges--;
            if (charges < 1) {
                charges = 1;
            }
            mvwprintz(w, 2, mid_x, c_white, "%d ",
                      charges); //Trailing space clears the second digit when decreasing from 10 to 9
            wrefresh(w);
        } else if (ch == 'A') {
            p->use_charges("fire", 1);
            if (charges == it->charges) {
                p->add_msg_if_player(_("You light the pack of firecrackers."));
                it->make("firecracker_pack_act");
                it->charges = charges;
                it->bday = calendar::turn;
                it->active = true;
                return 0; // don't use any charges at all. it has became a new item
            } else {
                if (charges == 1) {
                    p->add_msg_if_player(_("You light one firecracker."));
                    item new_it = item("firecracker_act", int(calendar::turn));
                    new_it.charges = 2;
                    new_it.active = true;
                    p->i_add(new_it);
                } else {
                    p->add_msg_if_player(ngettext("You light a string of %d firecracker.",
                                                  "You light a string of %d firecrackers.", charges), charges);
                    item new_it = item("firecracker_pack_act", int(calendar::turn));
                    new_it.charges = charges;
                    new_it.active = true;
                    p->i_add(new_it);
                }
                if (it->charges == 1) {
                    it->make("firecracker");
                }
            }
            close = true;
        } else if (ch == 'C') {
            return 0; // don't use any charges at all
        }
        if (!close) {
            ch = getch();
        }
    }
    return charges;
}

int iuse::firecracker_pack_act(player *, item *it, bool, point pos)
{
    int current_turn = calendar::turn;
    int timer = current_turn - it->bday;
    if (timer < 2) {
        g->sound(pos.x, pos.y, 0, _("ssss..."));
        it->damage += 1;
    } else if (it->charges > 0) {
        int ex = rng(3, 5);
        int i = 0;
        if (ex > it->charges) {
            ex = it->charges;
        }
        for (i = 0; i < ex; i++) {
            g->sound(pos.x, pos.y, 20, _("Bang!"));
        }
        it->charges -= ex;
    }
    return 0;
}

int iuse::firecracker(player *p, item *it, bool, point)
{
    if (p->is_underwater()) {
        p->add_msg_if_player(m_info, _("You can't do that while underwater."));
        return 0;
    }
    if (!p->use_charges_if_avail("fire", 1)) {
        p->add_msg_if_player(m_info, _("You need a lighter!"));
        return 0;
    }
    p->add_msg_if_player(_("You light the firecracker."));
    it->make("firecracker_act");
    it->charges = 2;
    it->active = true;
    return it->type->charges_to_use();
}

int iuse::firecracker_act(player *, item *it, bool t, point pos)
{
    if (pos.x == -999 || pos.y == -999) {
        return 0;
    }
    if (t) {// Simple timer effects
        g->sound(pos.x, pos.y, 0, _("ssss..."));
    } else if (it->charges > 0) {
        add_msg(m_info, _("You've already lit the %s, try throwing it instead."), it->tname().c_str());
        return 0;
    } else { // When that timer runs down...
        g->sound(pos.x, pos.y, 20, _("Bang!"));
    }
    return 0;
}

int iuse::mininuke(player *p, item *it, bool, point)
{
    int time = query_int(_("Set the timer to (0 to cancel)?"));
    if (time <= 0) {
        p->add_msg_if_player(_("Never mind."));
        return 0;
    }
    p->add_msg_if_player(_("You set the timer to %d."), time);
    if (!p->is_npc()) {
        p->add_memorial_log(pgettext("memorial_male", "Activated a mininuke."),
                            pgettext("memorial_female", "Activated a mininuke."));
    }
    it->make("mininuke_act");
    it->charges = time;
    it->active = true;
    return it->type->charges_to_use();
}

int iuse::pheromone(player *p, item *it, bool, point)
{
    if (it->charges < it->type->charges_to_use()) {
        return 0;
    }
    if (p->is_underwater()) {
        p->add_msg_if_player(m_info, _("You can't do that while underwater."));
        return 0;
    }
    point pos(p->posx, p->posy);

    if (pos.x == -999 || pos.y == -999) {
        return 0;
    }

    p->add_msg_player_or_npc(_("You squeeze the pheromone ball..."),
                             _("<npcname> squeezes the pheromone ball..."));

    p->moves -= 15;

    int converts = 0;
    for (int x = pos.x - 4; x <= pos.x + 4; x++) {
        for (int y = pos.y - 4; y <= pos.y + 4; y++) {
            int mondex = g->mon_at(x, y);
            if( mondex == -1 ) {
                continue;
            }
            monster &critter = g->zombie( mondex );
            if( critter.type->in_species( "ZOMBIE" ) && critter.friendly == 0 && rng( 0, 500 ) > critter.hp ) {
                converts++;
                critter.make_friendly();
            }
        }
    }

    if (g->u_see(p)) {
        if (converts == 0) {
            add_msg(_("...but nothing happens."));
        } else if (converts == 1) {
            add_msg(m_good, _("...and a nearby zombie turns friendly!"));
        } else {
            add_msg(m_good, _("...and several nearby zombies turn friendly!"));
        }
    }
    return it->type->charges_to_use();
}


int iuse::portal(player *p, item *it, bool, point)
{
    if (it->charges < it->type->charges_to_use()) {
        return 0;
    }
    g->m.add_trap(p->posx + rng(-2, 2), p->posy + rng(-2, 2), tr_portal);
    return it->type->charges_to_use();
}

int iuse::tazer(player *p, item *it, bool, point)
{
    if (it->charges < it->type->charges_to_use()) {
        return 0;
    }
    int dirx, diry;
    if (!choose_adjacent(_("Shock where?"), dirx, diry)) {
        return 0;
    }

    if (dirx == p->posx && diry == p->posy) {
        p->add_msg_if_player(m_info, _("Umm. No."));
        return 0;
    }
    int mondex = g->mon_at(dirx, diry);
    int npcdex = g->npc_at(dirx, diry);
    if (mondex == -1 && npcdex == -1) {
        p->add_msg_if_player(_("Electricity crackles in the air."));
        return it->type->charges_to_use();
    }

    int numdice = 3 + (p->dex_cur / 2.5) + p->skillLevel("melee") * 2;
    p->moves -= 100;

    if (mondex != -1) {
        monster *z = &(g->zombie(mondex));
        switch (z->type->size) {
            case MS_TINY:
                numdice -= 2;
                break;
            case MS_SMALL:
                numdice -= 1;
                break;
            case MS_MEDIUM:
                break;
            case MS_LARGE:
                numdice += 2;
                break;
            case MS_HUGE:
                numdice += 4;
                break;
        }
        int mondice = z->get_dodge();
        if (dice(numdice, 10) < dice(mondice, 10)) { // A miss!
            p->add_msg_if_player(_("You attempt to shock the %s, but miss."), z->name().c_str());
            return it->type->charges_to_use();
        }
        p->add_msg_if_player(m_good, _("You shock the %s!"), z->name().c_str());
        int shock = rng(5, 25);
        z->moves -= shock * 100;
        z->apply_damage( p, bp_torso, shock );
        return it->type->charges_to_use();
    }

    if (npcdex != -1) {
        npc *foe = g->active_npc[npcdex];
        if (foe->attitude != NPCATT_FLEE) {
            foe->attitude = NPCATT_KILL;
        }
        if (foe->str_max >= 17) {
            numdice++;    // Minor bonus against huge people
        } else if (foe->str_max <= 5) {
            numdice--;    // Minor penalty against tiny people
        }
        if (dice(numdice, 10) <= dice(foe->get_dodge(), 6)) {
            p->add_msg_if_player(_("You attempt to shock %s, but miss."), foe->name.c_str());
            return it->type->charges_to_use();
        }
        p->add_msg_if_player(m_good, _("You shock %s!"), foe->name.c_str());
        int shock = rng(5, 20);
        foe->moves -= shock * 100;
        foe->hurtall(shock);
        if (foe->hp_cur[hp_head] <= 0 || foe->hp_cur[hp_torso] <= 0) {
            foe->die( p );
            g->active_npc.erase(g->active_npc.begin() + npcdex);
        }
    }
    return it->type->charges_to_use();
}

int iuse::tazer2(player *p, item *it, bool, point)
{
    if (it->charges >= 100) {
        int dirx, diry;

        if (!choose_adjacent(_("Shock"), dirx, diry)) {
            return 0;
        }

        if (dirx == p->posx && diry == p->posy) {
            p->add_msg_if_player(m_info, _("Umm. No."));
            return 0;
        }

        int mondex = g->mon_at(dirx, diry);
        int npcdex = g->npc_at(dirx, diry);

        if (mondex == -1 && npcdex == -1) {
            p->add_msg_if_player(_("Electricity crackles in the air."));
            return 100;
        }

        int numdice = 3 + (p->dex_cur / 2.5) + p->skillLevel("melee") * 2;
        p->moves -= 100;

        if (mondex != -1) {
            monster *z = &(g->zombie(mondex));

            switch (z->type->size) {
                case MS_TINY:
                    numdice -= 2;
                    break;

                case MS_SMALL:
                    numdice -= 1;
                    break;

                case MS_MEDIUM:
                    break;

                case MS_LARGE:
                    numdice += 2;
                    break;

                case MS_HUGE:
                    numdice += 4;
                    break;
            }

            int mondice = z->get_dodge();

            if (dice(numdice, 10) < dice(mondice, 10)) { // A miss!
                p->add_msg_if_player(_("You attempt to shock the %s, but miss."),
                                     z->name().c_str());
                return 100;
            }

            p->add_msg_if_player(m_good, _("You shock the %s!"), z->name().c_str());
            int shock = rng(5, 25);
            z->moves -= shock * 100;
            z->apply_damage( p, bp_torso, shock );

            return 100;
        }

        if (npcdex != -1) {
            npc *foe = g->active_npc[npcdex];

            if (foe->attitude != NPCATT_FLEE) {
                foe->attitude = NPCATT_KILL;
            }

            if (foe->str_max >= 17) {
                numdice++;    // Minor bonus against huge people
            } else if (foe->str_max <= 5) {
                numdice--;    // Minor penalty against tiny people
            }

            if (dice(numdice, 10) <= dice(foe->get_dodge(), 6)) {
                p->add_msg_if_player(_("You attempt to shock %s, but miss."), foe->name.c_str());
                return it->charges -= 100;
            }

            p->add_msg_if_player(m_good, _("You shock %s!"), foe->name.c_str());
            int shock = rng(5, 20);
            foe->moves -= shock * 100;
            foe->hurtall(shock);

            if (foe->hp_cur[hp_head] <= 0 || foe->hp_cur[hp_torso] <= 0) {
                foe->die( p );
                g->active_npc.erase(g->active_npc.begin() + npcdex);
            }
        }

        return 100;
    } else {
        p->add_msg_if_player(m_info, _("Insufficient power"));
    }

    return 0;
}

int iuse::shocktonfa_off(player *p, item *it, bool t, point pos)
{
    int choice = menu(true, _("tactical tonfa"), _("Zap something"),
                      _("Turn on light"), _("Cancel"), NULL);

    switch (choice) {
        case 1: {
            return iuse::tazer2(p, it, t, pos);
        }
        break;

        case 2: {
            if (it->charges <= 0) {
                p->add_msg_if_player(m_info, _("The batteries are dead."));
                return 0;
            } else {
                p->add_msg_if_player(_("You turn the light on."));
                it->make("shocktonfa_on");
                it->active = true;
                return it->type->charges_to_use();
            }
        }
    }
    return 0;
}

int iuse::shocktonfa_on(player *p, item *it, bool t, point pos)
{
    if (t) {  // Effects while simply on

    } else {
        if (it->charges <= 0) {
            p->add_msg_if_player(m_info, _("Your tactical tonfa is out of power"));
            it->make("shocktonfa_off");
            it->active = false;
        } else {
            int choice = menu(true, _("tactical tonfa"), _("Zap something"),
                              _("Turn off light"), _("cancel"), NULL);

            switch (choice) {
                case 1: {
                    return iuse::tazer2(p, it, t, pos);
                }
                break;

                case 2: {
                    p->add_msg_if_player(_("You turn off the light"));
                    it->make("shocktonfa_off");
                    it->active = false;
                }
            }
        }
    }
    return 0;
}

int iuse::mp3(player *p, item *it, bool, point)
{
    if (it->charges < it->type->charges_to_use()) {
        p->add_msg_if_player(m_info, _("The mp3 player's batteries are dead."));
    } else if (p->has_active_item("mp3_on")) {
        p->add_msg_if_player(m_info, _("You are already listening to an mp3 player!"));
    } else {
        p->add_msg_if_player(m_info, _("You put in the earbuds and start listening to music."));
        it->make("mp3_on");
        it->active = true;
    }
    return it->type->charges_to_use();
}

std::string get_random_music_description(player *p)
{
    std::string sound = "";

    switch (rng(1, 10)) {
        case 1:
            sound = _("a sweet guitar solo!");
            p->stim++;
            break;
        case 2:
            sound = _("a funky bassline.");
            break;
        case 3:
            sound = _("some amazing vocals.");
            break;
        case 4:
            sound = _("some pumping bass.");
            break;
        case 5:
            sound = _("dramatic classical music.");
            if (p->int_cur >= 10) {
                p->add_morale(MORALE_MUSIC, 1, (50 + p->int_cur*2), 5, 2);
            }
            break;
    }
    if (one_in(50)) {
        sound = _("some bass-heavy post-glam speed polka");
    }

    return sound;
}

void iuse::play_music( player *p, point source, int volume )
{
    std::string sound = "";
    if( int(calendar::turn) % 50 == 0 ) {
        // Every 5 minutes, describe the music
        std::string description = get_random_music_description(p);
        if( !description.empty() ) {
            sound = string_format( _("You listen to %s"), description.c_str() );
        }
    }

    if( g->ambient_sound( source.x, source.y, volume, sound ) && !p->has_effect("music") ){
        p->add_effect("music", 1);
        p->add_morale(MORALE_MUSIC, 1, 50, 5, 2);
    }
}

int iuse::mp3_on(player *p, item *it, bool t, point)
{
    if (t) { // Normal use
        play_music( p, p->pos(), 0 );
    } else { // Turning it off
        p->add_msg_if_player(_("The mp3 player turns off."));
        it->make("mp3");
        it->active = false;
    }
    return it->type->charges_to_use();
}

int iuse::portable_game(player *p, item *it, bool, point)
{
    if (p->is_underwater()) {
        p->add_msg_if_player(m_info, _("You can't do that while underwater."));
        return 0;
    }
    if (p->has_trait("ILLITERATE")) {
        add_msg(_("You're illiterate!"));
        return 0;
    } else if (it->charges < 15) {
        p->add_msg_if_player(m_info, _("The %s's batteries are dead."), it->tname().c_str());
        return 0;
    } else {
        std::string loaded_software = "robot_finds_kitten";

        uimenu as_m;
        as_m.text = _("What do you want to play?");
        as_m.entries.push_back(uimenu_entry(1, true, '1', _("Robot finds Kitten")));
        as_m.entries.push_back(uimenu_entry(2, true, '2', _("S N A K E")));
        as_m.entries.push_back(uimenu_entry(3, true, '3', _("Sokoban")));
        as_m.entries.push_back(uimenu_entry(4, true, '4', _("Cancel")));
        as_m.query();

        switch (as_m.ret) {
            case 1:
                loaded_software = "robot_finds_kitten";
                p->rooted_message();
                break;
            case 2:
                loaded_software = "snake_game";
                p->rooted_message();
                break;
            case 3:
                loaded_software = "sokoban_game";
                p->rooted_message();
                break;
            case 4: //Cancel
                return 0;
        }

        //Play in 15-minute chunks
        int time = 15000;

        p->add_msg_if_player(_("You play on your %s for a while."), it->tname().c_str());
        p->assign_activity(ACT_GAME, time, -1, p->get_item_position(it), "gaming");

        std::map<std::string, std::string> game_data;
        game_data.clear();
        int game_score = 0;

        play_videogame(loaded_software, game_data, game_score);

        if (game_data.find("end_message") != game_data.end()) {
            p->add_msg_if_player("%s", game_data["end_message"].c_str());
        }

        if (game_score != 0) {
            if (game_data.find("moraletype") != game_data.end()) {
                std::string moraletype = game_data.find("moraletype")->second;
                if (moraletype == "MORALE_GAME_FOUND_KITTEN") {
                    p->add_morale(MORALE_GAME_FOUND_KITTEN, game_score, 110);
                } /*else if ( ...*/
            } else {
                p->add_morale(MORALE_GAME, game_score, 110);
            }
        }

    }
    return it->type->charges_to_use();
}

int iuse::vibe(player *p, item *it, bool, point)
{
    if ((p->is_underwater()) && (!((p->has_trait("GILLS")) || (p->is_wearing("rebreather_on")) ||
                                   (p->is_wearing("rebreather_xl_on")) || (p->is_wearing("mask_h20survivor_on"))))) {
        p->add_msg_if_player(m_info, _("It's waterproof, but oxygen maybe?"));
        return 0;
    }
    if (it->charges < it->type->charges_to_use()) {
        p->add_msg_if_player(m_info, _("The %s's batteries are dead."), it->tname().c_str());
        return 0;
    }
    if (p->fatigue >= 383) {
        p->add_msg_if_player(m_info, _("*Your* batteries are dead."));
        return 0;
    } else {
        int time = 20000; // 20 minutes per
        p->add_msg_if_player(_("You fire up your %s and start getting the tension out."),
                             it->tname().c_str());
        p->assign_activity(ACT_VIBE, time, -1, p->get_item_position(it), "de-stressing");
    }
    return it->type->charges_to_use();
}

int iuse::vortex(player *p, item *it, bool, point)
{
    std::vector<point> spawn;
    for (int i = -3; i <= 3; i++) {
        if (g->is_empty(p->posx - 3, p->posy + i)) {
            spawn.push_back(point(p->posx - 3, p->posy + i));
        }
        if (g->is_empty(p->posx + 3, p->posy + i)) {
            spawn.push_back(point(p->posx + 3, p->posy + i));
        }
        if (g->is_empty(p->posx + i, p->posy - 3)) {
            spawn.push_back(point(p->posx + i, p->posy - 3));
        }
        if (g->is_empty(p->posx + i, p->posy + 3)) {
            spawn.push_back(point(p->posx + i, p->posy + 3));
        }
    }
    if (spawn.empty()) {
        p->add_msg_if_player(m_warning, _("Air swirls around you for a moment."));
        it->make("spiral_stone");
        return it->type->charges_to_use();
    }

    p->add_msg_if_player(m_warning, _("Air swirls all over..."));
    int index = rng(0, spawn.size() - 1);
    p->moves -= 100;
    it->make("spiral_stone");
    monster mvortex(GetMType("mon_vortex"), spawn[index].x, spawn[index].y);
    mvortex.friendly = -1;
    g->add_zombie(mvortex);
    return it->type->charges_to_use();
}

int iuse::dog_whistle(player *p, item *it, bool, point)
{
    if (p->is_underwater()) {
        p->add_msg_if_player(m_info, _("You can't do that while underwater."));
        return 0;
    }
    p->add_msg_if_player(_("You blow your dog whistle."));
    for (size_t i = 0; i < g->num_zombies(); i++) {
        if (g->zombie(i).friendly != 0 && g->zombie(i).type->id == "mon_dog") {
            bool u_see = g->u_see(&(g->zombie(i)));
            if (g->zombie(i).has_effect("docile")) {
                if (u_see) {
                    p->add_msg_if_player(_("Your %s looks ready to attack."), g->zombie(i).name().c_str());
                }
                g->zombie(i).remove_effect("docile");
            } else {
                if (u_see) {
                    p->add_msg_if_player(_("Your %s goes docile."), g->zombie(i).name().c_str());
                }
                g->zombie(i).add_effect("docile", 1, num_bp, true);
            }
        }
    }
    return it->type->charges_to_use();
}

int iuse::vacutainer(player *p, item *it, bool, point)
{
    if (p->is_npc()) {
        return 0;    // No NPCs for now!
    }

    if (!it->contents.empty()) {
        p->add_msg_if_player(m_info, _("That %s is full!"), it->tname().c_str());
        return 0;
    }

    item blood("blood", calendar::turn);
    bool drew_blood = false;
    for (size_t i = 0; i < g->m.i_at(p->posx, p->posy).size() && !drew_blood; i++) {
        item *map_it = &(g->m.i_at(p->posx, p->posy)[i]);
        if (map_it->corpse != NULL && map_it->type->id == "corpse" &&
            query_yn(_("Draw blood from %s?"), map_it->tname().c_str())) {
            blood.corpse = map_it->corpse;
            drew_blood = true;
        }
    }

    if (!drew_blood && query_yn(_("Draw your own blood?"))) {
        drew_blood = true;
    }

    if (!drew_blood) {
        return it->type->charges_to_use();
    }

    it->put_in(blood);
    return it->type->charges_to_use();
}

void make_zlave(player *p)
{
    std::vector<item> &items = g->m.i_at(p->posx, p->posy);
    std::vector<item *> corpses;

    const int cancel = 0;

    for (auto &i : items) {
        item &it = i;

        if (it.is_corpse() && it.corpse->in_species("ZOMBIE") && it.corpse->mat == "flesh" &&
            it.corpse->sym == "Z" && it.active && it.item_vars["zlave"] == "") {
            corpses.push_back(&it);
        }
    }

    if (corpses.empty()) {
        p->add_msg_if_player(_("No suitable corpses"));
        return;
    }

    int tolerance_level = 9;
    if( p->has_trait("PSYCHOPATH") || p->has_trait("SAPIOVORE") ) {
        tolerance_level = 0;
    } else if( p->has_trait("PRED4") ) {
        tolerance_level = 5;
    } else if( p->has_trait("PRED3") ) {
        tolerance_level = 7;
    }

    // Survival skill increases your willingness to get things done,
    // but it doesn't make you feel any less bad about it.
    if( p->morale_level() <= (15 * (tolerance_level - p->skillLevel("survival") )) - 150 ) {
        add_msg(m_neutral, _("The prospect of cutting up the copse and letting it rise again as a slave is too much for you to deal with right now."));
        return;
    }

    uimenu amenu;

    amenu.selected = 0;
    amenu.text = _("Selectively butcher the downed zombie into a zombie slave?");
    amenu.addentry(cancel, true, 'q', _("Cancel"));
    for (size_t i = 0; i < corpses.size(); i++) {
        amenu.addentry(i + 1, true, -1, corpses[i]->display_name().c_str());
    }

    amenu.query();

    if (cancel == amenu.ret) {
        p->add_msg_if_player(_("Make love, not zlave."));
        return;
    }

    if( tolerance_level == 0 ) {
        // You just don't care, no message.
    } else if( tolerance_level <= 5 ) {
        add_msg(m_neutral, _("Well, it's more constructive than just chopping 'em into gooey meat..."));
    } else {
        add_msg(m_bad, _("You feel horrible for mutilating and enslaving someone's corpse."));

        int moraleMalus = -50 * (5.0 / (float) p->skillLevel("survival"));
        int maxMalus = -250 * (5.0 / (float)p->skillLevel("survival"));
        int duration = 300 * (5.0 / (float)p->skillLevel("survival"));
        int decayDelay = 30 * (5.0 / (float)p->skillLevel("survival"));

        if (p->has_trait("PACIFIST")) {
            moraleMalus *= 5;
            maxMalus *= 3;
        } else if (p->has_trait("PRED1")) {
            moraleMalus /= 4;
        } else if (p->has_trait("PRED2")) {
            moraleMalus /= 5;
        }

        p->add_morale(MORALE_MUTILATE_CORPSE, moraleMalus, maxMalus, duration, decayDelay);
    }

    const int selected_corpse = amenu.ret - 1;

    item *body = corpses[selected_corpse];
    mtype *mt = body->corpse;

    // HP range for zombies is roughly 36 to 120, with the really big ones having 180 and 480 hp.
    // Speed range is 20 - 120 (for humanoids, dogs get way faster)
    // This gives us a difficulty ranging rougly from 10 - 40, with up to +25 for corpse damage.
    // An average zombie with an undamaged corpse is 0 + 8 + 14 = 22.
    int difficulty = (body->damage * 5) + (mt->hp / 10) + (mt->speed / 5);
    // 0 - 30
    int skills = p->skillLevel("survival") + p->skillLevel("firstaid") + (p->dex_cur / 2);
    skills *= 2;

    int success = rng(0, skills) - rng(0, difficulty);

    const int moves = difficulty * 1200 / p->skillLevel("firstaid");

    p->assign_activity(ACT_MAKE_ZLAVE, moves);
    p->activity.values.push_back(success);
    p->activity.str_values.push_back(corpses[selected_corpse]->display_name());
}

// *it here is the item that is a candidate for being chopped up.
static bool valid_to_cut_up(player *p, item *it)
{
    int pos = p->get_item_position(it);
    // If a material is made of different items than what is in this set, we
    // do not cut it up.
    std::vector<std::string> material_id_white_list;
    material_id_white_list.push_back("cotton");
    material_id_white_list.push_back("leather");
    material_id_white_list.push_back("fur");
    material_id_white_list.push_back("nomex");
    material_id_white_list.push_back("kevlar");
    material_id_white_list.push_back("plastic");
    material_id_white_list.push_back("wood");

    if (it->is_null()) {
        add_msg(m_info, _("You do not have that item."));
        return false;
    }
    // There must be some historical significance to these items.
    if (!it->is_salvageable()) {
        add_msg(m_info, _("Can't salvage anything from %s."), it->tname().c_str());
        if (it->is_disassemblable()) {
            add_msg(m_info, _("Try disassembling the %s instead."), it->tname().c_str());
        }
        return false;
    }
    if( !it->only_made_of(material_id_white_list) ) {
        add_msg(m_info, _("The %s is made of material that cannot be cut up."), it->tname().c_str());
        return false;
    }
    if (it->is_container() && !it->contents.empty()) {
        add_msg(m_info, _("Please empty the %s before cutting it up."), it->tname().c_str());
        return false;
    }
    if (it->volume() == 0) {
        add_msg(m_info, _("The %s is too small to salvage material from."), it->tname().c_str());
        return false;
    }
    // Softer warnings at the end so we don't ask permission and then tell them no.
    if (it == &p->weapon) {
        if(!query_yn(_("You are wielding that, are you sure?"))) {
            return 0;
        }
    } else if (pos < -1) {
        if(!query_yn(_("You're wearing that, are you sure?"))) {
            return 0;
        }
    }

    return true;
}

// function returns charges from *it during the cutting process of the *cut.
// *it cuts
// *cut gets cut
static int cut_up(player *p, item *it, item *cut, bool)
{
    int pos = p->get_item_position(cut);
    // total number of raw components == total volume of item.
    // This can go awry if there is a volume / recipe mismatch.
    int count = cut->volume();
    // Chance of us losing a material component to entropy.
    int entropy_threshold = std::max(5, 10 - p->skillLevel("fabrication"));
    // What material components can we get back?
    std::vector<std::string> cut_material_components = cut->made_of();
    // What materials do we salvage (ids and counts).
    std::map<std::string, int> materials_salvaged;

    // Final just in case check (that perhaps was not done elsewhere);
    if (cut == it) {
        add_msg(m_info, _("You can not cut the %s with itself."), it->tname().c_str());
        return 0;
    }

    // Time based on number of components.
    p->moves -= 25 * count;
    // Not much practice, and you won't get very far ripping things up.
    Skill *isFab = Skill::skill("fabrication");
    p->practice(isFab, rng(0, 5), 1);

    // Higher fabrication, less chance of entropy, but still a chance.
    if (rng(1, 10) <= entropy_threshold) {
        count -= 1;
    }
    // Fail dex roll, potentially lose more parts.
    if (dice(3, 4) > p->dex_cur) {
        count -= rng(0, 2);
    }
    // If more than 1 material component can still be be salvaged,
    // chance of losing more components if the item is damaged.
    // If the item being cut is not damaged, no additional losses will be incurred.
    if (count > 0 && cut->damage > 0) {
        float component_success_chance = std::min(std::pow(0.8, cut->damage), 1.0);
        for(int i = count; i > 0; i--) {
            if(component_success_chance < rng_float(0,1)) {
                count--;
            }
        }
    }

    // Decided to split components evenly. Since salvage will likely change
    // soon after I write this, I'll go with the one that is cleaner.
    for (auto material : cut_material_components) {
        material_type * mt = material_type::find_material(material);
        std::string salvaged_id = mt->salvage_id();
        float salvage_multiplier = mt->salvage_multiplier();
        materials_salvaged[salvaged_id] = count * salvage_multiplier / cut_material_components.size();
    }

    add_msg(m_info, _("You try to salvage materials from the %s."), cut->tname().c_str());

    // Clean up before removing the item.
    remove_ammo(cut, *p);
    // Original item has been consumed.
    p->i_rem(pos);

    for (auto salvaged : materials_salvaged) {
        std::string mat_name = salvaged.first;
        int amount = salvaged.second;
        item result(mat_name, int(calendar::turn));
        if (amount > 0) {
            add_msg(m_good, ngettext("Salvaged %1$i %2$s.", "Salvaged %1$i %2$ss.", amount),
                    amount, result.display_name().c_str());
            p->i_add_or_drop(result, amount);
        } else {
            add_msg(m_bad, _("Could not salvage a %s."), result.display_name().c_str());
        }
    }
    // No matter what, cutting has been done by the time we get here.
    return it->type->charges_to_use();
}

// item is what is doing the carving, item to be carved is chosen here.
// Queries player for the item into which we will carve.
// Return value is charges used (if any) for carving based on *it passed in.
// Return value can be passed back from an iuse function.
static int carve_writing(player *p, item *it)
{
    int pos = g->inv(_("Carve writing into what?"));
    item *cut = &(p->i_at(pos));

    if (cut->is_null()) {
        add_msg(m_info, _("You do not have that item."));
        return 0;
    }
    if (cut == it) {
        add_msg(m_info, _("You can not cut the %s with itself."), it->tname().c_str());
        return 0;
    }

    // Adding this check in as a formality, but I'm pretty sure whatever
    // in reality items used to carve will not burn charges for writing.
    if (item_inscription(p, cut, _("Carve"), _("Carved"), true)) {
        return it->type->charges_to_use();
    } else {
        return 0;
    }
}

static int cauterize_flame(player *p, item *it)
{
    bool has_disease = p->has_effect("bite") || p->has_effect("bleed");
    bool did_cauterize = false;
    if (!p->has_charges("fire", 4)) {
        p->add_msg_if_player(m_info, _("You need a source of flame (4 charges worth) before you can cauterize yourself."));
    } else if (has_disease && !p->is_underwater()) {
        did_cauterize = cauterize_effect(p, it, !has_disease);
    } else if (!has_disease && !p->is_underwater()) {
        if ((p->has_trait("MASOCHIST") || p->has_trait("MASOCHIST_MED") || p->has_trait("CENOBITE")) &&
            query_yn(_("Cauterize yourself for fun?"))) {
            did_cauterize = cauterize_effect(p, it, true);
        } else {
            p->add_msg_if_player(m_info, _("You are not bleeding or bitten, there is no need to cauterize yourself."));
        }
    }
    if (did_cauterize) {
        p->use_charges("fire", 4);
    }
    return 0;
}

int iuse::knife(player *p, item *it, bool t, point)
{
    int choice = -1;
    const int menu_cut_up_item = 0;
    const int menu_carve_writing = 1;
    const int menu_cauterize = 2;
    const int menu_cancel = 4;
    item *cut;

    uimenu kmenu;
    kmenu.text = _("Using cutting instrument:");
    kmenu.addentry(menu_cut_up_item, true, -1, _("Cut up fabric/plastic/kevlar/wood/nomex"));
    kmenu.addentry(menu_carve_writing, true, -1, _("Carve writing into item"));
    kmenu.addentry(menu_cauterize, true, -1, _("Cauterize"));
    kmenu.addentry(menu_cancel, true, 'q', _("Cancel"));
    kmenu.query();
    choice = kmenu.ret;

    if (choice == menu_cauterize) {
        cauterize_flame(p, it);
        return it->type->charges_to_use();
    } else if (choice == menu_cut_up_item) {
        int inventory_index = g->inv(_("Cut up what?"));
        cut = &(p->i_at(inventory_index));
        if (!valid_to_cut_up(p, cut)) {
            // Messages should have already been displayed.
            return 0;
        }
        return cut_up(p, it, cut, t);
    } else if (choice == menu_carve_writing) {
        return carve_writing(p, it);
    } else {
        return 0;
    }
}

int iuse::cut_log_into_planks(player *p, item *it)
{
    p->moves -= 300;
    add_msg(_("You cut the log into planks."));
    item plank("2x4", int(calendar::turn));
    item scrap("splinter", int(calendar::turn));
    int planks = (rng(1, 3) + (p->skillLevel("carpentry") * 2));
    int scraps = 12 - planks;
    if (planks >= 12) {
        planks = 12;
    }
    if (scraps >= planks) {
        add_msg(m_bad, _("You waste a lot of the wood."));
    }
    p->i_add_or_drop(plank, planks);
    p->i_add_or_drop(scrap, scraps);
    return it->type->charges_to_use();
}

int iuse::lumber(player *p, item *it, bool, point)
{
    int inventory_index = g->inv(_("Cut up what?"));
    item *cut = &(p->i_at(inventory_index));
    if (cut->type->id == "null") {
        add_msg(m_info, _("You do not have that item!"));
        return 0;
    }
    if (cut->type->id == "log") {
        p->i_rem(inventory_index);
        cut_log_into_planks(p, it);
        return it->type->charges_to_use();
    } else {
        add_msg(m_info, _("You can't cut that up!"));
        return it->type->charges_to_use();
    }
}


int iuse::oxytorch(player *p, item *it, bool, point)
{
    int dirx, diry;
    if (!(p->has_amount("goggles_welding", 1) || p->is_wearing("goggles_welding") ||
          p->is_wearing("rm13_armor_on") || p->has_bionic("bio_sunglasses"))) {
        add_msg(m_info, _("You need welding goggles to do that."));
        return 0;
    }
    if (!choose_adjacent(_("Cut up metal where?"), dirx, diry)) {
        return 0;
    }

    if (dirx == p->posx && diry == p->posy) {
        add_msg(m_info, _("Yuck.  Acetylene gas smells weird."));
        return 0;
    }


    if (g->m.furn(dirx, diry) == f_rack) {
        p->moves -= 200;
        g->m.furn_set(dirx, diry, f_null);
        g->sound(dirx, diry, 10, _("hissssssssss!"));
        g->m.spawn_item(p->posx, p->posy, "steel_chunk", rng(2, 6));
        return it->type->charges_to_use();
    }

    const ter_id ter = g->m.ter( dirx, diry );
    if( ter == t_chainfence_v || ter == t_chainfence_h || ter == t_chaingate_c ||
        ter == t_chaingate_l) {
            p->moves -= 1000;
            g->m.ter_set(dirx, diry, t_dirt);
            g->sound(dirx, diry, 10, _("hissssssssss!"));
            g->m.spawn_item(dirx, diry, "pipe", rng(1, 4));
            g->m.spawn_item(dirx, diry, "wire", rng(4, 16));
    } else if( ter == t_chainfence_posts ) {
            p->moves -= 200;
            g->m.ter_set(dirx, diry, t_dirt);
            g->sound(dirx, diry, 10, _("hissssssssss!"));
            g->m.spawn_item(dirx, diry, "pipe", rng(1, 4));
    } else if( ter == t_chaingate_l || ter == t_chaingate_c ) {
            p->moves -= 200;
            g->m.ter_set(dirx, diry, t_dirt);
            g->sound(dirx, diry, 10, _("hissssssssss!"));
            g->m.spawn_item(dirx, diry, "pipe", rng(1, 4));
    } else if( ter == t_door_metal_locked || ter == t_door_metal_c || ter == t_door_bar_c ||
               ter == t_door_bar_locked ) {
            p->moves -= 1500;
            g->m.ter_set(dirx, diry, t_mdoor_frame);
            g->sound(dirx, diry, 10, _("hissssssssss!"));
            g->m.spawn_item(dirx, diry, "steel_plate", rng(0, 1));
            g->m.spawn_item(dirx, diry, "steel_chunk", rng(1, 2));
    } else if( ter == t_window_enhanced || ter == t_window_empty ) {
            p->moves -= 500;
            g->m.ter_set(dirx, diry, t_window_reinforced_noglass);
            g->sound(dirx, diry, 10, _("hissssssssss!"));
            g->m.spawn_item(dirx, diry, "steel_plate", rng(0, 1));
    } else if( ter == t_bars ) {
            if (g->m.ter(dirx + 1, diry) == t_sewage || g->m.ter(dirx, diry + 1) == t_sewage ||
                g->m.ter(dirx - 1, diry) == t_sewage || g->m.ter(dirx, diry - 1) == t_sewage) {
                g->m.ter_set(dirx, diry, t_sewage);
                p->moves -= 1000;
                g->sound(dirx, diry, 10, _("hissssssssss!"));
                g->m.spawn_item(p->posx, p->posy, "pipe", rng(1, 2));
            } else {
                g->m.ter_set(dirx, diry, t_floor);
                p->moves -= 1000;
                g->sound(dirx, diry, 10, _("hissssssssss!"));
                g->m.spawn_item(p->posx, p->posy, "pipe", rng(1, 2));
            }
    } else {
            add_msg(m_info, _("You can't cut that."));
            return 0;
    }
    return it->type->charges_to_use();
}

int iuse::hacksaw(player *p, item *it, bool, point)
{
    int dirx, diry;
    if (!choose_adjacent(_("Cut up metal where?"), dirx, diry)) {
        return 0;
    }

    if (dirx == p->posx && diry == p->posy) {
        add_msg(m_info, _("Why would you do that?"));
        add_msg(m_info, _("You're not even chained to a boiler."));
        return 0;
    }


    if (g->m.furn(dirx, diry) == f_rack) {
        p->moves -= 500;
        g->m.furn_set(dirx, diry, f_null);
        g->sound(dirx, diry, 15, _("grnd grnd grnd"));
        g->m.spawn_item(p->posx, p->posy, "pipe", rng(1, 3));
        g->m.spawn_item(p->posx, p->posy, "steel_chunk");
        return it->type->charges_to_use();
    }

    const ter_id ter = g->m.ter( dirx, diry );
    if( ter == t_chainfence_v || ter == t_chainfence_h || ter == t_chaingate_c ||
        ter == t_chaingate_l) {
            p->moves -= 500;
            g->m.ter_set(dirx, diry, t_dirt);
            g->sound(dirx, diry, 15, _("grnd grnd grnd"));
            g->m.spawn_item(dirx, diry, "pipe", 6);
            g->m.spawn_item(dirx, diry, "wire", 20);
    } else if( ter == t_chainfence_posts ) {
            p->moves -= 500;
            g->m.ter_set(dirx, diry, t_dirt);
            g->sound(dirx, diry, 15, _("grnd grnd grnd"));
            g->m.spawn_item(dirx, diry, "pipe", 6);
    } else if( ter == t_bars ) {
            if (g->m.ter(dirx + 1, diry) == t_sewage || g->m.ter(dirx, diry + 1) == t_sewage ||
                g->m.ter(dirx - 1, diry) == t_sewage || g->m.ter(dirx, diry - 1) == t_sewage) {
                g->m.ter_set(dirx, diry, t_sewage);
                p->moves -= 1000;
                g->sound(dirx, diry, 15, _("grnd grnd grnd"));
                g->m.spawn_item(p->posx, p->posy, "pipe", 3);
            } else {
                g->m.ter_set(dirx, diry, t_floor);
                p->moves -= 500;
                g->sound(dirx, diry, 15, _("grnd grnd grnd"));
                g->m.spawn_item(p->posx, p->posy, "pipe", 3);
            }
    } else {
            add_msg(m_info, _("You can't cut that."));
            return 0;
    }
    return it->type->charges_to_use();
}

int iuse::portable_structure(player *p, item *it, bool, point)
{
    int radius = it->type->id == "large_tent_kit" ? 2 : 1;
    furn_id floor =
        it->type->id == "tent_kit"       ? f_groundsheet
      : it->type->id == "large_tent_kit" ? f_large_groundsheet
      :                                    f_skin_groundsheet;
    furn_id wall =
        it->type->id == "tent_kit"       ? f_canvas_wall
      : it->type->id == "large_tent_kit" ? f_large_canvas_wall
      :                                    f_skin_wall;
    furn_id door =
        it->type->id == "tent_kit"       ? f_canvas_door
      : it->type->id == "large_tent_kit" ? f_large_canvas_door
      :                                    f_skin_door;
    furn_id center_floor =
        it->type->id == "large_tent_kit" ? f_center_groundsheet
                                         : floor;

    int diam = 2*radius + 1;

    int dirx, diry;
    if (!choose_adjacent(
            string_format(_("Put up the %s where (%dx%d clear area)?"),
                it->tname().c_str(),
                diam, diam),
            dirx, diry)) {
        return 0;
    }

    // We place the center of the structure (radius + 1)
    // spaces away from the player.
    // First check there's enough room.
    int posx = radius * (dirx - p->posx) + dirx;
        //(radius + 1)*posx + p->posx;
    int posy = radius * (diry - p->posy) + diry;
    for (int i = -radius; i <= radius; i++) {
        for (int j = -radius; j <= radius; j++) {
            if (!g->m.has_flag("FLAT", posx + i, posy + j) ||
                 g->m.veh_at( posx + i, posy + j ) != nullptr ||
                !g->is_empty( posx + i, posy + j ) ||
                 g->critter_at( posx + i, posy + j ) != nullptr ||
                    g->m.has_furn(posx + i, posy + j)) {
                add_msg(m_info, _("There isn't enough space in that direction."));
                return 0;
            }
        }
    }
    // Make a square of floor surrounded by wall.
    for (int i = -radius; i <= radius; i++) {
        for (int j = -radius; j <= radius; j++) {
            g->m.furn_set(posx + i, posy + j, wall);
        }
    }
    for (int i = -(radius - 1); i <= (radius - 1); i++) {
        for (int j = -(radius - 1); j <= (radius - 1); j++) {
            g->m.furn_set(posx + i, posy + j, floor);
        }
    }
    // Place the center floor and the door.
    g->m.furn_set(posx, posy, center_floor);
    g->m.furn_set(posx - radius*(dirx - p->posx), posy - radius*(diry - p->posy), door);
    add_msg(m_info, _("You set up the %s on the ground."), it->tname().c_str());
    add_msg(m_info, _("Examine the center square to pack it up again."), it->tname().c_str());
    return 1;
}


int iuse::torch_lit(player *p, item *it, bool t, point pos)
{
    if (p->is_underwater()) {
        p->add_msg_if_player(_("The torch is extinguished."));
        it->make("torch");
        it->active = false;
        return 0;
    }
    if (t) {
        if (it->charges < it->type->charges_to_use()) {
            p->add_msg_if_player(_("The torch burns out."));
            it->make("torch_done");
            it->active = false;
        }
    } else if (it->charges <= 0) {
        p->add_msg_if_player(_("The %s winks out"), it->tname().c_str());
    } else { // Turning it off
        int choice = menu(true, _("torch (lit)"), _("extinguish"),
                          _("light something"), _("cancel"), NULL);
        switch (choice) {
            case 1: {
                p->add_msg_if_player(_("The torch is extinguished"));
                it->charges -= 1;
                it->make("torch");
                it->active = false;
                return 0;
            }
            break;
            case 2: {
                if( prep_firestarter_use(p, it, pos) ) {
                    p->moves -= 5;
                    resolve_firestarter_use(p, it, pos);
                    return it->type->charges_to_use();
                }
            }
        }
    }
    return it->type->charges_to_use();
}


int iuse::battletorch_lit(player *p, item *it, bool t, point pos)
{
    if (p->is_underwater()) {
        p->add_msg_if_player(_("The Louisville Slaughterer is extinguished."));
        it->make("bat");
        it->active = false;
        return 0;
    }
    if (t) {
        if (it->charges < it->type->charges_to_use()) {
            p->add_msg_if_player(_("The Louisville Slaughterer burns out."));
            it->make("battletorch_done");
            it->active = false;
        }
    } else if (it->charges <= 0) {
        p->add_msg_if_player(_("The %s winks out"), it->tname().c_str());
    } else { // Turning it off
        int choice = menu(true, _("Louisville Slaughterer (lit)"), _("extinguish"),
                          _("light something"), _("cancel"), NULL);
        switch (choice) {
            case 1: {
                p->add_msg_if_player(_("The Louisville Slaughterer is extinguished"));
                it->charges -= 1;
                it->make("battletorch");
                it->active = false;
                return 0;
            }
            break;
            case 2: {
                if( prep_firestarter_use(p, it, pos) ) {
                    p->moves -= 5;
                    resolve_firestarter_use(p, it, pos);
                    return it->type->charges_to_use();
                }
            }
        }
    }
    return it->type->charges_to_use();
}

iuse::bullet_pulling_t iuse::bullet_pulling_recipes;

void iuse::reset_bullet_pulling()
{
    bullet_pulling_recipes.clear();
}

void iuse::load_bullet_pulling(JsonObject &jo)
{
    const std::string type = jo.get_string("bullet");
    result_list_t &recipe = bullet_pulling_recipes[type];
    // Allow mods that are later loaded to override previously loaded recipes
    recipe.clear();
    JsonArray ja = jo.get_array("items");
    while (ja.has_more()) {
        JsonArray itm = ja.next_array();
        recipe.push_back(result_t(itm.get_string(0), itm.get_int(1)));
    }
}

int iuse::bullet_puller(player *p, item *it, bool, point)
{
    if (p->is_underwater()) {
        p->add_msg_if_player(m_info, _("You can't do that while underwater."));
        return 0;
    }
    int inventory_index = g->inv(_("Disassemble what?"));
    item *pull = &(p->i_at(inventory_index));
    if (pull->is_null()) {
        add_msg(m_info, _("You do not have that item!"));
        return 0;
    }
    bullet_pulling_t::const_iterator a = bullet_pulling_recipes.find(pull->type->id);
    if (a == bullet_pulling_recipes.end()) {
        add_msg(m_info, _("You cannot disassemble that."));
        return 0;
    }
    if (p->skillLevel("gun") < 2) {
        add_msg(m_info, _("You need to be at least level 2 in the firearms skill before you can disassemble ammunition."));
        return 0;
    }
    const long multiply = std::min<long>(20, pull->charges);
    pull->charges -= multiply;
    if (pull->charges == 0) {
        p->i_rem(inventory_index);
    }
    const result_list_t &recipe = a->second;
    for (result_list_t::const_iterator a = recipe.begin(); a != recipe.end(); ++a) {
        int count = a->second * multiply;
        item new_item(a->first, calendar::turn);
        if (new_item.count_by_charges()) {
            new_item.charges = count;
            count = 1;
        }
        p->i_add_or_drop(new_item, count);
    }
    add_msg(_("You take apart the ammunition."));
    p->moves -= 500;
    p->practice("fabrication", rng(1, multiply / 5 + 1));
    return it->type->charges_to_use();
}

int iuse::boltcutters(player *p, item *it, bool, point)
{
    int dirx, diry;
    if (!choose_adjacent(_("Cut up metal where?"), dirx, diry)) {
        return 0;
    }

    if (dirx == p->posx && diry == p->posy) {
        p->add_msg_if_player(
            _("You neatly sever all of the veins and arteries in your body. Oh wait, Never mind."));
        return 0;
    }
    if (g->m.ter(dirx, diry) == t_chaingate_l) {
        p->moves -= 100;
        g->m.ter_set(dirx, diry, t_chaingate_c);
        g->sound(dirx, diry, 5, _("Gachunk!"));
        g->m.spawn_item(p->posx, p->posy, "scrap", 3);
    } else if (g->m.ter(dirx, diry) == t_chainfence_v || g->m.ter(dirx, diry) == t_chainfence_h) {
        p->moves -= 500;
        g->m.ter_set(dirx, diry, t_chainfence_posts);
        g->sound(dirx, diry, 5, _("Snick, snick, gachunk!"));
        g->m.spawn_item(dirx, diry, "wire", 20);
    } else {
        add_msg(m_info, _("You can't cut that."));
        return 0;
    }
    return it->type->charges_to_use();
}

int iuse::mop(player *p, item *it, bool, point)
{
    int dirx, diry;
    if (!choose_adjacent(_("Mop where?"), dirx, diry)) {
        return 0;
    }

    if (dirx == p->posx && diry == p->posy) {
        p->add_msg_if_player(_("You mop yourself up."));
        p->add_msg_if_player(_("The universe implodes and reforms around you."));
        return 0;
    }
    if (g->m.moppable_items_at(dirx, diry)) {
        g->m.mop_spills(dirx, diry);
        add_msg(_("You mop up the spill."));
        p->moves -= 15;
    } else {
        p->add_msg_if_player(m_info, _("There's nothing to mop there."));
        return 0;
    }
    return it->type->charges_to_use();
}

int iuse::rag(player *p, item *it, bool, point)
{
    if (p->is_underwater()) {
        p->add_msg_if_player(m_info, _("You can't do that while underwater."));
        return 0;
    }
    if (p->has_effect("bleed")) {
        if (use_healing_item(p, it, 0, 0, 0, 50, 0, 0, false) != num_hp_parts) {
            p->use_charges("rag", 1);
            it->make("rag_bloody");
        }
        return 0;
    } else {
        p->add_msg_if_player(m_info, _("You're not bleeding enough to need your %s."),
                             it->tname().c_str());
        return 0;
    }
}

int iuse::LAW(player *p, item *it, bool, point)
{
    p->add_msg_if_player(_("You pull the activating lever, readying the LAW to fire."));
    it->make("LAW");
    it->charges++;
    // When converting a tool to a gun, you need to set the current ammo type, this is usually done when a gun is reloaded.
    it->curammo = dynamic_cast<it_ammo *>( item( "66mm_HEAT", 0 ).type );
    return it->type->charges_to_use();
}

/* MACGUFFIN FUNCTIONS
 * These functions should refer to it->associated_mission for the particulars
 */
int iuse::mcg_note(player *, item *, bool, point)
{
    return 0;
}

int iuse::artifact(player *p, item *it, bool, point)
{
    if (!it->is_artifact()) {
        debugmsg("iuse::artifact called on a non-artifact item! %s",
                 it->tname().c_str());
        return 0;
    } else if (!it->is_tool()) {
        debugmsg("iuse::artifact called on a non-tool artifact! %s",
                 it->tname().c_str());
        return 0;
    }
    if (!p->is_npc()) {
        //~ %s is artifact name
        p->add_memorial_log(pgettext("memorial_male", "Activated the %s."),
                            pgettext("memorial_female", "Activated the %s."),
                            it->tname().c_str());
    }
    it_artifact_tool *art = dynamic_cast<it_artifact_tool *>(it->type);
    size_t num_used = rng(1, art->effects_activated.size());
    if (num_used < art->effects_activated.size()) {
        num_used += rng(1, art->effects_activated.size() - num_used);
    }

    std::vector<art_effect_active> effects = art->effects_activated;
    for (size_t i = 0; i < num_used; i++) {
        int index = rng(0, effects.size() - 1);
        art_effect_active used = effects[index];
        effects.erase(effects.begin() + index);

        switch (used) {
            case AEA_STORM: {
                g->sound(p->posx, p->posy, 10, _("Ka-BOOM!"));
                int num_bolts = rng(2, 4);
                for (int j = 0; j < num_bolts; j++) {
                    int xdir = 0, ydir = 0;
                    while (xdir == 0 && ydir == 0) {
                        xdir = rng(-1, 1);
                        ydir = rng(-1, 1);
                    }
                    int dist = rng(4, 12);
                    int boltx = p->posx, bolty = p->posy;
                    for (int n = 0; n < dist; n++) {
                        boltx += xdir;
                        bolty += ydir;
                        g->m.add_field(boltx, bolty, fd_electricity, rng(2, 3));
                        if (one_in(4)) {
                            if (xdir == 0) {
                                xdir = rng(0, 1) * 2 - 1;
                            } else {
                                xdir = 0;
                            }
                        }
                        if (one_in(4)) {
                            if (ydir == 0) {
                                ydir = rng(0, 1) * 2 - 1;
                            } else {
                                ydir = 0;
                            }
                        }
                    }
                }
            }
            break;

            case AEA_FIREBALL: {
                point fireball = g->look_around();
                if (fireball.x != -1 && fireball.y != -1) {
                    g->explosion(fireball.x, fireball.y, 8, 0, true);
                }
            }
            break;

            case AEA_ADRENALINE:
                p->add_msg_if_player(m_good, _("You're filled with a roaring energy!"));
                p->add_effect("adrenaline", rng(200, 250));
                break;

            case AEA_MAP: {
                const tripoint center = g->om_global_location();
                const bool new_map = overmap_buffer.reveal(
                                         point(center.x, center.y), 20, center.z);
                if (new_map) {
                    p->add_msg_if_player(m_warning, _("You have a vision of the surrounding area..."));
                    p->moves -= 100;
                }
            }
            break;

            case AEA_BLOOD: {
                bool blood = false;
                for (int x = p->posx - 4; x <= p->posx + 4; x++) {
                    for (int y = p->posy - 4; y <= p->posy + 4; y++) {
                        if (!one_in(4) && g->m.add_field(x, y, fd_blood, 3) &&
                            (blood || g->u_see(x, y))) {
                            blood = true;
                        }
                    }
                }
                if (blood) {
                    p->add_msg_if_player(m_warning, _("Blood soaks out of the ground and walls."));
                }
            }
            break;

            case AEA_FATIGUE: {
                p->add_msg_if_player(m_warning, _("The fabric of space seems to decay."));
                int x = rng(p->posx - 3, p->posx + 3), y = rng(p->posy - 3, p->posy + 3);
                g->m.add_field(x, y, fd_fatigue, rng(1, 2));
            }
            break;

            case AEA_ACIDBALL: {
                point acidball = g->look_around();
                if (acidball.x != -1 && acidball.y != -1) {
                    for (int x = acidball.x - 1; x <= acidball.x + 1; x++) {
                        for (int y = acidball.y - 1; y <= acidball.y + 1; y++) {
                            g->m.add_field(x, y, fd_acid, rng(2, 3));
                        }
                    }
                }
            }
            break;

            case AEA_PULSE:
                g->sound(p->posx, p->posy, 30, _("The earth shakes!"));
                for (int x = p->posx - 2; x <= p->posx + 2; x++) {
                    for (int y = p->posy - 2; y <= p->posy + 2; y++) {
                        g->m.bash(x, y, 40);
                        g->m.bash(x, y, 40);  // Multibash effect, so that doors &c will fall
                        g->m.bash(x, y, 40);
                        if (g->m.is_bashable(x, y) && rng(1, 10) >= 3) {
                            g->m.bash(x, y, 999, false, true);
                        }
                    }
                }
                break;

            case AEA_HEAL:
                p->add_msg_if_player(m_good, _("You feel healed."));
                p->healall(2);
                break;

            case AEA_CONFUSED:
                for (int x = p->posx - 8; x <= p->posx + 8; x++) {
                    for (int y = p->posy - 8; y <= p->posy + 8; y++) {
                        int mondex = g->mon_at(x, y);
                        if (mondex != -1) {
                            g->zombie(mondex).add_effect("stunned", rng(5, 15));
                        }
                    }
                }

            case AEA_ENTRANCE:
                for (int x = p->posx - 8; x <= p->posx + 8; x++) {
                    for (int y = p->posy - 8; y <= p->posy + 8; y++) {
                        int mondex = g->mon_at(x, y);
                        if (mondex != -1 && g->zombie(mondex).friendly == 0 &&
                            rng(0, 600) > g->zombie(mondex).hp) {
                            g->zombie(mondex).make_friendly();
                        }
                    }
                }
                break;

            case AEA_BUGS: {
                int roll = rng(1, 10);
                std::string bug = "mon_null";
                int num = 0;
                std::vector<point> empty;
                for (int x = p->posx - 1; x <= p->posx + 1; x++) {
                    for (int y = p->posy - 1; y <= p->posy + 1; y++) {
                        if (g->is_empty(x, y)) {
                            empty.push_back(point(x, y));
                        }
                    }
                }
                if (empty.empty() || roll <= 4) {
                    p->add_msg_if_player(m_warning, _("Flies buzz around you."));
                } else if (roll <= 7) {
                    p->add_msg_if_player(m_warning, _("Giant flies appear!"));
                    bug = "mon_fly";
                    num = rng(2, 4);
                } else if (roll <= 9) {
                    p->add_msg_if_player(m_warning, _("Giant bees appear!"));
                    bug = "mon_bee";
                    num = rng(1, 3);
                } else {
                    p->add_msg_if_player(m_warning, _("Giant wasps appear!"));
                    bug = "mon_wasp";
                    num = rng(1, 2);
                }
                if (bug != "mon_null") {
                    monster spawned(GetMType(bug));
                    spawned.friendly = -1;
                    for (int j = 0; j < num && !empty.empty(); j++) {
                        int index_inner = rng(0, empty.size() - 1);
                        point spawnp = empty[index_inner];
                        empty.erase(empty.begin() + index_inner);
                        spawned.spawn(spawnp.x, spawnp.y);
                        g->add_zombie(spawned);
                    }
                }
            }
            break;

            case AEA_TELEPORT:
                g->teleport(p);
                break;

            case AEA_LIGHT:
                p->add_msg_if_player(_("The %s glows brightly!"), it->tname().c_str());
                g->add_event(EVENT_ARTIFACT_LIGHT, int(calendar::turn) + 30);
                break;

            case AEA_GROWTH: {
                monster tmptriffid(GetMType("mon_null"), p->posx, p->posy);
                mattack tmpattack;
                tmpattack.growplants(&tmptriffid, -1);
            }
            break;

            case AEA_HURTALL:
                for (size_t j = 0; j < g->num_zombies(); j++) {
                    g->zombie(j).apply_damage( nullptr, bp_torso, rng( 0, 5 ) );
                }
                break;

            case AEA_RADIATION:
                add_msg(m_warning, _("Horrible gases are emitted!"));
                for (int x = p->posx - 1; x <= p->posx + 1; x++) {
                    for (int y = p->posy - 1; y <= p->posy + 1; y++) {
                        g->m.add_field(x, y, fd_nuke_gas, rng(2, 3));
                    }
                }
                break;

            case AEA_PAIN:
                p->add_msg_if_player(m_bad, _("You're wracked with pain!"));
                // OK, the Lovecraftian thingamajig can bring Deadened
                // masochists & Cenobites the stimulation they've been
                // craving ;)
                p->pain += rng(5, 15);
                break;

            case AEA_MUTATE:
                if (!one_in(3)) {
                    p->mutate();
                }
                break;

            case AEA_PARALYZE:
                p->add_msg_if_player(m_bad, _("You're paralyzed!"));
                p->moves -= rng(50, 200);
                break;

            case AEA_FIRESTORM: {
                p->add_msg_if_player(m_bad, _("Fire rains down around you!"));
                std::vector<point> ps = closest_points_first(3, p->posx, p->posy);
                for (auto p_it : ps) {
                    if (!one_in(3)) {
                        g->m.add_field(p_it, fd_fire, 1 + rng(0, 1) * rng(0, 1), 30);
                    }
                }
                break;
            }

            case AEA_ATTENTION:
                p->add_msg_if_player(m_warning, _("You feel like your action has attracted attention."));
                p->add_effect("attention", 600 * rng(1, 3));
                break;

            case AEA_TELEGLOW:
                p->add_msg_if_player(m_warning, _("You feel unhinged."));
                p->add_effect("teleglow", 100 * rng(3, 12));
                break;

            case AEA_NOISE:
                p->add_msg_if_player(m_bad, _("Your %s emits a deafening boom!"), it->tname().c_str());
                g->sound(p->posx, p->posy, 100, "");
                break;

            case AEA_SCREAM:
                p->add_msg_if_player(m_warning, _("Your %s screams disturbingly."), it->tname().c_str());
                g->sound(p->posx, p->posy, 40, "");
                p->add_morale(MORALE_SCREAM, -10, 0, 300, 5);
                break;

            case AEA_DIM:
                p->add_msg_if_player(_("The sky starts to dim."));
                g->add_event(EVENT_DIM, int(calendar::turn) + 50);
                break;

            case AEA_FLASH:
                p->add_msg_if_player(_("The %s flashes brightly!"), it->tname().c_str());
                g->flashbang(p->posx, p->posy);
                break;

            case AEA_VOMIT:
                p->add_msg_if_player(m_bad, _("A wave of nausea passes through you!"));
                p->vomit();
                break;

            case AEA_SHADOWS: {
                int num_shadows = rng(4, 8);
                monster spawned(GetMType("mon_shadow"));
                int num_spawned = 0;
                for (int j = 0; j < num_shadows; j++) {
                    int tries = 0, monx, mony, junk;
                    do {
                        if (one_in(2)) {
                            monx = rng(p->posx - 5, p->posx + 5);
                            mony = (one_in(2) ? p->posy - 5 : p->posy + 5);
                        } else {
                            monx = (one_in(2) ? p->posx - 5 : p->posx + 5);
                            mony = rng(p->posy - 5, p->posy + 5);
                        }
                    } while (tries < 5 && !g->is_empty(monx, mony) &&
                             !g->m.sees(monx, mony, p->posx, p->posy, 10, junk));
                    if (tries < 5) {
                        num_spawned++;
                        spawned.reset_special_rng(0);
                        spawned.spawn(monx, mony);
                        g->add_zombie(spawned);
                    }
                }
                if (num_spawned > 1) {
                    p->add_msg_if_player(m_warning, _("Shadows form around you."));
                } else if (num_spawned == 1) {
                    p->add_msg_if_player(m_warning, _("A shadow forms nearby."));
                }
            }
            break;

            case AEA_SPLIT: // TODO
                break;

            case AEA_NULL: // BUG
            case NUM_AEAS:
            default:
                debugmsg("iuse::artifact(): wrong artifact type (%d)", used);
                break;
        }
    }
    return it->type->charges_to_use();
}

int iuse::spray_can(player *p, item *it, bool, point)
{
    bool ismarker = (it->type->id == "permanent_marker" || it->type->id == "survival_marker");
    if (ismarker) {
        int ret = menu(true, _("Write on what?"), _("The ground"), _("An item"), _("Cancel"), NULL);

        if (ret == 2) {
            // inscribe_item returns false if the action fails or is canceled somehow.
            bool canceled_inscription = !inscribe_item(p, _("Write"), _("Written"), false);
            if (canceled_inscription) {
                return 0;
            }
            return it->type->charges_to_use();
        } else if (ret != 1) { // User chose cancel or some other undefined key.
            return 0;
        }
    }

    std::string message = string_input_popup(ismarker ? _("Write what?") : _("Spray what?"),
                          0, "", "", "graffiti");

    if (message.empty()) {
        return 0;
    } else {
        g->m.set_graffiti( p->posx, p->posy, message );
            add_msg(
                ismarker ?
                _("You write a message on the ground.") :
                _("You spray a message on the ground.")
            );
            p->moves -= 2 * message.length();
    }
    return it->type->charges_to_use();
}

/**
 * Heats up a food item.
 * @return 1 if an item was heated, false if nothing was heated.
 */
static bool heat_item(player *p)
{
    int inventory_index = g->inv(_("Heat up what?"));
    item *heat = &(p->i_at(inventory_index));
    if (heat->type->id == "null") {
        add_msg(m_info, _("You do not have that item!"));
        return false;
    }
    item *target = heat->is_food_container() ? &(heat->contents[0]) : heat;
    if ((target->type->is_food()) && (target->has_flag("EATEN_HOT"))) {
        p->moves -= 300;
        add_msg(_("You heat up the food."));
        target->item_tags.insert("HOT");
        target->active = true;
        target->item_counter = 600; // sets the hot food flag for 60 minutes
        return true;
    }
    add_msg(m_info, _("You can't heat that up!"));
    return false;
}

int iuse::heatpack(player *p, item *it, bool, point)
{
    if (heat_item(p)) {
        it->make("heatpack_used");
    }
    return 0;
}

int iuse::hotplate(player *p, item *it, bool, point)
{
    if (it->charges < it->type->charges_to_use()) {
        p->add_msg_if_player(m_info, _("The %s's batteries are dead."), it->tname().c_str());
        return 0;
    }

    int choice = 1;
    if ((p->has_effect("bite") || p->has_effect("bleed") || p->has_trait("MASOCHIST") ||
         p->has_trait("MASOCHIST_MED") || p->has_trait("CENOBITE")) && !p->is_underwater()) {
        //Might want to cauterize
        choice = menu(true, _("Using hotplate:"), _("Heat food"), _("Cauterize wound"), _("Cancel"), NULL);
    }

    if (choice == 1) {
        if (heat_item(p)) {
            return it->type->charges_to_use();
        }
    } else if (choice == 2) {
        return cauterize_elec(p, it);
    }
    return 0;
}

int iuse::flask_yeast(player *p, item *it, bool, point)
{
    int cult_time = it->brewing_time();
    if (calendar::turn.get_turn() > (it->bday + cult_time)) {
        p->add_msg_if_player(_("You open the flask and harvest the culture."));
        itype_id yeast_id = (it->type->id).substr(6);
        it->make("flask_glass");
        it->contents.push_back(item(yeast_id, 0));
        it->contents[0].charges = 10;
        return it->type->charges_to_use();
    } else {
        p->add_msg_if_player(m_info, _("The yeast isn't done culturing yet."));
        return 0;
    }
}

int iuse::tanning_hide(player *p, item *it, bool, point)
{
    if (calendar::turn.get_turn() > (it->bday + 28800)) {
        p->add_msg_if_player(m_info, _("You carefully unfold the %s and shake it clean."), it->tname().c_str());
        p->moves -= 150;
        if (it->type->id == "tanning_hide") {
        it->make("tanned_hide");
        } else {
        it->make("tanned_pelt");
        }
        return 0;
    } else {
        p->add_msg_if_player(m_info, _("The %s isn't done yet."), it->tname().c_str());
        return 0;
    }
}

int iuse::quiver(player *p, item *it, bool, point)
{
    int choice = -1;
    if (!(it->contents.empty()) && it->contents[0].charges > 0) {
        choice = menu(true, _("Do what with quiver?"), _("Store more arrows"),
                      _("Empty quiver"), _("Cancel"), NULL);

        // empty quiver
        if (choice == 2) {
            item &arrows = it->contents[0];
            int arrowsRemoved = arrows.charges;
            p->add_msg_if_player(ngettext("You remove the %s from the %s.", "You remove the %s from the %s.",
                                          arrowsRemoved),
                                 arrows.type->nname(arrowsRemoved).c_str(), it->tname().c_str());
            p->inv.assign_empty_invlet(arrows, false);
            p->i_add(arrows);
            it->contents.erase(it->contents.begin());
            return it->type->charges_to_use();
        }
    }

    // if quiver is empty or storing more arrows, pull up menu asking what to store
    if (it->contents.empty() || choice == 1) {
        int inventory_index = g->inv_type(_("Store which arrows?"), IC_AMMO);
        item *put = &(p->i_at(inventory_index));
        if (put == NULL || put->is_null()) {
            p->add_msg_if_player(_("Never mind."));
            return 0;
        }

        if (!(put->type->is_ammo() && (put->ammo_type() == "arrow" || put->ammo_type() == "bolt"))) {
            p->add_msg_if_player(m_info, _("Those aren't arrows!"));
            return 0;
        }

        int maxArrows = it->max_charges_from_flag("QUIVER");
        if (maxArrows == 0) {
            debugmsg("Tried storing arrows in quiver without a QUIVER_n tag (iuse::quiver)");
            return 0;
        }

        int arrowsStored = 0;

        // not empty so adding more arrows
        if (!(it->contents.empty()) && it->contents[0].charges > 0) {
            if (it->contents[0].type->id != put->type->id) {
                p->add_msg_if_player(m_info, _("Those aren't the same arrows!"));
                return 0;
            }
            if (it->contents[0].charges >= maxArrows) {
                p->add_msg_if_player(m_info, _("That %s is already full!"), it->tname().c_str());
                return 0;
            }
            arrowsStored = it->contents[0].charges;
            it->contents[0].charges += put->charges;
            p->i_rem(put);

            // empty, putting in new arrows
        } else {
            it->put_in(p->i_rem(put));
        }

        // handle overflow
        if (it->contents[0].charges > maxArrows) {
            int toomany = it->contents[0].charges - maxArrows;
            it->contents[0].charges -= toomany;
            item clone = it->contents[0].clone();
            clone.charges = toomany;
            p->i_add(clone);
        }

        arrowsStored = it->contents[0].charges - arrowsStored;
        p->add_msg_if_player(ngettext("You store %d %s in your %s.", "You store %d %s in your %s.",
                                      arrowsStored),
                             arrowsStored, it->contents[0].type->nname(arrowsStored).c_str(), it->tname().c_str());
        p->moves -= 10 * arrowsStored;
    } else {
        p->add_msg_if_player(_("Never mind."));
        return 0;
    }
    return it->type->charges_to_use();
}

int iuse::holster_pistol(player *p, item *it, bool, point)
{
    // if holster is empty, pull up menu asking what to holster
    if (it->contents.empty()) {
        int inventory_index = g->inv_type(_("Holster what?"), IC_GUN); // only show guns
        item *put = &(p->i_at(inventory_index));
        if (put == NULL || put->is_null()) {
            p->add_msg_if_player(_("Never mind."));
            return 0;
        }

        // make sure we're holstering a pistol
        if (put->type->is_gun()) {
            it_gun *gun = dynamic_cast<it_gun *>(put->type);
            if (!(gun->skill_used == Skill::skill("pistol"))) {
                p->add_msg_if_player(m_info, _("The %s isn't a pistol!"), put->tname().c_str());
                return 0;
            }
        } else {
            p->add_msg_if_player(m_info, _("That isn't a gun!"), put->tname().c_str());
            return 0;
        }

        int maxvol = 5;
        if (it->type->id == "bootstrap") { // bootstrap can't hold as much as holster
            maxvol = 3;
        }

        // only allow guns smaller than a certain size
        if (put->volume() > maxvol) {
            p->add_msg_if_player(m_info, _("That holster is too small to hold your %s!"),
                                 put->tname().c_str());
            return 0;
        }

        int lvl = p->skillLevel("pistol");
        std::string message;
        if (lvl < 2) {
            message = _("You clumsily holster your %s.");
        } else if (lvl >= 7) {
            message = _("You deftly holster your %s.");
        } else  {
            message = _("You holster your %s.");
        }

        p->add_msg_if_player(message.c_str(), put->tname().c_str());
        p->store(it, put, "pistol", 14);

        // else draw the holstered pistol and have the player wield it
    } else {
        if (!p->is_armed() || p->wield(NULL)) {
            item &gun = it->contents[0];
            int lvl = p->skillLevel("pistol");
            std::string message;
            if (lvl < 2) {
                message = _("You clumsily draw your %s from the %s.");
            } else if (lvl >= 7) {
                message = _("You quickly draw your %s from the %s.");
            } else {
                message = _("You draw your %s from the %s.");
            }

            p->add_msg_if_player(message.c_str(), gun.tname().c_str(), it->tname().c_str());
            p->wield_contents(it, true, "pistol", 13);
        }
    }
    return it->type->charges_to_use();
}

int iuse::sheath_knife(player *p, item *it, bool, point)
{
    // if sheath is empty, pull up menu asking what to sheathe
    if (it->contents.empty()) {
        // only show SHEATH_KNIFE items
        int inventory_index = g->inv_for_flag("SHEATH_KNIFE", _("Sheathe what?"), false);
        item *put = &(p->i_at(inventory_index));
        if (put == NULL || put->is_null()) {
            p->add_msg_if_player(_("Never mind."));
            return 0;
        }

        if (!put->has_flag("SHEATH_KNIFE")) {
            if (put->has_flag("SHEATH_SWORD")) {
                p->add_msg_if_player(m_info, _("You need a scabbard to sheathe a sword!"),
                                     put->tname().c_str());
            } else {
                p->add_msg_if_player(m_info, _("You can't sheathe your %s!"), put->tname().c_str());
            }
            return 0;
        }

        int maxvol = 5;
        if (it->type->id == "bootstrap") { // bootstrap can't hold as much as sheath
            maxvol = 3;
        }

        // only allow knives smaller than a certain size
        if (put->volume() > maxvol) {
            p->add_msg_if_player(m_info, _("That sheath is too small to hold your %s!"), put->tname().c_str());
            return 0;
        }

        int lvl = p->skillLevel("cutting");
        std::string message;
        if (lvl < 2) {
            message = _("You clumsily shove your %s into the %s.");
        } else if (lvl >= 5) {
            message = _("You deftly insert your %s into the %s.");
        } else {
            message = _("You put your %s into the %s.");
        }

        p->add_msg_if_player(message.c_str(), put->tname().c_str(), it->tname().c_str());
        p->store(it, put, "cutting", 14);

        // else unsheathe a sheathed weapon and have the player wield it
    } else {
        if (!p->is_armed() || p->wield(NULL)) {
            p->wield_contents(it, true, "cutting", 13);

            int lvl = p->skillLevel("cutting");
            std::string message;
            if (lvl < 2) {
                message = _("You clumsily draw your %s from the %s.");
            } else if (lvl >= 5) {
                message = _("You deftly draw your %s from the %s.");
            } else {
                message = _("You draw your %s from the %s.");
            }

            p->add_msg_if_player(message.c_str(), p->weapon.tname().c_str(), it->tname().c_str());

            // diamond knives glimmer in the sunlight
            if (g->is_in_sunlight(p->posx, p->posy) && (p->weapon.made_of("diamond") ||
                    p->weapon.type->id == "foon" || p->weapon.type->id == "spork")) {
                p->add_msg_if_player(_("The %s glimmers magnificently in the sunlight."),
                                     p->weapon.tname().c_str());
            }
        }
    }
    return it->type->charges_to_use();
}

int iuse::sheath_sword(player *p, item *it, bool, point)
{
    // if sheath is empty, pull up menu asking what to sheathe
    if (it->contents.empty()) {
        // only show SHEATH_SWORD items
        int inventory_index = g->inv_for_flag("SHEATH_SWORD", _("Sheathe what?"), false);
        item *put = &(p->i_at(inventory_index));
        if (put == NULL || put->is_null()) {
            p->add_msg_if_player(_("Never mind."));
            return 0;
        }

        if (!put->has_flag("SHEATH_SWORD")) {
            if (put->has_flag("SHEATH_KNIFE")) {
                p->add_msg_if_player(m_info, _("You need a knife sheath for that!"), put->tname().c_str());
            } else {
                p->add_msg_if_player(m_info, _("You can't sheathe your %s!"), put->tname().c_str());
            }
            return 0;
        }

        int lvl = p->skillLevel("cutting");
        std::string message;
        if (lvl < 2) {
            message = _("You clumsily sheathe your %s.");
        } else if (lvl >= 7) {
            message = _("You deftly sheathe your %s.");
        } else {
            message = _("You sheathe your %s.");
        }

        p->add_msg_if_player(message.c_str(), put->tname().c_str());
        p->store(it, put, "cutting", 14);

        // else unsheathe a sheathed weapon and have the player wield it
    } else {
        if (!p->is_armed() || p->wield(NULL)) {
            int lvl = p->skillLevel("cutting");
            p->wield_contents(it, true, "cutting", 13);

            // in order to perform iaijutsu, have to pass a roll based on level
            bool iaijutsu =
                lvl >= 7 &&
                p->weapon.has_flag("IAIJUTSU") &&
                one_in(12 - lvl);

            // iaijutsu! slash an enemy as you draw your sword
            if (iaijutsu) {
                // check for adjacent enemies before asking to slash
                int mon_num = -1;
                for (int i = -1; i <= 1; i++) {
                    for (int j = -1; j <= 1; j++) {
                        mon_num = g->mon_at(p->posx + i, p->posy + j);
                        if (mon_num != -1) {
                            break; // break at first found enemy
                        }
                    }
                    if (mon_num != -1) {
                        break;
                    }
                }

                // if there's an adjacent enemy, ask which one to slash
                // if a spot without an enemy is chosen, defaults to the first enemy found above
                if (mon_num != -1) {
                    int slashx, slashy;
                    if (choose_adjacent(_("Slash where?"), slashx, slashy)) {
                        const int mon_hit = g->mon_at(slashx, slashy);
                        if (mon_hit != -1) {
                            mon_num = mon_hit;
                        }
                    }
                    monster &zed = g->zombie(mon_num);
                    p->add_msg_if_player(m_good, _("You slash at the %s as you draw your %s."),
                                         zed.name().c_str(), p->weapon.tname().c_str());
                    p->melee_attack(zed, true);
                } else {
                    // no adjacent monsters, draw sword normally
                    iaijutsu = false;
                }
            }

            // draw sword normally
            if (!iaijutsu) {
                std::string message;
                if (lvl < 2) {
                    message = _("You clumsily draw your %s.");
                } else if (lvl >= 7) {
                    message = _("You masterfully draw your %s.");
                } else {
                    message = _("You draw your %s.");
                }

                p->add_msg_if_player(message.c_str(), p->weapon.tname().c_str());
            }

            // diamond swords glimmer in the sunlight
            if (g->is_in_sunlight(p->posx, p->posy) && p->weapon.made_of("diamond")) {
                p->add_msg_if_player(_("The %s glimmers magnificently in the sunlight."),
                                     p->weapon.tname().c_str());
            }
        }
    }
    return it->type->charges_to_use();
}

int iuse::holster_ankle(player *p, item *it, bool b, point pos)
{
    int choice = -1;
    // ask whether to store a knife or a pistol
    if (it->contents.empty()) {
        choice = menu(true, _("Using ankle holster:"), _("Holster a pistol"),
                      _("Sheathe a knife"), _("Cancel"), NULL);
        if (choice == 1) {
            holster_pistol(p, it, b, pos);
        } else if (choice == 2) {
            sheath_knife(p, it, b, pos);
        }
        // unsheathe knife or draw pistol
    } else {
        if (!p->is_armed() || p->wield(NULL)) {
            item &stored = it->contents[0];
            if (stored.has_flag("SHEATH_KNIFE")) {
                sheath_knife(p, it, b, pos);
            } else {
                holster_pistol(p, it, b, pos);
            }
        }
    }
    return it->type->charges_to_use();
}

int iuse::survivor_belt(player *p, item *it, bool b, point pos)
{
    int choice = -1;

    choice = menu( true,
                   _( "Using survivor belt:" ),
                   it->contents.empty() ? _( "Sheathe a knife" ) : _( "Unsheathe a knife" ),
                   _( "Use hammer" ),
                   _( "Use hacksaw" ),
                   _( "Use wood saw" ),
                   _( "Cancel" ),
                   NULL );

    switch ( choice ) {
        case 1:
            return sheath_knife( p, it, b, pos );
        case 2:
            return hammer( p, it, b, pos );
        case 3:
            return hacksaw( p, it, b, pos );
        case 4:
            return lumber( p, it, b, pos );
    }
    return 0;
}

int iuse::boots(player *p, item *it, bool, point)
{
    int choice = -1;
    if (it->contents.empty()) {
        choice = menu(true, _("Using boots:"), _("Put a knife in the boot"), _("Cancel"), NULL);
    } else if (it->contents.size() == 1) {
        choice = menu(true, _("Take what:"), it->contents[0].tname().c_str(), _("Put a knife in the boot"),
                      _("Cancel"), NULL);
    } else {
        choice = menu(true, _("Take what:"), it->contents[0].tname().c_str(),
                      it->contents[1].tname().c_str(), _("Cancel"), NULL);
    }

    if ((it->contents.size() > 0 && choice == 1) || // Pull 1st
        (it->contents.size() > 1 && choice == 2)) {  // Pull 2nd
        p->moves -= 15;
        item &knife = it->contents[choice - 1];
        if (!p->is_armed() || p->wield(NULL)) {
            p->inv.assign_empty_invlet(knife, true);  // force getting an invlet.
            p->wield(&(p->i_add(knife)));
            it->contents.erase(it->contents.begin() + choice - 1);
        }
    } else if ((it->contents.empty() && choice == 1) || // Put 1st
               (it->contents.size() == 1 && choice == 2)) { // Put 2st
        int inventory_index = g->inv_for_flag("SHEATH_KNIFE", _("Put what?"), false);
        item *put = &(p->i_at(inventory_index));
        if (put == NULL || put->is_null()) {
            p->add_msg_if_player(m_info, _("You do not have that item!"));
            return 0;
        }
        if (!put->type->can_use("KNIFE")) {
            p->add_msg_if_player(m_info, _("That isn't a knife!"));
            return 0;
        }
        if (put->type->volume > 5) {
            p->add_msg_if_player(m_info, _("That item does not fit in your boot!"));
            return 0;
        }
        p->moves -= 30;
        p->add_msg_if_player(_("You put the %s in your boot."), put->tname().c_str());
        it->put_in(p->i_rem(inventory_index));
    }
    return it->type->charges_to_use();
}

int iuse::towel(player *p, item *it, bool t, point)
{
    if( t ) {
        // Continuous usage, do nothing as not initiated by the player, this is for
        // wet towels only as they are active items.
        return 0;
    }
    bool towelUsed = false;

    // can't use an already wet towel!
    if (it->has_flag("WET")) {
        p->add_msg_if_player(m_info, _("That %s is too wet to soak up any more liquid!"),
                             it->tname().c_str());
    }

    // dry off from being wet
    else if (abs(p->has_morale(MORALE_WET))) {
        p->rem_morale(MORALE_WET);
        for (int i = 0; i < num_bp; ++i) {
            p->body_wetness[i] = 0;
        }
        p->add_msg_if_player(_("You use the %s to dry off, saturating it with water!"),
                             it->tname().c_str());

        towelUsed = true;
        it->item_counter = 300;
    }

    // clean off slime
    else if (p->has_effect("slimed")) {
        p->remove_effect("slimed");
        p->add_msg_if_player(_("You use the %s to clean yourself off, saturating it with slime!"),
                             it->tname().c_str());

        towelUsed = true;
        it->item_counter = 450; // slime takes a bit longer to dry
    }

    // default message
    else {
        p->add_msg_if_player(_("You are already dry, the %s does nothing."), it->tname().c_str());
    }

    // towel was used
    if (towelUsed) {
        p->moves -= 50;
        // change "towel" to a "towel_wet" (different flavor text/color)
        if (it->type->id == "towel") {
            it->make("towel_wet");
        }

        // WET, active items have their timer decremented every turn
        it->item_tags.erase("ABSORBENT");
        it->item_tags.insert("WET");
        it->active = true;
    }
    return it->type->charges_to_use();
}

int iuse::unfold_generic(player *p, item *it, bool, point)
{
    if (p->is_underwater()) {
        p->add_msg_if_player(m_info, _("You can't do that while underwater."));
        return 0;
    }
    vehicle *veh = g->m.add_vehicle("none", p->posx, p->posy, 0, 0, 0, false);
    if (veh == NULL) {
        p->add_msg_if_player(m_info, _("There's no room to unfold the %s."), it->tname().c_str());
        return 0;
    }
    veh->name = it->item_vars["vehicle_name"];
    if (!veh->restore(it->item_vars["folding_bicycle_parts"])) {
        g->m.destroy_vehicle(veh);
        return 0;
    }
    g->m.update_vehicle_cache(veh, true);

    std::string unfold_msg = it->item_vars["unfold_msg"];
    if (unfold_msg.size() == 0) {
        unfold_msg = _("You painstakingly unfold the %s and make it ready to ride.");
    } else {
        unfold_msg = _(unfold_msg.c_str());
    }
    p->add_msg_if_player(unfold_msg.c_str(), veh->name.c_str());

    std::string smoves = it->item_vars["moves"];
    int moves = 500;
    if (smoves.size() > 0) {
        std::istringstream( smoves ) >> moves;
    }
    p->moves -= moves;
    return 1;
}

int iuse::adrenaline_injector(player *p, item *it, bool, point)
{
    p->moves -= 100;
    p->add_msg_if_player(_("You inject yourself with adrenaline."));

    item syringe( "syringe", it->bday );
    p->i_add( syringe );
    p->add_effect("adrenaline", 200);
    if (p->has_effect("adrenaline")) {
        //Massively boost stimulant level, risking death on an extended chain
        p->stim += 80;
    }

    if (p->has_effect("asthma")) {
        p->remove_effect("asthma");
        p->add_msg_if_player(m_good, _("The adrenaline causes your asthma to clear."));
    }
    return it->type->charges_to_use();
}

int iuse::jet_injector(player *p, item *it, bool, point)
{
    if (it->charges < it->type->charges_to_use()) {
        p->add_msg_if_player(m_info, _("The jet injector is empty."), it->tname().c_str());
        return 0;
    } else {
        p->add_msg_if_player(_("You inject yourself with the jet injector."));
        // Intensity is 2 here because intensity = 1 is the comedown
        p->add_effect("jetinjector", 200, num_bp, false, 2);
        p->pkill += 20;
        p->stim += 10;
        p->remove_effect("infected");
        p->remove_effect("bite");
        p->remove_effect("bleed");
        p->remove_effect("fungus");
        p->remove_effect("dermatik");
        p->radiation += 4;
        p->healall(20);
    }

    if (p->has_effect("jetinjector")) {
        if (p->get_effect_dur("jetinjector") > 200) {
            p->add_msg_if_player(m_warning, _("Your heart is beating alarmingly fast!"));
        }
    }
    return it->type->charges_to_use();
}

int iuse::radglove(player *p, item *it, bool, point)
{
    if (p->get_item_position(it) >= -1) {
        p->add_msg_if_player(m_info,
                             _("You must wear the radiation biomonitor before you can activate it."));
        return 0;
    } else if (it->charges < it->type->charges_to_use()) {
        p->add_msg_if_player(m_info, _("The radiation biomonitor needs batteries to function."));
        return 0;
    } else {
        p->add_msg_if_player(_("You activate your radiation biomonitor."));
        if (p->radiation >= 1) {
            p->add_msg_if_player(m_warning, _("You are currently irradiated."));
            add_msg(m_info, _("Your radiation level: %d"), p->radiation);
        } else {
            p->add_msg_if_player(m_info, _("You are not currently irradiated."));
        }
        p->add_msg_if_player(_("Have a nice day!"));
    }
    return it->type->charges_to_use();
}


int iuse::contacts(player *p, item *it, bool, point)
{
    if (p->is_underwater()) {
        p->add_msg_if_player(m_info, _("You can't do that while underwater."));
        return 0;
    }
    int duration = rng(80640, 120960); // Around 7 days.
    if (p->has_effect("contacts")) {
        if (query_yn(_("Replace your current lenses?"))) {
            p->moves -= 200;
            p->add_msg_if_player(_("You replace your current %s."), it->tname().c_str());
            p->remove_effect("contacts");
            p->add_effect("contacts", duration);
            return it->type->charges_to_use();
        } else {
            p->add_msg_if_player(_("You don't do anything with your %s."), it->tname().c_str());
            return 0;
        }
    } else if (p->has_trait("HYPEROPIC") || p->has_trait("MYOPIC") || p->has_trait("URSINE_EYE")) {
        p->moves -= 200;
        p->add_msg_if_player(_("You put the %s in your eyes."), it->tname().c_str());
        p->add_effect("contacts", duration);
        return it->type->charges_to_use();
    } else {
        p->add_msg_if_player(m_info, _("Your vision is fine already."));
        return 0;
    }
}

int iuse::talking_doll(player *p, item *it, bool, point)
{
    if (it->charges < it->type->charges_to_use()) {
        p->add_msg_if_player(m_info, _("The %s's batteries are dead."), it->tname().c_str());
        return 0;
    }

    std::string label;

    if (it->type->id == "talking_doll") {
        label = "doll";
    } else {
        label = "creepy_doll";
    }

    const SpeechBubble speech = get_speech(label);

    g->ambient_sound(p->posx, p->posy, speech.volume, speech.text);

    return it->type->charges_to_use();
}

int iuse::gun_repair(player *p, item *it, bool, point)
{
    if (it->charges < it->type->charges_to_use()) {
        return 0;
    }
    if (p->is_underwater()) {
        p->add_msg_if_player(m_info, _("You can't do that while underwater."));
        return 0;
    }
    if (p->skillLevel("mechanics") < 2) {
        p->add_msg_if_player(m_info, _("You need a mechanics skill of 2 to use this repair kit."));
        return 0;
    }
    int inventory_index = g->inv(_("Select the firearm to repair."));
    item *fix = &(p->i_at(inventory_index));
    if (fix == NULL || fix->is_null()) {
        p->add_msg_if_player(m_info, _("You do not have that item!"));
        return 0;
    }
    if (!fix->is_gun()) {
        p->add_msg_if_player(m_info, _("That isn't a firearm!"));
        return 0;
    }
    if (fix->damage == -1) {
        p->add_msg_if_player(m_info, _("You cannot improve your %s any more this way."),
                             fix->tname().c_str());
        return 0;
    }
    if ((fix->damage == 0) && p->skillLevel("mechanics") < 8) {
        p->add_msg_if_player(m_info, _("Your %s is already in peak condition."), fix->tname().c_str());
        p->add_msg_if_player(m_info, _("With a higher mechanics skill, you might be able to improve it."));
        return 0;
    }
    if ((fix->damage == 0) && p->skillLevel("mechanics") >= 8) {
        p->add_msg_if_player(m_good, _("You accurize your %s."), fix->tname().c_str());
        g->sound(p->posx, p->posy, 6, "");
        p->moves -= 2000 * p->fine_detail_vision_mod();
        p->practice("mechanics", 10);
        fix->damage--;
    } else if (fix->damage >= 2) {
        p->add_msg_if_player(m_good, _("You repair your %s!"), fix->tname().c_str());
        g->sound(p->posx, p->posy, 8, "");
        p->moves -= 1000 * p->fine_detail_vision_mod();
        p->practice("mechanics", 10);
        fix->damage--;
    } else {
        p->add_msg_if_player(m_good, _("You repair your %s completely!"),
                             fix->tname().c_str());
        g->sound(p->posx, p->posy, 8, "");
        p->moves -= 500 * p->fine_detail_vision_mod();
        p->practice("mechanics", 10);
        fix->damage = 0;
    }
    return it->type->charges_to_use();
}

int iuse::misc_repair(player *p, item *it, bool, point)
{
    if (it->charges < it->type->charges_to_use()) {
        return 0;
    }
    if (p->is_underwater()) {
        p->add_msg_if_player(m_info, _("You can't do that while underwater."));
        return 0;
    }
    if (p->skillLevel("fabrication") < 1) {
        p->add_msg_if_player(m_info, _("You need a fabrication skill of 1 to use this repair kit."));
        return 0;
    }
    int inventory_index = g->inv(_("Select the item to repair."));
    item *fix = &(p->i_at(inventory_index));
    if (fix == NULL || fix->is_null()) {
        p->add_msg_if_player(m_info, _("You do not have that item!"));
        return 0;
    }
    if (fix->is_gun()) {
        p->add_msg_if_player(m_info, _("That requires gunsmithing tools."));
        return 0;
    }
    if (!(fix->made_of("wood") || fix->made_of("plastic") || fix->made_of("bone") ||
          fix->made_of("chitin"))) {
        p->add_msg_if_player(m_info, _("That isn't made of wood, bone, or chitin!"));
        return 0;
    }
    if (fix->damage == -1) {
        p->add_msg_if_player(m_info, _("You cannot improve your %s any more this way."),
                             fix->tname().c_str());
        return 0;
    }
    if (fix->damage == 0) {
        p->add_msg_if_player(m_good, _("You reinforce your %s."), fix->tname().c_str());
        p->moves -= 1000 * p->fine_detail_vision_mod();
        p->practice("fabrication", 10);
        fix->damage--;
    } else if (fix->damage >= 2) {
        p->add_msg_if_player(m_good, _("You repair your %s!"), fix->tname().c_str());
        p->moves -= 500 * p->fine_detail_vision_mod();
        p->practice("fabrication", 10);
        fix->damage--;
    } else {
        p->add_msg_if_player(m_good, _("You repair your %s completely!"), fix->tname().c_str());
        p->moves -= 250 * p->fine_detail_vision_mod();
        p->practice("fabrication", 10);
        fix->damage = 0;
    }
    return it->type->charges_to_use();
}

int iuse::bell(player *p, item *it, bool, point)
{
    if (it->type->id == "cow_bell") {
        g->sound(p->posx, p->posy, 12, _("Clank! Clank!"));
        if (!p->is_deaf()) {
            const int cow_factor = 1 + (p->mutation_category_level.find("MUTCAT_CATTLE") ==
                                        p->mutation_category_level.end() ?
                                        0 :
                                        (p->mutation_category_level.find("MUTCAT_CATTLE")->second) / 8
                                       );
            if (x_in_y(cow_factor, 1 + cow_factor)) {
                p->add_morale(MORALE_MUSIC, 1, 15 * (cow_factor > 10 ? 10 : cow_factor));
            }
        }
    } else {
        g->sound(p->posx, p->posy, 4, _("Ring! Ring!"));
    }
    return it->type->charges_to_use();
}

int iuse::seed(player *, item *it, bool, point)
{
    if (query_yn(_("Sure you want to eat the %s? You could plant it in a mound of dirt."),
                 it->tname().c_str())) {
        return it->type->charges_to_use(); //This eats the seed object.
    }
    return 0;
}

int iuse::robotcontrol(player *p, item *it, bool, point)
{
    if (it->charges < it->type->charges_to_use()) {
        p->add_msg_if_player(_("The %s's batteries are dead."), it->tname().c_str());
        return 0;

    }
    if (p->has_trait("ILLITERATE")) {
        p->add_msg_if_player(_("You cannot read a computer screen."));
        return 0;
    }

    int choice = menu(true, _("Welcome to hackPRO!:"), _("Override IFF protocols"),
                      _("Set friendly robots to passive mode"),
                      _("Set friendly robots to combat mode"), _("Cancel"), NULL);
    switch( choice ) {
    case 1: { // attempt to make a robot friendly
        uimenu pick_robot;
        pick_robot.text = _("Choose an endpoint to hack.");
        // Build a list of all unfriendly robots in range.
        for( size_t i = 0; i < g->num_zombies(); ++i ) {
            monster &candidate = g->zombie( i );
            if( candidate.type->in_species( "ROBOT" ) && candidate.friendly == 0 &&
                rl_dist( p->xpos(), p->ypos(), candidate.xpos(), candidate.ypos() <= 10 ) ) {
                pick_robot.entries.push_back( uimenu_entry( i, true, -1,
                                                            candidate.name().c_str() ) );
            }
        }
        if( pick_robot.entries.empty() ) {
            p->add_msg_if_player( m_info, _("No enemy robots in range.") );
                return it->type->charges_to_use();
            }
            pick_robot.entries.push_back(uimenu_entry(-1, true, -1, _("Cancel")));

            pick_robot.query();
            if (pick_robot.ret == -1) {
                p->add_msg_if_player(m_info, _("Never mind"));
                return it->type->charges_to_use();
            }
            monster *z = &(g->zombie(pick_robot.ret));
            p->add_msg_if_player(_("You start reprogramming the %s into an ally."), z->name().c_str());
            p->moves -= 1000 - p->int_cur * 10 - p->skillLevel("computer") * 10;
            float success = p->skillLevel("computer") - 1.5 * (z->type->difficulty) /
                            ((rng(2, p->int_cur) / 2) + (p->skillLevel("computer") / 2));
            if (success >= 0) {
                p->add_msg_if_player(_("You successfully override the %s's IFF protocols!"),
                                     z->name().c_str());
                z->friendly = -1;
            } else if (success >= -2) { //A near success
                p->add_msg_if_player(_("The %s short circuits as you attempt to reprogram it!"),
                                     z->name().c_str());
                z->apply_damage( p, bp_torso, rng( 1, 10 ) ); //damage it a little
                if( z->is_dead() ) {
                    p->practice("computer", 10);
                    return it->type->charges_to_use(); // Do not do the other effects if the robot died
                }
                if (one_in(3)) {
                    p->add_msg_if_player(_("...and turns friendly!"));
                    if (one_in(3)) { //did the robot became friendly permanently?
                        z->friendly = -1; //it did
                    } else {
                        z->friendly = rng(5, 40); // it didn't
                    }
                }
            } else {
                p->add_msg_if_player(_("...but the robot refuses to acknowledge you as an ally!"));
            }
            p->practice("computer", 10);
            return it->type->charges_to_use();
        }
        case 2: { //make all friendly robots stop their purposeless extermination of (un)life.
            p->moves -= 100;
            int f = 0; //flag to check if you have robotic allies
            for (size_t i = 0; i < g->num_zombies(); i++) {
                if (g->zombie(i).friendly != 0 && g->zombie(i).type->in_species("ROBOT")) {
                    p->add_msg_if_player(_("A following %s goes into passive mode."),
                                         g->zombie(i).name().c_str());
                    g->zombie(i).add_effect("docile", 1, num_bp, true);
                    f = 1;
                }
            }
            if (f == 0) {
                p->add_msg_if_player(_("You are not commanding any robots."));
                return 0;
            }
            return it->type->charges_to_use();
            break;
        }
        case 3: { //make all friendly robots terminate (un)life with extreme prejudice
            p->moves -= 100;
            int f = 0; //flag to check if you have robotic allies
            for (size_t i = 0; i < g->num_zombies(); i++) {
                if (g->zombie(i).friendly != 0 && g->zombie(i).has_flag(MF_ELECTRONIC)) {
                    p->add_msg_if_player(_("A following %s goes into combat mode."),
                                         g->zombie(i).name().c_str());
                    g->zombie(i).remove_effect("docile");
                    f = 1;
                }
            }
            if (f == 0) {
                p->add_msg_if_player(_("You are not commanding any robots."));
                return 0;
            }
            return it->type->charges_to_use();
            break;
        }

    }
    return 0;
}

void init_memory_card_with_random_stuff(player *, item *it)
{

    if (it->has_flag("MC_MOBILE") && (it->has_flag("MC_RANDOM_STUFF") ||
                                      it->has_flag("MC_SCIENCE_STUFF")) && !(it->has_flag("MC_USED") ||
                                              it->has_flag("MC_HAS_DATA"))) {

        it->item_tags.insert("MC_HAS_DATA");

        bool encrypted = false;

        if (it->has_flag("MC_MAY_BE_ENCRYPTED") && one_in(8)) {
            it->make(it->type->id + "_encrypted");
        }

        //some special cards can contain "MC_ENCRYPTED" flag
        if (it->has_flag("MC_ENCRYPTED")) {
            encrypted = true;
        }

        int data_chance = 2;

        //encrypted memory cards often contain data
        if (encrypted && !one_in(3)) {
            data_chance--;
        }

        //just empty memory card
        if (!one_in(data_chance)) {
            return;
        }

        //add someone's personal photos
        if (one_in(data_chance)) {

            //decrease chance to more data
            data_chance++;

            if (encrypted && one_in(3)) {
                data_chance--;
            }

            const int duckfaces_count = rng(5, 30);
            it->item_vars["MC_PHOTOS"] = string_format("%d", duckfaces_count);
        }
        //decrease chance to music and other useful data
        data_chance++;
        if (encrypted && one_in(2)) {
            data_chance--;
        }

        if (one_in(data_chance)) {
            data_chance++;

            if (encrypted && one_in(3)) {
                data_chance--;
            }

            const int new_songs_count = rng(5, 15);
            it->item_vars["MC_MUSIC"] = string_format("%d", new_songs_count);
        }
        data_chance++;
        if (encrypted && one_in(2)) {
            data_chance--;
        }

        if (one_in(data_chance)) {
            it->item_vars["MC_RECIPE"] = "SIMPLE";
        }

        if (it->has_flag("MC_SCIENCE_STUFF")) {
            it->item_vars["MC_RECIPE"] = "SCIENCE";
        }
    }
}

bool einkpc_download_memory_card(player *p, item *eink, item *mc)
{
    bool something_downloaded = false;
    if (mc->item_vars["MC_PHOTOS"] != "") {
        something_downloaded = true;

        int new_photos = atoi(mc->item_vars["MC_PHOTOS"].c_str());
        mc->item_vars["MC_PHOTOS"] = "";

        p->add_msg_if_player(m_good, string_format(
                                 ngettext("You download %d new photo into internal memory.",
                                          "You download %d new photos into internal memory.", new_photos)).c_str());

        int old_photos = 0;
        if (eink->item_vars["EIPC_PHOTOS"] != "") {
            old_photos = atoi(eink->item_vars["EIPC_PHOTOS"].c_str());
        }

        eink->item_vars["EIPC_PHOTOS"] = string_format("%d", old_photos + new_photos);
    }

    if (mc->item_vars["MC_MUSIC"] != "") {
        something_downloaded = true;

        int new_songs = atoi(mc->item_vars["MC_MUSIC"].c_str());
        mc->item_vars["MC_MUSIC"] = "";

        p->add_msg_if_player(m_good, string_format(
                                 ngettext("You download %d new song into internal memory.",
                                          "You download %d new songs into internal memory.", new_songs)).c_str());

        int old_songs = 0;
        if (eink->item_vars["EIPC_MUSIC"] != "") {
            old_songs = atoi(eink->item_vars["EIPC_MUSIC"].c_str());
        }

        eink->item_vars["EIPC_MUSIC"] = string_format("%d", old_songs + new_songs);
    }

    if (mc->item_vars["MC_RECIPE"] != "") {
        const bool science = mc->item_vars["MC_RECIPE"] == "SCIENCE";

        mc->item_vars["MC_RECIPE"] = "";

        std::vector<const recipe *> candidates;
        recipe_map recipes = g->list_recipes();

        for (recipe_map::iterator map_iter = recipes.begin(); map_iter != recipes.end(); ++map_iter) {
            for (recipe_list::iterator list_iter = map_iter->second.begin();
                 list_iter != map_iter->second.end(); ++list_iter) {

                const int dif = (*list_iter)->difficulty;

                if (science) {
                    if ((*list_iter)->cat != "CC_NONCRAFT") {
                        if (dif >= 3 && one_in(dif + 1)) {
                            candidates.push_back(*list_iter);
                        }
                    }
                } else {
                    if ((*list_iter)->cat == "CC_FOOD") {
                        if (dif <= 3 && one_in(dif)) {
                            candidates.push_back(*list_iter);
                        }
                    }

                }


            }
        }

        if (candidates.size() > 0) {

            const recipe *r = candidates[rng(0, candidates.size() - 1)];
            const std::string rident = r->ident;

            const item dummy(r->result, 0);

            if (eink->item_vars["EIPC_RECIPES"] == "") {
                something_downloaded = true;
                eink->item_vars["EIPC_RECIPES"] = "," + rident + ",";

                p->add_msg_if_player(m_good, _("You download a recipe for %s into the tablet's memory."),
                                     dummy.type->nname(1).c_str());
            } else {
                if (eink->item_vars["EIPC_RECIPES"].find("," + rident + ",") == std::string::npos) {
                    something_downloaded = true;
                    eink->item_vars["EIPC_RECIPES"] += rident + ",";

                    p->add_msg_if_player(m_good, _("You download a recipe for %s into the tablet's memory."),
                                         dummy.type->nname(1).c_str());
                } else {
                    p->add_msg_if_player(m_good, _("Your tablet already has a recipe for %s."),
                                         dummy.type->nname(1).c_str());
                }
            }
        }
    }

    if (mc->item_vars["MC_MONSTER_PHOTOS"] != "") {
        something_downloaded = true;
        p->add_msg_if_player(m_good, _("You have updated your monster collection."));

        if (eink->item_vars["EINK_MONSTER_PHOTOS"] == "") {
            eink->item_vars["EINK_MONSTER_PHOTOS"] = mc->item_vars["MC_MONSTER_PHOTOS"];
        } else {
            std::istringstream f(mc->item_vars["MC_MONSTER_PHOTOS"]);
            std::string s;
            while (getline(f, s, ',')) {

                if (s.size() == 0) {
                    continue;
                }

                const std::string mtype = s;
                getline(f, s, ',');
                char *chq = &s[0];
                const int quality = atoi(chq);

                const size_t eink_strpos = eink->item_vars["EINK_MONSTER_PHOTOS"].find("," + mtype + ",");

                if (eink_strpos == std::string::npos) {
                    eink->item_vars["EINK_MONSTER_PHOTOS"] += mtype + "," + string_format("%d", quality) + ",";
                } else {

                    const size_t strqpos = eink_strpos + mtype.size() + 2;
                    char *chq = &eink->item_vars["EINK_MONSTER_PHOTOS"][strqpos];
                    const int old_quality = atoi(chq);

                    if (quality > old_quality) {
                        chq = &string_format("%d", quality)[0];
                        eink->item_vars["EINK_MONSTER_PHOTOS"][strqpos] = *chq;
                    }
                }

            }
        }
    }

    if (mc->has_flag("MC_TURN_USED")) {
        mc->item_tags.clear();
        mc->item_vars.clear();
        mc->make("mobile_memory_card_used");
    }

    if (!something_downloaded) {
        p->add_msg_if_player(m_info, _("This memory card does not contain any new data."));
        return false;
    }

    return true;

}

const std::string photo_quality_names[] = { _("awful"), _("bad"), _("not bad"), _("good"), _("fine"), _("exceptional") };

int iuse::einktabletpc(player *p, item *it, bool t, point pos)
{
    if (t) {
        if (it->item_vars["EIPC_MUSIC_ON"] != "") {

            if (calendar::turn % 50 == 0) {
                it->charges--;
            }

            //the more varied music, the better max mood.
            const int songs = atoi(it->item_vars["EIPC_MUSIC"].c_str());

            //if user can hear this music and not already hear music
            if (g->sound(pos.x, pos.y, 8, "") && !p->has_effect("music")) {

                p->add_effect("music", 1);
                p->add_morale(MORALE_MUSIC, 1, std::min(100, songs), 5, 2);

                if (int(calendar::turn) % 50 == 0) { // Every 5 minutes, describe the music
                    const std::string sound = get_random_music_description(p);
                    g->sound(pos.x, pos.y, 8, sound);
                }
            }
        }

        return 0;

    } else {

        enum {
            ei_cancel, ei_photo, ei_music, ei_recipe, ei_monsters, ei_download, ei_decrypt
        };

        if (p->is_underwater()) {
            p->add_msg_if_player(m_info, _("You can't do that while underwater."));
            return 0;
        }
        if (p->has_trait("ILLITERATE")) {
            add_msg(m_info, _("You cannot read a computer screen."));
            return 0;
        }
        if (p->has_trait("HYPEROPIC") && !p->is_wearing("glasses_reading")
            && !p->is_wearing("glasses_bifocal") && !p->has_effect("contacts")) {
            add_msg(m_info, _("You'll need to put on reading glasses before you can see the screen."));
            return 0;
        }

        uimenu amenu;

        amenu.selected = 0;
        amenu.text = _("Choose menu option:");
        amenu.addentry(ei_cancel, true, 'q', _("Cancel"));

        if (it->item_vars["EIPC_PHOTOS"] != "") {
            const int photos = atoi(it->item_vars["EIPC_PHOTOS"].c_str());
            amenu.addentry(ei_photo, true, 'p', _("Photos [%d]"), photos);
        } else {
            amenu.addentry(ei_photo, false, 'p', _("No photos on device"));
        }

        if (it->item_vars["EIPC_MUSIC"] != "") {
            if (it->active) {
                amenu.addentry(ei_music, true, 'm', _("Turn music off"));
            } else {
                const int songs = atoi(it->item_vars["EIPC_MUSIC"].c_str());
                amenu.addentry(ei_music, true, 'm', _("Turn music on [%d]"), songs);
            }
        } else {
            amenu.addentry(ei_music, false, 'm', _("No music on device"));
        }

        if (it->item_vars["RECIPE"] != "") {
            const item dummy(it->item_vars["RECIPE"], 0);
            amenu.addentry(0, false, -1, _("Recipe: %s"), dummy.tname().c_str());
        }

        if (it->item_vars["EIPC_RECIPES"] != "") {
            amenu.addentry(ei_recipe, true, 'r', _("View recipe on E-ink screen"));
        }

        if (it->item_vars["EINK_MONSTER_PHOTOS"] != "") {
            amenu.addentry(ei_monsters, true, 'y', _("Your collection of monsters"));
        } else {
            amenu.addentry(ei_monsters, false, 'y', _("Collection of monsters is empty"));
        }

        amenu.addentry(ei_download, true, 'w', _("Download data from memory card"));

        if (p->skillLevel("computer") > 2) {
            amenu.addentry(ei_decrypt, true, 'd', _("Decrypt memory card"));
        } else {
            amenu.addentry(ei_decrypt, false, 'd', _("Decrypt memory card (low skill)"));
        }

        amenu.query();

        const int choice = amenu.ret;

        if (ei_cancel == choice) {
            return 0;
        }

        if (ei_photo == choice) {

            const int photos = atoi(it->item_vars["EIPC_PHOTOS"].c_str());
            const int viewed = std::min(photos, int(rng(10, 30)));
            const int count = photos - viewed;
            if (count == 0) {
                it->item_vars["EIPC_PHOTOS"] = "";
            } else {
                it->item_vars["EIPC_PHOTOS"] = string_format("%d", count);
            }

            p->moves -= rng(3, 7) * 100;

            if (p->has_trait("PSYCHOPATH")) {
                p->add_msg_if_player(m_info, _("Wasted time, these pictures do not provoke your senses."));
            } else {
                p->add_morale(MORALE_PHOTOS, rng(15, 30), 100);

                const int random_photo = rng(1, 20);
                switch (random_photo) {
                    case 1:
                        p->add_msg_if_player(m_good, _("You used to have a dog like this..."));
                        break;
                    case 2:
                        p->add_msg_if_player(m_good, _("Ha-ha! An amusing cat photo."));
                        break;
                    case 3:
                        p->add_msg_if_player(m_good, _("Excellent pictures of nature."));
                        break;
                    case 4:
                        p->add_msg_if_player(m_good, _("Food photos...your stomach rumbles!"));
                        break;
                    case 5:
                        p->add_msg_if_player(m_good, _("Some very interesting travel photos."));
                        break;
                    case 6:
                        p->add_msg_if_player(m_good, _("Pictures of a concert of popular band."));
                        break;
                    case 7:
                        p->add_msg_if_player(m_good, _("Photos of someone's luxurious house."));
                        break;
                    default:
                        p->add_msg_if_player(m_good, _("You feel nostalgic as you stare at the photo."));
                        break;
                }
            }

            return it->type->charges_to_use();
        }

        if (ei_music == choice) {

            p->moves -= 30;

            if (it->active) {
                it->active = false;
                it->item_vars["EIPC_MUSIC_ON"] = "";

                p->add_msg_if_player(m_info, _("You turned off music on your %s."), it->tname().c_str());
            } else {
                it->active = true;
                it->item_vars["EIPC_MUSIC_ON"] = "1";

                p->add_msg_if_player(m_info, _("You turned on music on your %s."), it->tname().c_str());

            }

            return it->type->charges_to_use();
        }

        if (ei_recipe == choice) {
            p->moves -= 50;

            uimenu rmenu;

            rmenu.selected = 0;
            rmenu.text = _("Choose recipe to view:");
            rmenu.addentry(0, true, 'q', _("Cancel"));

            std::vector<std::string> candidate_recipes;
            std::istringstream f(it->item_vars["EIPC_RECIPES"]);
            std::string s;
            int k = 1;
            while (getline(f, s, ',')) {

                if (s.size() == 0) {
                    continue;
                }

                candidate_recipes.push_back(s);

                auto recipe = find_recipe( s );
                if( recipe ) {
                    const item dummy( recipe->result, 0 );
                    rmenu.addentry(k++, true, -1, dummy.type->nname(1).c_str());
                }
            }

            rmenu.query();

            const int rchoice = rmenu.ret;
            if (0 == rchoice) {
                return it->type->charges_to_use();
            } else {
                it->item_tags.insert("HAS_RECIPE");
                it->item_vars["RECIPE"] = candidate_recipes[rchoice - 1];

                auto recipe = find_recipe( it->item_vars["RECIPE"] );
                if( recipe ) {
                    const item dummy( recipe->result, 0 );
                    p->add_msg_if_player(m_info,
                        _("You change the e-ink screen to show a recipe for %s."),
                                         dummy.type->nname(1).c_str());
                }
            }

            return it->type->charges_to_use();
        }

        if (ei_monsters == choice) {

            uimenu pmenu;

            pmenu.selected = 0;
            pmenu.text = _("Your collection of monsters:");
            pmenu.addentry(0, true, 'q', _("Cancel"));

            std::vector<std::string> monster_photos;

            std::istringstream f(it->item_vars["EINK_MONSTER_PHOTOS"]);
            std::string s;
            int k = 1;
            while (getline(f, s, ',')) {
                if (s.size() == 0) {
                    continue;
                }
                monster_photos.push_back(s);
                std::string menu_str;
                const monster dummy(GetMType(s));
                menu_str = dummy.name();
                getline(f, s, ',');
                char *chq = &s[0];
                const int quality = atoi(chq);
                menu_str += " [" + photo_quality_names[quality] + "]";
                pmenu.addentry(k++, true, -1, menu_str.c_str());
            }

            int choice;
            do {
                pmenu.query();
                choice = pmenu.ret;

                if (0 == choice) {
                    break;
                }

                const monster dummy(GetMType(monster_photos[choice - 1]));
                popup(dummy.type->description.c_str());
            } while (true);
            return it->type->charges_to_use();
        }

        if (ei_download == choice) {

            p->moves -= 200;

            const int inventory_index = g->inv_for_flag("MC_MOBILE", _("Insert memory card"), false);
            item *mc = &(p->i_at(inventory_index));

            if (mc == NULL || mc->is_null()) {
                p->add_msg_if_player(m_info, _("You do not have that item!"));
                return it->type->charges_to_use();
            }
            if (!mc->has_flag("MC_MOBILE")) {
                p->add_msg_if_player(m_info, _("This is not a compatible memory card."));
                return it->type->charges_to_use();
            }

            init_memory_card_with_random_stuff(p, mc);

            if (mc->has_flag("MC_ENCRYPTED")) {
                p->add_msg_if_player(m_info, _("This memory card is encrypted."));
                return it->type->charges_to_use();
            }
            if (!mc->has_flag("MC_HAS_DATA")) {
                p->add_msg_if_player(m_info, _("This memory card does not contain any new data."));
                return it->type->charges_to_use();
            }

            einkpc_download_memory_card(p, it, mc);

            return it->type->charges_to_use();
        }

        if (ei_decrypt == choice) {
            p->moves -= 200;
            const int inventory_index = g->inv_for_flag("MC_MOBILE", _("Insert memory card"), false);
            item *mc = &(p->i_at(inventory_index));

            if (mc == NULL || mc->is_null()) {
                p->add_msg_if_player(m_info, _("You do not have that item!"));
                return it->type->charges_to_use();
            }
            if (!mc->has_flag("MC_MOBILE")) {
                p->add_msg_if_player(m_info, _("This is not a compatible memory card."));
                return it->type->charges_to_use();
            }

            init_memory_card_with_random_stuff(p, mc);

            if (!mc->has_flag("MC_ENCRYPTED")) {
                p->add_msg_if_player(m_info, _("This memory card is not encrypted."));
                return it->type->charges_to_use();
            }

            p->practice("computer", rng(2, 5));

            const int success = p->skillLevel("computer") * rng(1, p->skillLevel("computer")) *
                rng(1, p->int_cur) - rng(30, 80);
            if (success > 0) {
                p->practice("computer", rng(5, 10));
                p->add_msg_if_player(m_good, _("You successfully decrypted content on %s!"),
                                     mc->tname().c_str());
                einkpc_download_memory_card(p, it, mc);
            } else {
                if (success > -10 || one_in(5)) {
                    p->add_msg_if_player(m_neutral, _("You failed to decrypt the %s."), mc->tname().c_str());
                } else {
                    p->add_msg_if_player(m_bad, _("You tripped the firmware protection, and the card deleted its data!"));
                    mc->item_tags.clear();
                    mc->item_vars.clear();
                    mc->make("mobile_memory_card_used");
                }
            }
            return it->type->charges_to_use();
        }
    }
    return 0;
}

int iuse::camera(player *p, item *it, bool, point)
{
    enum {c_cancel, c_shot, c_photos, c_upload};

    uimenu amenu;

    amenu.selected = 0;
    amenu.text = _("What to do with camera?");
    amenu.addentry(c_shot, true, 'p', _("Take a photo"));
    if (it->item_vars["CAMERA_MONSTER_PHOTOS"] != "") {
        amenu.addentry(c_photos, true, 'l', _("List photos"));
        amenu.addentry(c_upload, true, 'u', _("Upload photos to memory card"));
    } else {
        amenu.addentry(c_photos, false, 'l', _("No photos in memory"));
    }

    amenu.addentry(c_cancel, true, 'q', _("Cancel"));

    amenu.query();
    const int choice = amenu.ret;

    if (c_cancel == choice) {
        return 0;
    }

    if (c_shot == choice) {

        point aim_point = g->look_around();

        if (aim_point.x == -1 || aim_point.y == -1) {
            p->add_msg_if_player(_("Never mind."));
            return 0;
        }

        if (aim_point.x == p->posx && aim_point.y == p->posy) {
            p->add_msg_if_player(_("You decide not to flash yourself."));
            return 0;
        }

        const int sel_zid = g->mon_at(aim_point.x, aim_point.y);
        const int sel_npcID = g->npc_at(aim_point.x, aim_point.y);

        if (sel_zid == -1 && sel_npcID == -1) {
            p->add_msg_if_player(_("There's nothing particularly interesting there."));
            return 0;
        }

        std::vector <point> trajectory = line_to(p->posx, p->posy, aim_point.x, aim_point.y, 0);
        trajectory.push_back(aim_point);

        p->moves -= 50;
        g->sound(p->posx, p->posy, 8, _("Click."));

        for (auto &i : trajectory) {
            int tx = i.x;
            int ty = i.y;

            int zid = g->mon_at(tx, ty);
            int npcID = g->npc_at(tx, ty);

            if (zid != -1 || npcID != -1) {
                int dist = rl_dist(p->posx, p->posy, tx, ty);

                int camera_bonus = it->has_flag("CAMERA_PRO") ? 10 : 0;
                int photo_quality = 20 - rng(dist, dist * 2) * 2 + rng(camera_bonus / 2, camera_bonus);
                if (photo_quality > 5) {
                    photo_quality = 5;
                }
                if (photo_quality < 0) {
                    photo_quality = 0;
                }

                const std::string quality_name = photo_quality_names[photo_quality];

                if (zid != -1) {
                    monster &z = g->zombie(zid);

                    if (dist < 4 && one_in(dist + 2) && z.has_flag(MF_SEES)) {
                        p->add_msg_if_player(_("%s looks blinded."), z.name().c_str());
                        z.add_effect("blind", rng(5, 10));
                    }

                    if (zid != sel_zid && (z.type->size <= MS_SMALL || z.is_hallucination() || z.type->in_species("HALLUCINATION"))) {
                        continue;
                    }

                    if (zid != sel_zid) {
                        p->add_msg_if_player(m_warning, _("There's a %s in the way!"), z.name().c_str());
                        return it->type->charges_to_use();
                    }

                    if (z.is_hallucination() || z.type->in_species("HALLUCINATION")) {
                        p->add_msg_if_player(_("Strange...there's nothing in the picture?"));
                        return it->type->charges_to_use();
                    }

                    if (z.mission_id != -1) {
                        //quest processing...
                    }

                    p->add_msg_if_player(_("You took a %s photo of %s."), quality_name.c_str(),
                                         z.name().c_str());

                    const std::string mtype = z.type->id;

                    if (it->item_vars["CAMERA_MONSTER_PHOTOS"] == "") {
                        it->item_vars["CAMERA_MONSTER_PHOTOS"] = "," + mtype + "," + string_format("%d",
                                photo_quality) + ",";
                    } else {

                        const size_t strpos = it->item_vars["CAMERA_MONSTER_PHOTOS"].find("," + mtype + ",");

                        if (strpos == std::string::npos) {
                            it->item_vars["CAMERA_MONSTER_PHOTOS"] += mtype + "," + string_format("%d", photo_quality) + ",";
                        } else {

                            const size_t strqpos = strpos + mtype.size() + 2;
                            char *chq = &it->item_vars["CAMERA_MONSTER_PHOTOS"][strqpos];
                            const int old_quality = atoi(chq);

                            if (photo_quality > old_quality) {
                                chq = &string_format("%d", photo_quality)[0];
                                it->item_vars["CAMERA_MONSTER_PHOTOS"][strqpos] = *chq;

                                p->add_msg_if_player(_("This photo is better than the previous one."));

                            }

                        }
                    }

                    return it->type->charges_to_use();

                } else {
                    npc *guy = g->active_npc[npcID];

                    if (dist < 4 && one_in(dist + 2)) {
                        p->add_msg_if_player(_("%s looks blinded."), guy->name.c_str());
                        guy->add_effect("blind", rng(5, 10));
                    }

                    if (npcID != sel_npcID) {
                        p->add_msg_if_player(m_warning, _("There's a %s in the way!"), guy->name.c_str());
                        return it->type->charges_to_use();
                    }

                    //just photo, no save. Maybe in the future we will need to create CAMERA_NPC_PHOTOS
                    p->add_msg_if_player(_("You took a %s photo of %s."), photo_quality_names[photo_quality].c_str(),
                                         guy->name.c_str());

                    return it->type->charges_to_use();
                }

                return it->type->charges_to_use();
            }

        }

        return it->type->charges_to_use();
    }

    if (c_photos == choice) {

        uimenu pmenu;

        pmenu.selected = 0;
        pmenu.text = _("Critter photos saved on camera:");
        pmenu.addentry(0, true, 'q', _("Cancel"));

        std::vector<std::string> monster_photos;

        std::istringstream f(it->item_vars["CAMERA_MONSTER_PHOTOS"]);
        std::string s;
        int k = 1;
        while (getline(f, s, ',')) {

            if (s.size() == 0) {
                continue;
            }

            monster_photos.push_back(s);

            std::string menu_str;

            const monster dummy(GetMType(s));
            menu_str = dummy.name();

            getline(f, s, ',');
            char *chq = &s[0];
            const int quality = atoi(chq);

            menu_str += " [" + photo_quality_names[quality] + "]";

            pmenu.addentry(k++, true, -1, menu_str.c_str());
        }

        int choice;
        do {
            pmenu.query();
            choice = pmenu.ret;

            if (0 == choice) {
                break;
            }

            const monster dummy(GetMType(monster_photos[choice - 1]));
            popup(dummy.type->description.c_str());

        } while (true);

        return it->type->charges_to_use();
    }

    if (c_upload == choice) {

        p->moves -= 200;

        const int inventory_index = g->inv_for_flag("MC_MOBILE", _("Insert memory card"), false);
        item *mc = &(p->i_at(inventory_index));

        if (mc == NULL || mc->is_null()) {
            p->add_msg_if_player(m_info, _("You do not have that item!"));
            return it->type->charges_to_use();
        }
        if (!mc->has_flag("MC_MOBILE")) {
            p->add_msg_if_player(m_info, _("This is not a compatible memory card."));
            return it->type->charges_to_use();
        }

        init_memory_card_with_random_stuff(p, mc);

        if (mc->has_flag("MC_ENCRYPTED")) {
            if (!query_yn(_("This memory card is encrypted. Format and clear data?"))) {
                return it->type->charges_to_use();
            }
        }
        if (mc->has_flag("MC_HAS_DATA")) {
            if (!query_yn(_("Are you sure you want to clear the old data on the card?"))) {
                return it->type->charges_to_use();
            }
        }

        mc->make("mobile_memory_card");
        mc->item_tags.clear();
        mc->item_vars.clear();
        mc->item_tags.insert("MC_HAS_DATA");

        mc->item_vars["MC_MONSTER_PHOTOS"] = it->item_vars["CAMERA_MONSTER_PHOTOS"];
        p->add_msg_if_player(m_info, _("You upload monster photos to memory card."));

        return it->type->charges_to_use();
    }

    return it->type->charges_to_use();
}

int iuse::ehandcuffs(player *p, item *it, bool t, point pos)
{
    if (t) {

        if (g->m.has_flag("SWIMMABLE", pos.x, pos.y)) {
            it->item_tags.erase("NO_UNWIELD");
            it->charges = 0;
            it->active = false;
            add_msg(m_good, _("%s automatically turned off!"), it->tname().c_str());
            return it->type->charges_to_use();
        }

        if (it->charges == 0) {

            g->sound(pos.x, pos.y, 2, "Click.");
            it->item_tags.erase("NO_UNWIELD");
            it->active = false;

            if (p->has_item(it) && p->weapon.type->id == "e_handcuffs") {
                add_msg(m_good, _("%s on your hands opened!"), it->tname().c_str());
            }

            return it->type->charges_to_use();
        }

        if (p->has_item(it)) {
            if (p->has_active_bionic("bio_shock") && p->power_level >= 2 && one_in(5)) {
                p->power_level -= 2;

                it->item_tags.erase("NO_UNWIELD");
                it->charges = 0;
                it->active = false;
                add_msg(m_good, _("The %s crackle with electricity from your bionic, then come off your hands!"), it->tname().c_str());

                return it->type->charges_to_use();
            }
        }

        if (calendar::turn % 10 == 0) {
            g->sound(pos.x, pos.y, 10, _("a police siren, whoop WHOOP."));
        }

        const int x = atoi(it->item_vars["HANDCUFFS_X"].c_str());
        const int y = atoi(it->item_vars["HANDCUFFS_Y"].c_str());

        if ((it->charges > it->type->maximum_charges() - 1000) && (x != pos.x || y != pos.y)) {

            if (p->has_item(it) && p->weapon.type->id == "e_handcuffs") {

                if (p->has_artifact_with(AEP_RESIST_ELECTRICITY) ||
                    p->has_active_bionic("bio_faraday")) { //Artifact or bionic stops electricity.
                    add_msg(_("The electricity flows around you."));
                } else if (p->worn_with_flag("ELECTRIC_IMMUNE")) { //Artifact or bionic stops electricity.
                    add_msg(_("Your armor safely grounds the electrical discharge."));
                } else {

                    add_msg(m_bad, _("Ouch, the cuffs shock you!"));

                    p->apply_damage(nullptr, bp_arm_l, rng(0, 2));
                    p->apply_damage(nullptr, bp_arm_r, rng(0, 2));
                    p->mod_pain(rng(2, 5));

                }

            } else {
                add_msg(m_bad, _("The %s spark with electricity!"), it->tname().c_str());
            }

            it->charges -= 50;
            if (it->charges < 1) {
                it->charges = 1;
            }

            it->item_vars["HANDCUFFS_X"] = string_format("%d", pos.x);
            it->item_vars["HANDCUFFS_Y"] = string_format("%d", pos.y);

            return it->type->charges_to_use();

        }

        return it->type->charges_to_use();

    }

    if (it->active) {
        add_msg("The %s are clamped tightly on your wrists.  You can't take them off.",
                it->tname().c_str());
    } else {
        add_msg("The %s have discharged and can be taken off.", it->tname().c_str());
    }

    return it->type->charges_to_use();
}

int iuse::radiocar(player *p, item *it, bool, point)
{
    int choice = -1;
    if (it->contents.empty()) {
        choice = menu(true, _("Using RC car:"), _("Turn on"),
                      _("Put a bomb to car"), _("Cancel"), NULL);
    } else if (it->contents.size() == 1) {
        choice = menu(true, _("Using RC car:"), _("Turn on"),
                      it->contents[0].tname().c_str(), _("Cancel"), NULL);
    }
    if (choice == 3) {
        return 0;
    }

    if (choice == 1) { //Turn car ON
        if( it->charges <= 0 ) {
            p->add_msg_if_player(_("The RC car's batteries seem to be dead."));
            return 0;
        }

        item bomb;

        if( !it->contents.empty() ) {
            bomb = it->contents[0];
        }

        it->make("radio_car_on");

        it->active = true;

        if( !(bomb.is_null()) ) {
            it->put_in(bomb);
        }

        p->add_msg_if_player(
            _("You turned on your RC car, now place it on ground, and use radiocontrol to play."));

        return 0;
    }

    if (choice == 2) {

        if( it->contents.empty() ) { //arming car with bomb
            int inventory_index = g->inv_for_flag("RADIOCARITEM", _("Arm what?"), false);
            item *put = &(p->i_at(inventory_index));
            if (put == NULL || put->is_null()) {
                p->add_msg_if_player(m_info, _("You do not have that item!"));
                return 0;
            }

            if (put->has_flag("RADIOCARITEM")) {
                p->moves -= 300;
                p->add_msg_if_player(_("You armed your RC car with %s."),
                                     put->tname().c_str());
                it->put_in(p->i_rem(inventory_index));
            } else {
                p->add_msg_if_player(_("RC car with %s ? How?"),
                                     put->tname().c_str());
            }
        } else { // Disarm the car
            p->moves -= 150;
            item &bomb = it->contents[0];

            p->inv.assign_empty_invlet(bomb, true); // force getting an invlet.
            p->i_add(bomb);
            it->contents.erase(it->contents.begin());

            p->add_msg_if_player(_("You disarmed your RC car"));
        }
    }

    return it->type->charges_to_use();
}

int iuse::radiocaron(player *p, item *it, bool t, point pos)
{
    if (t) {
        g->sound(pos.x, pos.y, 6, "buzzz...");

        return it->type->charges_to_use();
    } else if ( it->charges <= 0 ) {
        // Deactivate since other mode has an iuse too.
        it->active = false;
        return 0;
    }

    int choice = menu(true, _("What do with activated RC car:"), _("Turn off"),
                      _("Cancel"), NULL);

    if (choice == 2) {
        return it->type->charges_to_use();
    }

    if (choice == 1) {
        item bomb;

        if (!it->contents.empty()) {
            bomb = it->contents[0];
        }

        it->make("radio_car");
        it->active = false;

        if (!(bomb.is_null())) {
            it->put_in(bomb);
        }

        p->add_msg_if_player(_("You turned off your RC car"));
        return it->type->charges_to_use();
    }

    return it->type->charges_to_use();
}

void sendRadioSignal(player *p, std::string signal)
{
    for (size_t i = 0; i < p->inv.size(); i++) {
        item &it = p->inv.find_item(i);

        if (it.has_flag("RADIO_ACTIVATION") && it.has_flag(signal)) {
            g->sound(p->posx, p->posy, 6, "beep.");

            it_tool *tmp = dynamic_cast<it_tool *>(it.type);
            tmp->invoke(p, &it, false, p->pos());
        }
    }

    g->m.trigger_rc_items( signal );
}

int iuse::radiocontrol(player *p, item *it, bool t, point)
{
    if (t) {
        if (it->charges == 0) {
            it->active = false;
            p->remove_value( "remote_controlling" );
        } else if( p->get_value( "remote_controlling" ) == "" ) {
            it->active = false;
        }

        return it->type->charges_to_use();
    }

    int choice = -1;
    const char *car_action = NULL;

    if (!it->active) {
        car_action = _("Take control of RC car.");
    } else {
        car_action = _("Stop controlling RC car.");
    }

    choice = menu(true, _("What do with radiocontrol:"), _("Nothing"), car_action,
                  _("Press red button"), _("Press blue button"), _("Press green button"), NULL);

    if (choice == 1) {
        return 0;
    } else if (choice == 2) {
        if( it->active ) {
            it->active = false;
            p->remove_value( "remote_controlling" );
        } else {
            std::list<std::pair<tripoint, item *>> rc_pairs = g->m.get_rc_items();
            tripoint rc_item_location = {999, 999, 999};
            // TODO: grab the closest car or similar?
            for( auto rc_pair = rc_pairs.begin(); rc_pair != rc_pairs.end(); ++rc_pair ) {
                if( rc_pair->second->type->id == "radio_car_on" && rc_pair->second->active ) {
                    rc_item_location = rc_pair->first;
                }
            }
            if( rc_item_location.x == 999 ) {
                p->add_msg_if_player(_("No active RC cars on ground and in range."));
                return it->type->charges_to_use();
            } else {
                std::stringstream car_location_string;
                // Populate with the point and stash it.
                car_location_string << rc_item_location.x << ' ' <<
                    rc_item_location.y << ' ' << rc_item_location.z;
                p->add_msg_if_player(m_good, _("You take control of the RC car."));

                p->set_value( "remote_controlling", car_location_string.str() );
                it->active = true;
            }
        }
    } else if (choice > 2) {
        std::string signal = "RADIOSIGNAL_";
        //red button
        if (choice == 3) {
            auto item_list = p->get_radio_items();
            for( auto candidate_item = item_list.begin();
                 candidate_item != item_list.end(); ++candidate_item ) {
                if( (*candidate_item)->has_flag("BOMB") ) {
                    p->add_msg_if_player( m_warning,
                        _("You might want to place that radio bomb somewhere before detonating it.") );
                    return 0;
                }
            }
        }

        std::stringstream choice_str;
        choice_str << (choice - 2);
        signal += choice_str.str();

        p->add_msg_if_player(_("Click."));
        sendRadioSignal(p, signal);
        p->moves -= 150;
    }

    return it->type->charges_to_use();
}

bool multicooker_hallu(player *p)
{
    p->moves -= 200;
    const int random_hallu = rng(1, 7);
    std::vector<point> points;
    switch (random_hallu) {

        case 1:
            add_msg(m_info, _("And when you gaze long into a screen, the screen also gazes into you."));
            return true;

        case 2:
            add_msg(m_bad, _("The multi-cooker boiled your head!"));
            return true;

        case 3:
            add_msg(m_info, _("The characters on the screen display an obscene joke.  Strange humor."));
            return true;

        case 4:
            //~ Single-spaced & lowercase are intentional, conveying hurried speech-KA101
            add_msg(m_warning, _("Are you sure?! the multi-cooker wants to poison your food!"));
            return true;

        case 5:
            add_msg(m_info,
                    _("The multi-cooker argues with you about the taste preferences.  You don't want to deal with it."));
            return true;

        case 6:

            for (int x = p->posx - 1; x <= p->posx + 1; x++)
                for (int y = p->posy - 1; y <= p->posy + 1; y++) {
                    if (g->is_empty(x, y)) {
                        points.push_back(point(x, y));
                    }
                }

            if (!one_in(5)) {
                add_msg(m_warning, _("The multi-cooker runs away!"));
                const point random_point = points[rng(0, points.size() - 1)];

                monster m(GetMType("mon_hallu_multicooker"));
                m.hallucination = true;
                m.add_effect("run", 1, num_bp, true);
                m.spawn(random_point.x, random_point.y);
                g->add_zombie(m);
            } else {
                add_msg(m_bad, _("You're surrounded by aggressive multi-cookers!"));

                for (auto pp = points.begin(); pp != points.end(); ++pp) {
                    monster m(GetMType("mon_hallu_multicooker"));
                    m.hallucination = true;
                    m.spawn(pp->x, pp->y);
                    g->add_zombie(m);
                }
            }
            return true;

        default:
            return false;
    }

}

int iuse::multicooker(player *p, item *it, bool t, point pos)
{
    if (t) {
        if (it->charges == 0) {
            it->active = false;
            return 0;
        }

        int cooktime = atoi(it->item_vars["COOKTIME"].c_str());
        cooktime -= 100;

        if (cooktime >= 300 && cooktime < 400) {
            //Smart or good cook or careful
            if (p->int_cur + p->skillLevel("cooking") + p->skillLevel("survival") > 16) {
                item dummy(it->item_vars["DISH"], 0);
                add_msg(m_info, _("The multi-cooker should be finishing shortly..."));
            }
        }

        if (cooktime <= 0) {
            it->active = false;

            item meal(it->item_vars["DISH"], calendar::turn);
            meal.active = true;

            if (meal.has_flag("EATEN_HOT")) {
                meal.item_tags.insert("HOT");
                meal.item_counter = 600;
            }

            it->put_in(meal);
            it->item_vars["DISH"] = "";

            //~ sound of a multi-cooker finishing its cycle!
            g->sound(pos.x, pos.y, 8, _("ding!"));

            return 0;
        } else {
            it->item_vars["COOKTIME"] = string_format("%d", cooktime);
            return 0;
        }

    } else {
        enum {
            mc_cancel, mc_start, mc_stop, mc_take, mc_upgrade
        };

        if (p->is_underwater()) {
            p->add_msg_if_player(m_info, _("You can't do that while underwater."));
            return false;
        }

        if (p->has_trait("ILLITERATE")) {
            add_msg(m_info, _("You cannot read, and don't understand the screen or the buttons!"));
            return 0;
        }

        if (p->has_effect("hallu") || p->has_effect("visuals")) {
            if (multicooker_hallu(p)) {
                return 0;
            }
        }

        if (p->has_trait("HYPEROPIC") && !p->is_wearing("glasses_reading")
            && !p->is_wearing("glasses_bifocal") && !p->has_effect("contacts")) {
            add_msg(m_info, _("You'll need to put on reading glasses before you can see the screen."));
            return 0;
        }

        uimenu menu;
        menu.selected = 0;
        menu.text = _("Welcome to the RobotChef3000. Choose option:");

        menu.addentry(mc_cancel, true, 'q', _("Cancel"));

        if (it->active) {
            menu.addentry(mc_stop, true, 's', _("Stop cooking"));
        } else {
            if (it->contents.empty()) {
                if (it->charges < 50) {
                    p->add_msg_if_player(_("Batteries are low."));
                    return 0;
                }
                menu.addentry(mc_start, true, 's', _("Start cooking"));

                if (p->skillLevel("electronics") > 3 && p->skillLevel("fabrication") > 3) {
                    if (it->item_vars["MULTI_COOK_UPGRADE"] == "") {
                        menu.addentry(mc_upgrade, true, 'u', _("Upgrade multi-cooker"));
                    } else {
                        if (it->item_vars["MULTI_COOK_UPGRADE"] == "UPGRADE") {
                            menu.addentry(mc_upgrade, false, 'u', _("Multi-cooker already upgraded"));
                        } else {
                            menu.addentry(mc_upgrade, false, 'u', _("Multi-cooker unable to upgrade"));
                        }
                    }
                }
            } else {
                menu.addentry(mc_take, true, 't', _("Take out dish"));
            }
        }

        menu.query();
        int choice = menu.ret;

        if (mc_cancel == choice) {
            return 0;
        }

        if (mc_stop == choice) {
            if (query_yn(_("Really stop cooking?"))) {
                it->active = false;
                it->item_vars["DISH"] = "";
            }
            return 0;
        }

        if (mc_take == choice) {
            item &dish = it->contents[0];

            if (dish.has_flag("HOT")) {
                p->add_msg_if_player(m_good, _("You got the dish from the multi-cooker.  The %s smells delicious."),
                                     dish.tname(dish.charges, false).c_str());
            } else {
                p->add_msg_if_player(m_good, _("You got the %s from the multi-cooker."),
                                     dish.tname(dish.charges, false).c_str());
            }

            p->i_add(dish);
            it->contents.clear();

            return 0;
        }

        if (mc_start == choice) {
            enum {
                d_cancel
            };

            uimenu dmenu;
            dmenu.selected = 0;
            dmenu.text = _("Choose desired meal:");

            dmenu.addentry(d_cancel, true, 'q', _("Cancel"));

            std::vector<const recipe *> dishes;

            inventory crafting_inv = g->crafting_inventory(&g->u);
            //add some tools and qualities. we can't add this qualities to json, because multicook must be used only by activating, not as component other crafts.
            crafting_inv.push_back(item("hotplate", 0)); //hotplate inside
            crafting_inv.push_back(item("tongs", 0)); //some recipes requires tongs
            crafting_inv.push_back(item("toolset", 0)); //toolset with CUT and other qualities inside
            crafting_inv.push_back(item("pot", 0)); //good COOK, BOIL, CONTAIN qualities inside

            int counter = 1;
            recipe_map recipes = g->list_recipes();

            for (recipe_map::iterator map_iter = recipes.begin(); map_iter != recipes.end(); ++map_iter) {
                for (recipe_list::iterator list_iter = map_iter->second.begin();
                     list_iter != map_iter->second.end(); ++list_iter) {
                    if ((*list_iter)->cat == "CC_FOOD" &&
                        ((*list_iter)->subcat == "CSC_FOOD_MEAT" ||
                         (*list_iter)->subcat == "CSC_FOOD_VEGGI" ||
                         (*list_iter)->subcat == "CSC_FOOD_PASTA")) {

                        if (p->knows_recipe((*list_iter))) {
                            dishes.push_back(*list_iter);
                            const bool can_make = (*list_iter)->can_make_with_inventory(crafting_inv);
                            item dummy((*list_iter)->result, 0);

                            dmenu.addentry(counter++, can_make, -1, dummy.display_name());
                        }
                    }
                }
            }

            dmenu.query();

            int choice = dmenu.ret;

            if (d_cancel == choice) {
                return 0;
            } else {
                const recipe *meal = dishes[choice - 1];
                int mealtime;
                if (it->item_vars["MULTI_COOK_UPGRADE"] == "UPGRADE") {
                    mealtime = meal->time;
                } else {
                    mealtime = meal->time * 2 ;
                }

                it_tool *tmp = dynamic_cast<it_tool *>(it->type);
                const int all_charges = 50 + mealtime / (tmp->turns_per_charge * 100);

                if (it->charges < all_charges) {

                    p->add_msg_if_player(m_warning,
                                         _("The multi-cooker needs %d charges to cook this dish."),
                                         all_charges);

                    return 0;
                }

                for (auto it = meal->components.begin(); it != meal->components.end(); ++it) {
                    g->consume_items(p, *it);
                }

                it->item_vars["DISH"] = meal->result;
                it->item_vars["COOKTIME"] = string_format("%d", mealtime);

                p->add_msg_if_player(m_good ,
                                     _("The screen flashes blue symbols and scales as the multi-cooker begins to shake."));

                it->active = true;
                it->charges -= 50;

                p->practice("cooking", meal->difficulty * 3); //little bonus

                return 0;
            }
        }

        if (mc_upgrade == choice) {

            if (p->morale_level() < MIN_MORALE_CRAFT) { // See morale.h
                add_msg(m_info, _("Your morale is too low to craft..."));
                return false;
            }

            bool has_tools = true;

            inventory cinv = g->crafting_inventory(&g->u);

            if (!cinv.has_amount("soldering_iron", 1)) {
                item tmp("soldering_iron", 0);

                p->add_msg_if_player(m_warning, _("You need a %s."), tmp.type->nname(1).c_str());
                has_tools = false;
            }

            if (!cinv.has_tools("screwdriver", 1)) {

                item tmp("screwdriver", 0);

                p->add_msg_if_player(m_warning, _("You need a %s."), tmp.type->nname(1).c_str());
                has_tools = false;
            }

            if (!has_tools) {
                return 0;
            }

            p->practice("electronics", rng(5, 10));
            p->practice("fabrication", rng(5, 10));

            p->moves -= 700;

            if (p->skillLevel("electronics") + p->skillLevel("fabrication") + p->int_cur > rng(20, 35)) {

                p->practice("electronics", rng(5, 20));
                p->practice("fabrication", rng(5, 20));

                p->add_msg_if_player(m_good,
                                     _("You've successfully upgraded the multi-cooker, master tinkerer!  Now it cooks faster!"));

                it->item_vars["MULTI_COOK_UPGRADE"] = "UPGRADE";

                return 0;

            } else {

                if (!one_in(5)) {
                    p->add_msg_if_player(m_neutral,
                                         _("You sagely examine and analyze the multi-cooker, but don't manage to accomplish anything."));
                } else {
                    p->add_msg_if_player(m_bad,
                                         _("Your tinkering nearly breaks the multi-cooker!  Fortunately, it still works, but best to stop messing with it."));
                    it->item_vars["MULTI_COOK_UPGRADE"] = "DAMAGED";
                }

                return 0;

            }

        }

    }

    return 0;
}

int iuse::cable_attach(player *p, item *it, bool, point)
{
    if(it->item_vars.count("state") < 1) {
        it->item_vars["state"] = "attach_first";
    }

    std::string initial_state = it->item_vars["state"];

    if(initial_state == "attach_first") {
        int posx, posy;
        if(!choose_adjacent(_("Attach cable to vehicle where?"),posx,posy)) {
            return 0;
        }
        auto veh = g->m.veh_at(posx, posy);
        if (veh == nullptr) {
            p->add_msg_if_player(_("There's no vehicle there."));
            return 0;
        } else {
            point abspos = g->m.getabs(posx, posy);
            it->active = true;
            it->item_vars["state"] = "pay_out_cable";
            it->item_vars["source_x"] = string_format("%d", abspos.x);
            it->item_vars["source_y"] = string_format("%d", abspos.y);
            it->item_vars["source_z"] = string_format("%d", g->levz);
            it->process( p, p->pos(), false );
        }
        p->moves -= 15;
    }
    else if(initial_state == "pay_out_cable") {
        int choice = -1;
        uimenu kmenu;
        kmenu.selected = 0;
        kmenu.text = _("Using cable:");
        kmenu.addentry(0, true, -1, _("Attach loose end of the cable"));
        kmenu.addentry(1, true, -1, _("Detach and re-spool the cable"));
        kmenu.addentry(-1, true, 'q', _("Cancel"));
        kmenu.query();
        choice = kmenu.ret;

        if(choice == -1) {
            return 0; // we did nothing.
        } else if(choice == 1) {
            it->reset_cable(p);
            return 0;
        }

        int posx, posy;
        if(!choose_adjacent(_("Attach cable to vehicle where?"),posx,posy)) {
            return 0;
        }
        auto target_veh = g->m.veh_at(posx, posy);
        if (target_veh == nullptr) {
            p->add_msg_if_player(_("There's no vehicle there."));
            return 0;
        } else {
            point source_global(atoi(it->item_vars["source_x"].c_str()),
                                atoi(it->item_vars["source_y"].c_str()));
            point source_local = g->m.getlocal(source_global);
            auto source_veh = g->m.veh_at(source_local.x, source_local.y);

            point target_global = g->m.getabs(posx, posy);
            point target_local(posx, posy);

            if(source_veh == nullptr) {
                if( p != nullptr && p->has_item(it) ) {
                    p->add_msg_if_player(m_bad, _("You notice the cable has come loose!"));
                }
                it->reset_cable(p);
                return 0;
            }

            point vcoords = g->m.veh_part_coordinates(source_local.x, source_local.y);
            vehicle_part source_part(it->typeId(), vcoords.x, vcoords.y, it);
            source_part.target.first = target_global;
            source_part.target.second = target_veh->real_global_pos();
            source_veh->install_part(vcoords.x, vcoords.y, source_part);

            vcoords = g->m.veh_part_coordinates(target_local.x, target_local.y);
            vehicle_part target_part(it->typeId(), vcoords.x, vcoords.y, it);
            target_part.target.first = source_global;
            target_part.target.second = source_veh->real_global_pos();
            target_veh->install_part(vcoords.x, vcoords.y, target_part);

            return 1; // Let the cable be destroyed.
        }
    }

    return 0;
}

int iuse::pocket_meteorolgist(player *p, item *, bool, point)
{
    const w_point weatherPoint = g->weatherGen.get_weather( p->pos(), calendar::turn );
    add_msg("Temperature: %d, pressure: %d, humidity: %d",
            (int)weatherPoint.temperature, (int)weatherPoint.pressure,
            (int)weatherPoint.humidity);
    return 0;
}<|MERGE_RESOLUTION|>--- conflicted
+++ resolved
@@ -2786,13 +2786,7 @@
             p->assign_activity(ACT_START_FIRE, turns, -1, p->get_item_position(it), it->tname());
             p->activity.placement = pos;
             p->practice("survival", 10);
-<<<<<<< HEAD
-            // charges used tied with moves_modifier (range 1 to 12)
-            it->charges -= it->type->charges_to_use()*(round(moves_modifier));
-=======
-            // charges used tied with moves_modifier (range 1 to 12).
             it->charges -= it->type->charges_to_use() * round(moves_modifier);
->>>>>>> 9f322902
             return 0;
         }
     } else if (it->has_flag("REFILLABLE_LIGHTER")) {
