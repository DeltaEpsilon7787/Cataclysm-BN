--- conflicted
+++ resolved
@@ -583,75 +583,6 @@
                 }
             }
 
-<<<<<<< HEAD
-   int vpart = -1;
-   vehicle *veh = g->m.veh_at(x, y, vpart);
-
-   if (veh) {
-     const int kpart = veh->part_with_feature(vpart, "KITCHEN");
-     const int weldpart = veh->part_with_feature(vpart, "WELDRIG");
-     const int craftpart = veh->part_with_feature(vpart, "CRAFTRIG");
-     const int forgepart = veh->part_with_feature(vpart, "FORGE");
-     const int chempart = veh->part_with_feature(vpart, "CHEMLAB");
-
-     const int cargo = veh->part_with_feature(vpart, "CARGO");
-     if (cargo >= 0){
-       *this += std::list<item>(veh->parts[cargo].items.begin(), veh->parts[cargo].items.end());
-     }
-
-     if (kpart >= 0) {
-       item hotplate(itypes["hotplate"], 0);
-       hotplate.charges = veh->fuel_left("battery");
-       add_item(hotplate);
-
-       item water(itypes["water_clean"], 0);
-       water.charges = veh->fuel_left("water");
-       add_item(water);
-
-       item pot(itypes["pot"], 0);
-       add_item(pot);
-       item pan(itypes["pan"], 0);
-       add_item(pan);
-       }
-     if (weldpart >= 0) {
-       item welder(itypes["welder"], 0);
-       welder.charges = veh->fuel_left("battery");
-       add_item(welder);
-
-       item soldering_iron(itypes["soldering_iron"], 0);
-       soldering_iron.charges = veh->fuel_left("battery");
-       add_item(soldering_iron);
-       }
-     if (craftpart >= 0) {
-       item vac_sealer(itypes["vac_sealer"], 0);
-       vac_sealer.charges = veh->fuel_left("battery");
-       add_item(vac_sealer);
-
-       item dehydrator(itypes["dehydrator"], 0);
-       dehydrator.charges = veh->fuel_left("battery");
-       add_item(dehydrator);
-
-       item press(itypes["press"], 0);
-       press.charges = veh->fuel_left("battery");
-       add_item(press);
-       }
-     if (forgepart >= 0) {
-       item forge(itypes["forge"], 0);
-       forge.charges = veh->fuel_left("battery");
-       add_item(forge);
-       }
-     if (chempart >= 0) {
-       item hotplate(itypes["hotplate"], 0);
-       hotplate.charges = veh->fuel_left("battery");
-       add_item(hotplate);
-
-       item chemistry_set(itypes["chemistry_set"], 0);
-       chemistry_set.charges = veh->fuel_left("battery");
-       add_item(chemistry_set);
-       }
-     }
-   }
-=======
             int vpart = -1;
             vehicle *veh = g->m.veh_at(x, y, vpart);
 
@@ -714,8 +645,6 @@
                 }
             }
         }
->>>>>>> d8f5bbd5
-
     }
 }
 
