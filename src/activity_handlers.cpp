--- conflicted
+++ resolved
@@ -2868,9 +2868,7 @@
     }
 
     // If we got here without restarting the activity, it means we're done
-<<<<<<< HEAD
     add_msg( m_info, _( "You tilled every tile you could." ) );
-=======
 }
 
 void activity_handlers::plant_plot_do_turn( player_activity*, player *p )
@@ -2954,5 +2952,4 @@
 
     // If we got here without restarting the activity, it means we're done
     add_msg( m_info, _( "You planted all seeds you could." ) );
->>>>>>> c20e230d
 }