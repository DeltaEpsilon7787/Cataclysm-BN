--- conflicted
+++ resolved
@@ -348,12 +348,8 @@
             }
         }
     }
-<<<<<<< HEAD
-    if( food.item_tags.count( "FROZEN" ) && !food.has_flag( "EDIBLE_FROZEN" ) ) {
-=======
     if( food.item_tags.count( "FROZEN" ) && !food.has_flag( "EDIBLE_FROZEN" ) &&
-        !food.has_flag( "MELTS" ) && food.item_counter >= 100 ) {
->>>>>>> 0a7fd1c3
+        !food.has_flag( "MELTS" ) ) {
         if( edible ) {
             return ret_val<edible_rating>::make_failure(
                        _( "It's frozen solid.  You must defrost it before you can eat it." ) );
