#include "player.h"
#include "profession.h"
#include "bionics.h"
#include "mission.h"
#include "game.h"
#include "disease.h"
#include "addiction.h"
#include "keypress.h"
#include "moraledata.h"
#include "inventory.h"
#include "artifact.h"
#include "options.h"
#include <sstream>
#include <stdlib.h>
#include <algorithm>
#include "weather.h"
#include "item.h"
#include "material.h"
#include "translations.h"
#include "name.h"
#include "cursesdef.h"
#include "catacharset.h"
#include "catajson.h"
#include "disease.h"
#include "get_version.h"

#include <ctime>

nc_color encumb_color(int level);
bool activity_is_suspendable(activity_type type);

std::map<std::string, trait> traits;
std::vector<std::string> vTraitsGood;
std::vector<std::string> vTraitsBad;

std::string morale_data[NUM_MORALE_TYPES];

void game::init_morale()
{
    std::string tmp_morale_data[NUM_MORALE_TYPES] = {
    "This is a bug (moraledata.h:moraledata)",
    _("Enjoyed %i"),
    _("Enjoyed a hot meal"),
    _("Music"),
    _("Marloss Bliss"),
    _("Good Feeling"),

    _("Nicotine Craving"),
    _("Caffeine Craving"),
    _("Alcohol Craving"),
    _("Opiate Craving"),
    _("Speed Craving"),
    _("Cocaine Craving"),
    _("Crack Cocaine Craving"),

    _("Disliked %i"),
    _("Ate Human Flesh"),
    _("Ate Meat"),
    _("Wet"),
    _("Dried Off"),
    _("Cold"),
    _("Hot"),
    _("Bad Feeling"),
    _("Killed Innocent"),
    _("Killed Friend"),
    _("Guilty about Killing"),

    _("Moodswing"),
    _("Read %i"),
    _("Heard Disturbing Scream"),

    _("Masochism"),
    _("Hoarder"),
    _("Cross-Dresser"),
    _("Optimist")
    };
    for(int i=0; i<NUM_MORALE_TYPES; i++){morale_data[i]=tmp_morale_data[i];}
}

void game::init_traits()
{
    catajson traitsRaw("data/raw/traits.json",true);

    if(!json_good()) {
        exit(1);
    }

    for(traitsRaw.set_begin(); traitsRaw.has_curr() && json_good(); traitsRaw.next()) {
        catajson curr_trait = traitsRaw.curr();

        trait new_trait;
        new_trait.name = curr_trait.get("name").as_string();
        new_trait.points = curr_trait.get("points").as_int();
        new_trait.visiblity = curr_trait.get("visibility").as_int();
        new_trait.ugliness = curr_trait.get("ugliness").as_int();
        new_trait.description = curr_trait.get("description").as_string();

        if (curr_trait.get("starting_trait").as_string() == "good") {
            vTraitsGood.push_back(curr_trait.get("id").as_string());

        } else if (curr_trait.get("starting_trait").as_string() == "bad") {
            vTraitsBad.push_back(curr_trait.get("id").as_string());
        }

        traits[curr_trait.get("id").as_string()] = new_trait;
    }
}

player::player()
{
 id = 0; // Player is 0. NPCs are different.
 view_offset_x = 0;
 view_offset_y = 0;
 str_cur = 8;
 str_max = 8;
 dex_cur = 8;
 dex_max = 8;
 int_cur = 8;
 int_max = 8;
 per_cur = 8;
 per_max = 8;
 underwater = false;
 dodges_left = 1;
 blocks_left = 1;
 power_level = 0;
 max_power_level = 0;
 hunger = 0;
 thirst = 0;
 fatigue = 0;
 stim = 0;
 pain = 0;
 pkill = 0;
 radiation = 0;
 cash = 0;
 recoil = 0;
 driving_recoil = 0;
 scent = 500;
 health = 0;
 name = "";
 male = true;
 prof = profession::has_initialized() ? profession::generic() : NULL; //workaround for a potential structural limitation, see player::create
 moves = 100;
 movecounter = 0;
 oxygen = 0;
 next_climate_control_check=0;
 last_climate_control_ret=false;
 active_mission = -1;
 in_vehicle = false;
 controlling_vehicle = false;
 style_selected = "null";
 focus_pool = 100;
 last_item = itype_id("null");
 for (int i = 0; i < PF_MAX2; i++)
  my_traits[i] = false;
 for (int i = 0; i < PF_MAX2; i++)
  my_mutations[i] = false;

 mutation_category_level[0] = 5; // Weigh us towards no category for a bit
 for (int i = 1; i < NUM_MUTATION_CATEGORIES; i++)
  mutation_category_level[i] = 0;

 for (std::vector<Skill*>::iterator aSkill = Skill::skills.begin();
      aSkill != Skill::skills.end(); ++aSkill) {
   skillLevel(*aSkill).level(0);
 }

 for (int i = 0; i < num_bp; i++) {
  temp_cur[i] = BODYTEMP_NORM;
  frostbite_timer[i] = 0;
  temp_conv[i] = BODYTEMP_NORM;
 }
 nv_cached = false;
 volume = 0;
}

player::player(const player &rhs)
{
 *this = rhs;
}

player::~player()
{
}

player& player::operator= (const player & rhs)
{
 id = rhs.id;
 posx = rhs.posx;
 posy = rhs.posy;
 view_offset_x = rhs.view_offset_x;
 view_offset_y = rhs.view_offset_y;

 in_vehicle = rhs.in_vehicle;
 controlling_vehicle = rhs.controlling_vehicle;
 activity = rhs.activity;
 backlog = rhs.backlog;

 active_missions = rhs.active_missions;
 completed_missions = rhs.completed_missions;
 failed_missions = rhs.failed_missions;
 active_mission = rhs.active_mission;

 name = rhs.name;
 male = rhs.male;
 prof = rhs.prof;

 for (int i = 0; i < PF_MAX2; i++)
  my_traits[i] = rhs.my_traits[i];

 for (int i = 0; i < PF_MAX2; i++)
  my_mutations[i] = rhs.my_mutations[i];

 for (int i = 0; i < NUM_MUTATION_CATEGORIES; i++)
  mutation_category_level[i] = rhs.mutation_category_level[i];

 my_bionics = rhs.my_bionics;

 str_cur = rhs.str_cur;
 dex_cur = rhs.dex_cur;
 int_cur = rhs.int_cur;
 per_cur = rhs.per_cur;

 str_max = rhs.str_max;
 dex_max = rhs.dex_max;
 int_max = rhs.int_max;
 per_max = rhs.per_max;

 power_level = rhs.power_level;
 max_power_level = rhs.max_power_level;

 hunger = rhs.hunger;
 thirst = rhs.thirst;
 fatigue = rhs.fatigue;
 health = rhs.health;

 underwater = rhs.underwater;
 oxygen = rhs.oxygen;
 next_climate_control_check=rhs.next_climate_control_check;
 last_climate_control_ret=rhs.last_climate_control_ret;

 recoil = rhs.recoil;
 driving_recoil = rhs.driving_recoil;
 scent = rhs.scent;
 dodges_left = rhs.dodges_left;
 blocks_left = rhs.blocks_left;

 stim = rhs.stim;
 pain = rhs.pain;
 pkill = rhs.pkill;
 radiation = rhs.radiation;

 cash = rhs.cash;
 moves = rhs.moves;
 movecounter = rhs.movecounter;

 for (int i = 0; i < num_hp_parts; i++)
  hp_cur[i] = rhs.hp_cur[i];

 for (int i = 0; i < num_hp_parts; i++)
  hp_max[i] = rhs.hp_max[i];

 for (int i = 0; i < num_bp; i++)
  temp_cur[i] = rhs.temp_cur[i];

 for (int i = 0 ; i < num_bp; i++)
  temp_conv[i] = rhs.temp_conv[i];

 for (int i = 0; i < num_bp; i++)
  frostbite_timer[i] = rhs.frostbite_timer[i];

 morale = rhs.morale;
 focus_pool = rhs.focus_pool;

 _skills = rhs._skills;

 learned_recipes = rhs.learned_recipes;

 inv.clear();
 for (int i = 0; i < rhs.inv.size(); i++)
  inv.add_stack(rhs.inv.const_stack(i));

 last_item = rhs.last_item;
 worn = rhs.worn;
 styles = rhs.styles;
 style_selected = rhs.style_selected;
 weapon = rhs.weapon;

 ret_null = rhs.ret_null;

 illness = rhs.illness;
 addictions = rhs.addictions;

 nv_cached = false;

 return (*this);
}

void player::normalize(game *g)
{
 ret_null = item(g->itypes["null"], 0);
 weapon   = item(g->itypes["null"], 0);
 style_selected = "null";
 for (int i = 0; i < num_hp_parts; i++) {
  hp_max[i] = 60 + str_max * 3;
  if (has_trait("TOUGH"))
   hp_max[i] = int(hp_max[i] * 1.2);
  hp_cur[i] = hp_max[i];
 }
 for (int i = 0 ; i < num_bp; i++)
  temp_conv[i] = BODYTEMP_NORM;
}

void player::pick_name() {
  name = Name::generate(male);
}

void player::reset(game *g)
{
// Reset our stats to normal levels
// Any persistent buffs/debuffs will take place in disease.h,
// player::suffer(), etc.
 str_cur = str_max;
 dex_cur = dex_max;
 int_cur = int_max;
 per_cur = per_max;
// We can dodge again!
 dodges_left = 1;
 blocks_left = 1;
// Didn't just pick something up
 last_item = itype_id("null");
// Bionic buffs
 if (has_active_bionic("bio_hydraulics"))
  str_cur += 20;
 if (has_bionic("bio_eye_enhancer"))
  per_cur += 2;
if (has_active_bionic("bio_metabolics") && power_level < max_power_level &&
     hunger < 100 && (int(g->turn) % 5 == 0)) {
  hunger += 2;
  power_level++;
}

// Trait / mutation buffs
 if (has_trait("THICK_SCALES"))
  dex_cur -= 2;
 if (has_trait("CHITIN2") || has_trait("CHITIN3"))
  dex_cur--;
 if (has_trait("COMPOUND_EYES") && !wearing_something_on(bp_eyes))
  per_cur++;
 if (has_trait("ARM_TENTACLES") || has_trait("ARM_TENTACLES_4") ||
     has_trait("ARM_TENTACLES_8"))
  dex_cur++;
// Pain
 if (pain > pkill) {
  str_cur  -=     int((pain - pkill) / 15);
  dex_cur  -=     int((pain - pkill) / 15);
  per_cur  -=     int((pain - pkill) / 20);
  int_cur  -= 1 + int((pain - pkill) / 25);
 }
// Morale
 if (abs(morale_level()) >= 100) {
  str_cur  += int(morale_level() / 180);
  dex_cur  += int(morale_level() / 200);
  per_cur  += int(morale_level() / 125);
  int_cur  += int(morale_level() / 100);
 }
// Radiation
 if (radiation > 0) {
  str_cur  -= int(radiation / 80);
  dex_cur  -= int(radiation / 110);
  per_cur  -= int(radiation / 100);
  int_cur  -= int(radiation / 120);
 }
// Stimulants
 dex_cur += int(stim / 10);
 per_cur += int(stim /  7);
 int_cur += int(stim /  6);
 if (stim >= 30) {
  dex_cur -= int(abs(stim - 15) /  8);
  per_cur -= int(abs(stim - 15) / 12);
  int_cur -= int(abs(stim - 15) / 14);
 }

// Set our scent towards the norm
 int norm_scent = 500;
 if (has_trait("SMELLY"))
  norm_scent = 800;
 if (has_trait("SMELLY2"))
  norm_scent = 1200;

 // Scent increases fast at first, and slows down as it approaches normal levels.
 // Estimate it will take about norm_scent * 2 turns to go from 0 - norm_scent / 2
 // Without smelly trait this is about 1.5 hrs. Slows down significantly after that.
 if (scent < rng(0, norm_scent))
   scent++;

 // Unusually high scent decreases steadily until it reaches normal levels.
 if (scent > norm_scent)
  scent--;

// Give us our movement points for the turn.
 moves += current_speed(g);

// Floor for our stats.  No stat changes should occur after this!
 if (dex_cur < 0)
  dex_cur = 0;
 if (str_cur < 0)
  str_cur = 0;
 if (per_cur < 0)
  per_cur = 0;
 if (int_cur < 0)
  int_cur = 0;

 if (int(g->turn) % 10 == 0) {
  update_mental_focus();
 }

 nv_cached = false;
}

void player::action_taken()
{
    nv_cached = false;
}

void player::update_morale()
{
    // Decay existing morale entries.
    for (int i = 0; i < morale.size(); i++)
    {
        // Age the morale entry by one turn.
        morale[i].age += 1;

        // If it's past its expiration date, remove it.
        if (morale[i].age >= morale[i].duration)
        {
            morale.erase(morale.begin() + i);
            i--;

            // Future-proofing.
            continue;
        }

        // We don't actually store the effective strength; it gets calculated when we
        // need it.
    }

    // We reapply persistent morale effects after every decay step, to keep them fresh.
    apply_persistent_morale();
}

void player::apply_persistent_morale()
{
    // Hoarders get a morale penalty if they're not carrying a full inventory.
    if (has_trait("HOARDER"))
    {
        int pen = int((volume_capacity()-volume_carried()) / 2);
        if (pen > 70)
        {
            pen = 70;
        }
        if (pen <= 0)
        {
            pen = 0;
        }
        if (has_disease("took_xanax"))
        {
            pen = int(pen / 7);
        }
        else if (has_disease("took_prozac"))
        {
            pen = int(pen / 2);
        }
        add_morale(MORALE_PERM_HOARDER, -pen, -pen, 5, 5, true);
    }

    // Cross-dressers get a morale bonus for each body part covered in an
    // item of the opposite gender(MALE_TYPICAL/FEMALE_TYPICAL item flags).
    if (has_trait("CROSSDRESSER"))
    {
        int bonus = 0;
        std::string required_flag = male ? "FEMALE_TYPICAL" : "MALE_TYPICAL";

        unsigned char covered = 0; // body parts covered by stuff with opposite gender flags
        for(int i=0; i<worn.size(); i++) {
            if(worn[i].has_flag(required_flag)) {
                it_armor* item_type = (it_armor*) worn[i].type;
                covered |= item_type->covers;
            }
        }
        if(covered & mfb(bp_torso)) {
            bonus += 6;
        }
        if(covered & mfb(bp_legs)) {
            bonus += 4;
        }
        if(covered & mfb(bp_feet)) {
            bonus += 2;
        }
        if(covered & mfb(bp_hands)) {
            bonus += 2;
        }
        if(covered & mfb(bp_head)) {
            bonus += 3;
        }
        
        if(bonus) {
            add_morale(MORALE_PERM_CROSSDRESSER, bonus, bonus, 5, 5, true);
        }
    }

    // Masochists get a morale bonus from pain.
    if (has_trait("MASOCHIST"))
    {
        int bonus = pain / 2.5;
        if (bonus > 25)
        {
            bonus = 25;
        }
        if (has_disease("took_prozac"))
        {
            bonus = int(bonus / 3);
        }
        if (bonus != 0)
        {
            add_morale(MORALE_PERM_MASOCHIST, bonus, bonus, 5, 5, true);
        }
    }

    // Optimist gives a base +4 to morale.
    // The +25% boost from optimist also applies here, for a net of +5.
    if (has_trait("OPTIMISTIC"))
    {
        add_morale(MORALE_PERM_OPTIMIST, 4, 4, 5, 5, true);
    }
}

void player::update_mental_focus()
{
    int focus_gain_rate = calc_focus_equilibrium() - focus_pool;

    // handle negative gain rates in a symmetric manner
    int base_change = 1;
    if (focus_gain_rate < 0)
    {
        base_change = -1;
        focus_gain_rate = -focus_gain_rate;
    }

    // for every 100 points, we have a flat gain of 1 focus.
    // for every n points left over, we have an n% chance of 1 focus
    int gain = focus_gain_rate / 100;
    if (rng(1, 100) <= (focus_gain_rate % 100))
    {
        gain++;
    }

    focus_pool += (gain * base_change);
}

// written mostly by FunnyMan3595 in Github issue #613 (DarklingWolf's repo),
// with some small edits/corrections by Soron
int player::calc_focus_equilibrium()
{
    // Factor in pain, since it's harder to rest your mind while your body hurts.
    int eff_morale = morale_level() - pain;
    int focus_gain_rate = 100;
    it_book* reading;
    // apply a penalty when improving skills via books
    if (activity.type == ACT_READ)
    {
        if (this->activity.index == -2)
        {
            reading = dynamic_cast<it_book *>(weapon.type);
        }
        else
        {
            reading = dynamic_cast<it_book *>(inv.item_by_letter(activity.invlet).type);
        }
        // only apply a penalty when we're actually learning something
        if (skillLevel(reading->type) < (int)reading->level)
        {
            focus_gain_rate -= 50;
        }
    }

    if (eff_morale < -99)
    {
        // At very low morale, focus goes up at 1% of the normal rate.
        focus_gain_rate = 1;
    }
    else if (eff_morale <= 50)
    {
        // At -99 to +50 morale, each point of morale gives 1% of the normal rate.
        focus_gain_rate += eff_morale;
    }
    else
    {
        /* Above 50 morale, we apply strong diminishing returns.
         * Each block of 50% takes twice as many morale points as the previous one:
         * 150% focus gain at 50 morale (as before)
         * 200% focus gain at 150 morale (100 more morale)
         * 250% focus gain at 350 morale (200 more morale)
         * ...
         * Cap out at 400% focus gain with 3,150+ morale, mostly as a sanity check.
         */

        int block_multiplier = 1;
        int morale_left = eff_morale;
        while (focus_gain_rate < 400)
        {
            if (morale_left > 50 * block_multiplier)
            {
                // We can afford the entire block.  Get it and continue.
                morale_left -= 50 * block_multiplier;
                focus_gain_rate += 50;
                block_multiplier *= 2;
            }
            else
            {
                // We can't afford the entire block.  Each block_multiplier morale
                // points give 1% focus gain, and then we're done.
                focus_gain_rate += morale_left / block_multiplier;
                break;
            }
        }
    }

    // This should be redundant, but just in case...
    if (focus_gain_rate < 1)
    {
        focus_gain_rate = 1;
    }
    else if (focus_gain_rate > 400)
    {
        focus_gain_rate = 400;
    }

    return focus_gain_rate;
}

/* Here lies the intended effects of body temperature

Assumption 1 : a naked person is comfortable at 19C/66.2F (31C/87.8F at rest).
Assumption 2 : a "lightly clothed" person is comfortable at 13C/55.4F (25C/77F at rest).
Assumption 3 : the player is always running, thus generating more heat.
Assumption 4 : frostbite cannot happen above 0C temperature.*
* In the current model, a naked person can get frostbite at 1C. This isn't true, but it's a compromise with using nice whole numbers.

Here is a list of warmth values and the corresponding temperatures in which the player is comfortable, and in which the player is very cold.

Warmth  Temperature (Comfortable)    Temperature (Very cold)    Notes
  0       19C /  66.2F               -11C /  12.2F               * Naked
 10       13C /  55.4F               -17C /   1.4F               * Lightly clothed
 20        7C /  44.6F               -23C /  -9.4F
 30        1C /  33.8F               -29C / -20.2F
 40       -5C /  23.0F               -35C / -31.0F
 50      -11C /  12.2F               -41C / -41.8F
 60      -17C /   1.4F               -47C / -52.6F
 70      -23C /  -9.4F               -53C / -63.4F
 80      -29C / -20.2F               -59C / -74.2F
 90      -35C / -31.0F               -65C / -85.0F
100      -41C / -41.8F               -71C / -95.8F
*/

void player::update_bodytemp(game *g)
{
    // NOTE : visit weather.h for some details on the numbers used
    // Converts temperature to Celsius/10(Wito plans on using degrees Kelvin later)
    int Ctemperature = 100*(g->temperature - 32) * 5/9;
    // Temperature norms
    // Ambient normal temperature is lower while asleep
    int ambient_norm = (has_disease("sleep") ? 3100 : 1900);
    // This adjusts the temperature scale to match the bodytemp scale
    int adjusted_temp = (Ctemperature - ambient_norm);
    // This gets incremented in the for loop and used in the morale calculation
    int morale_pen = 0;
    const trap_id trap_at_pos = g->m.tr_at(posx, posy);
    const ter_id ter_at_pos = g->m.ter(posx, posy);
    const furn_id furn_at_pos = g->m.furn(posx, posy);

    // Current temperature and converging temperature calculations
    for (int i = 0 ; i < num_bp ; i++)
    {
        // Skip eyes
        if (i == bp_eyes) { continue; }
        // Represents the fact that the body generates heat when it is cold. TODO : should this increase hunger?
        float homeostasis_adjustement = (temp_cur[i] > BODYTEMP_NORM ? 30.0 : 60.0);
        int clothing_warmth_adjustement = homeostasis_adjustement * warmth(body_part(i));
        // Disease name shorthand
        dis_type blister_pen = disease_for_body_part("blisters", i), hot_pen  = disease_for_body_part("hot", i);
        dis_type cold_pen = disease_for_body_part("cold", i), frost_pen = disease_for_body_part("frostbite", i);
        // Convergeant temperature is affected by ambient temperature, clothing warmth, and body wetness.
        temp_conv[i] = BODYTEMP_NORM + adjusted_temp + clothing_warmth_adjustement;
        // HUNGER
        temp_conv[i] -= hunger/6 + 100;
        // FATIGUE
        if (!has_disease("sleep")) { temp_conv[i] -= 1.5*fatigue; }
        else
        {
            int vpart = -1;
            vehicle *veh = g->m.veh_at (posx, posy, vpart);
            if      (furn_at_pos == f_bed)
            {
                temp_conv[i] += 1000;
            }
            else if (furn_at_pos == f_makeshift_bed ||
                     furn_at_pos == f_armchair ||
                     furn_at_pos == f_sofa)
            {
                temp_conv[i] += 500;
            }
            else if (trap_at_pos == tr_cot)
            {
                temp_conv[i] -= 500;
            }
            else if (trap_at_pos == tr_rollmat)
            {
                temp_conv[i] -= 1000;
            }
            else if (veh && veh->part_with_feature (vpart, vpf_seat) >= 0)
            {
                temp_conv[i] += 200;
            }
            else if (veh && veh->part_with_feature (vpart, vpf_bed) >= 0)
            {
                temp_conv[i] += 300;
            }
            else
            {
                temp_conv[i] -= 2000;
            }
        }
        // CONVECTION HEAT SOURCES (generates body heat, helps fight frostbite)
        int blister_count = 0; // If the counter is high, your skin starts to burn
        for (int j = -6 ; j <= 6 ; j++)
        {
            for (int k = -6 ; k <= 6 ; k++)
            {
                int heat_intensity = 0;
                field &local_field = g->m.field_at(posx + j, posy + k);
                if(local_field.findField(fd_fire))
                {
                    heat_intensity = local_field.findField(fd_fire)->getFieldDensity();
                }
                else if (g->m.tr_at(posx + j, posy + k) == tr_lava )
                {
                    heat_intensity = 3;
                }
                if (heat_intensity > 0 && g->u_see(posx + j, posy + k))
                {
                    // Ensure fire_dist >=1 to avoid divide-by-zero errors.
                    int fire_dist = std::max(1, std::max(j, k));
                    if (frostbite_timer[i] > 0)
                        { frostbite_timer[i] -= heat_intensity - fire_dist / 2;}
                    temp_conv[i] +=  300 * heat_intensity * heat_intensity / (fire_dist * fire_dist);
                    blister_count += heat_intensity / (fire_dist * fire_dist);
                }
            }
        }
        // TILES
        // Being on fire affects temp_cur (not temp_conv): this is super dangerous for the player
        if (has_disease("onfire")) { temp_cur[i] += 250; }
        field &local_field = g->m.field_at(posx, posy);
        if ((local_field.findField(fd_fire) && local_field.findField(fd_fire)->getFieldDensity() > 2)
            || trap_at_pos == tr_lava)
        {
            temp_cur[i] += 250;
        }
        // WEATHER
        if (g->weather == WEATHER_SUNNY && g->is_in_sunlight(posx, posy))
        {
            temp_conv[i] += 1000;
        }
        if (g->weather == WEATHER_CLEAR && g->is_in_sunlight(posx, posy))
        {
            temp_conv[i] += 500;
        }
        // DISEASES
        if (has_disease("flu") && i == bp_head) { temp_conv[i] += 1500; }
        if (has_disease("common_cold")) { temp_conv[i] -= 750; }
        // BIONICS
        // Bionic "Internal Climate Control" says it eases the effects of high and low ambient temps
        const int variation = BODYTEMP_NORM*0.5;
        if (in_climate_control(g)
            && temp_conv[i] < BODYTEMP_SCORCHING + variation
            && temp_conv[i] > BODYTEMP_FREEZING - variation)
        {
            if      (temp_conv[i] > BODYTEMP_SCORCHING)
            {
                temp_conv[i] = BODYTEMP_VERY_HOT;
            }
            else if (temp_conv[i] > BODYTEMP_VERY_HOT)
            {
                temp_conv[i] = BODYTEMP_HOT;
            }
            else if (temp_conv[i] > BODYTEMP_HOT)
            {
                temp_conv[i] = BODYTEMP_NORM;
            }
            else if (temp_conv[i] < BODYTEMP_FREEZING)
            {
                temp_conv[i] = BODYTEMP_VERY_COLD;
            }
            else if (temp_conv[i] < BODYTEMP_VERY_COLD)
            {
                temp_conv[i] = BODYTEMP_COLD;
            }
            else if (temp_conv[i] < BODYTEMP_COLD)
            {
                temp_conv[i] = BODYTEMP_NORM;
            }
        }
        // Bionic "Thermal Dissipation" says it prevents fire damage up to 2000F. 500 is picked at random...
        if (has_bionic("bio_heatsink") && blister_count < 500)
        {
            blister_count = (has_trait("BARK") ? -100 : 0);
        }
        // BLISTERS : Skin gets blisters from intense heat exposure.
        if (blister_count - 10*resist(body_part(i)) > 20)
        {
            add_disease(dis_type(blister_pen), 1);
        }
        // BLOOD LOSS : Loss of blood results in loss of body heat
        int blood_loss = 0;
        if      (i == bp_legs)
        {
            blood_loss = (100 - 100*(hp_cur[hp_leg_l] + hp_cur[hp_leg_r]) / (hp_max[hp_leg_l] + hp_max[hp_leg_r]));
        }
        else if (i == bp_arms)
        {
            blood_loss = (100 - 100*(hp_cur[hp_arm_l] + hp_cur[hp_arm_r]) / (hp_max[hp_arm_l] + hp_max[hp_arm_r]));
        }
        else if (i == bp_torso)
        {
            blood_loss = (100 - 100* hp_cur[hp_torso] / hp_max[hp_torso]);
        }
        else if (i == bp_head)
        {
            blood_loss = (100 - 100* hp_cur[hp_head] / hp_max[hp_head]);
        }
        temp_conv[i] -= blood_loss*temp_conv[i]/200; // 1% bodyheat lost per 2% hp lost
        // EQUALIZATION
        switch (i)
        {
            case bp_torso :
                temp_equalizer(bp_torso, bp_arms);
                temp_equalizer(bp_torso, bp_legs);
                temp_equalizer(bp_torso, bp_head);
                break;
            case bp_head :
                temp_equalizer(bp_head, bp_torso);
                temp_equalizer(bp_head, bp_mouth);
                break;
            case bp_arms :
                temp_equalizer(bp_arms, bp_torso);
                temp_equalizer(bp_arms, bp_hands);
                break;
            case bp_legs :
                temp_equalizer(bp_legs, bp_torso);
                temp_equalizer(bp_legs, bp_feet);
                break;
            case bp_mouth : temp_equalizer(bp_mouth, bp_head); break;
            case bp_hands : temp_equalizer(bp_hands, bp_arms); break;
            case bp_feet  : temp_equalizer(bp_feet, bp_legs); break;
        }
        // MUTATIONS and TRAITS
        // Bark : lowers blister count to -100; harder to get blisters
        // Lightly furred
        if (has_trait("LIGHTFUR"))
        {
            temp_conv[i] += (temp_cur[i] > BODYTEMP_NORM ? 250 : 500);
        }
        // Furry
        if (has_trait("FUR"))
        {
            temp_conv[i] += (temp_cur[i] > BODYTEMP_NORM ? 750 : 1500);
        }
        // Disintergration
        if (has_trait("ROT1")) { temp_conv[i] -= 250;}
        else if (has_trait("ROT2")) { temp_conv[i] -= 750;}
        else if (has_trait("ROT3")) { temp_conv[i] -= 1500;}
        // Radioactive
        if (has_trait("RADIOACTIVE1")) { temp_conv[i] += 250; }
        else if (has_trait("RADIOACTIVE2")) { temp_conv[i] += 750; }
        else if (has_trait("RADIOACTIVE3")) { temp_conv[i] += 1500; }
        // Chemical Imbalance
        // Added linse in player::suffer()
        // FINAL CALCULATION : Increments current body temperature towards convergant.
        int temp_before = temp_cur[i];
        int temp_difference = temp_cur[i] - temp_conv[i]; // Negative if the player is warming up.
        // exp(-0.001) : half life of 60 minutes, exp(-0.002) : half life of 30 minutes,
        // exp(-0.003) : half life of 20 minutes, exp(-0.004) : half life of 15 minutes
        int rounding_error = 0;
        // If temp_diff is small, the player cannot warm up due to rounding errors. This fixes that.
        if (temp_difference < 0 && temp_difference > -600 )
        {
            rounding_error = 1;
        }
        if (temp_cur[i] != temp_conv[i])
        {
            if      ((ter_at_pos == t_water_sh || ter_at_pos == t_sewage)
                    && (i == bp_feet || i == bp_legs))
            {
                temp_cur[i] = temp_difference*exp(-0.004) + temp_conv[i] + rounding_error;
            }
            else if (ter_at_pos == t_water_dp)
            {
                temp_cur[i] = temp_difference*exp(-0.004) + temp_conv[i] + rounding_error;
            }
            else if (i == bp_torso || i == bp_head)
            {
                temp_cur[i] = temp_difference*exp(-0.003) + temp_conv[i] + rounding_error;
            }
            else
            {
                temp_cur[i] = temp_difference*exp(-0.002) + temp_conv[i] + rounding_error;
            }
        }
        int temp_after = temp_cur[i];
        // PENALTIES
        if      (temp_cur[i] < BODYTEMP_FREEZING)
        {
            add_disease(dis_type(cold_pen), 1, 3, 3); frostbite_timer[i] += 3;
        }
        else if (temp_cur[i] < BODYTEMP_VERY_COLD)
        {
            add_disease(dis_type(cold_pen), 1, 2, 3); frostbite_timer[i] += 2;
        }
        else if (temp_cur[i] < BODYTEMP_COLD)
        {
            // Frostbite timer does not go down if you are still cold.
            add_disease(dis_type(cold_pen), 1, 1, 3); frostbite_timer[i] += 1;
        }
        else if (temp_cur[i] > BODYTEMP_SCORCHING)
        {
            // If body temp rises over 15000, disease.cpp ("hot_head") acts weird and the player will die
            add_disease(dis_type(hot_pen),  1, 3, 3);
        }
        else if (temp_cur[i] > BODYTEMP_VERY_HOT)
        {
            add_disease(dis_type(hot_pen),  1, 2, 3);
        }
        else if (temp_cur[i] > BODYTEMP_HOT)
        {
            add_disease(dis_type(hot_pen),  1, 1, 3);
        }
        // MORALE : a negative morale_pen means the player is cold
        // Intensity multiplier is negative for cold, positive for hot
        int intensity_mult =
            - disease_intensity(dis_type(cold_pen)) + disease_intensity(dis_type(hot_pen));
        if (has_disease(dis_type(cold_pen)) || has_disease(dis_type(hot_pen)))
        {
            switch (i)
            {
                case bp_head :
                case bp_torso :
                case bp_mouth : morale_pen += 2*intensity_mult;
                case bp_arms :
                case bp_legs : morale_pen += 1*intensity_mult;
                case bp_hands:
                case bp_feet : morale_pen += 1*intensity_mult;
            }
        }
        // FROSTBITE (level 1 after 2 hours, level 2 after 4 hours)
        if      (frostbite_timer[i] >   0)
        {
            frostbite_timer[i]--;
        }
        if      (frostbite_timer[i] >= 240 && g->temperature < 32)
        {
            add_disease(dis_type(frost_pen), 1, 2, 2);
            // Warning message for the player
            if (disease_intensity(dis_type(frost_pen)) < 2
                &&  (i == bp_mouth || i == bp_hands || i == bp_feet))
            {
                g->add_msg((i == bp_mouth ? _("Your %s hardens from the frostbite!") : _("Your %s harden from the frostbite!")), body_part_name(body_part(i), -1).c_str());
            }
            else if (frostbite_timer[i] >= 120 && g->temperature < 32)
            {
                add_disease(dis_type(frost_pen), 1, 1, 2);
                // Warning message for the player
                if (!has_disease(dis_type(frost_pen)))
                {
                    g->add_msg(_("You lose sensation in your %s."),
                        body_part_name(body_part(i), -1).c_str());
                }
            }
        }
        // Warn the player if condition worsens
        if  (temp_before > BODYTEMP_FREEZING && temp_after < BODYTEMP_FREEZING)
        {
            g->add_msg(_("You feel your %s beginning to go numb from the cold!"),
                body_part_name(body_part(i), -1).c_str());
        }
        else if (temp_before > BODYTEMP_VERY_COLD && temp_after < BODYTEMP_VERY_COLD)
        {
            g->add_msg(_("You feel your %s getting very cold."),
                body_part_name(body_part(i), -1).c_str());
        }
        else if (temp_before > BODYTEMP_COLD && temp_after < BODYTEMP_COLD)
        {
            g->add_msg(_("You feel your %s getting chilly."),
                body_part_name(body_part(i), -1).c_str());
        }
        else if (temp_before < BODYTEMP_SCORCHING && temp_after > BODYTEMP_SCORCHING)
        {
            g->add_msg(_("You feel your %s getting red hot from the heat!"),
                body_part_name(body_part(i), -1).c_str());
        }
        else if (temp_before < BODYTEMP_VERY_HOT && temp_after > BODYTEMP_VERY_HOT)
        {
            g->add_msg(_("You feel your %s getting very hot."),
                body_part_name(body_part(i), -1).c_str());
        }
        else if (temp_before < BODYTEMP_HOT && temp_after > BODYTEMP_HOT)
        {
            g->add_msg(_("You feel your %s getting warm."),
                body_part_name(body_part(i), -1).c_str());
        }
    }
    // Morale penalties, updated at the same rate morale is
    if (morale_pen < 0 && int(g->turn) % 10 == 0)
    {
        add_morale(MORALE_COLD, -2, -abs(morale_pen), 10, 5, true);
    }
    if (morale_pen > 0 && int(g->turn) % 10 == 0)
    {
        add_morale(MORALE_HOT,  -2, -abs(morale_pen), 10, 5, true);
    }
}

void player::temp_equalizer(body_part bp1, body_part bp2)
{
 // Body heat is moved around.
 // Shift in one direction only, will be shifted in the other direction seperately.
 int diff = (temp_cur[bp2] - temp_cur[bp1])*0.0001; // If bp1 is warmer, it will lose heat
 temp_cur[bp1] += diff;
}

int player::current_speed(game *g)
{
 int newmoves = 100; // Start with 100 movement points...
// Minus some for weight...
 int carry_penalty = 0;
 if (weight_carried() > weight_capacity())
  carry_penalty = 50 * (weight_carried() - weight_capacity()) / (weight_capacity());
 newmoves -= carry_penalty;

 if (pain > pkill) {
  int pain_penalty = int((pain - pkill) * .7);
  if (pain_penalty > 60)
   pain_penalty = 60;
  newmoves -= pain_penalty;
 }
 if (pkill >= 10) {
  int pkill_penalty = int(pkill * .1);
  if (pkill_penalty > 30)
   pkill_penalty = 30;
  newmoves -= pkill_penalty;
 }

 if (abs(morale_level()) >= 100) {
  int morale_bonus = int(morale_level() / 25);
  if (morale_bonus < -10)
   morale_bonus = -10;
  else if (morale_bonus > 10)
   morale_bonus = 10;
  newmoves += morale_bonus;
 }

 if (radiation >= 40) {
  int rad_penalty = radiation / 40;
  if (rad_penalty > 20)
   rad_penalty = 20;
  newmoves -= rad_penalty;
 }

 if (thirst > 40)
  newmoves -= int((thirst - 40) / 10);
 if (hunger > 100)
  newmoves -= int((hunger - 100) / 10);

 newmoves += (stim > 40 ? 40 : stim);

 for (int i = 0; i < illness.size(); i++)
  newmoves += disease_speed_boost(illness[i]);

 if (has_trait("QUICK"))
  newmoves = int(newmoves * 1.10);

 if (g != NULL) {
  if (has_trait("SUNLIGHT_DEPENDENT") && !g->is_in_sunlight(posx, posy))
   newmoves -= (g->light_level() >= 12 ? 5 : 10);
  if (has_trait("COLDBLOOD3") && g->temperature < 60)
   newmoves -= int( (65 - g->temperature) / 2);
  else if (has_trait("COLDBLOOD2") && g->temperature < 60)
   newmoves -= int( (65 - g->temperature) / 3);
  else if (has_trait("COLDBLOOD") && g->temperature < 60)
   newmoves -= int( (65 - g->temperature) / 5);
 }

 if (has_artifact_with(AEP_SPEED_UP))
  newmoves += 20;
 if (has_artifact_with(AEP_SPEED_DOWN))
  newmoves -= 20;

 if (newmoves < 25)
  newmoves = 25;

 return newmoves;
}

int player::run_cost(int base_cost, bool diag)
{
    float movecost = float(base_cost);
    if (diag)
        movecost *= 0.7071; // because everything here assumes 100 is base
    bool flatground = movecost < 105;

    if (has_trait("PARKOUR") && movecost > 100 ) {
        movecost *= .5;
        if (movecost < 100)
            movecost = 100;
    }

    if (hp_cur[hp_leg_l] == 0)
        movecost += 50;
    else if (hp_cur[hp_leg_l] < hp_max[hp_leg_l] * .40)
        movecost += 25;
    if (hp_cur[hp_leg_r] == 0)
        movecost += 50;
    else if (hp_cur[hp_leg_r] < hp_max[hp_leg_r] * .40)
        movecost += 25;

    if (has_trait("FLEET") && flatground)
        movecost *= .85;
    if (has_trait("FLEET2") && flatground)
        movecost *= .7;
    if (has_trait("PADDED_FEET") && !wearing_something_on(bp_feet))
        movecost *= .9;
    if (has_trait("LIGHT_BONES"))
        movecost *= .9;
    if (has_trait("HOLLOW_BONES"))
        movecost *= .8;
    if (has_trait("WINGS_INSECT"))
        movecost -= 15;
    if (has_trait("LEG_TENTACLES"))
        movecost += 20;
    if (has_trait("PONDEROUS1"))
        movecost *= 1.1;
    if (has_trait("PONDEROUS2"))
        movecost *= 1.2;
    if (has_trait("PONDEROUS3"))
        movecost *= 1.3;

    movecost += encumb(bp_feet) * 5 + encumb(bp_legs) * 3;

    if (!wearing_something_on(bp_feet) && !has_trait("PADDED_FEET") &&
            !has_trait("HOOVES"))
        movecost += 15;

    if (diag)
        movecost *= 1.4142;

    return int(movecost);
}

int player::swim_speed()
{
  int ret = 440 + weight_carried() / 60 - 50 * skillLevel("swimming");
 if (has_trait("WEBBED"))
  ret -= 60 + str_cur * 5;
 if (has_trait("TAIL_FIN"))
  ret -= 100 + str_cur * 10;
 if (has_trait("SLEEK_SCALES"))
  ret -= 100;
 if (has_trait("LEG_TENTACLES"))
  ret -= 60;
 ret += (50 - skillLevel("swimming") * 2) * encumb(bp_legs);
 ret += (80 - skillLevel("swimming") * 3) * encumb(bp_torso);
 if (skillLevel("swimming") < 10) {
  for (int i = 0; i < worn.size(); i++)
    ret += (worn[i].volume() * (10 - skillLevel("swimming"))) / 2;
 }
 ret -= str_cur * 6 + dex_cur * 4;
 if( worn_with_flag("FLOATATION") ) {
     ret = std::max(ret, 400);
     ret = std::min(ret, 200);
 }
// If (ret > 500), we can not swim; so do not apply the underwater bonus.
 if (underwater && ret < 500)
  ret -= 50;
 if (ret < 30)
  ret = 30;
 return ret;
}

nc_color player::color()
{
 if (has_disease("onfire"))
  return c_red;
 if (has_disease("stunned"))
  return c_ltblue;
 if (has_disease("boomered"))
  return c_pink;
 if (underwater)
  return c_blue;
 if (has_active_bionic("bio_cloak") || has_artifact_with(AEP_INVISIBLE))
  return c_dkgray;
 return c_white;
}

void player::load_info(game *g, std::string data)
{
 std::stringstream dump;
 dump << data;
 int inveh, vctrl;
 itype_id styletmp;
 std::string prof_ident;

 dump >> posx >> posy >> str_cur >> str_max >> dex_cur >> dex_max >>
         int_cur >> int_max >> per_cur >> per_max >> power_level >>
         max_power_level >> hunger >> thirst >> fatigue >> stim >>
         pain >> pkill >> radiation >> cash >> recoil >> driving_recoil >>
         inveh >> vctrl >> scent >> moves >> underwater >> dodges_left >>
         blocks_left >> oxygen >> active_mission >> focus_pool >> male >>
         prof_ident >> health >> styletmp;

 if (profession::exists(prof_ident)) {
  prof = profession::prof(prof_ident);
 } else {
  prof = profession::generic();
  debugmsg("Tried to use non-existent profession '%s'", prof_ident.c_str());
 }

 activity.load_info(dump);
 backlog.load_info(dump);

 in_vehicle = inveh != 0;
 controlling_vehicle = vctrl != 0;
 style_selected = styletmp;

 for (int i = 0; i < PF_MAX2; i++)
  dump >> my_traits[i];

 for (int i = 0; i < PF_MAX2; i++)
  dump >> my_mutations[i];

 for (int i = 0; i < NUM_MUTATION_CATEGORIES; i++)
  dump >> mutation_category_level[i];

 for (int i = 0; i < num_hp_parts; i++)
  dump >> hp_cur[i] >> hp_max[i];
 for (int i = 0; i < num_bp; i++)
  dump >> temp_cur[i] >> temp_conv[i] >> frostbite_timer[i];

 for (std::vector<Skill*>::iterator aSkill = Skill::skills.begin(); aSkill != Skill::skills.end(); ++aSkill) {
   dump >> skillLevel(*aSkill);
 }

 int num_recipes;
 std::string rec_name;
 dump >> num_recipes;
 for (int i = 0; i < num_recipes; ++i)
 {
  dump >> rec_name;
  learned_recipes[rec_name] = g->recipe_by_name(rec_name);
 }

 int numstyles;
 itype_id styletype;
 dump >> numstyles;
 for (int i = 0; i < numstyles; i++) {
  dump >> styletype;
  styles.push_back( styletype );
 }

 int numill;
 disease illtmp;
 dump >> numill;
 for (int i = 0; i < numill; i++) {
  dump >> illtmp.type >> illtmp.duration >> illtmp.intensity;
  illness.push_back(illtmp);
 }

 int numadd = 0;
 int typetmp;
 addiction addtmp;
 dump >> numadd;
 for (int i = 0; i < numadd; i++) {
  dump >> typetmp >> addtmp.intensity >> addtmp.sated;
  addtmp.type = add_type(typetmp);
  addictions.push_back(addtmp);
 }

 int numbio = 0;
 bionic_id biotype;
 bionic biotmp;
 dump >> numbio;
 for (int i = 0; i < numbio; i++) {
  dump >> biotype >> biotmp.invlet >> biotmp.powered >> biotmp.charge;
  biotmp.id = biotype;
  my_bionics.push_back(biotmp);
 }

 int nummor;
 morale_point mortmp;
 dump >> nummor;
 for (int i = 0; i < nummor; i++) {
  // Load morale properties in structure order.
  int mortype;
  std::string item_id;
  dump >> mortype >> item_id;
  mortmp.type = morale_type(mortype);
  if (g->itypes.find(item_id) == g->itypes.end())
   mortmp.item_type = NULL;
  else
   mortmp.item_type = g->itypes[item_id];

  dump >> mortmp.bonus >> mortmp.duration >> mortmp.decay_start
       >> mortmp.age;
  morale.push_back(mortmp);
 }

 int nummis = 0;
 int mistmp;
 dump >> nummis;
 for (int i = 0; i < nummis; i++) {
  dump >> mistmp;
  active_missions.push_back(mistmp);
 }
 dump >> nummis;
 for (int i = 0; i < nummis; i++) {
  dump >> mistmp;
  completed_missions.push_back(mistmp);
 }
 dump >> nummis;
 for (int i = 0; i < nummis; i++) {
  dump >> mistmp;
  failed_missions.push_back(mistmp);
 }
}

std::string player::save_info()
{
 std::stringstream dump;
 dump << posx    << " " << posy    << " " << str_cur << " " << str_max << " " <<
         dex_cur << " " << dex_max << " " << int_cur << " " << int_max << " " <<
         per_cur << " " << per_max << " " << power_level << " " <<
         max_power_level << " " << hunger << " " << thirst << " " << fatigue <<
         " " << stim << " " << pain << " " << pkill << " " << radiation <<
         " " << cash << " " << recoil << " " << driving_recoil << " " <<
         (in_vehicle? 1 : 0) << " " << (controlling_vehicle? 1 : 0) << " " <<
         scent << " " << moves << " " << underwater << " " << dodges_left <<
         " " << blocks_left << " " << oxygen << " " << active_mission << " " <<
         focus_pool << " " << male << " " << prof->ident() << " " << health <<
         " " << style_selected << " " << activity.save_info() << " " <<
         backlog.save_info() << " ";

 for (int i = 0; i < PF_MAX2; i++)
  dump << my_traits[i] << " ";
 for (int i = 0; i < PF_MAX2; i++)
  dump << my_mutations[i] << " ";
 for (int i = 0; i < NUM_MUTATION_CATEGORIES; i++)
  dump << mutation_category_level[i] << " ";
 for (int i = 0; i < num_hp_parts; i++)
  dump << hp_cur[i] << " " << hp_max[i] << " ";
 for (int i = 0; i < num_bp; i++)
  dump << temp_cur[i] << " " << temp_conv[i] << " " << frostbite_timer[i] << " ";

 for (std::vector<Skill*>::iterator aSkill = Skill::skills.begin(); aSkill != Skill::skills.end(); ++aSkill) {
   SkillLevel level = skillLevel(*aSkill);
   dump << level;
 }

 dump << learned_recipes.size() << " ";
 for (std::map<std::string, recipe*>::iterator iter = learned_recipes.begin();
      iter != learned_recipes.end();
      ++iter)
 {
  dump << iter->first << " ";
 }

 dump << styles.size() << " ";
 for (int i = 0; i < styles.size(); i++)
  dump << styles[i] << " ";

 dump << illness.size() << " ";
 for (int i = 0; i < illness.size();  i++)
  dump << illness[i].type << " " << illness[i].duration << " " << illness[i].intensity << " " ;

 dump << addictions.size() << " ";
 for (int i = 0; i < addictions.size(); i++)
  dump << int(addictions[i].type) << " " << addictions[i].intensity << " " <<
          addictions[i].sated << " ";

 dump << my_bionics.size() << " ";
 for (int i = 0; i < my_bionics.size(); i++)
  dump << my_bionics[i].id << " " << my_bionics[i].invlet << " " <<
          my_bionics[i].powered << " " << my_bionics[i].charge << " ";

 dump << morale.size() << " ";
 for (int i = 0; i < morale.size(); i++) {
  // Output morale properties in structure order.
  dump << morale[i].type << " ";
  if (morale[i].item_type == NULL)
   dump << "0";
  else
   dump << morale[i].item_type->id;
  dump << " " << morale[i].bonus << " " << morale[i].duration << " "
       << morale[i].decay_start << " " << morale[i].age << " ";
 }

 dump << " " << active_missions.size() << " ";
 for (int i = 0; i < active_missions.size(); i++)
  dump << active_missions[i] << " ";

 dump << " " << completed_missions.size() << " ";
 for (int i = 0; i < completed_missions.size(); i++)
  dump << completed_missions[i] << " ";

 dump << " " << failed_missions.size() << " ";
 for (int i = 0; i < failed_missions.size(); i++)
  dump << failed_missions[i] << " ";

 dump << std::endl;

 dump << inv.save_str_no_quant();

 for (int i = 0; i < worn.size(); i++) {
  dump << "W " << worn[i].save_info() << std::endl;
  for (int j = 0; j < worn[i].contents.size(); j++)
   dump << "S " << worn[i].contents[j].save_info() << std::endl;
 }
 if (!weapon.is_null())
  dump << "w " << weapon.save_info() << std::endl;
 for (int j = 0; j < weapon.contents.size(); j++)
  dump << "c " << weapon.contents[j].save_info() << std::endl;

 return dump.str();
}

void player::memorial( std::ofstream &memorial_file )
{
    //Size of indents in the memorial file
    const std::string indent = "  ";

    const std::string gender_str = male ? _("male") : _("female");
    const std::string pronoun = male ? _("He") : _("She");

    //Avoid saying "a male unemployed" or similar
    std::stringstream profession_name;
    if(prof == prof->generic()) {
      profession_name << _("an unemployed ") << gender_str;
    } else {
      profession_name << _("a ") << gender_str << " " << prof->name();
    }

    //Header
    std::string version = string_format("%s", getVersionString());
    oter_id cur_ter = g->cur_om->ter((g->levx + int(MAPSIZE / 2)) / 2, (g->levy + int(MAPSIZE / 2)) / 2, g->levz);
    std::string tername = oterlist[cur_ter].name;

    memorial_file << _("Cataclysm - Dark Days Ahead version ") << version << _(" memorial file") << "\n";
    memorial_file << "\n";
    memorial_file << _("In memory of: ") << name << "\n";
    memorial_file << pronoun << _(" was ") << profession_name.str()
                  << _(" when the apocalypse began.") << "\n";
    memorial_file << pronoun << _(" died on ") << _(season_name[g->turn.get_season()].c_str())
                  << _(" of year ") << (g->turn.years() + 1)
                  << _(", day ") << (g->turn.days() + 1) 
                  << _(", at ") << g->turn.print_time() << ".\n";
    memorial_file << pronoun << _(" was killed in a ") << tername << ".\n";
    memorial_file << "\n";

    //Misc
    memorial_file << _("Cash on hand: ") << "$" << cash << "\n";
    memorial_file << "\n";

    //HP
    memorial_file << _("Final HP:") << "\n";
    memorial_file << indent << _(" Head: ") << hp_cur[hp_head] << "/" << hp_max[hp_head] << "\n";
    memorial_file << indent << _("Torso: ") << hp_cur[hp_torso] << "/" << hp_max[hp_torso] << "\n";
    memorial_file << indent << _("L Arm: ") << hp_cur[hp_arm_l] << "/" << hp_max[hp_arm_l] << "\n";
    memorial_file << indent << _("R Arm: ") << hp_cur[hp_arm_r] << "/" << hp_max[hp_arm_r] << "\n";
    memorial_file << indent << _("L Leg: ") << hp_cur[hp_leg_l] << "/" << hp_max[hp_leg_l] << "\n";
    memorial_file << indent << _("R Leg: ") << hp_cur[hp_leg_r] << "/" << hp_max[hp_leg_r] << "\n";
    memorial_file << "\n";

    //Stats
    memorial_file << _("Final Stats:") << "\n";
    memorial_file << indent << _("Str ") << str_cur << indent << _("Dex ") << dex_cur << indent
                  << _("Int ") << int_cur << indent << _("Per ") << per_cur << "\n";
    memorial_file << _("Base Stats:") << "\n";
    memorial_file << indent << _("Str ") << str_max << indent << _("Dex ") << dex_max << indent
                  << _("Int ") << int_max << indent << _("Per ") << per_max << "\n";
    memorial_file << "\n";

    //Kill list
    memorial_file << _("Kills:") << "\n";

    int total_kills = 0;
    for(int i = 0; i < num_monsters; i++) {
        if(g->kill_count( (mon_id)(g->mtypes[i]->id) ) > 0) {
        memorial_file << "  " << (char) g->mtypes[i]->sym << " - " << g->mtypes[i]->name <<
            " x" << g->kill_count( (mon_id)(g->mtypes[i]->id) ) << "\n";
        total_kills += g->kill_count( (mon_id)(g->mtypes[i]->id) );
      }
    }
    if(total_kills == 0) {
      memorial_file << indent << _("No monsters were killed.") << "\n";
    } else {
      memorial_file << _("Total kills: ") << total_kills << "\n";
    }
    memorial_file << "\n";

    //Skills
    memorial_file << _("Skills:") << "\n";
    for (std::vector<Skill*>::iterator aSkill = Skill::skills.begin();
      aSkill != Skill::skills.end(); ++aSkill) {
      SkillLevel next_skill_level = skillLevel(*aSkill);
      memorial_file << indent << (*aSkill)->name() << ": "
              << next_skill_level.level() << " (" << next_skill_level.exercise() << "%)\n";
    }
    memorial_file << "\n";

    //Traits
    memorial_file << _("Traits:") << "\n";
    bool had_trait = false;
    for(int i = 1; i < PF_MAX2; i++) { //Don't start at i=0 or we get a 'null trait'
      if(has_trait(i)) {
        had_trait = true;
        memorial_file << indent << traits[i].name << "\n";
      }
    }
    if(!had_trait) {
      memorial_file << indent << _("(None)") << "\n";
    }
    memorial_file << "\n";

    //Effects (illnesses)
    memorial_file << _("Ongoing Effects:") << "\n";
    bool had_effect = false;
    for(int i = 0; i < illness.size(); i++) {
      disease next_illness = illness[i];
      if(dis_name(next_illness).size() > 0) {
        had_effect = true;
        memorial_file << indent << dis_name(next_illness) << "\n";
      }
    }
    //Various effects not covered by the illness list - from player.cpp
    if(morale_level() >= 100) {
      had_effect = true;
      memorial_file << indent << _("Elated") << "\n";
    }
    if(morale_level() <= -100) {
      had_effect = true;
      memorial_file << indent << _("Depressed") << "\n";
    }
    if(pain - pkill > 0) {
      had_effect = true;
      memorial_file << indent << _("Pain") << " (" << (pain - pkill) << ")";
    }
    if(stim > 0) {
      had_effect = true;
      int dexbonus = int(stim / 10);
      if (abs(stim) >= 30) {
        dexbonus -= int(abs(stim - 15) /  8);
      }
      if(dexbonus < 0) {
        memorial_file << indent << _("Stimulant Overdose") << "\n";
      } else {
        memorial_file << indent << _("Stimulant") << "\n";
      }
    } else if(stim < 0) {
      had_effect = true;
      memorial_file << indent << _("Depressants") << "\n";
    }
    if(!had_effect) {
      memorial_file << indent << _("(None)") << "\n";
    }
    memorial_file << "\n";

    //Bionics
    memorial_file << _("Bionics:") << "\n";
    int total_bionics = 0;
    for(int i = 0; i < my_bionics.size(); i++) {
      bionic_id next_bionic_id = my_bionics[i].id;
      memorial_file << indent << (i+1) << ": " << bionics[next_bionic_id]->name << "\n";
      total_bionics++;
    }
    if(total_bionics == 0) {
      memorial_file << indent << _("No bionics were installed.") << "\n";
    } else {
      memorial_file << _("Total bionics: ") << total_bionics << "\n";
    }
    memorial_file << _("Power: ") << power_level << "/" << max_power_level << "\n";
    memorial_file << "\n";

    //Equipment
    memorial_file << _("Weapon:") << "\n";
    memorial_file << indent << weapon.invlet << " - " << weapon.tname(g) << "\n";
    memorial_file << "\n";

    memorial_file << _("Equipment:") << "\n";
    for(int i = 0; i < worn.size(); i++) {
      item next_item = worn[i];
      memorial_file << indent << next_item.invlet << " - " << next_item.tname(g);
      if(next_item.charges > 0) {
        memorial_file << " (" << next_item.charges << ")";
      } else if (next_item.contents.size() == 1
              && next_item.contents[0].charges > 0) {
        memorial_file << " (" << next_item.contents[0].charges << ")";
      }
      memorial_file << "\n";
    }
    memorial_file << "\n";

    //Inventory
    memorial_file << _("Inventory:") << "\n";
    inv.sort();
    inv.restack(this);
    for(int i = 0; i < inv.size(); i++) {
      invslice slice = inv.slice(i, 1);
      item& next_item = slice[0]->front();
      memorial_file << indent << next_item.invlet << " - " << next_item.tname(g);
      if(slice[0]->size() > 1) {
        memorial_file << " [" << slice[0]->size() << "]";
      }
      if(next_item.charges > 0) {
        memorial_file << " (" << next_item.charges << ")";
      } else if (next_item.contents.size() == 1
              && next_item.contents[0].charges > 0) {
        memorial_file << " (" << next_item.contents[0].charges << ")";
      }
      memorial_file << "\n";
    }
}

void player::disp_info(game *g)
{
 int line;
 std::vector<std::string> effect_name;
 std::vector<std::string> effect_text;
 for (int i = 0; i < illness.size(); i++) {
  if (dis_name(illness[i]).size() > 0) {
   effect_name.push_back(dis_name(illness[i]));
   effect_text.push_back(dis_description(illness[i]));
  }
 }
 if (abs(morale_level()) >= 100) {
  bool pos = (morale_level() > 0);
  effect_name.push_back(pos ? _("Elated") : _("Depressed"));
  std::stringstream morale_text;
  if (abs(morale_level()) >= 200)
   morale_text << _("Dexterity") << (pos ? " +" : " ") <<
                   int(morale_level() / 200) << "   ";
  if (abs(morale_level()) >= 180)
   morale_text << _("Strength") << (pos ? " +" : " ") <<
                  int(morale_level() / 180) << "   ";
  if (abs(morale_level()) >= 125)
   morale_text << _("Perception") << (pos ? " +" : " ") <<
                  int(morale_level() / 125) << "   ";
  morale_text << _("Intelligence") << (pos ? " +" : " ") <<
                 int(morale_level() / 100) << "   ";
  effect_text.push_back(morale_text.str());
 }
 if (pain - pkill > 0) {
  effect_name.push_back(_("Pain"));
  std::stringstream pain_text;
  if (pain - pkill >= 15)
   pain_text << "Strength" << " -" << int((pain - pkill) / 15) << "   " << _("Dexterity") << " -" <<
                int((pain - pkill) / 15) << "   ";
  if (pain - pkill >= 20)
   pain_text << _("Perception") << " -" << int((pain - pkill) / 15) << "   ";
  pain_text << _("Intelligence") << " -" << 1 + int((pain - pkill) / 25);
  effect_text.push_back(pain_text.str());
 }
 if (stim > 0) {
  int dexbonus = int(stim / 10);
  int perbonus = int(stim /  7);
  int intbonus = int(stim /  6);
  if (abs(stim) >= 30) {
   dexbonus -= int(abs(stim - 15) /  8);
   perbonus -= int(abs(stim - 15) / 12);
   intbonus -= int(abs(stim - 15) / 14);
  }

  if (dexbonus < 0)
   effect_name.push_back(_("Stimulant Overdose"));
  else
   effect_name.push_back(_("Stimulant"));
  std::stringstream stim_text;
  stim_text << _("Speed") << " +" << stim << "   " << _("Intelligence") <<
               (intbonus > 0 ? " + " : " ") << intbonus << "   " << _("Perception") <<
               (perbonus > 0 ? " + " : " ") << perbonus << "   " << _("Dexterity")  <<
               (dexbonus > 0 ? " + " : " ") << dexbonus;
  effect_text.push_back(stim_text.str());
 } else if (stim < 0) {
  effect_name.push_back(_("Depressants"));
  std::stringstream stim_text;
  int dexpen = int(stim / 10);
  int perpen = int(stim /  7);
  int intpen = int(stim /  6);
// Since dexpen etc. are always less than 0, no need for + signs
  stim_text << _("Speed") << " " << stim << "   " << _("Intelligence") << " " << intpen <<
               "   " << _("Perception") << " " << perpen << "   " << "Dexterity" << " " << dexpen;
  effect_text.push_back(stim_text.str());
 }

 if ((has_trait("TROGLO") && g->is_in_sunlight(posx, posy) &&
      g->weather == WEATHER_SUNNY) ||
     (has_trait("TROGLO2") && g->is_in_sunlight(posx, posy) &&
      g->weather != WEATHER_SUNNY)) {
  effect_name.push_back(_("In Sunlight"));
  effect_text.push_back(_("The sunlight irritates you.\n\
Strength - 1;    Dexterity - 1;    Intelligence - 1;    Dexterity - 1"));
 } else if (has_trait("TROGLO2") && g->is_in_sunlight(posx, posy)) {
  effect_name.push_back(_("In Sunlight"));
  effect_text.push_back(_("The sunlight irritates you badly.\n\
Strength - 2;    Dexterity - 2;    Intelligence - 2;    Dexterity - 2"));
 } else if (has_trait("TROGLO3") && g->is_in_sunlight(posx, posy)) {
  effect_name.push_back(_("In Sunlight"));
  effect_text.push_back(_("The sunlight irritates you terribly.\n\
Strength - 4;    Dexterity - 4;    Intelligence - 4;    Dexterity - 4"));
 }

 for (int i = 0; i < addictions.size(); i++) {
  if (addictions[i].sated < 0 &&
      addictions[i].intensity >= MIN_ADDICTION_LEVEL) {
   effect_name.push_back(addiction_name(addictions[i]));
   effect_text.push_back(addiction_text(addictions[i]));
  }
 }

 int maxy = (VIEWY*2)+1;
 if (maxy < 25)
  maxy = 25;

 int effect_win_size_y = 0;
 int trait_win_size_y = 0;
 int skill_win_size_y = 0;
 int infooffsetytop = 11;
 int infooffsetybottom = 15;
 std::vector<std::string> traitslist;

 effect_win_size_y = effect_name.size()+1;

 for(int i = 0; i < PF_MAX2; i++) {
  if(my_mutations[i]) {
   traitslist.push_back(pl_flag(i));
  }
 }

 trait_win_size_y = traitslist.size()+1;
 if (trait_win_size_y + infooffsetybottom > maxy ) {
  trait_win_size_y = maxy - infooffsetybottom;
 }

 skill_win_size_y = Skill::skill_count() + 1;
 if (skill_win_size_y + infooffsetybottom > maxy ) {
  skill_win_size_y = maxy - infooffsetybottom;
 }
/*
 std::stringstream ssTemp;
 ssTemp  << skill_win_size_y << " - " << trait_win_size_y << " - " << effect_win_size_y;
 debugmsg((ssTemp.str()).c_str());
*/
 WINDOW* w_grid_top    = newwin(infooffsetybottom, 81,  VIEW_OFFSET_Y,  VIEW_OFFSET_X);
 WINDOW* w_grid_skill  = newwin(skill_win_size_y + 1, 27, infooffsetybottom + VIEW_OFFSET_Y, 0 + VIEW_OFFSET_X);
 WINDOW* w_grid_trait  = newwin(trait_win_size_y + 1, 27, infooffsetybottom + VIEW_OFFSET_Y, 27 + VIEW_OFFSET_X);
 WINDOW* w_grid_effect = newwin(effect_win_size_y+ 1, 28, infooffsetybottom + VIEW_OFFSET_Y, 53 + VIEW_OFFSET_X);

 WINDOW* w_tip     = newwin(1, FULL_SCREEN_WIDTH,  VIEW_OFFSET_Y,  0 + VIEW_OFFSET_X);
 WINDOW* w_stats   = newwin(9, 26,  1 + VIEW_OFFSET_Y,  0 + VIEW_OFFSET_X);
 WINDOW* w_traits  = newwin(trait_win_size_y, 26, infooffsetybottom + VIEW_OFFSET_Y,  27 + VIEW_OFFSET_X);
 WINDOW* w_encumb  = newwin(9, 26,  1 + VIEW_OFFSET_Y, 27 + VIEW_OFFSET_X);
 WINDOW* w_effects = newwin(effect_win_size_y, 26, infooffsetybottom + VIEW_OFFSET_Y, 54 + VIEW_OFFSET_X);
 WINDOW* w_speed   = newwin(9, 26,  1 + VIEW_OFFSET_Y, 54 + VIEW_OFFSET_X);
 WINDOW* w_skills  = newwin(skill_win_size_y, 26, infooffsetybottom + VIEW_OFFSET_Y, 0 + VIEW_OFFSET_X);
 WINDOW* w_info    = newwin(3, FULL_SCREEN_WIDTH, infooffsetytop + VIEW_OFFSET_Y,  0 + VIEW_OFFSET_X);

 for (int i = 0; i < 81; i++) {
  //Horizontal line top grid
  mvwputch(w_grid_top, 10, i, c_ltgray, LINE_OXOX);
  mvwputch(w_grid_top, 14, i, c_ltgray, LINE_OXOX);

  //Vertical line top grid
  if (i <= infooffsetybottom) {
   mvwputch(w_grid_top, i, 26, c_ltgray, LINE_XOXO);
   mvwputch(w_grid_top, i, 53, c_ltgray, LINE_XOXO);
   mvwputch(w_grid_top, i, FULL_SCREEN_WIDTH, c_ltgray, LINE_XOXO);
  }

  //Horizontal line skills
  if (i <= 26) {
   mvwputch(w_grid_skill, skill_win_size_y, i, c_ltgray, LINE_OXOX);
  }

  //Vertical line skills
  if (i <= skill_win_size_y) {
   mvwputch(w_grid_skill, i, 26, c_ltgray, LINE_XOXO);
  }

  //Horizontal line traits
  if (i <= 26) {
   mvwputch(w_grid_trait, trait_win_size_y, i, c_ltgray, LINE_OXOX);
  }

  //Vertical line traits
  if (i <= trait_win_size_y) {
   mvwputch(w_grid_trait, i, 26, c_ltgray, LINE_XOXO);
  }

  //Horizontal line effects
  if (i <= 27) {
   mvwputch(w_grid_effect, effect_win_size_y, i, c_ltgray, LINE_OXOX);
  }

  //Vertical line effects
  if (i <= effect_win_size_y) {
   mvwputch(w_grid_effect, i, 0, c_ltgray, LINE_XOXO);
   mvwputch(w_grid_effect, i, 27, c_ltgray, LINE_XOXO);
  }
 }

 //Intersections top grid
 mvwputch(w_grid_top, 14, 26, c_ltgray, LINE_OXXX); // T
 mvwputch(w_grid_top, 14, 53, c_ltgray, LINE_OXXX); // T
 mvwputch(w_grid_top, 10, 26, c_ltgray, LINE_XXOX); // _|_
 mvwputch(w_grid_top, 10, 53, c_ltgray, LINE_XXOX); // _|_
 mvwputch(w_grid_top, 10, FULL_SCREEN_WIDTH, c_ltgray, LINE_XOXX); // -|
 mvwputch(w_grid_top, 14, FULL_SCREEN_WIDTH, c_ltgray, LINE_XOXX); // -|
 wrefresh(w_grid_top);

 mvwputch(w_grid_skill, skill_win_size_y, 26, c_ltgray, LINE_XOOX); // _|

 if (skill_win_size_y > trait_win_size_y)
  mvwputch(w_grid_skill, trait_win_size_y, 26, c_ltgray, LINE_XXXO); // |-
 else if (skill_win_size_y == trait_win_size_y)
  mvwputch(w_grid_skill, trait_win_size_y, 26, c_ltgray, LINE_XXOX); // _|_

 mvwputch(w_grid_trait, trait_win_size_y, 26, c_ltgray, LINE_XOOX); // _|

 if (trait_win_size_y > effect_win_size_y)
  mvwputch(w_grid_trait, effect_win_size_y, 26, c_ltgray, LINE_XXXO); // |-
 else if (trait_win_size_y == effect_win_size_y)
  mvwputch(w_grid_trait, effect_win_size_y, 26, c_ltgray, LINE_XXOX); // _|_
 else if (trait_win_size_y < effect_win_size_y) {
  mvwputch(w_grid_trait, trait_win_size_y, 26, c_ltgray, LINE_XOXX); // -|
  mvwputch(w_grid_trait, effect_win_size_y, 26, c_ltgray, LINE_XXOO); // |_
 }

 mvwputch(w_grid_effect, effect_win_size_y, 0, c_ltgray, LINE_XXOO); // |_
 mvwputch(w_grid_effect, effect_win_size_y, 27, c_ltgray, LINE_XOOX); // _|

 wrefresh(w_grid_skill);
 wrefresh(w_grid_effect);
 wrefresh(w_grid_trait);

 //-1 for header
 trait_win_size_y--;
 skill_win_size_y--;
 effect_win_size_y--;

// Print name and header
 if (male) {
    mvwprintw(w_tip, 0, 0, "%s - Male", name.c_str());
 } else {
    mvwprintw(w_tip, 0, 0, "%s - Female", name.c_str());
 }
 mvwprintz(w_tip, 0, 39, c_ltred, _("| Press TAB to cycle, ESC or q to return."));
 wrefresh(w_tip);

// First!  Default STATS screen.
 const char* title_STATS = _("STATS");
 mvwprintz(w_stats, 0, 13 - utf8_width(title_STATS)/2, c_ltgray, title_STATS);
 mvwprintz(w_stats, 2,  2, c_ltgray, "                     ");
 mvwprintz(w_stats, 2,  2, c_ltgray, _("Strength:"));
 mvwprintz(w_stats, 2,  20, c_ltgray, str_max>9?"(%d)":" (%d)", str_max);
 mvwprintz(w_stats, 3,  2, c_ltgray, "                     ");
 mvwprintz(w_stats, 3,  2, c_ltgray, _("Dexterity:"));
 mvwprintz(w_stats, 3,  20, c_ltgray, dex_max>9?"(%d)":" (%d)", dex_max);
 mvwprintz(w_stats, 4,  2, c_ltgray, "                     ");
 mvwprintz(w_stats, 4,  2, c_ltgray, _("Intelligence:"));
 mvwprintz(w_stats, 4,  20, c_ltgray, int_max>9?"(%d)":" (%d)", int_max);
 mvwprintz(w_stats, 5,  2, c_ltgray, "                     ");
 mvwprintz(w_stats, 5,  2, c_ltgray, _("Perception:"));
 mvwprintz(w_stats, 5,  20, c_ltgray, per_max>9?"(%d)":" (%d)", per_max);

 nc_color status = c_white;

 if (str_cur <= 0)
  status = c_dkgray;
 else if (str_cur < str_max / 2)
  status = c_red;
 else if (str_cur < str_max)
  status = c_ltred;
 else if (str_cur == str_max)
  status = c_white;
 else if (str_cur < str_max * 1.5)
  status = c_ltgreen;
 else
  status = c_green;
 mvwprintz(w_stats,  2, (str_cur < 10 ? 17 : 16), status, "%d", str_cur);

 if (dex_cur <= 0)
  status = c_dkgray;
 else if (dex_cur < dex_max / 2)
  status = c_red;
 else if (dex_cur < dex_max)
  status = c_ltred;
 else if (dex_cur == dex_max)
  status = c_white;
 else if (dex_cur < dex_max * 1.5)
  status = c_ltgreen;
 else
  status = c_green;
 mvwprintz(w_stats,  3, (dex_cur < 10 ? 17 : 16), status, "%d", dex_cur);

 if (int_cur <= 0)
  status = c_dkgray;
 else if (int_cur < int_max / 2)
  status = c_red;
 else if (int_cur < int_max)
  status = c_ltred;
 else if (int_cur == int_max)
  status = c_white;
 else if (int_cur < int_max * 1.5)
  status = c_ltgreen;
 else
  status = c_green;
 mvwprintz(w_stats,  4, (int_cur < 10 ? 17 : 16), status, "%d", int_cur);

 if (per_cur <= 0)
  status = c_dkgray;
 else if (per_cur < per_max / 2)
  status = c_red;
 else if (per_cur < per_max)
  status = c_ltred;
 else if (per_cur == per_max)
  status = c_white;
 else if (per_cur < per_max * 1.5)
  status = c_ltgreen;
 else
  status = c_green;
 mvwprintz(w_stats,  5, (per_cur < 10 ? 17 : 16), status, "%d", per_cur);

 wrefresh(w_stats);

// Next, draw encumberment.
 std::string asText[] = {_("Torso"), _("Head"), _("Eyes"), _("Mouth"), _("Arms"), _("Hands"), _("Legs"), _("Feet")};
 body_part aBodyPart[] = {bp_torso, bp_head, bp_eyes, bp_mouth, bp_arms, bp_hands, bp_legs, bp_feet};
 int iEnc, iLayers, iArmorEnc, iWarmth;
 
 const char *title_ENCUMB = _("ENCUMBERANCE AND WARMTH");
 mvwprintz(w_encumb, 0, 13 - utf8_width(title_ENCUMB)/2, c_ltgray, title_ENCUMB);
 for (int i=0; i < 8; i++) {
  iEnc = iLayers = iArmorEnc = iWarmth = 0;
  iWarmth = warmth(body_part(i));
  iEnc = encumb(aBodyPart[i], iLayers, iArmorEnc);
  mvwprintz(w_encumb, i+1, 1, c_ltgray, "%s:", asText[i].c_str());
  mvwprintz(w_encumb, i+1, 8, c_ltgray, "(%d)", iLayers);
  mvwprintz(w_encumb, i+1, 11, c_ltgray, "%*s%d%s%d=", (iArmorEnc < 0 || iArmorEnc > 9 ? 1 : 2), " ", iArmorEnc, "+", iEnc-iArmorEnc);
  wprintz(w_encumb, encumb_color(iEnc), "%s%d", (iEnc < 0 || iEnc > 9 ? "" : " ") , iEnc);
  // Color the warmth value to let the player know what is sufficient
  nc_color color = c_ltgray;
  if (i == bp_eyes) continue; // Eyes don't count towards warmth
  else if (temp_conv[i] >  BODYTEMP_SCORCHING) color = c_red;
  else if (temp_conv[i] >  BODYTEMP_VERY_HOT)  color = c_ltred;
  else if (temp_conv[i] >  BODYTEMP_HOT)       color = c_yellow;
  else if (temp_conv[i] >  BODYTEMP_COLD)      color = c_green; // More than cold is comfortable
  else if (temp_conv[i] >  BODYTEMP_VERY_COLD) color = c_ltblue;
  else if (temp_conv[i] >  BODYTEMP_FREEZING)  color = c_cyan;
  else if (temp_conv[i] <= BODYTEMP_FREEZING)  color = c_blue;
  wprintz(w_encumb, color, " (%3d)", iWarmth);
  //  wprintz(w_encumb, color, "%*s(%d)", (iWarmth > 9 ? ((iWarmth > 99) ? 1: 2) : 3), " ", iWarmth);
 }
 wrefresh(w_encumb);

// Next, draw traits.
 const char *title_TRAITS = _("TRAITS");
 mvwprintz(w_traits, 0, 13 - utf8_width(title_TRAITS)/2, c_ltgray, title_TRAITS);
 for (int i = 0; i < traitslist.size() && i < trait_win_size_y; i++) {
  if (traits[traitslist[i]].points > 0)
   status = c_ltgreen;
  else if (traits[traitslist[i]].points < 0)
   status = c_ltred;
  else
   status = c_yellow;
  mvwprintz(w_traits, i+1, 1, status, traits[traitslist[i]].name.c_str());
 }

 wrefresh(w_traits);

// Next, draw effects.
 const char *title_EFFECTS = _("EFFECTS");
 mvwprintz(w_effects, 0, 13 - utf8_width(title_EFFECTS)/2, c_ltgray, title_EFFECTS);
 for (int i = 0; i < effect_name.size() && i < effect_win_size_y; i++) {
  mvwprintz(w_effects, i+1, 1, c_ltgray, effect_name[i].c_str());
 }
 wrefresh(w_effects);

// Next, draw skills.
 line = 1;
 std::vector<Skill*> skillslist;
 const char *title_SKILLS = _("SKILLS");
 mvwprintz(w_skills, 0, 13 - utf8_width(title_SKILLS)/2, c_ltgray, title_SKILLS);

 // sort skills by level
 for (std::vector<Skill*>::iterator aSkill = Skill::skills.begin();
      aSkill != Skill::skills.end(); ++aSkill)
 {
  SkillLevel level = skillLevel(*aSkill);
  if (level < 0)
   continue;
  bool foundplace = false;
  for (std::vector<Skill*>::iterator i = skillslist.begin();
      i != skillslist.end(); ++i)
  {
   SkillLevel thislevel = skillLevel(*i);
   if (thislevel < level)
   {
    skillslist.insert(i, *aSkill);
    foundplace = true;
    break;
   }
  }
  if (!foundplace)
   skillslist.push_back(*aSkill);
 }

 for (std::vector<Skill*>::iterator aSkill = skillslist.begin();
      aSkill != skillslist.end(); ++aSkill)
 {
   SkillLevel level = skillLevel(*aSkill);

   // Default to not training and not rusting
   nc_color text_color = c_blue;
   bool training = level.isTraining();
   bool rusting = level.isRusting(g->turn);

   if(training && rusting)
   {
       text_color = c_ltred;
   }
   else if (training)
   {
       text_color = c_ltblue;
   }
   else if (rusting)
   {
       text_color = c_red;
   }

   if (line < skill_win_size_y + 1)
   {
     mvwprintz(w_skills, line, 1, text_color, "%s", ((*aSkill)->name() + ":").c_str());
     mvwprintz(w_skills, line, 19, text_color, "%-2d(%2d%%%%)", (int)level,
               (level.exercise() <  0 ? 0 : level.exercise()));
     line++;
   }
 }
 wrefresh(w_skills);

// Finally, draw speed.
 const char *title_SPEED = _("SPEED");
 mvwprintz(w_speed, 0, 13 - utf8_width(title_SPEED)/2, c_ltgray, title_SPEED);
 mvwprintz(w_speed, 1,  1, c_ltgray, _("Base Move Cost:"));
 mvwprintz(w_speed, 2,  1, c_ltgray, _("Current Speed:"));
 int newmoves = current_speed(g);
 int pen = 0;
 line = 3;
 if (weight_carried() > weight_capacity()) {
  pen = 50 * (weight_carried() - weight_capacity()) / (weight_capacity());
  mvwprintz(w_speed, line, 1, c_red, _("Overburdened        -%s%d%%%%"),
            (pen < 10 ? " " : ""), pen);
  line++;
 }
 pen = int(morale_level() / 25);
 if (abs(pen) >= 4) {
  if (pen > 10)
   pen = 10;
  else if (pen < -10)
   pen = -10;
  if (pen > 0)
   mvwprintz(w_speed, line, 1, c_green, _("Good mood           +%s%d%%%%"),
             (pen < 10 ? " " : ""), pen);
  else
   mvwprintz(w_speed, line, 1, c_red, _("Depressed           -%s%d%%%%"),
             (abs(pen) < 10 ? " " : ""), abs(pen));
  line++;
 }
 pen = int((pain - pkill) * .7);
 if (pen > 60)
  pen = 60;
 if (pen >= 1) {
  mvwprintz(w_speed, line, 1, c_red, _("Pain                -%s%d%%%%"),
            (pen < 10 ? " " : ""), pen);
  line++;
 }
 if (pkill >= 10) {
  pen = int(pkill * .1);
  mvwprintz(w_speed, line, 1, c_red, _("Painkillers         -%s%d%%%%"),
            (pen < 10 ? " " : ""), pen);
  line++;
 }
 if (stim != 0) {
  pen = stim;
  if (pen > 0)
   mvwprintz(w_speed, line, 1, c_green, _("Stimulants          +%s%d%%%%"),
            (pen < 10 ? " " : ""), pen);
  else
   mvwprintz(w_speed, line, 1, c_red, _("Depressants         -%s%d%%%%"),
            (abs(pen) < 10 ? " " : ""), abs(pen));
  line++;
 }
 if (thirst > 40) {
  pen = int((thirst - 40) / 10);
  mvwprintz(w_speed, line, 1, c_red, _("Thirst              -%s%d%%%%"),
            (pen < 10 ? " " : ""), pen);
  line++;
 }
 if (hunger > 100) {
  pen = int((hunger - 100) / 10);
  mvwprintz(w_speed, line, 1, c_red, _("Hunger              -%s%d%%%%"),
            (pen < 10 ? " " : ""), pen);
  line++;
 }
 if (has_trait("SUNLIGHT_DEPENDENT") && !g->is_in_sunlight(posx, posy)) {
  pen = (g->light_level() >= 12 ? 5 : 10);
  mvwprintz(w_speed, line, 1, c_red, _("Out of Sunlight     -%s%d%%%%"),
            (pen < 10 ? " " : ""), pen);
  line++;
 }
 if ((has_trait("COLDBLOOD") || has_trait("COLDBLOOD2") ||
      has_trait("COLDBLOOD3")) && g->temperature < 65) {
  if (has_trait("COLDBLOOD3"))
   pen = int( (65 - g->temperature) / 2);
  else if (has_trait("COLDBLOOD2"))
   pen = int( (65 - g->temperature) / 3);
  else
   pen = int( (65 - g->temperature) / 2);
  mvwprintz(w_speed, line, 1, c_red, _("Cold-Blooded        -%s%d%%%%"),
            (pen < 10 ? " " : ""), pen);
  line++;
 }

 for (int i = 0; i < illness.size(); i++) {
  int move_adjust = disease_speed_boost(illness[i]);
  if (move_adjust != 0) {
   nc_color col = (move_adjust > 0 ? c_green : c_red);
   mvwprintz(w_speed, line,  1, col, dis_name(illness[i]).c_str());
   mvwprintz(w_speed, line, 21, col, (move_adjust > 0 ? "+" : "-"));
   move_adjust = abs(move_adjust);
   mvwprintz(w_speed, line, (move_adjust >= 10 ? 22 : 23), col, "%d%%%%",
             move_adjust);
   line++;
  }
 }
 if (has_trait("QUICK")) {
  pen = int(newmoves * .1);
  mvwprintz(w_speed, line, 1, c_green, _("Quick               +%s%d%%%%"),
            (pen < 10 ? " " : ""), pen);
 }
 int runcost = run_cost(100);
 nc_color col = (runcost <= 100 ? c_green : c_red);
 mvwprintz(w_speed, 1, (runcost  >= 100 ? 21 : (runcost  < 10 ? 23 : 22)), col,
           "%d", runcost);
 col = (newmoves >= 100 ? c_green : c_red);
 mvwprintz(w_speed, 2, (newmoves >= 100 ? 21 : (newmoves < 10 ? 23 : 22)), col,
           "%d", newmoves);
 wrefresh(w_speed);

 refresh();
 int curtab = 1;
 int min, max;
 line = 0;
 bool done = false;

// Initial printing is DONE.  Now we give the player a chance to scroll around
// and "hover" over different items for more info.
 do {
  werase(w_info);
  switch (curtab) {
  case 1:	// Stats tab
   mvwprintz(w_stats, 0, 0, h_ltgray, _("                          "));
   mvwprintz(w_stats, 0, 13 - utf8_width(title_STATS)/2, h_ltgray, title_STATS);
   if (line == 0) {
    mvwprintz(w_stats, 2, 2, h_ltgray, _("Strength:"));

// display player current STR effects
    mvwprintz(w_stats, 6, 2, c_magenta, _("Base HP: %d              "),
             hp_max[1]);
    mvwprintz(w_stats, 7, 2, c_magenta, _("Carry weight: %.1f %s     "), convert_weight(weight_capacity(false)),
                      OPTIONS["USE_METRIC_WEIGHT"]?"kg":"lbs");
    mvwprintz(w_stats, 8, 2, c_magenta, _("Melee damage: %d         "),
             base_damage(false));

    mvwprintz(w_info, 0, 0, c_magenta, _("\
Strength affects your melee damage, the amount of weight you can carry, your\n\
total HP, your resistance to many diseases, and the effectiveness of actions\n\
which require brute force."));
   } else if (line == 1) {
    mvwprintz(w_stats, 3, 2, h_ltgray, _("Dexterity:"));
 // display player current DEX effects
    mvwprintz(w_stats, 6, 2, c_magenta, _("Melee to-hit bonus: +%d                      "),
             base_to_hit(false));
    mvwprintz(w_stats, 7, 2, c_magenta, "                                            ");
    mvwprintz(w_stats, 7, 2, c_magenta, _("Ranged penalty: -%d"),
             abs(ranged_dex_mod(false)));
    mvwprintz(w_stats, 8, 2, c_magenta, "                                            ");
    if (throw_dex_mod(false) <= 0) {
        mvwprintz(w_stats, 8, 2, c_magenta, _("Throwing bonus: +%d"),
                  abs(throw_dex_mod(false)));
    } else {
        mvwprintz(w_stats, 8, 2, c_magenta, _("Throwing penalty: -%d"),
                  abs(throw_dex_mod(false)));
    }
    mvwprintz(w_info, 0, 0, c_magenta, _("\
Dexterity affects your chance to hit in melee combat, helps you steady your\n\
gun for ranged combat, and enhances many actions that require finesse."));
   } else if (line == 2) {
    mvwprintz(w_stats, 4, 2, h_ltgray, _("Intelligence:"));
 // display player current INT effects
   mvwprintz(w_stats, 6, 2, c_magenta, _("Read times: %d%%%%           "),
             read_speed(false));
   mvwprintz(w_stats, 7, 2, c_magenta, _("Skill rust: %d%%%%           "),
             rust_rate(false));
   mvwprintz(w_stats, 8, 2, c_magenta, _("Crafting Bonus: %d          "),
             int_cur);

    mvwprintz(w_info, 0, 0, c_magenta, _("\
Intelligence is less important in most situations, but it is vital for more\n\
complex tasks like electronics crafting. It also affects how much skill you\n\
can pick up from reading a book."));
   } else if (line == 3) {
    mvwprintz(w_stats, 5, 2, h_ltgray, _("Perception:"));

       mvwprintz(w_stats, 6, 2,  c_magenta, _("Ranged penalty: -%d"),
             abs(ranged_per_mod(false)),"          ");
    mvwprintz(w_stats, 7, 2, c_magenta, _("Trap dection level: %d       "),
             per_cur);
    mvwprintz(w_stats, 8, 2, c_magenta, "                             ");
    mvwprintz(w_info, 0, 0, c_magenta, _("\
Perception is the most important stat for ranged combat. It's also used for\n\
detecting traps and other things of interest."));
   }
   wrefresh(w_stats);
   wrefresh(w_info);
   switch (input()) {
    case 'j':
     line++;
     if (line == 4)
      line = 0;
     break;
    case 'k':
     line--;
     if (line == -1)
      line = 3;
     break;
    case '\t':
     mvwprintz(w_stats, 0, 0, c_ltgray, _("                          "));
     mvwprintz(w_stats, 0, 13 - utf8_width(title_STATS)/2, c_ltgray, title_STATS);
     wrefresh(w_stats);
     line = 0;
     curtab++;
     break;
    case 'q':
    case KEY_ESCAPE:
     done = true;
   }
   mvwprintz(w_stats, 2, 2, c_ltgray, _("Strength:"));
   mvwprintz(w_stats, 3, 2, c_ltgray, _("Dexterity:"));
   mvwprintz(w_stats, 4, 2, c_ltgray, _("Intelligence:"));
   mvwprintz(w_stats, 5, 2, c_ltgray, _("Perception:"));
   wrefresh(w_stats);
   break;
  case 2:	// Encumberment tab
   mvwprintz(w_encumb, 0, 0, h_ltgray,  _("                          "));
   mvwprintz(w_encumb, 0, 13 - utf8_width(title_ENCUMB)/2, h_ltgray, title_ENCUMB);
   if (line == 0) {
    mvwprintz(w_encumb, 1, 1, h_ltgray, _("Torso"));
    mvwprintz(w_info, 0, 0, c_magenta, _("\
Melee skill %+d;      Dodge skill %+d;\n\
Swimming costs %+d movement points;\n\
Melee attacks cost %+d movement points"), -encumb(bp_torso), -encumb(bp_torso),
              encumb(bp_torso) * (80 - skillLevel("swimming") * 3), encumb(bp_torso) * 20);
   } else if (line == 1) {
    mvwprintz(w_encumb, 2, 1, h_ltgray, _("Head"));
    mvwprintz(w_info, 0, 0, c_magenta, _("\
Head encumberance has no effect; it simply limits how much you can put on."));
   } else if (line == 2) {
    mvwprintz(w_encumb, 3, 1, h_ltgray, _("Eyes"));
    mvwprintz(w_info, 0, 0, c_magenta, _("\
Perception %+d when checking traps or firing ranged weapons;\n\
Perception %+.1f when throwing items"), -encumb(bp_eyes),
double(double(-encumb(bp_eyes)) / 2));
   } else if (line == 3) {
    mvwprintz(w_encumb, 4, 1, h_ltgray, _("Mouth"));
    mvwprintz(w_info, 0, 0, c_magenta, _("\
Running costs %+d movement points"), encumb(bp_mouth) * 5);
   } else if (line == 4)
  {
    mvwprintz(w_encumb, 5, 1, h_ltgray, _("Arms"));
    mvwprintz(w_info, 0, 0, c_magenta, _("\
Arm encumbrance affects your accuracy with ranged weapons."));
   } else if (line == 5)
   {
    mvwprintz(w_encumb, 6, 1, h_ltgray, _("Hands"));
    mvwprintz(w_info, 0, 0, c_magenta, _("\
Reloading costs %+d movement points;\n\
Dexterity %+d when throwing items"), encumb(bp_hands) * 30, -encumb(bp_hands));
   } else if (line == 6) {
    mvwprintz(w_encumb, 7, 1, h_ltgray, _("Legs"));
    mvwprintz(w_info, 0, 0, c_magenta, _("\
Running costs %+d movement points;  Swimming costs %+d movement points;\n\
Dodge skill %+.1f"), encumb(bp_legs) * 3,
              encumb(bp_legs) *(50 - skillLevel("swimming") * 2),
                     double(double(-encumb(bp_legs)) / 2));
   } else if (line == 7) {
    mvwprintz(w_encumb, 8, 1, h_ltgray, _("Feet"));
    mvwprintz(w_info, 0, 0, c_magenta, _("\
Running costs %+d movement points"), encumb(bp_feet) * 5);
   }
   wrefresh(w_encumb);
   wrefresh(w_info);
   switch (input()) {
    case 'j':
     line++;
     if (line == 8)
      line = 0;
     break;
    case 'k':
     line--;
     if (line == -1)
      line = 7;
     break;
    case '\t':
     mvwprintz(w_encumb, 0, 0, c_ltgray,  _("                          "));
     mvwprintz(w_encumb, 0, 13 - utf8_width(title_ENCUMB)/2, c_ltgray, title_ENCUMB);
     wrefresh(w_encumb);
     line = 0;
     curtab++;
     break;
    case 'q':
    case KEY_ESCAPE:
     done = true;
   }
   mvwprintz(w_encumb, 1, 1, c_ltgray, _("Torso"));
   mvwprintz(w_encumb, 2, 1, c_ltgray, _("Head"));
   mvwprintz(w_encumb, 3, 1, c_ltgray, _("Eyes"));
   mvwprintz(w_encumb, 4, 1, c_ltgray, _("Mouth"));
   mvwprintz(w_encumb, 5, 1, c_ltgray, _("Arms"));
   mvwprintz(w_encumb, 6, 1, c_ltgray, _("Hands"));
   mvwprintz(w_encumb, 7, 1, c_ltgray, _("Legs"));
   mvwprintz(w_encumb, 8, 1, c_ltgray, _("Feet"));
   wrefresh(w_encumb);
   break;
  case 4:	// Traits tab
   mvwprintz(w_traits, 0, 0, h_ltgray,  _("                          "));
   mvwprintz(w_traits, 0, 13 - utf8_width(title_TRAITS)/2, h_ltgray, title_TRAITS);
   if (line <= (trait_win_size_y-1)/2) {
    min = 0;
    max = trait_win_size_y;
    if (traitslist.size() < max)
     max = traitslist.size();
   } else if (line >= traitslist.size() - (trait_win_size_y+1)/2) {
    min = (traitslist.size() < trait_win_size_y ? 0 : traitslist.size() - trait_win_size_y);
    max = traitslist.size();
   } else {
    min = line - (trait_win_size_y-1)/2;
    max = line + (trait_win_size_y+1)/2;
    if (traitslist.size() < max)
     max = traitslist.size();
    if (min < 0)
     min = 0;
   }

   for (int i = min; i < max; i++) {
    mvwprintz(w_traits, 1 + i - min, 1, c_ltgray, "                         ");
    if (traitslist[i] > PF_MAX2)
     status = c_ltblue;
    else if (traits[traitslist[i]].points > 0)
     status = c_ltgreen;
    else if (traits[traitslist[i]].points < 0)
     status = c_ltred;
    else
     status = c_yellow;
    if (i == line)
     mvwprintz(w_traits, 1 + i - min, 1, hilite(status),
               traits[traitslist[i]].name.c_str());
    else
     mvwprintz(w_traits, 1 + i - min, 1, status,
               traits[traitslist[i]].name.c_str());
   }
   if (line >= 0 && line < traitslist.size()) {
     fold_and_print(w_info, 0, 1, FULL_SCREEN_WIDTH-2, c_magenta, "%s", traits[traitslist[line]].description.c_str());
   }
   wrefresh(w_traits);
   wrefresh(w_info);
   switch (input()) {
    case 'j':
     if (line < traitslist.size() - 1)
      line++;
     break;
    case 'k':
     if (line > 0)
      line--;
     break;
    case '\t':
     mvwprintz(w_traits, 0, 0, c_ltgray,  _("                          "));
     mvwprintz(w_traits, 0, 13 - utf8_width(title_TRAITS)/2, c_ltgray, title_TRAITS);
     for (int i = 0; i < traitslist.size() && i < trait_win_size_y; i++) {
      mvwprintz(w_traits, i + 1, 1, c_black, "                         ");
      if (traits[traitslist[i]].points > 0)
       status = c_ltgreen;
      else if (traits[traitslist[i]].points < 0)
       status = c_ltred;
      else
       status = c_yellow;
      mvwprintz(w_traits, i + 1, 1, status, traits[traitslist[i]].name.c_str());
     }
     wrefresh(w_traits);
     line = 0;
     curtab++;
     break;
    case 'q':
    case KEY_ESCAPE:
     done = true;
   }
   break;

  case 5:	// Effects tab
   mvwprintz(w_effects, 0, 0, h_ltgray,  _("                          "));
   mvwprintz(w_effects, 0, 13 - utf8_width(title_EFFECTS)/2, h_ltgray, title_EFFECTS);
   if (line <= (effect_win_size_y-1)/2) {
    min = 0;
    max = effect_win_size_y;
    if (effect_name.size() < max)
     max = effect_name.size();
   } else if (line >= effect_name.size() - (effect_win_size_y+1)/2) {
    min = (effect_name.size() < effect_win_size_y ? 0 : effect_name.size() - effect_win_size_y);
    max = effect_name.size();
   } else {
    min = line - (effect_win_size_y-1)/2;
    max = line + (effect_win_size_y+1)/2;
    if (effect_name.size() < max)
     max = effect_name.size();
    if (min < 0)
     min = 0;
   }

   for (int i = min; i < max; i++) {
    if (i == line)
     mvwprintz(w_effects, 1 + i - min, 1, h_ltgray, effect_name[i].c_str());
    else
     mvwprintz(w_effects, 1 + i - min, 1, c_ltgray, effect_name[i].c_str());
   }
   if (line >= 0 && line < effect_text.size()) {
    fold_and_print(w_info, 0, 1, FULL_SCREEN_WIDTH-2, c_magenta, "%s", effect_text[line].c_str());
   }
   wrefresh(w_effects);
   wrefresh(w_info);
   switch (input()) {
    case 'j':
     if (line < effect_name.size() - 1)
      line++;
     break;
    case 'k':
     if (line > 0)
      line--;
     break;
    case '\t':
     mvwprintz(w_effects, 0, 0, c_ltgray,  _("                          "));
     mvwprintz(w_effects, 0, 13 - utf8_width(title_EFFECTS)/2, c_ltgray, title_EFFECTS);
     for (int i = 0; i < effect_name.size() && i < 7; i++)
      mvwprintz(w_effects, i + 1, 1, c_ltgray, effect_name[i].c_str());
     wrefresh(w_effects);
     line = 0;
     curtab = 1;
     break;
    case 'q':
    case KEY_ESCAPE:
     done = true;
   }
   break;

  case 3:	// Skills tab
   mvwprintz(w_skills, 0, 0, h_ltgray,  _("                          "));
   mvwprintz(w_skills, 0, 13 - utf8_width(title_SKILLS)/2, h_ltgray, title_SKILLS);
   if (line <= (skill_win_size_y-1)/2) {
    min = 0;
    max = skill_win_size_y;
    if (skillslist.size() < max)
     max = skillslist.size();
   } else if (line >= skillslist.size() - (skill_win_size_y+1)/2) {
    min = (skillslist.size() < skill_win_size_y ? 0 : skillslist.size() - skill_win_size_y);
    max = skillslist.size();
   } else {
    min = line - (skill_win_size_y-1)/2;
    max = line + (skill_win_size_y+1)/2;
    if (skillslist.size() < max)
     max = skillslist.size();
    if (min < 0)
     min = 0;
   }

   Skill *selectedSkill;

   for (int i = min; i < max; i++)
   {
    Skill *aSkill = skillslist[i];
    SkillLevel level = skillLevel(aSkill);

    bool isLearning = level.isTraining();
    int exercise = level.exercise();
    bool rusting = level.isRusting(g->turn);

    if (i == line) {
      selectedSkill = aSkill;
     if (exercise >= 100)
      status = isLearning ? h_pink : h_magenta;
     else if (rusting)
      status = isLearning ? h_ltred : h_red;
     else
      status = isLearning ? h_ltblue : h_blue;
    } else {
     if (rusting)
      status = isLearning ? c_ltred : c_red;
     else
      status = isLearning ? c_ltblue : c_blue;
    }
    mvwprintz(w_skills, 1 + i - min, 1, c_ltgray, "                         ");
    mvwprintz(w_skills, 1 + i - min, 1, status, "%s:", aSkill->name().c_str());
    mvwprintz(w_skills, 1 + i - min,19, status, "%-2d(%2d%%%%)", (int)level, (exercise <  0 ? 0 : exercise));
   }
   werase(w_info);
   if (line >= 0 && line < skillslist.size()) {
    fold_and_print(w_info, 0, 1, FULL_SCREEN_WIDTH-2, c_magenta, "%s", selectedSkill->description().c_str());
   }
   wrefresh(w_skills);
   wrefresh(w_info);
   switch (input()) {
    case 'j':
     if (line < skillslist.size() - 1)
      line++;
     break;
    case 'k':
     if (line > 0)
      line--;
     break;
    case '\t':
      werase(w_skills);
     mvwprintz(w_skills, 0, 0, c_ltgray,  _("                          "));
     mvwprintz(w_skills, 0, 13 - utf8_width(title_SKILLS)/2, c_ltgray, title_SKILLS);
     for (int i = 0; i < skillslist.size() && i < skill_win_size_y; i++) {
      Skill *thisSkill = skillslist[i];
      SkillLevel level = skillLevel(thisSkill);
      bool isLearning = level.isTraining();
      bool rusting = level.isRusting(g->turn);

      if (rusting)
       status = isLearning ? c_ltred : c_red;
      else
       status = isLearning ? c_ltblue : c_blue;

      mvwprintz(w_skills, i + 1,  1, status, "%s:", thisSkill->name().c_str());
      mvwprintz(w_skills, i + 1, 19, status, "%d (%2d%%%%)", (int)level, (level.exercise() <  0 ? 0 : level.exercise()));
     }
     wrefresh(w_skills);
     line = 0;
     curtab++;
     break;
   case ' ':
     skillLevel(selectedSkill).toggleTraining();
     break;
    case 'q':
    case 'Q':
    case KEY_ESCAPE:
     done = true;
   }
  }
 } while (!done);

 werase(w_info);
 werase(w_tip);
 werase(w_stats);
 werase(w_encumb);
 werase(w_traits);
 werase(w_effects);
 werase(w_skills);
 werase(w_speed);
 werase(w_info);
 werase(w_grid_top);
 werase(w_grid_effect);
 werase(w_grid_skill);
 werase(w_grid_trait);

 delwin(w_info);
 delwin(w_tip);
 delwin(w_stats);
 delwin(w_encumb);
 delwin(w_traits);
 delwin(w_effects);
 delwin(w_skills);
 delwin(w_speed);
 delwin(w_grid_top);
 delwin(w_grid_effect);
 delwin(w_grid_skill);
 delwin(w_grid_trait);
 erase();
}

void player::disp_morale(game *g)
{
    // Ensure the player's persistent morale effects are up-to-date.
    apply_persistent_morale();

    // Create and draw the window itself.
    WINDOW *w = newwin(FULL_SCREEN_HEIGHT, FULL_SCREEN_WIDTH,
                        (TERMY > FULL_SCREEN_HEIGHT) ? (TERMY-FULL_SCREEN_HEIGHT)/2 : 0,
                        (TERMX > FULL_SCREEN_WIDTH) ? (TERMX-FULL_SCREEN_WIDTH)/2 : 0);
    wborder(w, LINE_XOXO, LINE_XOXO, LINE_OXOX, LINE_OXOX,
            LINE_OXXO, LINE_OOXX, LINE_XXOO, LINE_XOOX );

    // Figure out how wide the name column needs to be.
    int name_column_width = 18;
    for (int i = 0; i < morale.size(); i++)
    {
        int length = morale[i].name(morale_data).length();
        if ( length > name_column_width)
        {
            name_column_width = length;
        }
    }

    // If it's too wide, truncate.
    if (name_column_width > 72)
    {
        name_column_width = 72;
    }

    // Start printing the number right after the name column.
    // We'll right-justify it later.
    int number_pos = name_column_width + 1;

    // Header
    mvwprintz(w, 1,  1, c_white, _("Morale Modifiers:"));
    mvwprintz(w, 2,  1, c_ltgray, _("Name"));
    mvwprintz(w, 2, name_column_width+2, c_ltgray, _("Value"));

    // Print out the morale entries.
    for (int i = 0; i < morale.size(); i++)
    {
        std::string name = morale[i].name(morale_data);
        int bonus = net_morale(morale[i]);

        // Trim the name if need be.
        if (name.length() > name_column_width)
        {
            name = name.erase(name_column_width-3, std::string::npos) + "...";
        }

        // Print out the name.
        mvwprintz(w, i + 3,  1, (bonus < 0 ? c_red : c_green), name.c_str());

        // Print out the number, right-justified.
        mvwprintz(w, i + 3, number_pos, (bonus < 0 ? c_red : c_green),
                  "% 6d", bonus);
    }

    // Print out the total morale, right-justified.
    int mor = morale_level();
    mvwprintz(w, 20, 1, (mor < 0 ? c_red : c_green), _("Total:"));
    mvwprintz(w, 20, number_pos, (mor < 0 ? c_red : c_green), "% 6d", mor);

    // Print out the focus gain rate, right-justified.
    double gain = (calc_focus_equilibrium() - focus_pool) / 100.0;
    mvwprintz(w, 22, 1, (gain < 0 ? c_red : c_green), "Focus gain:");
    mvwprintz(w, 22, number_pos-3, (gain < 0 ? c_red : c_green), "% 6.2f per minute", gain);

    // Make sure the changes are shown.
    wrefresh(w);

    // Wait for any keystroke.
    getch();

    // Close the window.
    werase(w);
    delwin(w);
}

void player::disp_status(WINDOW *w, WINDOW *w2, game *g)
{
    int sideStyle = (OPTIONS["SIDEBAR_STYLE"] == "Narrow");

    WINDOW *weapwin = sideStyle ? w2 : w;
    mvwprintz(weapwin, sideStyle ? 1 : 0, 0, c_ltgray, _("Weapon: %s"), weapname().c_str());
    if (weapon.is_gun()) {
        int adj_recoil = recoil + driving_recoil;
        if (adj_recoil > 0) {
            nc_color c = c_ltgray;
            if (adj_recoil >= 36)
                c = c_red;
            else if (adj_recoil >= 20)
                c = c_ltred;
            else if (adj_recoil >= 4)
                c = c_yellow;
            int y = sideStyle ? 1 : 0;
            int x = sideStyle ? (getmaxx(weapwin) - 6) : 34;
            mvwprintz(weapwin, y, x, c, _("Recoil"));
        }
    }

    // Print the current weapon mode
    const char *mode = NULL;
    if (weapon.mode == "NULL")
        mode = _("Normal");
    else if (weapon.mode == "MODE_BURST")
        mode = _("Burst");
    else {
        item* gunmod = weapon.active_gunmod();
        if (gunmod != NULL)
            mode = gunmod->type->name.c_str();
    }
    if (mode) {
        int x = sideStyle ? (getmaxx(weapwin) - 13) : 0;
        mvwprintz(weapwin, 1, x, c_red, mode);
    }

    wmove(w, sideStyle ? 1 : 2, 0);
    if (hunger > 2800)
        wprintz(w, c_red,    _("Starving!"));
    else if (hunger > 1400)
        wprintz(w, c_ltred,  _("Near starving"));
    else if (hunger > 300)
        wprintz(w, c_ltred,  _("Famished"));
    else if (hunger > 100)
        wprintz(w, c_yellow, _("Very hungry"));
    else if (hunger > 40)
        wprintz(w, c_yellow, _("Hungry"));
    else if (hunger < 0)
        wprintz(w, c_green,  _("Full"));

 // Find hottest/coldest bodypart
 int min = 0, max = 0;
 for (int i = 0; i < num_bp ; i++ ){
  if      (temp_cur[i] > BODYTEMP_HOT  && temp_cur[i] > temp_cur[max]) max = i;
  else if (temp_cur[i] < BODYTEMP_COLD && temp_cur[i] < temp_cur[min]) min = i;
 }
 // Compare which is most extreme
 int print;
 if (temp_cur[max] - BODYTEMP_NORM > BODYTEMP_NORM + temp_cur[min]) print = max;
 else print = min;
 // Assign zones to temp_cur and temp_conv for comparison
 int cur_zone = 0;
 if      (temp_cur[print] >  BODYTEMP_SCORCHING) cur_zone = 7;
 else if (temp_cur[print] >  BODYTEMP_VERY_HOT)  cur_zone = 6;
 else if (temp_cur[print] >  BODYTEMP_HOT)       cur_zone = 5;
 else if (temp_cur[print] >  BODYTEMP_COLD)      cur_zone = 4;
 else if (temp_cur[print] >  BODYTEMP_VERY_COLD) cur_zone = 3;
 else if (temp_cur[print] >  BODYTEMP_FREEZING)  cur_zone = 2;
 else if (temp_cur[print] <= BODYTEMP_FREEZING)  cur_zone = 1;
 int conv_zone = 0;
 if      (temp_conv[print] >  BODYTEMP_SCORCHING) conv_zone = 7;
 else if (temp_conv[print] >  BODYTEMP_VERY_HOT)  conv_zone = 6;
 else if (temp_conv[print] >  BODYTEMP_HOT)       conv_zone = 5;
 else if (temp_conv[print] >  BODYTEMP_COLD)      conv_zone = 4;
 else if (temp_conv[print] >  BODYTEMP_VERY_COLD) conv_zone = 3;
 else if (temp_conv[print] >  BODYTEMP_FREEZING)  conv_zone = 2;
 else if (temp_conv[print] <= BODYTEMP_FREEZING)  conv_zone = 1;
 // delta will be positive if temp_cur is rising
 int delta = conv_zone - cur_zone;
 // Decide if temp_cur is rising or falling
 const char *temp_message = "Error";
 if      (delta >   2) temp_message = _(" (Rising!!)");
 else if (delta ==  2) temp_message = _(" (Rising!)");
 else if (delta ==  1) temp_message = _(" (Rising)");
 else if (delta ==  0) temp_message = "";
 else if (delta == -1) temp_message = _(" (Falling)");
 else if (delta == -2) temp_message = _(" (Falling!)");
 else if (delta <  -2) temp_message = _(" (Falling!!)");
 // Print the hottest/coldest bodypart, and if it is rising or falling in temperature

    wmove(w, sideStyle ? 6 : 1, sideStyle ? 0 : 9);
    if      (temp_cur[print] >  BODYTEMP_SCORCHING)
        wprintz(w, c_red,   _("Scorching!%s"), temp_message);
    else if (temp_cur[print] >  BODYTEMP_VERY_HOT)
        wprintz(w, c_ltred, _("Very hot!%s"), temp_message);
    else if (temp_cur[print] >  BODYTEMP_HOT)
        wprintz(w, c_yellow,_("Warm%s"), temp_message);
    else if (temp_cur[print] >  BODYTEMP_COLD) // If you're warmer than cold, you are comfortable
        wprintz(w, c_green, _("Comfortable%s"), temp_message);
    else if (temp_cur[print] >  BODYTEMP_VERY_COLD)
        wprintz(w, c_ltblue,_("Chilly%s"), temp_message);
    else if (temp_cur[print] >  BODYTEMP_FREEZING)
        wprintz(w, c_cyan,  _("Very cold!%s"), temp_message);
    else if (temp_cur[print] <= BODYTEMP_FREEZING)
        wprintz(w, c_blue,  _("Freezing!%s"), temp_message);

    int x = sideStyle ? 37 : 32;
    int y = sideStyle ?  0 :  1;
    mvwprintz(sideStyle ? w2 : w, y, x, c_yellow, _("Sound %d"), volume);
    volume = 0;

    wmove(w, 2, sideStyle ? 0 : 15);
    if (thirst > 520)
        wprintz(w, c_ltred,  _("Parched"));
    else if (thirst > 240)
        wprintz(w, c_ltred,  _("Dehydrated"));
    else if (thirst > 80)
        wprintz(w, c_yellow, _("Very thirsty"));
    else if (thirst > 40)
        wprintz(w, c_yellow, _("Thirsty"));
    else if (thirst < 0)
        wprintz(w, c_green,  _("Slaked"));

    wmove(w, sideStyle ? 3 : 2, sideStyle ? 0 : 30);
    if (fatigue > 575)
        wprintz(w, c_red,    _("Exhausted"));
    else if (fatigue > 383)
        wprintz(w, c_ltred,  _("Dead tired"));
    else if (fatigue > 191)
        wprintz(w, c_yellow, _("Tired"));

    wmove(w, sideStyle ? 4 : 2, sideStyle ? 0 : 41);
    wprintz(w, c_white, _("Focus"));
    nc_color col_xp = c_dkgray;
    if (focus_pool >= 100)
        col_xp = c_white;
    else if (focus_pool >  0)
        col_xp = c_ltgray;
    wprintz(w, col_xp, " %d", focus_pool);

    nc_color col_pain = c_yellow;
    if (pain - pkill >= 60)
        col_pain = c_red;
    else if (pain - pkill >= 40)
        col_pain = c_ltred;
    if (pain - pkill > 0)
        mvwprintz(w, sideStyle ? 0 : 3, 0, col_pain, _("Pain %d"), pain - pkill);

    int morale_cur = morale_level ();
        nc_color col_morale = c_white;
    if (morale_cur >= 10)
        col_morale = c_green;
    else if (morale_cur <= -10)
        col_morale = c_red;
    const char *morale_str;
    if      (morale_cur >= 100) morale_str = ":D";
    else if (morale_cur >= 10)  morale_str = ":)";
    else if (morale_cur > -10)  morale_str = ":|";
    else if (morale_cur > -100) morale_str = "):";
    else                        morale_str = "D:";
    mvwprintz(w, sideStyle ? 0 : 3, sideStyle ? 11 : 10, col_morale, morale_str);

 vehicle *veh = g->m.veh_at (posx, posy);
 if (in_vehicle && veh) {
  veh->print_fuel_indicator(w, sideStyle ? 2 : 3, sideStyle ? getmaxx(w) - 5 : 49);
  nc_color col_indf1 = c_ltgray;

  float strain = veh->strain();
  nc_color col_vel = strain <= 0? c_ltblue :
                     (strain <= 0.2? c_yellow :
                     (strain <= 0.4? c_ltred : c_red));

  bool has_turrets = false;
  for (int p = 0; p < veh->parts.size(); p++) {
   if (veh->part_flag (p, vpf_turret)) {
    has_turrets = true;
    break;
   }
  }

  if (has_turrets) {
   mvwprintz(w, 3, sideStyle ? 16 : 25, col_indf1, "Gun:");
   wprintz(w, veh->turret_mode ? c_ltred : c_ltblue,
              veh->turret_mode ? "auto" : "off ");
  }

  //
  // Draw the speedometer.
  //

  int speedox = sideStyle ? 0 : 33;
  int speedoy = sideStyle ? 5 :  3;

  bool metric = OPTIONS["USE_METRIC_SPEED"];
  const char *units = metric ? "km/h" : "mph";
  int velx    = metric ?  5 : 4; // strlen(units) + 1
  int cruisex = metric ? 10 : 9; // strlen(units) + 6
  float conv  = metric ? 0.0161f : 0.01f;

  if (0 == sideStyle) {
    if (!veh->cruise_on) speedox += 2;
    if (!metric)         speedox++;
  }

  const char *speedo = veh->cruise_on ? "{%s....>....}" : "{%s....}";
  mvwprintz(w, speedoy, speedox,        col_indf1, speedo, units);
  mvwprintz(w, speedoy, speedox + velx, col_vel,   "%4d", int(veh->velocity * conv));
  if (veh->cruise_on)
    mvwprintz(w, speedoy, speedox + cruisex, c_ltgreen, "%4d", int(veh->cruise_velocity * conv));


  if (veh->velocity != 0) {
   nc_color col_indc = veh->skidding? c_red : c_green;
   int dfm = veh->face.dir() - veh->move.dir();
   wmove(w, sideStyle ? 5 : 3, getmaxx(w) - 3);
   wprintz(w, col_indc, dfm <  0 ? "L" : ".");
   wprintz(w, col_indc, dfm == 0 ? "0" : ".");
   wprintz(w, col_indc, dfm >  0 ? "R" : ".");
  }
 } else {  // Not in vehicle
  nc_color col_str = c_white, col_dex = c_white, col_int = c_white,
           col_per = c_white, col_spd = c_white;
  if (str_cur < str_max)
   col_str = c_red;
  if (str_cur > str_max)
   col_str = c_green;
  if (dex_cur < dex_max)
   col_dex = c_red;
  if (dex_cur > dex_max)
   col_dex = c_green;
  if (int_cur < int_max)
   col_int = c_red;
  if (int_cur > int_max)
   col_int = c_green;
  if (per_cur < per_max)
   col_per = c_red;
  if (per_cur > per_max)
   col_per = c_green;
  int spd_cur = current_speed();
  if (current_speed() < 100)
   col_spd = c_red;
  if (current_speed() > 100)
   col_spd = c_green;

    int x  = sideStyle ? 18 : 13;
    int y  = sideStyle ?  0 :  3;
    int dx = sideStyle ?  0 :  7;
    int dy = sideStyle ?  1 :  0;
    mvwprintz(w, y + dy * 0, x + dx * 0, col_str, _("Str %2d"), str_cur);
    mvwprintz(w, y + dy * 1, x + dx * 1, col_dex, _("Dex %2d"), dex_cur);
    mvwprintz(w, y + dy * 2, x + dx * 2, col_int, _("Int %2d"), int_cur);
    mvwprintz(w, y + dy * 3, x + dx * 3, col_per, _("Per %2d"), per_cur);

    int spdx = sideStyle ?  0 : x + dx * 4;
    int spdy = sideStyle ?  5 : y + dy * 4;
    mvwprintz(w, spdy, spdx, col_spd, _("Spd %2d"), spd_cur);
    wprintz(w, c_white, "  %d", movecounter);
 }
}

bool player::has_trait(int flag) const
{
 if (flag == PF_NULL)
  return true;
 return my_mutations[flag]; //Looks for active mutations and traits
}

bool player::has_base_trait(int flag) const
{
 if (flag == PF_NULL)
  return true;
 return my_traits[flag]; //Looks only at base traits
}

void player::toggle_trait(int flag)
{
 my_traits[flag] = !my_traits[flag]; //Toggles a base trait on the player
 my_mutations[flag] = !my_mutations[flag]; //Toggles corresponding trait in mutations list as well.
}

void player::toggle_mutation(int flag)
{
 my_mutations[flag] = !my_mutations[flag]; //Toggles a mutation on the player
}

mutation_category player::get_highest_category() // Returns the mutation category with the highest strength
{
	int level = 0;
	mutation_category maxcat = MUTCAT_NULL;
	for (int i = 0; i < NUM_MUTATION_CATEGORIES; i++)
	{
		if (mutation_category_level[i] > level)
		{
			maxcat = mutation_category(i);
			level = mutation_category_level[i];
		}
	}
	return maxcat;
}

int player::get_category_level(mutation_category cat) // Returns the strength of a given mutation category
{
	int level = 0;
	for (int i = 0; i < NUM_MUTATION_CATEGORIES; i++)
	{
		if (mutation_category(i) == cat)
		{
			level = mutation_category_level[i];
		}
	}
	return level;
}

std::string player::get_category_dream(mutation_category cat, int strength) // Returns a randomly selected dream
{
	std::string message;
	std::vector<dream> valid_dreams;
	dream selected_dream;
	for (int i = 0; i < dreams.size(); i++) // Pull the list of dreams
	{
		if ((dreams[i].category == cat) && (dreams[i].strength == strength)) // Pick only the ones matching our desired category and strength
		{
			valid_dreams.push_back(dreams[i]); // Put the valid ones into our list
		}	
	}
	int index = rng(0, valid_dreams.size() - 1); // Randomly select a dream from the valid list
	selected_dream = valid_dreams[index];
	index = rng(0, selected_dream.message.size() - 1); // Randomly selected a message from the chosen dream
	message = selected_dream.message[index];
	return message;	
}

bool player::in_climate_control(game *g)
{
    bool regulated_area=false;
    // Check
    if(has_active_bionic("bio_climate")) { return true; }
    for (int i = 0; i < worn.size(); i++)
    {
        if ((dynamic_cast<it_armor*>(worn[i].type))->is_power_armor() &&
            (has_active_item("UPS_on") || has_active_item("adv_UPS_on") || has_active_bionic("bio_power_armor_interface") || has_active_bionic("bio_power_armor_interface_mkII")))
        {
            return true;
        }
    }
    if(int(g->turn) >= next_climate_control_check)
    {
        next_climate_control_check=int(g->turn)+20;  // save cpu and similate acclimation.
        int vpart = -1;
        vehicle *veh = g->m.veh_at(posx, posy, vpart);
        if(veh)
        {
            regulated_area=(
                veh->is_inside(vpart) &&    // Already checks for opened doors
                veh->total_power(true) > 0  // Out of gas? No AC for you!
            );  // TODO: (?) Force player to scrounge together an AC unit
        }
        // TODO: AC check for when building power is implmented
        last_climate_control_ret=regulated_area;
        if(!regulated_area) { next_climate_control_check+=40; }  // Takes longer to cool down / warm up with AC, than it does to step outside and feel cruddy.
    }
    else
    {
        return ( last_climate_control_ret ? true : false );
    }
    return regulated_area;
}

bool player::has_bionic(bionic_id b) const
{
 for (int i = 0; i < my_bionics.size(); i++) {
  if (my_bionics[i].id == b)
   return true;
 }
 return false;
}

bool player::has_active_bionic(bionic_id b) const
{
 for (int i = 0; i < my_bionics.size(); i++) {
  if (my_bionics[i].id == b)
   return (my_bionics[i].powered);
 }
 return false;
}

void player::add_bionic(bionic_id b)
{
 for (int i = 0; i < my_bionics.size(); i++) {
  if (my_bionics[i].id == b)
   return;	// No duplicates!
 }
 char newinv;
 if (my_bionics.size() == 0)
  newinv = 'a';
 else
  newinv = my_bionics[my_bionics.size() - 1].invlet + 1;
 my_bionics.push_back(bionic(b, newinv));
}

void player::charge_power(int amount)
{
 power_level += amount;
 if (power_level > max_power_level)
  power_level = max_power_level;
 if (power_level < 0)
  power_level = 0;
}

float player::active_light()
{
    float lumination = 0;

    int flashlight = active_item_charges("flashlight_on");
    int torch = active_item_charges("torch_lit");
	int shishkebab = active_item_charges("shishkebab_on");
	int firemachete = active_item_charges("firemachete_on");
	int broadfire = active_item_charges("broadfire_on");
	int firekatana = active_item_charges("firekatana_on");
    int gasoline_lantern = active_item_charges("gasoline_lantern_on");
    if (flashlight > 0)
    {
        lumination = std::min(100, flashlight * 5);    // Will do for now
    }
    else if (torch > 0)
    {
        lumination = std::min(100, torch * 5);
    }
	else if (shishkebab > 0)
    {
        lumination = std::min(100, shishkebab * 5);
    }
	else if (firemachete > 0)
    {
        lumination = std::min(100, firemachete * 5);
    }
	else if (broadfire > 0)
    {
        lumination = std::min(100, broadfire * 5);
    }
    else if (firekatana > 0)
    {
        lumination = std::min(100, firekatana * 5);
    }
    else if (active_item_charges("pda_flashlight") > 0)
    {
        lumination = 6;
    }
    else if (gasoline_lantern > 0)
    {
        lumination = 5;
    }
    else if (has_active_bionic("bio_flashlight"))
    {
        lumination = 60;
    }
    else if (has_artifact_with(AEP_GLOW))
    {
        lumination = 25;
    }

    return lumination;
}

int player::sight_range(int light_level)
{
 int ret = light_level;
 if ( has_nv() && ret < 12)
  ret = 12;
 if (has_trait("NIGHTVISION") && ret < 12)
  ret += 1;
 if (has_trait("NIGHTVISION2") && ret < 12)
  ret += 4;
 if (has_trait("NIGHTVISION3") && ret < 12)
  ret = 12;
 if (underwater && !has_bionic("bio_membrane") && !has_trait("MEMBRANE") &&
     !is_wearing("goggles_swim"))
  ret = 1;
 if (has_disease("boomered"))
  ret = 1;
 if (has_disease("in_pit"))
  ret = 1;
 if (has_disease("blind"))
  ret = 0;
 if (ret > 4 && has_trait("MYOPIC") && !is_wearing("glasses_eye") &&
     !is_wearing("glasses_monocle") && !is_wearing("glasses_bifocal"))
  ret = 4;
 return ret;
}

int player::unimpaired_range()
{
 int ret = DAYLIGHT_LEVEL;
 if (has_disease("in_pit"))
  ret = 1;
 if (has_disease("blind"))
  ret = 0;
 return ret;
}

int player::overmap_sight_range(int light_level)
{
    int sight = sight_range(light_level);
    if( sight < SEEX ) {
        return 0;
    }
    if( sight <= SEEX * 4) {
        return (sight / (SEEX / 2) );
    }
    if( has_amount("binoculars", 1) || has_amount("rifle_scope", 1) ||
        -1 != weapon.has_gunmod("rifle_scope") ) {
        return 20;
    }

    return 10;
}

int player::clairvoyance()
{
 if (has_artifact_with(AEP_CLAIRVOYANCE))
  return 3;
 if (has_artifact_with(AEP_SUPER_CLAIRVOYANCE))
  return 40;
 return 0;
}

bool player::sight_impaired()
{
 return has_disease("boomered") ||
  (underwater && !has_bionic("bio_membrane") && !has_trait("MEMBRANE")
              && !is_wearing("goggles_swim")) ||
  (has_trait("MYOPIC") && !is_wearing("glasses_eye")
                        && !is_wearing("glasses_monocle")
                        && !is_wearing("glasses_bifocal"));
}

bool player::has_two_arms() const
{
 if (has_bionic("bio_blaster") || hp_cur[hp_arm_l] < 10 || hp_cur[hp_arm_r] < 10)
  return false;
 return true;
}

bool player::avoid_trap(trap* tr)
{
  int myroll = dice(3, dex_cur + skillLevel("dodge") * 1.5);
 int traproll;
 if (per_cur - encumb(bp_eyes) >= tr->visibility)
  traproll = dice(3, tr->avoidance);
 else
  traproll = dice(6, tr->avoidance);
 if (has_trait("LIGHTSTEP"))
  myroll += dice(2, 6);
 if (myroll >= traproll)
  return true;
 return false;
}

bool player::has_nv()
{
    static bool nv = false;

    if( !nv_cached ) {
        nv_cached = true;
        nv = ((is_wearing("goggles_nv") && (has_active_item("UPS_on") ||
                                            has_active_item("adv_UPS_on"))) ||
              has_active_bionic("bio_night_vision"));
    }

    return nv;
}

void player::pause(game *g)
{
 moves = 0;
 if (recoil > 0) {
   if (str_cur + 2 * skillLevel("gun") >= recoil)
   recoil = 0;
  else {
    recoil -= str_cur + 2 * skillLevel("gun");
   recoil = int(recoil / 2);
  }
 }

// Meditation boost for Toad Style
 if (weapon.type->id == "style_toad" && activity.type == ACT_NULL) {
  int arm_amount = 1 + (int_cur - 6) / 3 + (per_cur - 6) / 3;
  int arm_max = (int_cur + per_cur) / 2;
  if (arm_amount > 3)
   arm_amount = 3;
  if (arm_max > 20)
   arm_max = 20;
  add_disease("armor_boost", 2, arm_amount, arm_max);
 }

// Train swimming if underwater
 if (underwater)
   practice(g->turn, "swimming", 1);
}

int player::throw_range(signed char ch)
{
 item tmp;
 if (ch == -1)
  tmp = weapon;
 else if (ch == -2)
  return -1;
 else
  tmp = inv.item_by_letter(ch);

 if ((tmp.weight() / 113) > int(str_cur * 15))
  return 0;
 // Increases as weight decreases until 150 g, then decreases again
 int ret = (str_cur * 8) / (tmp.weight() > 150 ? tmp.weight() / 113 : 10 - int(tmp.weight() / 15));
 ret -= int(tmp.volume() / 4);
 if (has_active_bionic("bio_railgun") && (tmp.made_of("iron") || tmp.made_of("steel")))
    ret *= 2;
 if (ret < 1)
  return 1;
// Cap at double our strength + skill
 if (ret > str_cur * 1.5 + skillLevel("throw"))
   return str_cur * 1.5 + skillLevel("throw");
 return ret;
}

int player::ranged_dex_mod(bool real_life)
{
    const int dex = (real_life ? dex_cur : dex_max);

    if (dex >= 12) { return 0; }
    return 12 - dex;
}

int player::ranged_per_mod(bool real_life)
{
 const int per = (real_life ? per_cur : per_max);

 if (per >= 12) { return 0; }
 return 12 - per;
}

int player::throw_dex_mod(bool real_life)
{
 int dex = (real_life ? dex_cur : dex_max);
 if (dex == 8 || dex == 9)
  return 0;
 if (dex >= 10)
  return (real_life ? 0 - rng(0, dex - 9) : 9 - dex);

 int deviation = 0;
 if (dex < 4)
  deviation = 4 * (8 - dex);
 else if (dex < 6)
  deviation = 3 * (8 - dex);
 else
  deviation = 2 * (8 - dex);

 return (real_life ? rng(0, deviation) : deviation);
}

int player::read_speed(bool real_life)
{
 int intel = (real_life ? int_cur : int_max);
 int ret = 1000 - 50 * (intel - 8);
 if (has_trait("FASTREADER"))
  ret *= .8;
 if (ret < 100)
  ret = 100;
 return (real_life ? ret : ret / 10);
}

int player::rust_rate(bool real_life)
{
<<<<<<< HEAD
    if (OPTIONS["SKILL_RUST"] == "Off") {
        return 0;
    }

    int intel = (real_life ? int_cur : int_max);
    int ret = ((OPTIONS["SKILL_RUST"] == "Vanilla" || OPTIONS["SKILL_RUST"] == "Capped") ? 500 : 500 - 35 * (intel - 8));

    if (has_trait(PF_FORGETFUL)) {
        ret *= 1.33;
    }

    if (ret < 0) {
        ret = 0;
    }

    return (real_life ? ret : ret / 10);
=======
 if (OPTIONS[OPT_SKILL_RUST] == 4) return 0;
 int intel = (real_life ? int_cur : int_max);
 int ret = (OPTIONS[OPT_SKILL_RUST] < 2 ? 500 : 500 - 35 * (intel - 8));
 if (has_trait("FORGETFUL"))
  ret *= 1.33;
 if (ret < 0)
  ret = 0;
 return (real_life ? ret : ret / 10);
>>>>>>> 3b1d4ed9
}

int player::talk_skill()
{
    int ret = int_cur + per_cur + skillLevel("speech") * 3;
    if (has_trait("UGLY"))
        ret -= 3;
    else if (has_trait("DEFORMED"))
        ret -= 6;
    else if (has_trait("DEFORMED2"))
        ret -= 12;
    else if (has_trait("DEFORMED3"))
        ret -= 18;
    else if (has_trait("PRETTY"))
        ret += 1;
    else if (has_trait("BEAUTIFUL"))
        ret += 2;
    else if (has_trait("BEAUTIFUL2"))
        ret += 4;
    else if (has_trait("BEAUTIFUL3"))
        ret += 6;
    return ret;
}

int player::intimidation()
{
 int ret = str_cur * 2;
 if (weapon.is_gun())
  ret += 10;
 if (weapon.damage_bash() >= 12 || weapon.damage_cut() >= 12)
  ret += 5;
 if (has_trait("DEFORMED2"))
  ret += 3;
 else if (has_trait("DEFORMED3"))
  ret += 6;
 else if (has_trait("PRETTY"))
  ret -= 1;
 else if (has_trait("BEAUTIFUL") || has_trait("BEAUTIFUL2") || has_trait("BEAUTIFUL3"))
  ret -= 4;
 if (stim > 20)
  ret += 2;
 if (has_disease("drunk"))
  ret -= 4;

 return ret;
}

int player::hit(game *g, body_part bphurt, int side, int dam, int cut)
{
 int painadd = 0;
 if (has_disease("sleep")) {
  g->add_msg(_("You wake up!"));
  rem_disease("sleep");
 } else if (has_disease("lying_down"))
  rem_disease("lying_down");

 absorb(g, bphurt, dam, cut);

 dam += cut;
 if (dam <= 0)
  return dam;

 if( g->u_see( this->posx, this->posy ) ) {
     hit_animation(this->posx - g->u.posx + VIEWX - g->u.view_offset_x,
                   this->posy - g->u.posy + VIEWY - g->u.view_offset_y,
                   red_background(this->color()), '@');
 }

 rem_disease("speed_boost");
 if (dam >= 6)
  rem_disease("armor_boost");

 if (!is_npc())
  g->cancel_activity_query(_("You were hurt!"));

 if (has_artifact_with(AEP_SNAKES) && dam >= 6) {
  int snakes = int(dam / 6);
  std::vector<point> valid;
  for (int x = posx - 1; x <= posx + 1; x++) {
   for (int y = posy - 1; y <= posy + 1; y++) {
    if (g->is_empty(x, y))
     valid.push_back( point(x, y) );
   }
  }
  if (snakes > valid.size())
   snakes = valid.size();
  if (snakes == 1)
   g->add_msg(_("A snake sprouts from your body!"));
  else if (snakes >= 2)
   g->add_msg(_("Some snakes sprout from your body!"));
  monster snake(g->mtypes[mon_shadow_snake]);
  for (int i = 0; i < snakes; i++) {
   int index = rng(0, valid.size() - 1);
   point sp = valid[index];
   valid.erase(valid.begin() + index);
   snake.spawn(sp.x, sp.y);
   snake.friendly = -1;
   g->z.push_back(snake);
  }
 }

 if (has_trait("PAINRESIST"))
  painadd = (sqrt(double(cut)) + dam + cut) / (rng(4, 6));
 else
  painadd = (sqrt(double(cut)) + dam + cut) / 4;
 pain += painadd;

 switch (bphurt) {
 case bp_eyes:
  pain++;
  if (dam > 5 || cut > 0) {
   int minblind = int((dam + cut) / 10);
   if (minblind < 1)
    minblind = 1;
   int maxblind = int((dam + cut) /  4);
   if (maxblind > 5)
    maxblind = 5;
   add_disease("blind", rng(minblind, maxblind));
  }

 case bp_mouth: // Fall through to head damage
 case bp_head:
  pain++;
  hp_cur[hp_head] -= dam;
  if (hp_cur[hp_head] < 0)
   hp_cur[hp_head] = 0;
 break;
 case bp_torso:
  recoil += int(dam / 5);
  hp_cur[hp_torso] -= dam;
  if (hp_cur[hp_torso] < 0)
   hp_cur[hp_torso] = 0;
 break;
 case bp_hands: // Fall through to arms
 case bp_arms:
  if (side == 1 || side == 3 || weapon.is_two_handed(this))
   recoil += int(dam / 3);
  if (side == 0 || side == 3) {
   hp_cur[hp_arm_l] -= dam;
   if (hp_cur[hp_arm_l] < 0)
    hp_cur[hp_arm_l] = 0;
  }
  if (side == 1 || side == 3) {
   hp_cur[hp_arm_r] -= dam;
   if (hp_cur[hp_arm_r] < 0)
    hp_cur[hp_arm_r] = 0;
  }
 break;
 case bp_feet: // Fall through to legs
 case bp_legs:
  if (side == 0 || side == 3) {
   hp_cur[hp_leg_l] -= dam;
   if (hp_cur[hp_leg_l] < 0)
    hp_cur[hp_leg_l] = 0;
  }
  if (side == 1 || side == 3) {
   hp_cur[hp_leg_r] -= dam;
   if (hp_cur[hp_leg_r] < 0)
    hp_cur[hp_leg_r] = 0;
  }
 break;
 default:
  debugmsg("Wacky body part hit!");
 }
 if (has_trait("ADRENALINE") && !has_disease("adrenaline") &&
     (hp_cur[hp_head] < 25 || hp_cur[hp_torso] < 15))
  add_disease("adrenaline", 200);

 return dam;
}

void player::hurt(game *g, body_part bphurt, int side, int dam)
{
 int painadd = 0;
 if (has_disease("sleep") && rng(0, dam) > 2) {
  g->add_msg(_("You wake up!"));
  rem_disease("sleep");
 } else if (has_disease("lying_down"))
  rem_disease("lying_down");

 if (dam <= 0)
  return;

 if (!is_npc())
  g->cancel_activity_query(_("You were hurt!"));

 if (has_trait("PAINRESIST"))
  painadd = dam / 3;
 else
  painadd = dam / 2;
 pain += painadd;

 switch (bphurt) {
 case bp_eyes:	// Fall through to head damage
 case bp_mouth:	// Fall through to head damage
 case bp_head:
  pain++;
  hp_cur[hp_head] -= dam;
  if (hp_cur[hp_head] < 0)
   hp_cur[hp_head] = 0;
 break;
 case bp_torso:
  hp_cur[hp_torso] -= dam;
  if (hp_cur[hp_torso] < 0)
   hp_cur[hp_torso] = 0;
 break;
 case bp_hands:	// Fall through to arms
 case bp_arms:
  if (side == 0 || side == 3) {
   hp_cur[hp_arm_l] -= dam;
   if (hp_cur[hp_arm_l] < 0)
    hp_cur[hp_arm_l] = 0;
  }
  if (side == 1 || side == 3) {
   hp_cur[hp_arm_r] -= dam;
   if (hp_cur[hp_arm_r] < 0)
    hp_cur[hp_arm_r] = 0;
  }
 break;
 case bp_feet:	// Fall through to legs
 case bp_legs:
  if (side == 0 || side == 3) {
   hp_cur[hp_leg_l] -= dam;
   if (hp_cur[hp_leg_l] < 0)
    hp_cur[hp_leg_l] = 0;
  }
  if (side == 1 || side == 3) {
   hp_cur[hp_leg_r] -= dam;
   if (hp_cur[hp_leg_r] < 0)
    hp_cur[hp_leg_r] = 0;
  }
 break;
 default:
  debugmsg("Wacky body part hurt!");
 }
 if (has_trait("ADRENALINE") && !has_disease("adrenaline") &&
     (hp_cur[hp_head] < 25 || hp_cur[hp_torso] < 15))
  add_disease("adrenaline", 200);
}

void player::heal(body_part healed, int side, int dam)
{
 hp_part healpart;
 switch (healed) {
 case bp_eyes:	// Fall through to head damage
 case bp_mouth:	// Fall through to head damage
 case bp_head:
  healpart = hp_head;
 break;
 case bp_torso:
  healpart = hp_torso;
 break;
 case bp_hands:
// Shouldn't happen, but fall through to arms
  debugmsg("Heal against hands!");
 case bp_arms:
  if (side == 0)
   healpart = hp_arm_l;
  else
   healpart = hp_arm_r;
 break;
 case bp_feet:
// Shouldn't happen, but fall through to legs
  debugmsg("Heal against feet!");
 case bp_legs:
  if (side == 0)
   healpart = hp_leg_l;
  else
   healpart = hp_leg_r;
 break;
 default:
  debugmsg("Wacky body part healed!");
  healpart = hp_torso;
 }
 hp_cur[healpart] += dam;
 if (hp_cur[healpart] > hp_max[healpart])
  hp_cur[healpart] = hp_max[healpart];
}

void player::heal(hp_part healed, int dam)
{
 hp_cur[healed] += dam;
 if (hp_cur[healed] > hp_max[healed])
  hp_cur[healed] = hp_max[healed];
}

void player::healall(int dam)
{
 for (int i = 0; i < num_hp_parts; i++) {
  if (hp_cur[i] > 0) {
   hp_cur[i] += dam;
   if (hp_cur[i] > hp_max[i])
    hp_cur[i] = hp_max[i];
  }
 }
}

void player::hurtall(int dam)
{
 for (int i = 0; i < num_hp_parts; i++) {
  int painadd = 0;
  hp_cur[i] -= dam;
   if (hp_cur[i] < 0)
     hp_cur[i] = 0;
  if (has_trait("PAINRESIST"))
   painadd = dam / 3;
  else
   painadd = dam / 2;
  pain += painadd;
 }
}

void player::hitall(game *g, int dam, int vary)
{
 if (has_disease("sleep")) {
  g->add_msg(_("You wake up!"));
  rem_disease("sleep");
 } else if (has_disease("lying_down"))
  rem_disease("lying_down");

 for (int i = 0; i < num_hp_parts; i++) {
  int ddam = vary? dam * rng (100 - vary, 100) / 100 : dam;
  int cut = 0;
  absorb(g, (body_part) i, ddam, cut);
  int painadd = 0;
  hp_cur[i] -= ddam;
   if (hp_cur[i] < 0)
     hp_cur[i] = 0;
  if (has_trait("PAINRESIST"))
   painadd = dam / 3 / 4;
  else
   painadd = dam / 2 / 4;
  pain += painadd;
 }
}

void player::knock_back_from(game *g, int x, int y)
{
 if (x == posx && y == posy)
  return; // No effect
 point to(posx, posy);
 if (x < posx)
  to.x++;
 if (x > posx)
  to.x--;
 if (y < posy)
  to.y++;
 if (y > posy)
  to.y--;

// First, see if we hit a monster
 int mondex = g->mon_at(to.x, to.y);
 if (mondex != -1) {
  monster *z = &(g->z[mondex]);
  hit(g, bp_torso, 0, z->type->size, 0);
  add_disease("stunned", 1);
  if ((str_max - 6) / 4 > z->type->size) {
   z->knock_back_from(g, posx, posy); // Chain reaction!
   z->hurt((str_max - 6) / 4);
   z->add_effect(ME_STUNNED, 1);
  } else if ((str_max - 6) / 4 == z->type->size) {
   z->hurt((str_max - 6) / 4);
   z->add_effect(ME_STUNNED, 1);
  }

  g->add_msg_player_or_npc( this, _("You bounce off a %s!"), _("<npcname> bounces off a %s!"),
                            z->name().c_str() );

  return;
 }

 int npcdex = g->npc_at(to.x, to.y);
 if (npcdex != -1) {
  npc *p = g->active_npc[npcdex];
  hit(g, bp_torso, 0, 3, 0);
  add_disease("stunned", 1);
  p->hit(g, bp_torso, 0, 3, 0);
  g->add_msg_player_or_npc( this, _("You bounce off %s!"), _("<npcname> bounces off %s!"), p->name.c_str() );
  return;
 }

// If we're still in the function at this point, we're actually moving a tile!
 if (g->m.move_cost(to.x, to.y) == 0) { // Wait, it's a wall (or water)

  if (g->m.has_flag(liquid, to.x, to.y)) {
   if (!is_npc())
    g->plswim(to.x, to.y);
// TODO: NPCs can't swim!
  } else { // It's some kind of wall.
   hurt(g, bp_torso, 0, 3);
   add_disease("stunned", 2);
   g->add_msg_player_or_npc( this, _("You bounce off a %s!"), _("<npcname> bounces off a %s!"),
                             g->m.tername(to.x, to.y).c_str() );
  }

 } else { // It's no wall
  posx = to.x;
  posy = to.y;
 }
}

int player::hp_percentage()
{
 int total_cur = 0, total_max = 0;
// Head and torso HP are weighted 3x and 2x, respectively
 total_cur = hp_cur[hp_head] * 3 + hp_cur[hp_torso] * 2;
 total_max = hp_max[hp_head] * 3 + hp_max[hp_torso] * 2;
 for (int i = hp_arm_l; i < num_hp_parts; i++) {
  total_cur += hp_cur[i];
  total_max += hp_max[i];
 }
 return (100 * total_cur) / total_max;
}

void player::recalc_hp()
{
    int new_max_hp[num_hp_parts];
    for (int i = 0; i < num_hp_parts; i++)
    {
        new_max_hp[i] = 60 + str_max * 3;
        if (has_trait("TOUGH"))
        {
            new_max_hp[i] *= 1.2;
        }
        if (has_trait("HARDCORE"))
        {
            new_max_hp[i] *= 0.25;
        }
    }
    if (has_trait("GLASSJAW"))
    {
        new_max_hp[hp_head] *= 0.8;
    }
    for (int i = 0; i < num_hp_parts; i++)
    {
        hp_cur[i] *= (float)new_max_hp[i]/(float)hp_max[i];
        hp_max[i] = new_max_hp[i];
    }
}

void player::get_sick(game *g)
{
 if (health > 0 && rng(0, health + 10) < health)
  health--;
 if (health < 0 && rng(0, 10 - health) < (0 - health))
  health++;
 if (one_in(12))
  health -= 1;

 if (g->debugmon)
  debugmsg("Health: %d", health);

 if (has_trait("DISIMMUNE"))
  return;

 if (!has_disease("flu") && !has_disease("common_cold") &&
     one_in(900 + 10 * health + (has_trait("DISRESISTANT") ? 300 : 0))) {
  if (one_in(6))
   infect("flu", bp_mouth, 3, rng(40000, 80000), g);
  else
   infect("common_cold", bp_mouth, 3, rng(20000, 60000), g);
 }
}

void player::infect(dis_type type, body_part vector, int strength,
                    int duration, game *g)
{
 if (dice(strength, 3) > dice(resist(vector), 3))
  add_disease(type, duration);
}

void player::add_disease(dis_type type, int duration,
                         int intensity, int max_intensity)
{
 if (duration == 0)
  return;
 bool found = false;
 int i = 0;
 while ((i < illness.size()) && !found) {
  if (illness[i].type == type) {
   illness[i].duration += duration;
   illness[i].intensity += intensity;
   if (max_intensity != -1 && illness[i].intensity > max_intensity)
    illness[i].intensity = max_intensity;
   found = true;
  }
  i++;
 }
 if (!found) {
  if (!is_npc())
   dis_msg(g, type);
  disease tmp(type, duration, intensity);
  illness.push_back(tmp);
 }
// activity.type = ACT_NULL;
}

void player::rem_disease(dis_type type)
{
 for (int i = 0; i < illness.size(); i++) {
  if (illness[i].type == type)
   illness.erase(illness.begin() + i);
 }
}

bool player::has_disease(dis_type type) const
{
 for (int i = 0; i < illness.size(); i++) {
  if (illness[i].type == type)
   return true;
 }
 return false;
}

int player::disease_level(dis_type type)
{
 for (int i = 0; i < illness.size(); i++) {
  if (illness[i].type == type)
   return illness[i].duration;
 }
 return 0;
}

int player::disease_intensity(dis_type type)
{
 for (int i = 0; i < illness.size(); i++) {
  if (illness[i].type == type)
   return illness[i].intensity;
 }
 return 0;
}

void player::add_addiction(add_type type, int strength)
{
 if (type == ADD_NULL)
  return;
 int timer = 1200;
 if (has_trait("ADDICTIVE")) {
  strength = int(strength * 1.5);
  timer = 800;
 }
 for (int i = 0; i < addictions.size(); i++) {
  if (addictions[i].type == type) {
        if (addictions[i].sated <   0)
    addictions[i].sated = timer;
   else if (addictions[i].sated < 600)
    addictions[i].sated += timer;	// TODO: Make this variable?
   else
    addictions[i].sated += int((3000 - addictions[i].sated) / 2);
   if ((rng(0, strength) > rng(0, addictions[i].intensity * 5) ||
       rng(0, 500) < strength) && addictions[i].intensity < 20)
    addictions[i].intensity++;
   return;
  }
 }
 if (rng(0, 100) < strength) {
  addiction tmp(type, 1);
  addictions.push_back(tmp);
 }
}

bool player::has_addiction(add_type type) const
{
 for (int i = 0; i < addictions.size(); i++) {
  if (addictions[i].type == type &&
      addictions[i].intensity >= MIN_ADDICTION_LEVEL)
   return true;
 }
 return false;
}

void player::rem_addiction(add_type type)
{
 for (int i = 0; i < addictions.size(); i++) {
  if (addictions[i].type == type) {
   addictions.erase(addictions.begin() + i);
   return;
  }
 }
}

int player::addiction_level(add_type type)
{
 for (int i = 0; i < addictions.size(); i++) {
  if (addictions[i].type == type)
   return addictions[i].intensity;
 }
 return 0;
}

void player::siphon(game *g, vehicle *veh, ammotype desired_liquid)
{
    int liquid_amount = veh->drain( desired_liquid , veh->fuel_capacity( desired_liquid ));
    item used_item(g->itypes[ default_ammo(desired_liquid) ], g->turn);
    used_item.charges = liquid_amount;
    g->add_msg(_("Siphoned %d units of %s from the vehicle."), liquid_amount, used_item.name.c_str());
    while (!g->handle_liquid(used_item, false, false)) { } // handle the liquid until it's all gone
}

void player::cauterize(game *g) {
 rem_disease("bleed");
 rem_disease("bite");
 pain += 15;
 g->add_msg_if_player(this,_("You cauterize yourself. It hurts like hell!"));
}

void player::suffer(game *g)
{
    for (int i = 0; i < my_bionics.size(); i++)
    {
        if (my_bionics[i].powered)
        {
            activate_bionic(i, g);
        }
    }
    if (underwater)
    {
        if (!has_trait("GILLS"))
        {
            oxygen--;
        }
        if (oxygen < 0)
        {
            if (has_bionic("bio_gills") && power_level > 0)
            {
                oxygen += 5;
                power_level--;
            }
            else
            {
                g->add_msg(_("You're drowning!"));
                hurt(g, bp_torso, 0, rng(1, 4));
            }
        }
    }
    for (int i = 0; i < illness.size(); i++)
    {
        dis_effect(g, *this, illness[i]);
        illness[i].duration--;
        if (illness[i].duration < MIN_DISEASE_AGE)// Cap permanent disease age
        {
            illness[i].duration = MIN_DISEASE_AGE;
        }
        if (illness[i].duration == 0)
        {
            illness.erase(illness.begin() + i);
            i--;
        }
    }
    if (!has_disease("sleep"))
    {
        if (weight_carried() > weight_capacity())
        {
            // one in 11 with it reducing by 1 for every additional 20%, occurs constantly at 300%
            // " + 1" is so that the shift occurs on the 20% instead of above it
            if (one_in(10 - ((weight_carried() + 1) / (weight_capacity() / 5) - 7)) )
            {
                g->add_msg_if_player(this,"Your body strains under the weight!");
                pain += 1;
            }
        }
        int timer = -3600;
        if (has_trait("ADDICTIVE"))
        {
            timer = -4000;
        }
        for (int i = 0; i < addictions.size(); i++)
        {
            if (addictions[i].sated <= 0 &&
                addictions[i].intensity >= MIN_ADDICTION_LEVEL)
            {
                addict_effect(g, addictions[i]);
            }
            addictions[i].sated--;
            if (!one_in(addictions[i].intensity - 2) && addictions[i].sated > 0)
            {
                addictions[i].sated -= 1;
            }
            if (addictions[i].sated < timer - (100 * addictions[i].intensity))
            {
                if (addictions[i].intensity <= 2)
                {
                    addictions.erase(addictions.begin() + i);
                    i--;
                }
                else
                {
                    addictions[i].intensity = int(addictions[i].intensity / 2);
                    addictions[i].intensity--;
                    addictions[i].sated = 0;
                }
            }
        }
        if (has_trait("CHEMIMBALANCE"))
        {
            if (one_in(3600))
            {
                g->add_msg(_("You suddenly feel sharp pain for no reason."));
                pain += 3 * rng(1, 3);
            }
            if (one_in(3600))
            {
                int pkilladd = 5 * rng(-1, 2);
                if (pkilladd > 0)
                {
                    g->add_msg(_("You suddenly feel numb."));
                }
                else if (pkilladd < 0)
                {
                    g->add_msg(_("You suddenly ache."));
                }
                pkill += pkilladd;
            }
            if (one_in(3600))
            {
                g->add_msg(_("You feel dizzy for a moment."));
                moves -= rng(10, 30);
            }
            if (one_in(3600))
            {
                int hungadd = 5 * rng(-1, 3);
                if (hungadd > 0)
                {
                    g->add_msg(_("You suddenly feel hungry."));
                }
                else
                {
                    g->add_msg(_("You suddenly feel a little full."));
                }
                hunger += hungadd;
            }
            if (one_in(3600))
            {
                g->add_msg(_("You suddenly feel thirsty."));
                thirst += 5 * rng(1, 3);
            }
            if (one_in(3600))
            {
                g->add_msg(_("You feel fatigued all of a sudden."));
                fatigue += 10 * rng(2, 4);
            }
            if (one_in(4800))
            {
                if (one_in(3))
                {
                    add_morale(MORALE_FEELING_GOOD, 20, 100);
                }
                else
                {
                    add_morale(MORALE_FEELING_BAD, -20, -100);
                }
            }
            if (one_in(3600))
            {
                if (one_in(3))
                {
                    g->add_msg(_("You suddenly feel very cold."));
                    for (int i = 0 ; i < num_bp ; i++)
                    {
                        temp_cur[i] = BODYTEMP_VERY_COLD;
                    }
                }
                else
                {
                    g->add_msg(_("You suddenly feel cold."));
                    for (int i = 0 ; i < num_bp ; i++)
                    {
                        temp_cur[i] = BODYTEMP_COLD;
                    }
                }
            }
            if (one_in(3600))
            {
                if (one_in(3))
                {
                    g->add_msg(_("You suddenly feel very hot."));
                    for (int i = 0 ; i < num_bp ; i++)
                    {
                        temp_cur[i] = BODYTEMP_VERY_HOT;
                    }
                }
                else
                {
                    g->add_msg(_("You suddenly feel hot."));
                    for (int i = 0 ; i < num_bp ; i++)
                    {
                        temp_cur[i] = BODYTEMP_HOT;
                    }
                }
            }
        }
        if ((has_trait("SCHIZOPHRENIC") || has_artifact_with(AEP_SCHIZO)) &&
            one_in(2400))
        { // Every 4 hours or so
            monster phantasm;
            int i;
            switch(rng(0, 11))
            {
                case 0:
                    add_disease("hallu", 3600);
                    break;
                case 1:
                    add_disease("visuals", rng(15, 60));
                    break;
                case 2:
                    g->add_msg(_("From the south you hear glass breaking."));
                    break;
                case 3:
                    g->add_msg(_("YOU SHOULD QUIT THE GAME IMMEDIATELY."));
                    add_morale(MORALE_FEELING_BAD, -50, -150);
                    break;
                case 4:
                    for (i = 0; i < 10; i++) {
                        g->add_msg("XXXXXXXXXXXXXXXXXXXXXXXXXXX");
                    }
                    break;
                case 5:
                    g->add_msg(_("You suddenly feel so numb..."));
                    pkill += 25;
                    break;
                case 6:
                    g->add_msg(_("You start to shake uncontrollably."));
                    add_disease("shakes", 10 * rng(2, 5));
                    break;
                case 7:
                    for (i = 0; i < 10; i++)
                    {
                        phantasm = monster(g->mtypes[mon_hallu_zom + rng(0, 3)]);
                        phantasm.spawn(posx + rng(-10, 10), posy + rng(-10, 10));
                        if (g->mon_at(phantasm.posx, phantasm.posy) == -1)
                            g->z.push_back(phantasm);
                    }
                    break;
                case 8:
                    g->add_msg(_("It's a good time to lie down and sleep."));
                    add_disease("lying_down", 200);
                    break;
                case 9:
                    g->add_msg(_("You have the sudden urge to SCREAM!"));
                    g->sound(posx, posy, 10 + 2 * str_cur, "AHHHHHHH!");
                    break;
                case 10:
                    g->add_msg(std::string(name + name + name + name + name + name + name +
                        name + name + name + name + name + name + name +
                        name + name + name + name + name + name).c_str());
                    break;
                case 11:
                    add_disease("formication", 600);
                    break;
            }
        }
  if (has_trait("JITTERY") && !has_disease("shakes")) {
   if (stim > 50 && one_in(300 - stim))
    add_disease("shakes", 300 + stim);
   else if (hunger > 80 && one_in(500 - hunger))
    add_disease("shakes", 400);
  }

  if (has_trait("MOODSWINGS") && one_in(3600)) {
   if (rng(1, 20) > 9)	// 55% chance
    add_morale(MORALE_MOODSWING, -100, -500);
   else			// 45% chance
    add_morale(MORALE_MOODSWING, 100, 500);
  }

  if (has_trait("VOMITOUS") && one_in(4200))
   vomit(g);

  if (has_trait("SHOUT1") && one_in(3600))
   g->sound(posx, posy, 10 + 2 * str_cur, _("You shout loudly!"));
  if (has_trait("SHOUT2") && one_in(2400))
   g->sound(posx, posy, 15 + 3 * str_cur, _("You scream loudly!"));
  if (has_trait("SHOUT3") && one_in(1800))
   g->sound(posx, posy, 20 + 4 * str_cur, _("You let out a piercing howl!"));
 }	// Done with while-awake-only effects

 if (has_trait("ASTHMA") && one_in(3600 - stim * 50)) {
  bool auto_use = has_charges("inhaler", 1);
  if (underwater) {
   oxygen = int(oxygen / 2);
   auto_use = false;
  }
  if (has_disease("sleep")) {
   rem_disease("sleep");
   g->add_msg(_("Your asthma wakes you up!"));
   auto_use = false;
  }
  if (auto_use)
   use_charges("inhaler", 1);
  else {
   add_disease("asthma", 50 * rng(1, 4));
   if (!is_npc())
    g->cancel_activity_query(_("You have an asthma attack!"));
  }
 }

 if (has_trait("LEAVES") && g->is_in_sunlight(posx, posy) && one_in(600))
  hunger--;

 if (pain > 0) {
  if (has_trait("PAINREC1") && one_in(600))
   pain--;
  if (has_trait("PAINREC2") && one_in(300))
   pain--;
  if (has_trait("PAINREC3") && one_in(150))
   pain--;
 }

 if (has_trait("ALBINO") && g->is_in_sunlight(posx, posy) && one_in(20)) {
  g->add_msg(_("The sunlight burns your skin!"));
  if (has_disease("sleep")) {
   rem_disease("sleep");
   g->add_msg(_("You wake up!"));
  }
  hurtall(1);
 }

 if ((has_trait("TROGLO") || has_trait("TROGLO2")) &&
     g->is_in_sunlight(posx, posy) && g->weather == WEATHER_SUNNY) {
  str_cur--;
  dex_cur--;
  int_cur--;
  per_cur--;
 }
 if (has_trait("TROGLO2") && g->is_in_sunlight(posx, posy)) {
  str_cur--;
  dex_cur--;
  int_cur--;
  per_cur--;
 }
 if (has_trait("TROGLO3") && g->is_in_sunlight(posx, posy)) {
  str_cur -= 4;
  dex_cur -= 4;
  int_cur -= 4;
  per_cur -= 4;
 }

 if (has_trait("SORES")) {
  for (int i = bp_head; i < num_bp; i++) {
   if (pain < 5 + 4 * abs(encumb(body_part(i))))
    pain = 5 + 4 * abs(encumb(body_part(i)));
  }
 }

 if (has_trait("SLIMY") && !in_vehicle) {
   g->m.add_field(g, posx, posy, fd_slime, 1);
 }

 if (has_trait("WEB_WEAVER") && !in_vehicle && one_in(3)) {
   g->m.add_field(g, posx, posy, fd_web, 1); //this adds density to if its not already there.
 }

 if (has_trait("RADIOGENIC") && int(g->turn) % 50 == 0 && radiation >= 10) {
  radiation -= 10;
  healall(1);
 }

 if (has_trait("RADIOACTIVE1")) {
  if (g->m.radiation(posx, posy) < 10 && one_in(50))
   g->m.radiation(posx, posy)++;
 }
 if (has_trait("RADIOACTIVE2")) {
  if (g->m.radiation(posx, posy) < 20 && one_in(25))
   g->m.radiation(posx, posy)++;
 }
 if (has_trait("RADIOACTIVE3")) {
  if (g->m.radiation(posx, posy) < 30 && one_in(10))
   g->m.radiation(posx, posy)++;
 }

 if (has_trait("UNSTABLE") && one_in(28800))	// Average once per 2 days
  mutate(g);
 if (has_artifact_with(AEP_MUTAGENIC) && one_in(28800))
  mutate(g);
 if (has_artifact_with(AEP_FORCE_TELEPORT) && one_in(600))
  g->teleport(this);

 int localRadiation = g->m.radiation(posx, posy);

 if (localRadiation) {
   bool power_armored = false, has_helmet = false;

   power_armored = is_wearing_power_armor(&has_helmet);

   if (power_armored && has_helmet) {
     radiation += 0; // Power armor protects completely from radiation
   } else if (power_armored || is_wearing("hazmat_suit")) {
     radiation += rng(0, localRadiation / 40);
   } else {
     radiation += rng(0, localRadiation / 16);
   }

   // Apply rads to any radiation badges.
   std::vector<item *> possessions = inv_dump();
   for( std::vector<item *>::iterator it = possessions.begin(); it != possessions.end(); ++it ) {
       if( (*it)->type->id == "rad_badge" ) {
           // Actual irridation levels of badges and the player aren't precisely matched.
           // This is intentional.
           int before = (*it)->irridation;
           (*it)->irridation += rng(0, localRadiation / 16);
           if( inv.has_item(*it) ) { continue; }
           for( int i = 0; i < sizeof(rad_dosage_thresholds)/sizeof(rad_dosage_thresholds[0]); i++ ){
               if( before < rad_dosage_thresholds[i] &&
                   (*it)->irridation >= rad_dosage_thresholds[i] ) {
                   g->add_msg_if_player( this, _("Your radiation badge changes from %s to %s!"),
                                         rad_threshold_colors[i - 1].c_str(),
                                         rad_threshold_colors[i].c_str() );
               }
           }
       }
   }
 }

 if( int(g->turn) % 150 == 0 )
 {
     if (radiation < 0) radiation = 0;
     else if (radiation > 2000) radiation = 2000;
     if (OPTIONS["RAD_MUTATION"] && rng(60, 2500) < radiation)
     {
         mutate(g);
         radiation /= 2;
         radiation -= 5;
     }
     else if (radiation > 100 && rng(1, 1500) < radiation)
     {
         vomit(g);
         radiation -= 50;
     }
 }

 if( radiation > 150 && !(int(g->turn) % 90) )
 {
     hurtall(radiation / 100);
 }

// Negative bionics effects
 if (has_bionic("bio_dis_shock") && one_in(1200)) {
  g->add_msg(_("You suffer a painful electrical discharge!"));
  pain++;
  moves -= 150;
 }
 if (has_bionic("bio_dis_acid") && one_in(1500)) {
  g->add_msg(_("You suffer a burning acidic discharge!"));
  hurtall(1);
 }
 if (has_bionic("bio_drain") && power_level > 0 && one_in(600)) {
  g->add_msg(_("Your batteries discharge slightly."));
  power_level--;
 }
 if (has_bionic("bio_noise") && one_in(500)) {
  g->add_msg(_("A bionic emits a crackle of noise!"));
  g->sound(posx, posy, 60, "");
 }
 if (has_bionic("bio_power_weakness") && max_power_level > 0 &&
     power_level >= max_power_level * .75)
  str_cur -= 3;

// Artifact effects
 if (has_artifact_with(AEP_ATTENTION))
  add_disease("attention", 3);

 if (dex_cur < 0)
  dex_cur = 0;
 if (str_cur < 0)
  str_cur = 0;
 if (per_cur < 0)
  per_cur = 0;
 if (int_cur < 0)
  int_cur = 0;

 // check for limb mending every 1000 turns (~1.6 hours)
 if(g->turn.get_turn() % 1000 == 0) {
  mend(g);
 }
}

void player::mend(game *g)
{
 // Wearing splints can slowly mend a broken limb back to 1 hp.
 // 2 weeks is faster than a fracture would heal IRL,
 // but 3 weeks average (a generous estimate) was tedious and no fun.
 for(int i = 0; i < num_hp_parts; i++) {
  int broken = (hp_cur[i] <= 0);
  if(broken) {
   double mending_odds = 200.0; // 2 weeks, on average. (~20160 minutes / 100 minutes)
   double healing_factor = 1.0;
   // Studies have shown that alcohol and tobacco use delay fracture healing time
   if(has_disease("cig") | addiction_level(ADD_CIG)) {
    healing_factor *= 0.5;
   }
   if(has_disease("drunk") | addiction_level(ADD_ALCOHOL)) {
    healing_factor *= 0.5;
   }

   // Bed rest speeds up mending
   if(has_disease("sleep")) {
    healing_factor *= 4.0;
   } else if(fatigue > 383) {
    // but being dead tired does not...
    healing_factor *= 0.75;
   }

   // Being healthy helps.
   if(health > 0) {
    healing_factor *= 2.0;
   }

   // And being well fed...
   if(hunger < 0) {
    healing_factor *= 2.0;
   }

   if(thirst < 0) {
    healing_factor *= 2.0;
   }

   // Mutagenic healing factor!
   if(has_trait("REGEN")) {
    healing_factor *= 16.0;
   } else if (has_trait("FASTHEALER2")) {
    healing_factor *= 4.0;
   } else if (has_trait("FASTHEALER")) {
    healing_factor *= 2.0;
   }

   bool mended = false;
   int side = 0;
   body_part part;
   switch(i) {
    case hp_arm_r:
     side = 1;
     // fall-through
    case hp_arm_l:
     part = bp_arms;
     mended = is_wearing("arm_splint") && x_in_y(healing_factor, mending_odds);
     break;
    case hp_leg_r:
     side = 1;
     // fall-through
    case hp_leg_l:
     part = bp_legs;
     mended = is_wearing("leg_splint") && x_in_y(healing_factor, mending_odds);
     break;
    default:
     // No mending for you!
     break;
   }
   if(mended) {
    hp_cur[i] = 1;
    g->add_msg(_("Your %s has started to mend!"),
      body_part_name(part, side).c_str());
   }
  }
 }
}

void player::vomit(game *g)
{
 g->add_msg(_("You throw up heavily!"));
 hunger += rng(30, 50);
 thirst += rng(30, 50);
 moves -= 100;
 for (int i = 0; i < illness.size(); i++) {
  if (illness[i].type == "foodpoison") {
   illness[i].duration -= 300;
   if (illness[i].duration < 0)
    rem_disease(illness[i].type);
  } else if (illness[i].type == "drunk") {
   illness[i].duration -= rng(1, 5) * 100;
   if (illness[i].duration < 0)
    rem_disease(illness[i].type);
  }
 }
 rem_disease("pkill1");
 rem_disease("pkill2");
 rem_disease("pkill3");
 rem_disease("sleep");
}

void player::drench(game *g, int saturation) {
  int morale_cap = (g->temperature - 60) * saturation / 100;

  if (morale_cap == 0)
    return;

  add_morale(MORALE_WET, (morale_cap > 0?1:-1), morale_cap);
}

int player::weight_carried()
{
    int ret = 0;
    ret += weapon.weight();
    for (int i = 0; i < worn.size(); i++)
    {
        ret += worn[i].weight();
    }
    ret += inv.weight();
    return ret;
}

int player::volume_carried()
{
    return inv.volume();
}

int player::weight_capacity(bool real_life)
{
 int str = (real_life ? str_cur : str_max);
 int ret = 13000 + str * 4000;
 if (has_trait("BADBACK"))
  ret = int(ret * .65);
 if (has_trait("LIGHT_BONES"))
  ret = int(ret * .80);
 if (has_trait("HOLLOW_BONES"))
  ret = int(ret * .60);
 if (has_artifact_with(AEP_CARRY_MORE))
  ret += 22500;
 return ret;
}

int player::volume_capacity()
{
 int ret = 2;	// A small bonus (the overflow)
 it_armor *armor;
 for (int i = 0; i < worn.size(); i++) {
  armor = dynamic_cast<it_armor*>(worn[i].type);
  ret += armor->storage;
 }
 if (has_bionic("bio_storage"))
  ret += 6;
 if (has_trait("SHELL"))
  ret += 16;
 if (has_trait("PACKMULE"))
  ret = int(ret * 1.4);
 return ret;
}

double player::convert_weight(int weight)
{
    double ret;
    ret = double(weight);
    if (OPTIONS["USE_METRIC_WEIGHT"]) {
        ret /= 1000;
    } else {
        ret /= 453.6;
    }
    return ret;
}

bool player::can_pickVolume(int volume)
{
    return (volume_carried() + volume <= volume_capacity());
}
bool player::can_pickWeight(int weight, bool safe)
{
    if (!safe)
    {
        //Player can carry up to four times their maximum weight
        return (weight_carried() + weight <= weight_capacity() * 4);
    }
    else
    {
        return (weight_carried() + weight <= weight_capacity());
    }
}

// --- Library functions ---
// This stuff could be moved elsewhere, but there
// doesn't seem to be a good place to put it right now.

// Basic logistic function.
double logistic(double t)
{
    return 1 / (1 + exp(-t));
}

const double LOGI_CUTOFF = 4;
const double LOGI_MIN = logistic(-LOGI_CUTOFF);
const double LOGI_MAX = logistic(+LOGI_CUTOFF);
const double LOGI_RANGE = LOGI_MAX - LOGI_MIN;

// Logistic curve [-6,6], flipped and scaled to
// range from 1 to 0 as pos goes from min to max.
double logistic_range(int min, int max, int pos)
{
    // Anything beyond [min,max] gets clamped.
    if (pos < min)
    {
        return 1.0;
    }
    else if (pos > max)
    {
        return 0.0;
    }

    // Normalize the pos to [0,1]
    double range = max - min;
    double unit_pos = (pos - min) / range;

    // Scale and flip it to [+LOGI_CUTOFF,-LOGI_CUTOFF]
    double scaled_pos = LOGI_CUTOFF - 2 * LOGI_CUTOFF * unit_pos;

    // Get the raw logistic value.
    double raw_logistic = logistic(scaled_pos);

    // Scale the output to [0,1]
    return (raw_logistic - LOGI_MIN) / LOGI_RANGE;
}
// --- End ---


int player::net_morale(morale_point effect)
{
    double bonus = effect.bonus;

    // If the effect is old enough to have started decaying,
    // reduce it appropriately.
    if (effect.age > effect.decay_start)
    {
        bonus *= logistic_range(effect.decay_start,
                                effect.duration, effect.age);
    }

    // Optimistic characters focus on the good things in life,
    // and downplay the bad things.
    if (has_trait("OPTIMISTIC"))
    {
        if (bonus >= 0)
        {
            bonus *= 1.25;
        }
        else
        {
            bonus *= 0.75;
        }
    }

    return bonus;
}

int player::morale_level()
{
    // Add up all of the morale bonuses (and penalties).
    int ret = 0;
    for (int i = 0; i < morale.size(); i++)
    {
        ret += net_morale(morale[i]);
    }

    // Prozac reduces negative morale by 75%.
    if (has_disease("took_prozac") && ret < 0)
    {
        ret = int(ret / 4);
    }

    return ret;
}

void player::add_morale(morale_type type, int bonus, int max_bonus,
                        int duration, int decay_start,
                        bool cap_existing, itype* item_type)
{
    bool placed = false;

    // Search for a matching morale entry.
    for (int i = 0; i < morale.size() && !placed; i++)
    {
        if (morale[i].type == type && morale[i].item_type == item_type)
        {
            // Found a match!
            placed = true;

            // Scale the morale bonus to its current level.
            if (morale[i].age > morale[i].decay_start)
            {
                morale[i].bonus *= logistic_range(morale[i].decay_start,
                                                  morale[i].duration, morale[i].age);
            }

            // If we're capping the existing effect, we can use the new duration
            // and decay start.
            if (cap_existing)
            {
                morale[i].duration = duration;
                morale[i].decay_start = decay_start;
            }
            else
            {
                // Otherwise, we need to figure out whether the existing effect had
                // more remaining duration and decay-resistance than the new one does.
                if (morale[i].duration - morale[i].age <= duration)
                {
                    morale[i].duration = duration;
                }
                else
                {
                    // This will give a longer duration than above.
                    morale[i].duration -= morale[i].age;
                }

                if (morale[i].decay_start - morale[i].age <= decay_start)
                {
                    morale[i].decay_start = decay_start;
                }
                else
                {
                    // This will give a later decay start than above.
                    morale[i].decay_start -= morale[i].age;
                }
            }

            // Now that we've finished using it, reset the age to 0.
            morale[i].age = 0;

            // Is the current morale level for this entry below its cap, if any?
            if (abs(morale[i].bonus) < abs(max_bonus) || max_bonus == 0)
            {
                // Add the requested morale boost.
                morale[i].bonus += bonus;

                // If we passed the cap, pull back to it.
                if (abs(morale[i].bonus) > abs(max_bonus) && max_bonus != 0)
                {
                    morale[i].bonus = max_bonus;
                }
            }
            else if (cap_existing)
            {
                // The existing bonus is above the new cap.  Reduce it.
                morale[i].bonus = max_bonus;
            }
        }
    }

    // No matching entry, so add a new one
    if (!placed)
    {
        morale_point tmp(type, item_type, bonus, duration, decay_start, 0);
        morale.push_back(tmp);
    }
}

int player::has_morale( morale_type type ) const
{
    for( int i = 0; i < morale.size(); i++ ) {
        if( morale[i].type == type ) {
            return morale[i].bonus;
        }
    }
    return 0;
}

void player::rem_morale(morale_type type, itype* item_type)
{
 for (int i = 0; i < morale.size(); i++) {
  if (morale[i].type == type && morale[i].item_type == item_type) {
    morale.erase(morale.begin() + i);
    break;
  }
 }
}

item& player::i_add(item it, game *g)
{
 itype_id item_type_id = "null";
 if( it.type ) item_type_id = it.type->id;

 last_item = item_type_id;

 if (it.is_food() || it.is_ammo() || it.is_gun()  || it.is_armor() ||
     it.is_book() || it.is_tool() || it.is_weap() || it.is_food_container())
  inv.unsort();

 if (g != NULL && it.is_artifact() && it.is_tool()) {
  it_artifact_tool *art = dynamic_cast<it_artifact_tool*>(it.type);
  g->add_artifact_messages(art->effects_carried);
 }
 return inv.add_item(it);
}

bool player::has_active_item(itype_id id)
{
    if (weapon.type->id == id && weapon.active)
    {
        return true;
    }
    return inv.has_active_item(id);
}

int player::active_item_charges(itype_id id)
{
    int max = 0;
    if (weapon.type->id == id && weapon.active)
    {
        max = weapon.charges;
    }

    int inv_max = inv.max_active_item_charges(id);
    if (inv_max > max)
    {
        max = inv_max;
    }
    return max;
}

void player::process_active_items(game *g)
{
 if (weapon.is_artifact() && weapon.is_tool())
  g->process_artifact(&weapon, this, true);
 else if (weapon.active) {
  if (weapon.has_flag("CHARGE")) { // We're chargin it up!
   if (weapon.charges == 8) {
    bool maintain = false;
    if (use_charges_if_avail("adv_UPS_on", 2) || use_charges_if_avail("UPS_on", 4)) {
     maintain = true;
    } else if (use_charges_if_avail("adv_UPS_off", 2) || use_charges_if_avail("UPS_off", 4)) {
     maintain = true;
    }
    if (maintain) {
     if (one_in(20)) {
      g->add_msg(_("Your %s discharges!"), weapon.tname().c_str());
      point target(posx + rng(-12, 12), posy + rng(-12, 12));
      std::vector<point> traj = line_to(posx, posy, target.x, target.y, 0);
      g->fire(*this, target.x, target.y, traj, false);
     } else
      g->add_msg(_("Your %s beeps alarmingly."), weapon.tname().c_str());
    }
   } else {
    if (use_charges_if_avail("adv_UPS_on", (1 + weapon.charges)/2) || use_charges_if_avail("UPS_on", 1 + weapon.charges)) {
     weapon.poison++;
    } else if (use_charges_if_avail("adv_UPS_off", (1 + weapon.charges)/2) || use_charges_if_avail("UPS_off", 1 + weapon.charges)) {
     weapon.poison++;
    } else {
     g->add_msg(_("Your %s spins down."), weapon.tname().c_str());
     if (weapon.poison <= 0) {
      weapon.charges--;
      weapon.poison = weapon.charges - 1;
     } else
      weapon.poison--;
     if (weapon.charges == 0)
      weapon.active = false;
    }
    if (weapon.poison >= weapon.charges) {
     weapon.charges++;
     weapon.poison = 0;
    }
   }
   return;
  } // if (weapon.has_flag("CHARGE"))
  if (!process_single_active_item(g, &weapon))
  {
   weapon = get_combat_style();
  }
 }

    std::vector<item*> inv_active = inv.active_items();
    for (std::vector<item*>::iterator iter = inv_active.begin(); iter != inv_active.end(); ++iter)
    {
        item *tmp_it = *iter;
        if (tmp_it->is_artifact() && tmp_it->is_tool())
        {
            g->process_artifact(tmp_it, this);
        }
        if (!process_single_active_item(g, tmp_it))
        {
            inv.remove_item(tmp_it);
        }
    }

// worn items
  for (int i = 0; i < worn.size(); i++) {
    if (worn[i].is_artifact())
    g->process_artifact(&(worn[i]), this);
  }
}

// returns false if the item needs to be removed
bool player::process_single_active_item(game *g, item *it)
{
    if (it->active ||
        (it->is_container() && it->contents.size() > 0 && it->contents[0].active))
    {
        if (it->is_food())
        {
            if (it->has_flag("HOT"))
            {
                it->item_counter--;
                if (it->item_counter == 0)
                {
                    it->item_tags.erase("HOT");
                    it->active = false;
                }
            }
        }
        else if (it->is_food_container())
        {
            if (it->contents[0].has_flag("HOT"))
            {
                it->contents[0].item_counter--;
                if (it->contents[0].item_counter == 0)
                {
                    it->contents[0].item_tags.erase("HOT");
                    it->contents[0].active = false;
                }
            }
        }
        else if (it->is_tool())
        {
            iuse use;
            it_tool* tmp = dynamic_cast<it_tool*>(it->type);
            (use.*tmp->use)(g, this, it, true);
            if (tmp->turns_per_charge > 0 && int(g->turn) % tmp->turns_per_charge == 0)
            {
                it->charges--;
            }
            if (it->charges <= 0)
            {
                (use.*tmp->use)(g, this, it, false);
                if (tmp->revert_to == "null")
                {
                    return false;
                }
                else
                {
                    it->type = g->itypes[tmp->revert_to];
                }
            }
        }
        else if (it->type->id == "corpse")
        {
            if (it->ready_to_revive(g))
            {
                g->add_msg_if_player(this, _("Oh dear god, a corpse you're carrying has started moving!"));
                g->revive_corpse(posx, posy, it);
                return false;
            }
        }
        else
        {
            debugmsg("%s is active, but has no known active function.", it->tname().c_str());
        }
    }
    return true;
}

item player::remove_weapon()
{
 if (weapon.has_flag("CHARGE") && weapon.active) { //unwield a charged charge rifle.
  weapon.charges = 0;
  weapon.active = false;
 }
 item tmp = weapon;
 weapon = get_combat_style();
// We need to remove any boosts related to our style
 rem_disease("attack_boost");
 rem_disease("dodge_boost");
 rem_disease("damage_boost");
 rem_disease("speed_boost");
 rem_disease("armor_boost");
 rem_disease("viper_combo");
 return tmp;
}

void player::remove_mission_items(int mission_id)
{
 if (mission_id == -1)
  return;
 if (weapon.mission_id == mission_id) {
  remove_weapon();
 } else {
  for (int i = 0; i < weapon.contents.size(); i++) {
   if (weapon.contents[i].mission_id == mission_id)
    remove_weapon();
  }
 }
 inv.remove_mission_items(mission_id);
}

item player::i_rem(char let)
{
 item tmp;
 if (weapon.invlet == let) {
  if (std::find(martial_arts_itype_ids.begin(), martial_arts_itype_ids.end(), weapon.type->id) != martial_arts_itype_ids.end()){
   return ret_null;
  }
  tmp = weapon;
  weapon = get_combat_style();
  return tmp;
 }
 for (int i = 0; i < worn.size(); i++) {
  if (worn[i].invlet == let) {
   tmp = worn[i];
   worn.erase(worn.begin() + i);
   return tmp;
  }
 }
 if (!inv.item_by_letter(let).is_null())
  return inv.remove_item_by_letter(let);
 return ret_null;
}

item player::i_rem(itype_id type)
{
    item ret;
    if (weapon.type->id == type)
    {
        return remove_weapon();
    }
    return inv.remove_item_by_type(type);
}

item& player::i_at(char let)
{
 if (let == KEY_ESCAPE)
  return ret_null;
 if (weapon.invlet == let)
  return weapon;
 for (int i = 0; i < worn.size(); i++) {
  if (worn[i].invlet == let)
   return worn[i];
 }
 return inv.item_by_letter(let);
}

item& player::i_of_type(itype_id type)
{
 if (weapon.type->id == type)
  return weapon;
 for (int i = 0; i < worn.size(); i++) {
  if (worn[i].type->id == type)
   return worn[i];
 }
 return inv.item_by_type(type);
 return ret_null;
}

item player::get_combat_style()
{
 item tmp;
 bool pickstyle = (!styles.empty());
 if (pickstyle) {
  tmp = item( g->itypes[style_selected], 0 );
  tmp.invlet = ':';
  return tmp;
 } else {
  return ret_null;
 }
}

std::vector<item *> player::inv_dump()
{
 std::vector<item *> ret;
 if (std::find(standard_itype_ids.begin(), standard_itype_ids.end(), weapon.type->id) != standard_itype_ids.end()){
  ret.push_back(&weapon);
 }
 for (int i = 0; i < worn.size(); i++)
  ret.push_back(&worn[i]);
 inv.dump(ret);
 return ret;
}

item player::i_remn(char invlet)
{
 return inv.remove_item_by_letter(invlet);
}

std::list<item> player::use_amount(itype_id it, int quantity, bool use_container)
{
 std::list<item> ret;
 bool used_weapon_contents = false;
 for (int i = 0; i < weapon.contents.size(); i++) {
  if (weapon.contents[i].type->id == it) {
   ret.push_back(weapon.contents[i]);
   quantity--;
   weapon.contents.erase(weapon.contents.begin() + i);
   i--;
   used_weapon_contents = true;
  }
 }
 if (use_container && used_weapon_contents)
  remove_weapon();

 if (weapon.type->id == it) {
  quantity--;
  ret.push_back(remove_weapon());
 }

 std::list<item> tmp = inv.use_amount(it, quantity, use_container);
 ret.splice(ret.end(), tmp);
 return ret;
}

bool player::use_charges_if_avail(itype_id it, int quantity)
{
    if (has_charges(it, quantity))
    {
        use_charges(it, quantity);
        return true;
    }
    return false;
}

bool player::has_fire(const int quantity)
{
// TODO: Replace this with a "tool produces fire" flag.

    if (has_charges("torch_lit", 1)) {
        return true;
    } else if (has_charges("candle_lit", 1)) {
        return true;
    } else if (has_bionic("bio_tools")) {
        return true;
    } else if (has_bionic("bio_lighter")) {
        return true;
    } else if (has_bionic("bio_laser")) {
        return true;
    } else if (has_charges("matches", quantity)) {
        return true;
    } else if (has_charges("lighter", quantity)) {
        return true;
    } else if (has_charges("flamethrower", quantity)) {
        return true;
    } else if (has_charges("flamethrower_simple", quantity)) {
        return true;
    } else if (has_charges("hotplate", quantity)) {
        return true;
    } else if (has_charges("welder", quantity)) {
        return true;
    } else if (has_charges("welder_crude", quantity)) {
        return true;
    }
    return false;
}

void player::use_fire(const int quantity)
{
//Ok, so checks for nearby fires first,
//then held lit torch or candle, bio tool/lighter/laser
//tries to use 1 charge of lighters, matches, flame throwers
// (home made, military), hotplate, welder in that order.
// bio_lighter, bio_laser, bio_tools, has_bionic("bio_tools"

    if (has_charges("torch_lit", 1)) {
        return;
    } else if (has_charges("candle_lit", 1)) {
        return;
    } else if (has_bionic("bio_tools")) {
        return;
    } else if (has_bionic("bio_lighter")) {
        return;
    } else if (has_bionic("bio_laser")) {
        return;
    } else if (has_charges("matches", quantity)) {
        use_charges("matches", quantity);
        return;
    } else if (has_charges("lighter", quantity)) {
        use_charges("lighter", quantity);
        return;
    } else if (has_charges("flamethrower", quantity)) {
        use_charges("flamethrower", quantity);
        return;
    } else if (has_charges("flamethrower_simple", quantity)) {
        use_charges("flamethrower_simple", quantity);
        return;
    } else if (has_charges("hotplate", quantity)) {
        use_charges("hotplate", quantity);
        return;
    } else if (has_charges("welder", quantity)) {
        use_charges("welder", quantity);
        return;
    } else if (has_charges("welder_crude", quantity)) {
        use_charges("welder_crude", quantity);
        return;
    }
}

// does NOT return anything if the item is integrated toolset or fire!
std::list<item> player::use_charges(itype_id it, int quantity)
{
 std::list<item> ret;
 // the first two cases *probably* don't need to be tracked for now...
 if (it == "toolset") {
  power_level -= quantity;
  if (power_level < 0)
   power_level = 0;
  return ret;
 }
 if (it == "fire")
 {
     use_fire(quantity);
     return ret;
 }

// Start by checking weapon contents
 for (int i = 0; i < weapon.contents.size(); i++) {
  if (weapon.contents[i].type->id == it) {
   if (weapon.contents[i].charges > 0 &&
       weapon.contents[i].charges <= quantity) {
    ret.push_back(weapon.contents[i]);
    quantity -= weapon.contents[i].charges;
    if (weapon.contents[i].destroyed_at_zero_charges()) {
     weapon.contents.erase(weapon.contents.begin() + i);
     i--;
    } else
     weapon.contents[i].charges = 0;
    if (quantity == 0)
     return ret;
   } else {
    item tmp = weapon.contents[i];
    tmp.charges = quantity;
    ret.push_back(tmp);
    weapon.contents[i].charges -= quantity;
    return ret;
   }
  }
 }

 if (weapon.type->id == it) {
  if (weapon.charges > 0 && weapon.charges <= quantity) {
   ret.push_back(weapon);
   quantity -= weapon.charges;
   if (weapon.destroyed_at_zero_charges())
    remove_weapon();
   else
    weapon.charges = 0;
   if (quantity == 0)
    return ret;
   } else {
    item tmp = weapon;
    tmp.charges = quantity;
    ret.push_back(tmp);
    weapon.charges -= quantity;
    return ret;
   }
  }

 std::list<item> tmp = inv.use_charges(it, quantity);
 ret.splice(ret.end(), tmp);
 return ret;
}

int player::butcher_factor()
{
 int lowest_factor = 999;
 if (has_bionic("bio_tools"))
 	lowest_factor=100;
 int inv_factor = inv.butcher_factor();
 if (inv_factor < lowest_factor) {
  lowest_factor = inv_factor;
 }
 if (weapon.damage_cut() >= 10 && !weapon.has_flag("SPEAR")) {
  int factor = weapon.volume() * 5 - weapon.weight() / 75 -
               weapon.damage_cut();
  if (weapon.damage_cut() <= 20)
   factor *= 2;
  if (factor < lowest_factor)
   lowest_factor = factor;
 }
 return lowest_factor;
}

item* player::pick_usb()
{
 std::vector<item*> drives = inv.all_items_by_type("usb_drive");

 if (drives.empty())
  return NULL; // None available!

 std::vector<std::string> selections;
 for (int i = 0; i < drives.size() && i < 9; i++)
  selections.push_back( drives[i]->tname() );

 int select = menu_vec(false, _("Choose drive:"), selections);

 return drives[ select - 1 ];
}

bool player::is_wearing(itype_id it)
{
 for (int i = 0; i < worn.size(); i++) {
  if (worn[i].type->id == it)
   return true;
 }
 return false;
}

bool player::worn_with_flag( std::string flag ) const
{
    for (int i = 0; i < worn.size(); i++) {
        if (worn[i].has_flag( flag )) {
            return true;
        }
    }
    return false;
}

bool player::has_artifact_with(art_effect_passive effect)
{
 if (weapon.is_artifact() && weapon.is_tool()) {
  it_artifact_tool *tool = dynamic_cast<it_artifact_tool*>(weapon.type);
  for (int i = 0; i < tool->effects_wielded.size(); i++) {
   if (tool->effects_wielded[i] == effect)
    return true;
  }
  for (int i = 0; i < tool->effects_carried.size(); i++) {
   if (tool->effects_carried[i] == effect)
    return true;
  }
 }
 if (inv.has_artifact_with(effect)) {
  return true;
 }
 for (int i = 0; i < worn.size(); i++) {
  if (worn[i].is_artifact()) {
   it_artifact_armor *armor = dynamic_cast<it_artifact_armor*>(worn[i].type);
   for (int i = 0; i < armor->effects_worn.size(); i++) {
    if (armor->effects_worn[i] == effect)
     return true;
   }
  }
 }
 return false;
}

bool player::has_amount(itype_id it, int quantity)
{
    if (it == "toolset")
    {
        return has_bionic("bio_tools");
    }
    return (amount_of(it) >= quantity);
}

int player::amount_of(itype_id it)
{
    if (it == "toolset" && has_bionic("bio_tools"))
    {
        return 1;
    }
    if (it == "apparatus")
    {
        if (has_amount("crackpipe", 1) || has_amount("can_drink", 1) )
        {
            return 1;
        }
    }
    int quantity = 0;
    if (weapon.type->id == it)
    {
        quantity++;
    }

    for (int i = 0; i < weapon.contents.size(); i++)
    {
        if (weapon.contents[i].type->id == it)
        {
            quantity++;
        }
    }
    quantity += inv.amount_of(it);
    return quantity;
}

bool player::has_charges(itype_id it, int quantity)
{
    if (it == "fire" || it == "apparatus")
    {
        return has_fire(quantity);
    }
    return (charges_of(it) >= quantity);
}

int player::charges_of(itype_id it)
{
 if (it == "toolset") {
  if (has_bionic("bio_tools"))
   return power_level;
  else
   return 0;
 }
 int quantity = 0;
 if (weapon.type->id == it)
  quantity += weapon.charges;
 for (int i = 0; i < weapon.contents.size(); i++) {
  if (weapon.contents[i].type->id == it)
   quantity += weapon.contents[i].charges;
 }
 quantity += inv.charges_of(it);
 return quantity;
}

bool player::has_watertight_container()
{
 if (!inv.watertight_container().is_null()) {
  return true;
 }
 if (weapon.is_container() && weapon.contents.empty()) {
   if (weapon.has_flag("WATERTIGHT") && weapon.has_flag("SEALS"))
    return true;
 }

 return false;
}

bool player::has_matching_liquid(itype_id it)
{
 if (inv.has_liquid(it)) {
  return true;
 }
 if (weapon.is_container() && !weapon.contents.empty()) {
  if (weapon.contents[0].type->id == it) { // liquid matches
    it_container* container = dynamic_cast<it_container*>(weapon.type);
    int holding_container_charges;

    if (weapon.contents[0].type->is_food()) {
      it_comest* tmp_comest = dynamic_cast<it_comest*>(weapon.contents[0].type);

      if (tmp_comest->add == ADD_ALCOHOL) // 1 contains = 20 alcohol charges
        holding_container_charges = container->contains * 20;
      else
        holding_container_charges = container->contains;
    }
    else if (weapon.contents[0].type->is_ammo())
      holding_container_charges = container->contains * 200;
    else
      holding_container_charges = container->contains;

  if (weapon.contents[0].charges < holding_container_charges)
    return true;
  }
}

 return false;
}

bool player::has_weapon_or_armor(char let) const
{
 if (weapon.invlet == let)
  return true;
 for (int i = 0; i < worn.size(); i++) {
  if (worn[i].invlet == let)
   return true;
 }
 return false;
}

bool player::has_item_with_flag( std::string flag ) const
{
    //check worn items for flag
    if (worn_with_flag( flag ))
    {
        return true;
    }

    //check weapon for flag
    if (weapon.has_flag( flag ))
    {
        return true;
    }

    //check inventory items for flag
    if (inv.has_flag( flag ))
    {
        return true;
    }

    return false;
}

bool player::has_item(char let)
{
 return (has_weapon_or_armor(let) || !inv.item_by_letter(let).is_null());
}

bool player::has_item(item *it)
{
 if (it == &weapon)
  return true;
 for (int i = 0; i < worn.size(); i++) {
  if (it == &(worn[i]))
   return true;
 }
 return inv.has_item(it);
}

bool player::has_mission_item(int mission_id)
{
    if (mission_id == -1)
    {
        return false;
    }
    if (weapon.mission_id == mission_id)
    {
        return true;
    }
    for (int i = 0; i < weapon.contents.size(); i++)
    {
        if (weapon.contents[i].mission_id == mission_id)
        return true;
    }
    if (inv.has_mission_item(mission_id))
    {
        return true;
    }
    return false;
}

char player::lookup_item(char let)
{
 if (weapon.invlet == let)
  return -1;

 if (inv.item_by_letter(let).is_null())
  return -2; // -2 is for "item not found"

 return let;
}

hint_rating player::rate_action_eat(item *it)
{
 //TODO more cases, for HINT_IFFY
 if (it->is_food_container() || it->is_food()) {
  return HINT_GOOD;
 }
 return HINT_CANT;
}

bool player::eat(game *g, signed char ch)
{
    it_comest *comest = NULL;
    item *eaten = NULL;
    int which = -3; // Helps us know how to delete the item which got eaten
    if (ch == -2)
    {
        g->add_msg(_("You do not have that item."));
        return false;
    }
    else if (ch == -1)
    {
        if (weapon.is_food_container(this))
        {
            eaten = &weapon.contents[0];
            which = -2;
            if (weapon.contents[0].is_food())
                comest = dynamic_cast<it_comest*>(weapon.contents[0].type);
        }
        else if (weapon.is_food(this))
        {
            eaten = &weapon;
            which = -1;
            if (weapon.is_food())
                comest = dynamic_cast<it_comest*>(weapon.type);
        }
        else
        {
            g->add_msg_if_player(this,_("You can't eat your %s."), weapon.tname(g).c_str());
            if(is_npc())
                debugmsg("%s tried to eat a %s", name.c_str(), weapon.tname(g).c_str());
            return false;
        }
    }
    else
    {
        item& it = inv.item_by_letter(ch);
        if (it.is_food_container(this))
        {
            eaten = &(it.contents[0]);
            which = 1;
            if (it.contents[0].is_food())
                comest = dynamic_cast<it_comest*>(it.contents[0].type);
        }
        else if (it.is_food(this))
        {
            eaten = &it;
            which = 0;
            if (it.is_food())
                comest = dynamic_cast<it_comest*>(it.type);
        }
        else
        {
            g->add_msg_if_player(this,_("You can't eat your %s."), it.tname(g).c_str());
            if(is_npc())
                debugmsg("%s tried to eat a %s", name.c_str(), it.tname(g).c_str());
            return false;
        }
    }
    if (eaten == NULL)
        return false;

    if (eaten->is_ammo())   // For when bionics let you eat fuel
    {
        const int factor = 20;
        int max_change = max_power_level - power_level;
        if (max_change == 0)
            g->add_msg_if_player(this,_("Your internal power storage is fully powered."));
        charge_power(eaten->charges / factor);
        eaten->charges -= max_change * factor; //negative charges seem to be okay
        eaten->charges++; //there's a flat subtraction later
    }
    else if (!eaten->type->is_food() && !eaten->is_food_container(this))
    {
            // For when bionics let you burn organic materials
        if (eaten->type->is_book()) {
            it_book* book = dynamic_cast<it_book*>(eaten->type);
            if (book->type != NULL && !query_yn(_("Really eat %s?"), book->name.c_str()))
                return false;
        }
        int charge = (eaten->volume() + eaten->weight()) / 225;
        if (eaten->type->m1 == "leather" || eaten->type->m2 == "leather")
            charge /= 4;
        if (eaten->type->m1 == "wood"    || eaten->type->m2 == "wood")
            charge /= 2;
        charge_power(charge);
        g->add_msg_player_or_npc(this, _("You eat your %s."), _("<npcname> eats a %s."),
                                 eaten->tname(g).c_str());
    }
    else     // It's real food!  i.e. an it_comest
    {
        // Remember, comest points to the it_comest data
        if (comest == NULL)
        {
            debugmsg("player::eat(%s); comest is NULL!", eaten->tname(g).c_str());
            return false;
        }
        if (comest->tool != "null")
        {
            bool has = has_amount(comest->tool, 1);
            if (g->itypes[comest->tool]->count_by_charges())
                has = has_charges(comest->tool, 1);
            if (!has) {
                g->add_msg_if_player(this,_("You need a %s to consume that!"),
                           g->itypes[comest->tool]->name.c_str());
            return false;
            }
        }
        bool overeating = (!has_trait("GOURMAND") && hunger < 0 &&
                           comest->nutr >= 5);
        bool spoiled = eaten->rotten(g);

        last_item = itype_id(eaten->type->id);

        if (overeating && !is_npc() &&
                !query_yn(_("You're full.  Force yourself to eat?")))
            return false;

        if (has_trait("CARNIVORE") && eaten->made_of("veggy") && comest->nutr > 0)
        {
            g->add_msg_if_player(this, _("You can't stand the thought of eating veggies."));
            return false;
        }
        if (!has_trait("CANNIBAL") && eaten->made_of("hflesh")&& !is_npc() &&
                !query_yn(_("The thought of eating that makes you feel sick. Really do it?")))
            return false;

        if (has_trait("VEGETARIAN") && eaten->made_of("flesh") && !is_npc() &&
                !query_yn(_("Really eat that meat? Your stomach won't be happy.")))
            return false;

        if (spoiled)
        {
            if (is_npc())
                return false;
            if (!has_trait("SAPROVORE") &&
                    !query_yn(_("This %s smells awful!  Eat it?"), eaten->tname(g).c_str()))
                return false;
            g->add_msg(_("Ick, this %s doesn't taste so good..."),eaten->tname(g).c_str());
            if (!has_trait("SAPROVORE") && (!has_bionic("bio_digestion") || one_in(3)))
                add_disease("foodpoison", rng(60, (comest->nutr + 1) * 60));
            hunger -= rng(0, comest->nutr);
            thirst -= comest->quench;
            if (!has_trait("SAPROVORE") && !has_bionic("bio_digestion"))
                health -= 3;
        }
        else
        {
            hunger -= comest->nutr;
            thirst -= comest->quench;
            if (has_bionic("bio_digestion"))
                hunger -= rng(0, comest->nutr);
            else if (!has_trait("GOURMAND"))
            {
                if ((overeating && rng(-200, 0) > hunger))
                    vomit(g);
            }
            health += comest->healthy;
        }
        // At this point, we've definitely eaten the item, so use up some turns.
        if (has_trait("GOURMAND"))
            moves -= 150;
        else
            moves -= 250;
        // If it's poisonous... poison us.  TODO: More several poison effects
        if (eaten->poison >= rng(2, 4))
            add_disease("poison", eaten->poison * 100);
        if (eaten->poison > 0)
            add_disease("foodpoison", eaten->poison * 300);

        if (comest->comesttype == "DRINK") {
            g->add_msg_player_or_npc( this, _("You drink your %s."), _("<npcname> drinks a %s."),
                                      eaten->tname(g).c_str());
        }
        else if (comest->comesttype == "FOOD") {
            g->add_msg_player_or_npc( this, _("You eat your %s."), _("<npcname> eats a %s."),
                                      eaten->tname(g).c_str());
        }

        if (g->itypes[comest->tool]->is_tool())
            use_charges(comest->tool, 1); // Tools like lighters get used
        if (comest->stim > 0)
        {
            if (comest->stim < 10 && stim < comest->stim)
            {
                stim += comest->stim;
                if (stim > comest->stim)
                    stim = comest->stim;
            }
            else if (comest->stim >= 10 && stim < comest->stim * 3)
                stim += comest->stim;
        }

        iuse use;
        if (comest->use != &iuse::none)
        {
            (use.*comest->use)(g, this, eaten, false);
        }
        add_addiction(comest->add, comest->addict);
        if (addiction_craving(comest->add) != MORALE_NULL)
            rem_morale(addiction_craving(comest->add));

        if (has_bionic("bio_ethanol") && comest->use == &iuse::alcohol)
            charge_power(rng(2, 8));
        if (has_bionic("bio_ethanol") && comest->use == &iuse::alcohol_weak)
            charge_power(rng(1, 4));

        if (eaten->made_of("hflesh")) {
          if (has_trait("CANNIBAL")) {
              g->add_msg_if_player(this, _("You feast upon the human flesh."));
              add_morale(MORALE_CANNIBAL, 15, 100);
          } else {
              g->add_msg_if_player(this, _("You feel horrible for eating a person.."));
              add_morale(MORALE_CANNIBAL, -60, -400, 600, 300);
          }
        }
        if (has_trait("VEGETARIAN") && (eaten->made_of("flesh") || eaten->made_of("hflesh")))
        {
            g->add_msg_if_player(this,_("Almost instantly you feel a familiar pain in your stomach"));
            add_morale(MORALE_VEGETARIAN, -75, -400, 300, 240);
        }
        if ((has_trait("HERBIVORE") || has_trait("RUMINANT")) &&
                eaten->made_of("flesh"))
        {
            if (!one_in(3))
                vomit(g);
            if (comest->quench >= 2)
                thirst += int(comest->quench / 2);
            if (comest->nutr >= 2)
                hunger += int(comest->nutr * .75);
        }
        if (eaten->has_flag("HOT") && eaten->has_flag("EATEN_HOT"))
            add_morale(MORALE_FOOD_HOT, 5, 10);
        if (has_trait("GOURMAND"))
        {
            if (comest->fun < -2)
                add_morale(MORALE_FOOD_BAD, comest->fun * 2, comest->fun * 4, 60, 30, comest);
            else if (comest->fun > 0)
                add_morale(MORALE_FOOD_GOOD, comest->fun * 3, comest->fun * 6, 60, 30, comest);
            if (hunger < -60 || thirst < -60)
                g->add_msg_if_player(this,_("You can't finish it all!"));
            if (hunger < -60)
                hunger = -60;
            if (thirst < -60)
                thirst = -60;
        }
        else
        {
            if (comest->fun < 0)
                add_morale(MORALE_FOOD_BAD, comest->fun * 2, comest->fun * 6, 60, 30, comest);
            else if (comest->fun > 0)
                add_morale(MORALE_FOOD_GOOD, comest->fun * 2, comest->fun * 4, 60, 30, comest);
            if (hunger < -20 || thirst < -20)
                g->add_msg_if_player(this,_("You can't finish it all!"));
            if (hunger < -20)
                hunger = -20;
            if (thirst < -20)
                thirst = -20;
        }
    }

    eaten->charges--;
    if (eaten->charges <= 0)
    {
        if (which == -1)
            weapon = get_combat_style();
        else if (which == -2)
        {
            weapon.contents.erase(weapon.contents.begin());
            g->add_msg_if_player(this,_("You are now wielding an empty %s."), weapon.tname(g).c_str());
        }
        else if (which == 0)
            inv.remove_item_by_letter(ch);
        else if (which >= 0)
        {
            item& it = inv.item_by_letter(ch);
            it.contents.erase(it.contents.begin());
            if (!is_npc())
            {
                if (OPTIONS["DROP_EMPTY"] == "No") {
                    g->add_msg(_("%c - an empty %s"), it.invlet, it.tname(g).c_str());

                } else if (OPTIONS["DROP_EMPTY"] == "Watertight") {
                    if (it.is_container())
                    {
                        if (!(it.has_flag("WATERTIGHT") && it.has_flag("SEALS")))
                        {
                            g->add_msg(_("You drop the empty %s."), it.tname(g).c_str());
                            g->m.add_item_or_charges(posx, posy, inv.remove_item_by_letter(it.invlet));
                        }
                        else
                        {
                            g->add_msg(_("%c - an empty %s"), it.invlet,it.tname(g).c_str());
                        }
                    }
                    else if (it.type->id == "wrapper") // hack because wrappers aren't containers
                    {
                        g->add_msg(_("You drop the empty %s."), it.tname(g).c_str());
                        g->m.add_item_or_charges(posx, posy, inv.remove_item_by_letter(it.invlet));
                    }
                } else if (OPTIONS["DROP_EMPTY"] == "All") {
                    g->add_msg(_("You drop the empty %s."), it.tname(g).c_str());
                    g->m.add_item_or_charges(posx, posy, inv.remove_item_by_letter(it.invlet));
                }
            }
            if (inv.stack_by_letter(it.invlet).size() > 0)
                inv.restack(this);
            inv.unsort();
        }
    }
    return true;
}

bool player::wield(game *g, signed char ch, bool autodrop)
{
 if (weapon.has_flag("NO_UNWIELD")) {
  g->add_msg(_("You cannot unwield your %s!  Withdraw them with 'p'."),
             weapon.tname().c_str());
  return false;
 }
 if (ch == -3) {
  bool pickstyle = (!styles.empty());
  if (weapon.is_style())
   remove_weapon();
  else if (!is_armed()) {
   if (!pickstyle) {
    g->add_msg(_("You are already wielding nothing."));
    return false;
   }
  } else if (autodrop || volume_carried() + weapon.volume() < volume_capacity()) {
   inv.push_back(remove_weapon());
   inv.unsort();
   moves -= 20;
   recoil = 0;
   if (!pickstyle)
    return true;
  } else if (query_yn(_("No space in inventory for your %s.  Drop it?"),
                      weapon.tname(g).c_str())) {
   g->m.add_item_or_charges(posx, posy, remove_weapon());
   recoil = 0;
   if (!pickstyle)
    return true;
  } else
   return false;

  if (pickstyle) {
   weapon = get_combat_style();
   return true;
  }
 }
 if (ch == 0) {
  g->add_msg(_("You're already wielding that!"));
  return false;
 } else if (ch == -2) {
  g->add_msg(_("You don't have that item."));
  return false;
 }

 item& it = inv.item_by_letter(ch);
 if (it.is_two_handed(this) && !has_two_arms()) {
  g->add_msg(_("You cannot wield a %s with only one arm."),
             it.tname(g).c_str());
  return false;
 }
 if (!is_armed()) {
  weapon = inv.remove_item_by_letter(ch);
  if (weapon.is_artifact() && weapon.is_tool()) {
   it_artifact_tool *art = dynamic_cast<it_artifact_tool*>(weapon.type);
   g->add_artifact_messages(art->effects_wielded);
  }
  moves -= 30;
  last_item = itype_id(weapon.type->id);
  return true;
 } else if (volume_carried() + weapon.volume() - it.volume() <
            volume_capacity()) {
  item tmpweap = remove_weapon();
  weapon = inv.remove_item_by_letter(ch);
  inv.push_back(tmpweap);
  inv.unsort();
  moves -= 45;
  if (weapon.is_artifact() && weapon.is_tool()) {
   it_artifact_tool *art = dynamic_cast<it_artifact_tool*>(weapon.type);
   g->add_artifact_messages(art->effects_wielded);
  }
  last_item = itype_id(weapon.type->id);
  return true;
 } else if (query_yn(_("No space in inventory for your %s.  Drop it?"),
                     weapon.tname(g).c_str())) {
  g->m.add_item_or_charges(posx, posy, remove_weapon());
  weapon = it;
  inv.remove_item_by_letter(weapon.invlet);
  inv.unsort();
  moves -= 30;
  if (weapon.is_artifact() && weapon.is_tool()) {
   it_artifact_tool *art = dynamic_cast<it_artifact_tool*>(weapon.type);
   g->add_artifact_messages(art->effects_wielded);
  }
  last_item = itype_id(weapon.type->id);
  return true;
 }

 return false;

}

void player::pick_style(game *g) // Style selection menu
{
 std::vector<std::string> options;
 options.push_back(_("No style"));
 for (int i = 0; i < styles.size(); i++) {
  if(!g->itypes[styles[i]]) {
    debugmsg ("Bad hand to hand style: %d",i);
  } else {
    options.push_back( g->itypes[styles[i]]->name );
  }
 }
 int selection = menu_vec(false, _("Select a style"), options);
 if (selection >= 2)
  style_selected = styles[selection - 2];
 else
  style_selected = "null";
}

hint_rating player::rate_action_wear(item *it)
{
 //TODO flag already-worn items as HINT_IFFY

 if (!it->is_armor()) {
  return HINT_CANT;
 }

 it_armor* armor = dynamic_cast<it_armor*>(it->type);

 // are we trying to put on power armor? If so, make sure we don't have any other gear on.
 if (armor->is_power_armor() && worn.size()) {
  if (armor->covers & mfb(bp_torso)) {
   return HINT_IFFY;
  } else if (armor->covers & mfb(bp_head) && !((it_armor *)worn[0].type)->is_power_armor()) {
   return HINT_IFFY;
  }
 }
 // are we trying to wear something over power armor? We can't have that, unless it's a backpack, or similar.
 if (worn.size() && ((it_armor *)worn[0].type)->is_power_armor() && !(armor->covers & mfb(bp_head))) {
  if (!(armor->covers & mfb(bp_torso) && armor->color == c_green)) {
   return HINT_IFFY;
  }
 }

 // Make sure we're not wearing 2 of the item already
 int count = 0;
 for (int i = 0; i < worn.size(); i++) {
  if (worn[i].type->id == it->type->id)
   count++;
 }
 if (count == 2) {
  return HINT_IFFY;
 }
 if (has_trait("WOOLALLERGY") && it->made_of("wool")) {
  return HINT_IFFY; //should this be HINT_CANT? I kinda think not, because HINT_CANT is more for things that can NEVER happen
 }
 if (armor->covers & mfb(bp_head) && encumb(bp_head) != 0) {
  return HINT_IFFY;
 }
 if (armor->covers & mfb(bp_hands) && has_trait("WEBBED")) {
  return HINT_IFFY;
 }
 if (armor->covers & mfb(bp_hands) && has_trait("TALONS")) {
  return HINT_IFFY;
 }
 if ( armor->covers & mfb(bp_hands) && (has_trait("ARM_TENTACLES")
        || has_trait("ARM_TENTACLES_4") || has_trait("ARM_TENTACLES_8")) ) {
  return HINT_IFFY;
 }
 if (armor->covers & mfb(bp_mouth) && has_trait("BEAK")) {
  return HINT_IFFY;
 }
 if (armor->covers & mfb(bp_feet) && has_trait("HOOVES")) {
  return HINT_IFFY;
 }
 if (armor->covers & mfb(bp_feet) && has_trait("LEG_TENTACLES")) {
  return HINT_IFFY;
 }
 if (armor->covers & mfb(bp_head) && has_trait("HORNS_CURLED")) {
  return HINT_IFFY;
 }
 if (armor->covers & mfb(bp_torso) && has_trait("SHELL")) {
  return HINT_IFFY;
 }
 if (armor->covers & mfb(bp_head) && !it->made_of("wool") &&
     !it->made_of("cotton") && !it->made_of("leather") &&
     (has_trait("HORNS_POINTED") || has_trait("ANTENNAE") ||
      has_trait("ANTLERS"))) {
  return HINT_IFFY;
 }
 // Checks to see if the player is wearing not cotton or not wool, ie leather/plastic shoes
 if (armor->covers & mfb(bp_feet) && wearing_something_on(bp_feet) && !(it->made_of("wool") || it->made_of("cotton"))) {
  for (int i = 0; i < worn.size(); i++) {
   item *worn_item = &worn[i];
   it_armor *worn_armor = dynamic_cast<it_armor*>(worn_item->type);
   if( worn_armor->covers & mfb(bp_feet) && !(worn_item->made_of("wool") || worn_item->made_of("cotton"))) {
    return HINT_IFFY;
   }
  }
 }
 return HINT_GOOD;
}

bool player::wear(game *g, char let, bool interactive)
{
    item* to_wear = NULL;
    int index = -1;
    if (weapon.invlet == let)
    {
        to_wear = &weapon;
        index = -2;
    }
    else
    {
        to_wear = &inv.item_by_letter(let);
    }

    if (to_wear == NULL)
    {
        if(interactive)
        {
            g->add_msg(_("You don't have item '%c'."), let);
        }

        return false;
    }

    if (!wear_item(g, to_wear, interactive))
    {
        return false;
    }

    if (index == -2)
    {
        weapon = get_combat_style();
    }
    else
    {
        inv.remove_item(to_wear);
    }

    return true;
}

bool player::wear_item(game *g, item *to_wear, bool interactive)
{
    it_armor* armor = NULL;

    if (to_wear->is_armor())
    {
        armor = dynamic_cast<it_armor*>(to_wear->type);
    }
    else
    {
        g->add_msg(_("Putting on a %s would be tricky."), to_wear->tname(g).c_str());
        return false;
    }

    // are we trying to put on power armor? If so, make sure we don't have any other gear on.
    if (armor->is_power_armor())
    {
        for (std::vector<item>::iterator it = worn.begin(); it != worn.end(); it++)
        {
            if ((dynamic_cast<it_armor*>(it->type))->covers & armor->covers)
            {
                if(interactive)
                {
                    g->add_msg(_("You can't wear power armor over other gear!"));
                }
                return false;
            }
        }

        if (!(armor->covers & mfb(bp_torso)))
        {
            bool power_armor = false;

            if (worn.size())
            {
                for (std::vector<item>::iterator it = worn.begin(); it != worn.end(); it++)
                {
                    if (dynamic_cast<it_armor*>(it->type)->power_armor)
                    {
                        power_armor = true;
                        break;
                    }
                }
            }

            if (!power_armor)
            {
                if(interactive)
                {
                    g->add_msg(_("You can only wear power armor components with power armor!"));
                }
                return false;
            }
        }

        for (int i = 0; i < worn.size(); i++)
        {
            if (((it_armor *)worn[i].type)->is_power_armor() && worn[i].type == armor)
            {
                if(interactive)
                {
                    g->add_msg(_("You cannot wear more than one %s!"), to_wear->tname().c_str());
                }
                return false;
            }
        }
    }
    else
    {
        // Only helmets can be worn with power armor, except other power armor components
        if (worn.size() && ((it_armor *)worn[0].type)->is_power_armor() && !(armor->covers & (mfb(bp_head) | mfb(bp_eyes))))
        {
            if(interactive)
            {
                g->add_msg(_("You can't wear %s with power armor!"), to_wear->tname().c_str());
            }
            return false;
        }
    }

    if (!to_wear->has_flag("OVERSIZE"))
    {
        // Make sure we're not wearing 2 of the item already
        int count = 0;

        for (int i = 0; i < worn.size(); i++)
        {
            if (worn[i].type->id == to_wear->type->id)
            {
                count++;
            }
        }

        if (count == 2)
        {
            if(interactive)
            {
                g->add_msg(_("You can't wear more than two %s at once."), to_wear->tname().c_str());
            }
            return false;
        }

        if (has_trait("WOOLALLERGY") && to_wear->made_of("wool"))
        {
            if(interactive)
            {
                g->add_msg(_("You can't wear that, it's made of wool!"));
            }
            return false;
        }

        if (armor->covers & mfb(bp_head) && encumb(bp_head) != 0)
        {
            if(interactive)
            {
                g->add_msg(wearing_something_on(bp_head) ? _("You can't wear another helmet!") : _("You can't wear a helmet!"));
            }
            return false;
        }

        if (armor->covers & mfb(bp_hands) && has_trait("WEBBED"))
        {
            if(interactive)
            {
                g->add_msg(_("You cannot put %s over your webbed hands."), armor->name.c_str());
            }
            return false;
        }

        if ( armor->covers & mfb(bp_hands) && (has_trait("ARM_TENTACLES") || has_trait("ARM_TENTACLES_4") || has_trait("ARM_TENTACLES_8")) )
        {
            if(interactive)
            {
                g->add_msg(_("You cannot put %s over your tentacles."), armor->name.c_str());
            }
            return false;
        }

        if (armor->covers & mfb(bp_hands) && has_trait("TALONS"))
        {
            if(interactive)
            {
                g->add_msg(_("You cannot put %s over your talons."), armor->name.c_str());
            }
            return false;
        }

        if (armor->covers & mfb(bp_mouth) && has_trait("BEAK"))
        {
            if(interactive)
            {
                g->add_msg(_("You cannot put a %s over your beak."), armor->name.c_str());
            }
            return false;
        }

        if (armor->covers & mfb(bp_feet) && has_trait("HOOVES"))
        {
            if(interactive)
            {
                g->add_msg(_("You cannot wear footwear on your hooves."));
            }
            return false;
        }

        if (armor->covers & mfb(bp_feet) && has_trait("LEG_TENTACLES"))
        {
            if(interactive)
            {
                g->add_msg(_("You cannot wear footwear on your tentacles."));
            }
            return false;
        }

        if (armor->covers & mfb(bp_head) && has_trait("HORNS_CURLED"))
        {
            if(interactive)
            {
                g->add_msg(_("You cannot wear headgear over your horns."));
            }
            return false;
        }

        if (armor->covers & mfb(bp_torso) && has_trait("SHELL"))
        {
            if(interactive)
            {
                g->add_msg(_("You cannot wear anything over your shell."));
            }
            return false;
        }

        if (armor->covers & mfb(bp_head) && !to_wear->made_of("wool") && !to_wear->made_of("cotton") && !to_wear->made_of("leather") && (has_trait("HORNS_POINTED") || has_trait("ANTENNAE") || has_trait("ANTLERS")))
        {
            if(interactive)
            {
<<<<<<< HEAD
                if (has_trait(PF_HORNS_POINTED)) {
                    g->add_msg(_("You cannot wear a helmet over your horns."));
                } else if (has_trait(PF_ANTENNAE)) {
                    g->add_msg(_("You cannot wear a helmet over your antennae."));
                } else {
                    g->add_msg(_("You cannot wear a helmet over your antlers."));
                }
=======
                g->add_msg(_("You cannot wear a helmet over your %s."), (has_trait("HORNS_POINTED") ? _("horns") : (has_trait("ANTENNAE") ? _("antennae") : _("antlers"))));
>>>>>>> 3b1d4ed9
            }
            return false;
        }

        // Checks to see if the player is wearing not cotton or not wool, ie leather/plastic shoes
        if (armor->covers & mfb(bp_feet) && wearing_something_on(bp_feet) && !(to_wear->made_of("wool") || to_wear->made_of("cotton")))
        {
            for (int i = 0; i < worn.size(); i++)
            {
                item *worn_item = &worn[i];
                it_armor *worn_armor = dynamic_cast<it_armor*>(worn_item->type);

                if (worn_armor->covers & mfb(bp_feet) && !(worn_item->made_of("wool") || worn_item->made_of("cotton")))
                {
                    if(interactive)
                    {
                        g->add_msg(_("You're already wearing footwear!"));
                    }
                    return false;
                }
            }
        }
    }

    last_item = itype_id(to_wear->type->id);
    worn.push_back(*to_wear);

    if(interactive)
    {
        g->add_msg(_("You put on your %s."), to_wear->tname(g).c_str());
        moves -= 350; // TODO: Make this variable?

        if (to_wear->is_artifact())
        {
            it_artifact_armor *art = dynamic_cast<it_artifact_armor*>(to_wear->type);
            g->add_artifact_messages(art->effects_worn);
        }

        for (body_part i = bp_head; i < num_bp; i = body_part(i + 1))
        {
            if (armor->covers & mfb(i) && encumb(i) >= 4)
            {
                g->add_msg(
                    (i == bp_head || i == bp_torso) ? 
                    _("Your %s is very encumbered! %s"):_("Your %s are very encumbered! %s"),
                    body_part_name(body_part(i), 2).c_str(), encumb_text(body_part(i)).c_str());
            }
        }
    }

    return true;
}

hint_rating player::rate_action_takeoff(item *it) {
 if (!it->is_armor()) {
  return HINT_CANT;
 }

 for (int i = 0; i < worn.size(); i++) {
  if (worn[i].invlet == it->invlet) { //surely there must be an easier way to do this?
   return HINT_GOOD;
  }
 }

 return HINT_IFFY;
}

bool player::takeoff(game *g, char let, bool autodrop)
{
 if (weapon.invlet == let) {
     return wield(g, -3, autodrop);
 } else {
  for (int i = 0; i < worn.size(); i++) {
   if (worn[i].invlet == let) {
     if ((dynamic_cast<it_armor*>(worn[i].type))->is_power_armor() &&
         ((dynamic_cast<it_armor*>(worn[i].type))->covers & mfb(bp_torso))) {
       // We're trying to take off power armor, but cannot do that if we have a power armor component on!
       bool removed_armor = false;
       for (int j = 0; j < worn.size(); j++) {
         if ((dynamic_cast<it_armor*>(worn[j].type))->is_power_armor() &&
             (worn[j].invlet != let)) {
             if( autodrop ) {
                 g->m.add_item_or_charges(posx, posy, worn[j]);
                 worn.erase(worn.begin() + j);
                 removed_armor = true;
             } else {
                 g->add_msg(_("You can't take off power armor while wearing other power armor components."));
                 return false;
             }
         }
       }
       if( removed_armor ) {
           // We've invalidated our index into worn[], so rescan from the beginning.
           i = -1;
           continue;
       }
     }
    if (autodrop || volume_capacity() - (dynamic_cast<it_armor*>(worn[i].type))->storage >
        volume_carried() + worn[i].type->volume) {
     inv.push_back(worn[i]);
     worn.erase(worn.begin() + i);
     inv.unsort();
     return true;
    } else if (query_yn(_("No room in inventory for your %s.  Drop it?"),
                        worn[i].tname(g).c_str())) {
     g->m.add_item_or_charges(posx, posy, worn[i]);
     worn.erase(worn.begin() + i);
     return true;
    } else
     return false;
   }
  }
  g->add_msg(_("You are not wearing that item."));
  return false;
 }
}

void player::sort_armor(game *g)
{
    if (worn.size() == 0)
    {
        g->add_msg(_("You are not wearing anything!"));
        return;
    }

    // work out required window sizes
    int info_win_y = 5;
    int arm_info_win_y = 4;
    int worn_win_y = worn.size() + 5;

    int torso_win_y = 3;
    int arms_win_y = 3;
    int hands_win_y = 3;
    int legs_win_y = 3;
    int eyes_win_y = 3;
    int mouth_win_y = 3;

    // color array for damae
    nc_color dam_color[] = {c_green, c_ltgreen, c_yellow, c_magenta, c_ltred, c_red};

    for (int i = 0; i < worn.size(); i++)
    {
        if ((dynamic_cast<it_armor*>(worn[i].type))->covers & mfb(bp_torso))
            torso_win_y++;
        if ((dynamic_cast<it_armor*>(worn[i].type))->covers & mfb(bp_arms))
            arms_win_y++;
        if ((dynamic_cast<it_armor*>(worn[i].type))->covers & mfb(bp_hands))
            hands_win_y++;
        if ((dynamic_cast<it_armor*>(worn[i].type))->covers & mfb(bp_legs))
            legs_win_y++;
        if ((dynamic_cast<it_armor*>(worn[i].type))->covers & mfb(bp_eyes))
            eyes_win_y++;
        if ((dynamic_cast<it_armor*>(worn[i].type))->covers & mfb(bp_mouth))
            mouth_win_y++;
    }

    int iCol1WinX = 28;
    int iCol2WinX = 26;
    int iCol3WinX = 26;

    int iCenterOffsetX = TERMX/2 - FULL_SCREEN_WIDTH/2;
    int iCenterOffsetY = TERMY/2 - (info_win_y + arm_info_win_y + worn_win_y)/2;

    WINDOW* w_info       = newwin(info_win_y, FULL_SCREEN_WIDTH, iCenterOffsetY + VIEW_OFFSET_Y, 0 + VIEW_OFFSET_X + iCenterOffsetX);
    WINDOW* w_arm_info   = newwin(arm_info_win_y, FULL_SCREEN_WIDTH,  iCenterOffsetY + info_win_y - 1 + VIEW_OFFSET_Y, 0 + VIEW_OFFSET_X + iCenterOffsetX);
    WINDOW* w_all_worn   = newwin(worn_win_y, iCol1WinX, iCenterOffsetY + arm_info_win_y + info_win_y - 2 + VIEW_OFFSET_Y,  0 + VIEW_OFFSET_X + iCenterOffsetX);
    WINDOW* w_torso_worn = newwin(torso_win_y, iCol2WinX, iCenterOffsetY + arm_info_win_y + info_win_y - 2 + VIEW_OFFSET_Y, iCol1WinX + VIEW_OFFSET_X + iCenterOffsetX);
    WINDOW* w_arms_worn  = newwin(arms_win_y, iCol2WinX, iCenterOffsetY + arm_info_win_y + info_win_y - 3 + torso_win_y + VIEW_OFFSET_Y, iCol1WinX + VIEW_OFFSET_X + iCenterOffsetX);
    WINDOW* w_hands_worn = newwin(hands_win_y, iCol2WinX, iCenterOffsetY + arm_info_win_y + info_win_y - 4 + torso_win_y + arms_win_y  + VIEW_OFFSET_Y, iCol1WinX + VIEW_OFFSET_X + iCenterOffsetX);
    WINDOW* w_legs_worn  = newwin(legs_win_y, iCol3WinX, iCenterOffsetY + arm_info_win_y + info_win_y - 2 + VIEW_OFFSET_Y, iCol1WinX + iCol2WinX + VIEW_OFFSET_X + iCenterOffsetX);
    WINDOW* w_eyes_worn  = newwin(eyes_win_y, iCol3WinX, iCenterOffsetY + arm_info_win_y + info_win_y - 3 + legs_win_y + VIEW_OFFSET_Y, iCol1WinX + iCol2WinX + VIEW_OFFSET_X + iCenterOffsetX);
    WINDOW* w_mouth_worn = newwin(mouth_win_y, iCol3WinX, iCenterOffsetY + arm_info_win_y + info_win_y - 4 + legs_win_y + eyes_win_y  + VIEW_OFFSET_Y, iCol1WinX + iCol2WinX + VIEW_OFFSET_X + iCenterOffsetX);

    wborder(w_info, LINE_XOXO, LINE_XOXO, LINE_OXOX, LINE_OXOX, LINE_OXXO, LINE_OOXX, LINE_XXOO, LINE_XOOX );
    wborder(w_arm_info, LINE_XOXO, LINE_XOXO, LINE_OXOX, LINE_OXOX, LINE_XXXO, LINE_XOXX, LINE_XXXO, LINE_XOXX );
    wborder(w_all_worn, LINE_XOXO, LINE_XOXO, LINE_OXOX, LINE_OXOX, LINE_XXXO, LINE_OXXX, LINE_XXOO, LINE_XOOX );
    wborder(w_torso_worn, LINE_XOXO, LINE_XOXO, LINE_OXOX, LINE_OXOX, LINE_OXXX, LINE_OXXX, LINE_XXXO, LINE_XOXX);
    wborder(w_eyes_worn, LINE_XOXO, LINE_XOXO, LINE_OXOX, LINE_OXOX, LINE_XXXO, LINE_XOXX, LINE_XXXO, LINE_XOXX);
    wborder(w_mouth_worn, LINE_XOXO, LINE_XOXO, LINE_OXOX, LINE_OXOX, LINE_XXXO, LINE_XOXX, LINE_XXOO, LINE_XOOX);
    wborder(w_arms_worn, LINE_XOXO, LINE_XOXO, LINE_OXOX, LINE_OXOX, LINE_XXXO, LINE_XOXX, LINE_XXXO, LINE_XOXX);
    wborder(w_hands_worn, LINE_XOXO, LINE_XOXO, LINE_OXOX, LINE_OXOX, LINE_XXXO, LINE_XOXX, LINE_XXOO, LINE_XOOX);
    wborder(w_legs_worn, LINE_XOXO, LINE_XOXO, LINE_OXOX, LINE_OXOX, LINE_OXXX, LINE_XOXX, LINE_XXXO, LINE_XOXX);

    // Print name and header
    mvwprintz(w_info, 1, 1, c_white, _("CLOTHING SORTING        Press jk to move up/down, s to select items to move."));
    mvwprintz(w_info, 2, 1, c_white, _("Press r to assign special inventory letters to clothing, ESC or q to return."));
    mvwprintz(w_info, 3, 1, c_white, _("Color key: "));
    wprintz(w_info, c_ltgray, _("(Reinforced) "));
    wprintz(w_info, dam_color[0], "# ");
    wprintz(w_info, dam_color[1], "# ");
    wprintz(w_info, dam_color[2], "# ");
    wprintz(w_info, dam_color[3], "# ");
    wprintz(w_info, dam_color[4], "# ");
    wprintz(w_info, dam_color[5], "# ");
    wprintz(w_info, c_ltgray, _("(Thoroughly Damaged)"));

    wrefresh(w_info);

    bool done = false;
    bool redraw = true;
    int cursor_y = 0;
    int selected = -1;

    int torso_item_count;
    int eyes_item_count;
    int mouth_item_count;
    int arms_item_count;
    int hands_item_count;
    int legs_item_count;

    item tmp_item;
    std::stringstream temp1;

    do
    {
        if (redraw)
        {
            // detailed armor info window
            it_armor* cur_armor = dynamic_cast<it_armor*>(worn[cursor_y].type);

            temp1.str("");
            temp1 << _("Covers: ");
            if (cur_armor->covers & mfb(bp_head))
                temp1 << _("Head. ");
            if (cur_armor->covers & mfb(bp_eyes))
                temp1 << _("Eyes. ");
            if (cur_armor->covers & mfb(bp_mouth))
                temp1 << _("Mouth. ");
            if (cur_armor->covers & mfb(bp_torso))
               temp1 << _("Torso. ");
            if (cur_armor->covers & mfb(bp_arms))
               temp1 << _("Arms. ");
            if (cur_armor->covers & mfb(bp_hands))
               temp1 << _("Hands. ");
            if (cur_armor->covers & mfb(bp_legs))
               temp1 << _("Legs. ");
            if (cur_armor->covers & mfb(bp_feet))
               temp1 << _("Feet. ");
            temp1 << _(" Coverage: ");
            temp1 << int(cur_armor->coverage);

            werase(w_arm_info);
            wborder(w_arm_info, LINE_XOXO, LINE_XOXO, LINE_OXOX, LINE_OXOX, LINE_XXXO, LINE_XOXX, LINE_XXXO, LINE_XOXX );
            mvwprintz(w_arm_info, 1, 1, dam_color[int(worn[cursor_y].damage + 1)], worn[cursor_y].tname(g).c_str());
            wprintz(w_arm_info, c_ltgray, " - ");
            wprintz(w_arm_info, c_ltgray, temp1.str().c_str());

            temp1.str("");
            temp1 << _("Encumbrance: ");
            if (worn[cursor_y].has_flag("FIT"))
            {
                temp1 << (int(cur_armor->encumber) - 1);
                temp1 << _(" (fits)");
            }
            else
            {
                temp1 << int(cur_armor->encumber);
            }
            temp1 << _(" Bash prot: ");
            temp1 << int(worn[cursor_y].bash_resist());
            temp1 << _(" Cut prot: ");
            temp1 << int(worn[cursor_y].cut_resist());
            temp1 << _(" Warmth: ");
            temp1 << int(cur_armor->warmth);
            temp1 << _(" Storage: ");
            temp1 << int(cur_armor->storage);

            mvwprintz(w_arm_info, 2, 1, c_ltgray, temp1.str().c_str());

            werase(w_all_worn);
            wborder(w_all_worn, LINE_XOXO, LINE_XOXO, LINE_OXOX, LINE_OXOX, LINE_XXXO, LINE_OXXX, LINE_XXOO, LINE_XOOX );
            mvwprintz(w_all_worn, 1, 1, c_white, _("WORN CLOTHING"));
            mvwprintz(w_all_worn, 1, iCol1WinX-9, c_ltgray ,_("Storage"));

            mvwprintz(w_all_worn, 2, 1, c_ltgray, _("(Innermost)"));
            for (int i = 0; i < worn.size(); i++)
            {
                it_armor* each_armor = dynamic_cast<it_armor*>(worn[i].type);
                if (i == cursor_y)
                    mvwprintz(w_all_worn, 3+cursor_y, 2, c_yellow, ">>");
                if (selected >= 0 && i == selected)
                    mvwprintz(w_all_worn, i+3, 5, dam_color[int(worn[i].damage + 1)], each_armor->name.c_str());
                else
                    mvwprintz(w_all_worn, i+3, 4, dam_color[int(worn[i].damage + 1)], each_armor->name.c_str());
                mvwprintz(w_all_worn, i+3, iCol1WinX-4, dam_color[int(worn[i].damage + 1)], "%2d", int(each_armor->storage));
            }
            mvwprintz(w_all_worn, 3 + worn.size(), 1, c_ltgray, _("(Outermost)"));

            werase(w_torso_worn);
            werase(w_eyes_worn);
            werase(w_mouth_worn);
            werase(w_hands_worn);
            werase(w_arms_worn);
            werase(w_legs_worn);

            wborder(w_torso_worn, LINE_XOXO, LINE_XOXO, LINE_OXOX, LINE_OXOX, LINE_OXXX, LINE_OXXX, LINE_XXXO, LINE_XOXX);
            wborder(w_eyes_worn, LINE_XOXO, LINE_XOXO, LINE_OXOX, LINE_OXOX, LINE_XXXO, LINE_XOXX, LINE_XXXO, LINE_XOXX);
            wborder(w_mouth_worn, LINE_XOXO, LINE_XOXO, LINE_OXOX, LINE_OXOX, LINE_XXXO, LINE_XOXX, LINE_XXOO, LINE_XOOX);
            wborder(w_arms_worn, LINE_XOXO, LINE_XOXO, LINE_OXOX, LINE_OXOX, LINE_XXXO, LINE_XOXX, LINE_XXXO, LINE_XOXX);
            wborder(w_hands_worn, LINE_XOXO, LINE_XOXO, LINE_OXOX, LINE_OXOX, LINE_XXXO, LINE_XOXX, LINE_XXOO, LINE_XOOX);
            wborder(w_legs_worn, LINE_XOXO, LINE_XOXO, LINE_OXOX, LINE_OXOX, LINE_OXXX, LINE_XOXX, LINE_XXXO, LINE_XOXX);

            mvwprintz(w_torso_worn, 1, 1, c_white, _("TORSO CLOTHING"));
            mvwprintz(w_eyes_worn, 1, 1, c_white, _("EYES CLOTHING"));
            mvwprintz(w_mouth_worn, 1, 1, c_white, _("MOUTH CLOTHING"));
            mvwprintz(w_arms_worn, 1, 1, c_white, _("ARMS CLOTHING"));
            mvwprintz(w_hands_worn, 1, 1, c_white, _("HANDS CLOTHING"));
            mvwprintz(w_legs_worn, 1, 1, c_white, _("LEGS CLOTHING"));

            mvwprintz(w_torso_worn, 1, iCol2WinX-8, c_ltgray ,_("Encumb"));
            mvwprintz(w_eyes_worn, 1, iCol2WinX-8, c_ltgray ,_("Encumb"));
            mvwprintz(w_mouth_worn, 1, iCol2WinX-8, c_ltgray ,_("Encumb"));
            mvwprintz(w_arms_worn, 1, iCol3WinX-8, c_ltgray ,_("Encumb"));
            mvwprintz(w_hands_worn, 1, iCol3WinX-8, c_ltgray ,_("Encumb"));
            mvwprintz(w_legs_worn, 1, iCol3WinX-8, c_ltgray ,_("Encumb"));

            torso_item_count = 0;
            eyes_item_count = 0;
            mouth_item_count = 0;
            arms_item_count = 0;
            hands_item_count = 0;
            legs_item_count = 0;

            for (int i = 0; i < worn.size(); i++)
            {
                it_armor* each_armor = dynamic_cast<it_armor*>(worn[i].type);

                nc_color fitc=(worn[i].has_flag("FIT") ? c_green : c_ltgray );

                if (each_armor->covers & mfb(bp_torso))
                {
                    mvwprintz(w_torso_worn, torso_item_count + 2, 3, dam_color[int(worn[i].damage + 1)], each_armor->name.c_str());
                    mvwprintz(w_torso_worn, torso_item_count + 2, iCol2WinX-4, fitc, "%2d", int(each_armor->encumber) - (worn[i].has_flag("FIT") ? 1 : 0 ) );
                    torso_item_count++;
                }
                if (each_armor->covers & mfb(bp_eyes))
                {
                    mvwprintz(w_eyes_worn, eyes_item_count + 2, 3, dam_color[int(worn[i].damage + 1)], each_armor->name.c_str());
                    mvwprintz(w_eyes_worn, eyes_item_count + 2, iCol3WinX-4, fitc, "%2d", int(each_armor->encumber) - (worn[i].has_flag("FIT") ? 1 : 0 ) );
                    eyes_item_count++;
                }
                if (each_armor->covers & mfb(bp_mouth))
                {
                    mvwprintz(w_mouth_worn, mouth_item_count + 2, 3, dam_color[int(worn[i].damage + 1)], each_armor->name.c_str());
                    mvwprintz(w_mouth_worn, mouth_item_count + 2, iCol3WinX-4, fitc, "%2d", int(each_armor->encumber) - (worn[i].has_flag("FIT") ? 1 : 0 ) );
                    mouth_item_count++;
                }
                if (each_armor->covers & mfb(bp_arms))
                {
                    mvwprintz(w_arms_worn, arms_item_count + 2, 3, dam_color[int(worn[i].damage + 1)], each_armor->name.c_str());
                    mvwprintz(w_arms_worn, arms_item_count + 2, iCol2WinX-4, fitc, "%2d", int(each_armor->encumber) - (worn[i].has_flag("FIT") ? 1 : 0 ) );
                    arms_item_count++;
                }
                if (each_armor->covers & mfb(bp_hands))
                {
                    mvwprintz(w_hands_worn, hands_item_count + 2, 3, dam_color[int(worn[i].damage + 1)], each_armor->name.c_str());
                    mvwprintz(w_hands_worn, hands_item_count + 2, iCol2WinX-4, fitc, "%2d", int(each_armor->encumber) - (worn[i].has_flag("FIT") ? 1 : 0 ) );
                    hands_item_count++;
                }
                if (each_armor->covers & mfb(bp_legs))
                {
                    mvwprintz(w_legs_worn, legs_item_count + 2, 3, dam_color[int(worn[i].damage + 1)], each_armor->name.c_str());
                    mvwprintz(w_legs_worn, legs_item_count + 2, iCol3WinX-4, fitc, "%2d", int(each_armor->encumber) - (worn[i].has_flag("FIT") ? 1 : 0 ) );
                    legs_item_count++;
                }
            }
        }

        wrefresh(w_info);
        wrefresh(w_arm_info);
        wrefresh(w_all_worn);
        wrefresh(w_torso_worn);
        wrefresh(w_eyes_worn);
        wrefresh(w_mouth_worn);
        wrefresh(w_hands_worn);
        wrefresh(w_arms_worn);
        wrefresh(w_legs_worn);

        redraw = false;

        switch (input())
        {
            case 'j':
            case KEY_DOWN:
                if (selected >= 0)
                {
                    if (selected < (worn.size() - 1))
                    {
                        tmp_item = worn[cursor_y + 1];
                        worn[cursor_y + 1] = worn[cursor_y];
                        worn[cursor_y] = tmp_item;
                        selected++;
                        cursor_y++;
                    }
                }
                else
                {
                    cursor_y++;
                    cursor_y = (cursor_y >= worn.size() ? 0 : cursor_y);
                }
                redraw = true;
                break;
            case 'k':
            case KEY_UP:
                if (selected >= 0)
                {
                    if (selected > 0)
                    {
                        tmp_item = worn[cursor_y - 1];
                        worn[cursor_y - 1] = worn[cursor_y];
                        worn[cursor_y] = tmp_item;
                        selected--;
                        cursor_y--;
                    }
                }
                else
                {
                    cursor_y--;
                    cursor_y = (cursor_y < 0 ? worn.size() - 1 : cursor_y);
                }
                redraw = true;
                break;
            case 's':
                if (((dynamic_cast<it_armor*>(worn[cursor_y].type))->covers & mfb(bp_head)) ||
                    ((dynamic_cast<it_armor*>(worn[cursor_y].type))->covers & mfb(bp_feet)))
                {
                    popup(_("This piece of clothing cannot be layered."));
                }
                else
                {
                    if (selected >= 0)
                        selected = -1;
                    else
                        selected = cursor_y;
                }
                redraw = true;
                break;
            case 'r':   // uses special characters for worn inventory
                {
                    int invlet = 0;
                    for (int i = 0; i < worn.size(); i++)
                    {
                        if (invlet < 76)
                        {
                            if (has_item(inv_chars[52 + invlet]))
                            {
                                item change_to = i_at(inv_chars[52 + invlet]);
                                change_to.invlet = worn[i].invlet;
                                worn[i].invlet = inv_chars[52 + invlet];
                            }
                            else
                            {
                                worn[i].invlet = inv_chars[52 + invlet];
                            }
                            invlet++;
                        };
                    };
                };
                break;
            case 'q':
            case KEY_ESCAPE:
                done = true;
                break;
        }
    } while (!done);

    werase(w_info);
    werase(w_all_worn);
    werase(w_arm_info);
    werase(w_torso_worn);
    werase(w_eyes_worn);
    werase(w_mouth_worn);
    werase(w_hands_worn);
    werase(w_arms_worn);
    werase(w_legs_worn);

    delwin(w_info);
    delwin(w_arm_info);
    delwin(w_all_worn);
    delwin(w_torso_worn);
    delwin(w_eyes_worn);
    delwin(w_mouth_worn);
    delwin(w_hands_worn);
    delwin(w_arms_worn);
    delwin(w_legs_worn);
}

void player::use_wielded(game *g) {
  use(g, weapon.invlet);
}

hint_rating player::rate_action_reload(item *it) {
 if (it->is_gun()) {
  if (it->has_flag("RELOAD_AND_SHOOT") || it->ammo_type() == "NULL") {
   return HINT_CANT;
  }
  if (it->charges == it->clip_size()) {
   int alternate_magazine = -1;
   for (int i = 0; i < it->contents.size(); i++)
   {
       if ((it->contents[i].is_gunmod() &&
            (it->contents[i].typeId() == "spare_mag" &&
             it->contents[i].charges < (dynamic_cast<it_gun*>(it->type))->clip)) ||
           (it->contents[i].has_flag("MODE_AUX") &&
            it->contents[i].charges < it->contents[i].clip_size()))
       {
           alternate_magazine = i;
       }
   }
   if(alternate_magazine == -1) {
    return HINT_IFFY;
   }
  }
  return HINT_GOOD;
 } else if (it->is_tool()) {
  it_tool* tool = dynamic_cast<it_tool*>(it->type);
  if (tool->ammo == "NULL") {
   return HINT_CANT;
  }
  return HINT_GOOD;
 }
 return HINT_CANT;
}

hint_rating player::rate_action_unload(item *it) {
 if (!it->is_gun() && !it->is_container() &&
     (!it->is_tool() || it->ammo_type() == "NULL")) {
  return HINT_CANT;
 }
 int spare_mag = -1;
 int has_m203 = -1;
 int has_shotgun = -1;
 if (it->is_gun()) {
  spare_mag = it->has_gunmod ("spare_mag");
  has_m203 = it->has_gunmod ("m203");
  has_shotgun = it->has_gunmod ("u_shotgun");
 }
 if (it->is_container() ||
     (it->charges == 0 &&
      (spare_mag == -1 || it->contents[spare_mag].charges <= 0) &&
      (has_m203 == -1 || it->contents[has_m203].charges <= 0) &&
      (has_shotgun == -1 || it->contents[has_shotgun].charges <= 0))) {
  if (it->contents.size() == 0) {
   return HINT_IFFY;
  }
 }

 return HINT_GOOD;
}

//TODO refactor stuff so we don't need to have this code mirroring game::disassemble
hint_rating player::rate_action_disassemble(item *it, game *g) {
 for (recipe_map::iterator cat_iter = g->recipes.begin(); cat_iter != g->recipes.end(); ++cat_iter)
    {
        for (recipe_list::iterator list_iter = cat_iter->second.begin();
             list_iter != cat_iter->second.end();
             ++list_iter)
        {
            recipe* cur_recipe = *list_iter;
            if (it->type == g->itypes[cur_recipe->result] && cur_recipe->reversible)
            // ok, a valid recipe exists for the item, and it is reversible
            // assign the activity
            {
                // check tools are available
                // loop over the tools and see what's required...again
                inventory crafting_inv = g->crafting_inventory(this);
                for (int j = 0; j < cur_recipe->tools.size(); j++)
                {
                    bool have_tool = false;
                    if (cur_recipe->tools[j].size() == 0) // no tools required, may change this
                    {
                        have_tool = true;
                    }
                    else
                    {
                        for (int k = 0; k < cur_recipe->tools[j].size(); k++)
                        {
                            itype_id type = cur_recipe->tools[j][k].type;
                            int req = cur_recipe->tools[j][k].count;	// -1 => 1

                            if ((req <= 0 && crafting_inv.has_amount (type, 1)) ||
                                (req >  0 && crafting_inv.has_charges(type, req)))
                            {
                                have_tool = true;
                                k = cur_recipe->tools[j].size();
                            }
                            // if crafting recipe required a welder, disassembly requires a hacksaw or super toolkit
                            if (type == "welder")
                            {
                                if (crafting_inv.has_amount("hacksaw", 1) ||
                                    crafting_inv.has_amount("toolset", 1))
                                {
                                    have_tool = true;
                                }
                                else
                                {
                                    have_tool = false;
                                }
                            }
                        }

                        if (!have_tool)
                        {
                           return HINT_IFFY;
                        }
                    }
                }
                // all tools present
                return HINT_GOOD;
            }
        }
    }
    if(it->is_book())
        return HINT_GOOD;
    // no recipe exists, or the item cannot be disassembled
    return HINT_CANT;
}

hint_rating player::rate_action_use(item *it)
{
 if (it->is_tool()) {
  it_tool *tool = dynamic_cast<it_tool*>(it->type);
  if (tool->charges_per_use != 0 && it->charges < tool->charges_per_use) {
   return HINT_IFFY;
  } else {
   return HINT_GOOD;
  }
 } else if (it->is_gunmod()) {
  if (skillLevel("gun") == 0) {
   return HINT_IFFY;
  } else {
   return HINT_GOOD;
  }
 } else if (it->is_bionic()) {
  return HINT_GOOD;
 } else if (it->is_food() || it->is_food_container() || it->is_book() || it->is_armor()) {
  return HINT_IFFY; //the rating is subjective, could be argued as HINT_CANT or HINT_GOOD as well
 }

 return HINT_CANT;
}

void player::use(game *g, char let)
{
 item* used = &i_at(let);
 item copy;
 bool replace_item = false;
 if (!inv.item_by_letter(let).is_null()) {
  copy = inv.remove_item_by_letter(let);
  copy.invlet = let;
  used = &copy;
  replace_item = true;
 }

 if (used->is_null()) {
  g->add_msg(_("You do not have that item."));
  return;
 }

 last_item = itype_id(used->type->id);

 if (used->is_tool()) {

  it_tool *tool = dynamic_cast<it_tool*>(used->type);
  if (tool->charges_per_use == 0 || used->charges >= tool->charges_per_use) {
   iuse use;
   (use.*tool->use)(g, this, used, false);
   used->charges -= tool->charges_per_use;
  } else
   g->add_msg(_("Your %s has %d charges but needs %d."), used->tname(g).c_str(),
              used->charges, tool->charges_per_use);

  if (tool->use == &iuse::dogfood) replace_item = false;

  if (replace_item && used->invlet != 0)
   inv.add_item_keep_invlet(copy);
  else if (used->invlet == 0 && used == &weapon)
   remove_weapon();
  return;

 } else if (used->type->use == &iuse::boots) {

   iuse use;
   (use.*used->type->use)(g, this, used, false);
   if (replace_item)
    inv.add_item_keep_invlet(copy);
   return;
 } else if (used->is_gunmod()) {

   if (skillLevel("gun") == 0) {
   g->add_msg(_("You need to be at least level 1 in the firearms skill before you\
 can modify guns."));
   if (replace_item)
    inv.add_item_keep_invlet(copy);
   return;
  }
  char gunlet = g->inv(_("Select gun to modify:"));
  it_gunmod *mod = static_cast<it_gunmod*>(used->type);
  item* gun = &(i_at(gunlet));
  if (gun->is_null()) {
   g->add_msg(_("You do not have that item."));
   if (replace_item)
    inv.add_item_keep_invlet(copy);
   return;
  } else if (!gun->is_gun()) {
   g->add_msg(_("That %s is not a gun."), gun->tname(g).c_str());
   if (replace_item)
    inv.add_item_keep_invlet(copy);
   return;
  }
  it_gun* guntype = dynamic_cast<it_gun*>(gun->type);
  if (guntype->skill_used == Skill::skill("archery") || guntype->skill_used == Skill::skill("launcher")) {
   g->add_msg(_("You cannot mod your %s."), gun->tname(g).c_str());
   if (replace_item)
    inv.add_item_keep_invlet(copy);
   return;
  }
  if (guntype->skill_used == Skill::skill("pistol") && !mod->used_on_pistol) {
   g->add_msg(_("That %s cannot be attached to a handgun."),
              used->tname(g).c_str());
   if (replace_item)
    inv.add_item_keep_invlet(copy);
   return;
  } else if (guntype->skill_used == Skill::skill("shotgun") && !mod->used_on_shotgun) {
   g->add_msg(_("That %s cannot be attached to a shotgun."),
              used->tname(g).c_str());
   if (replace_item)
    inv.add_item_keep_invlet(copy);
   return;
  } else if (guntype->skill_used == Skill::skill("smg") && !mod->used_on_smg) {
   g->add_msg(_("That %s cannot be attached to a submachine gun."),
              used->tname(g).c_str());
   if (replace_item)
    inv.add_item_keep_invlet(copy);
   return;
  } else if (guntype->skill_used == Skill::skill("rifle") && !mod->used_on_rifle) {
   g->add_msg(_("That %s cannot be attached to a rifle."),
              used->tname(g).c_str());
   if (replace_item)
    inv.add_item_keep_invlet(copy);
   return;
  } else if ( mod->acceptible_ammo_types.size() && mod->acceptible_ammo_types.count(guntype->ammo) == 0 ) {
   g->add_msg(_("That %s cannot be used on a %s gun."), used->tname(g).c_str(),
              ammo_name(guntype->ammo).c_str());
   if (replace_item)
    inv.add_item_keep_invlet(copy);
   return;
  } else if (gun->contents.size() >= 4) {
   g->add_msg(_("Your %s already has 4 mods installed!  To remove the mods,\
press 'U' while wielding the unloaded gun."), gun->tname(g).c_str());
   if (replace_item)
    inv.add_item_keep_invlet(copy);
   return;
  }
  if ((mod->id == "clip" || mod->id == "clip2" || mod->id == "spare_mag") &&
      gun->clip_size() <= 2) {
   g->add_msg(_("You can not extend the ammo capacity of your %s."),
              gun->tname(g).c_str());
   if (replace_item)
    inv.add_item_keep_invlet(copy);
   return;
  }
  if (mod->id == "spare_mag" && gun->has_flag("RELOAD_ONE")) {
   g->add_msg(_("You can not use a spare magazine with your %s."),
              gun->tname(g).c_str());
   if (replace_item)
    inv.add_item_keep_invlet(copy);
   return;
  }
  for (int i = 0; i < gun->contents.size(); i++) {
   if (gun->contents[i].type->id == used->type->id) {
    g->add_msg(_("Your %s already has a %s."), gun->tname(g).c_str(),
               used->tname(g).c_str());
    if (replace_item)
     inv.add_item_keep_invlet(copy);
    return;
   } else if (!(mod->item_tags.count("MODE_AUX")) && mod->newtype != "NULL" &&
	      !gun->contents[i].has_flag("MODE_AUX") &&
	      (dynamic_cast<it_gunmod*>(gun->contents[i].type))->newtype != "NULL") {
    g->add_msg(_("Your %s's caliber has already been modified."),
               gun->tname(g).c_str());
    if (replace_item)
     inv.add_item_keep_invlet(copy);
    return;
   } else if ((mod->id == "barrel_big" || mod->id == "barrel_small") &&
              (gun->contents[i].type->id == "barrel_big" ||
               gun->contents[i].type->id == "barrel_small")) {
    g->add_msg(_("Your %s already has a barrel replacement."),
               gun->tname(g).c_str());
    if (replace_item)
     inv.add_item_keep_invlet(copy);
    return;
   } else if ((mod->id == "clip" || mod->id == "clip2") &&
              (gun->contents[i].type->id == "clip" ||
               gun->contents[i].type->id == "clip2")) {
    g->add_msg(_("Your %s already has its magazine size extended."),
               gun->tname(g).c_str());
    if (replace_item)
     inv.add_item_keep_invlet(copy);
    return;
   }
  }
  g->add_msg(_("You attach the %s to your %s."), used->tname(g).c_str(),
             gun->tname(g).c_str());
  if (replace_item)
   gun->contents.push_back(copy);
  else
   gun->contents.push_back(i_rem(let));
  return;

 } else if (used->is_bionic()) {

  it_bionic* tmp = dynamic_cast<it_bionic*>(used->type);
  if (install_bionics(g, tmp)) {
   if (!replace_item)
    i_rem(let);
  } else if (replace_item)
   inv.add_item_keep_invlet(copy);
  return;

 } else if (used->is_food() || used->is_food_container()) {
  if (replace_item)
   inv.add_item_keep_invlet(copy);
  eat(g, lookup_item(let));
  return;
 } else if (used->is_book()) {
  if (replace_item)
   inv.add_item_keep_invlet(copy);
  read(g, let);
  return;
 } else if (used->is_armor()) {
  if (replace_item)
   inv.add_item_keep_invlet(copy);
  wear(g, let);
  return;
 } else
  g->add_msg(_("You can't do anything interesting with your %s."),
             used->tname(g).c_str());

 if (replace_item)
  inv.add_item_keep_invlet(copy);
}

hint_rating player::rate_action_read(item *it, game *g)
{
 //note: there's a cryptic note about macguffins in player::read(). Do we have to account for those?
 if (!it->is_book()) {
  return HINT_CANT;
 }

 it_book *book = dynamic_cast<it_book*>(it->type);

 if (g && g->light_level() < 8 && LL_LIT > g->m.light_at(posx, posy)) {
  return HINT_IFFY;
 } else if (morale_level() < MIN_MORALE_READ &&  book->fun <= 0) {
  return HINT_IFFY; //won't read non-fun books when sad
 } else if (book->intel > 0 && has_trait("ILLITERATE")) {
  return HINT_IFFY;
 } else if (has_trait("HYPEROPIC") && !is_wearing("glasses_reading")
            && !is_wearing("glasses_bifocal")) {
  return HINT_IFFY;
 }

 return HINT_GOOD;
}

void player::read(game *g, char ch)
{
    vehicle *veh = g->m.veh_at (posx, posy);
    if (veh && veh->player_in_control (this))
    {
        g->add_msg(_("It's bad idea to read while driving."));
        return;
    }

    // Check if reading is okay
    // check for light level
    if (fine_detail_vision_mod(g) > 2.5)
    {
        g->add_msg(_("You can't see to read!"));
        return;
    }

    // check for traits
    if (has_trait("HYPEROPIC") && !is_wearing("glasses_reading")
        && !is_wearing("glasses_bifocal"))
    {
        g->add_msg(_("Your eyes won't focus without reading glasses."));
        return;
    }

    // Find the object
    int index = -1;
    item* it = NULL;
    if (weapon.invlet == ch)
    {
        index = -2;
        it = &weapon;
    }
    else
    {
        it = &inv.item_by_letter(ch);
    }

    if (it == NULL || it->is_null())
    {
        g->add_msg(_("You do not have that item."));
        return;
    }

// Some macguffins can be read, but they aren't treated like books.
    it_macguffin* mac = NULL;
    if (it->is_macguffin())
    {
        mac = dynamic_cast<it_macguffin*>(it->type);
    }
    if (mac != NULL)
    {
        iuse use;
        (use.*mac->use)(g, this, it, false);
        return;
    }

    if (!it->is_book())
    {
        g->add_msg(_("Your %s is not good reading material."),
        it->tname(g).c_str());
    return;
    }

    it_book* tmp = dynamic_cast<it_book*>(it->type);
    int time; //Declare this here so that we can change the time depending on whats needed
    if (tmp->intel > 0 && has_trait("ILLITERATE"))
    {
        g->add_msg(_("You're illiterate!"));
        return;
    }
    else if (tmp->type == NULL)
    {
        /* No-op, there's no associated skill. */
    }
    else if (skillLevel(tmp->type) < (int)tmp->req)
    {
        g->add_msg(_("The %s-related jargon flies over your head!"),
         tmp->type->name().c_str());
        if (tmp->recipes.size() == 0)
        {
            return;
        }
        else
        {
            g->add_msg(_("But you might be able to learn a recipe or two."));
        }
    }
    else if (morale_level() < MIN_MORALE_READ &&  tmp->fun <= 0) // See morale.h
    {
        g->add_msg(_("What's the point of reading?  (Your morale is too low!)"));
        return;
    }
    else if (skillLevel(tmp->type) >= (int)tmp->level && tmp->fun <= 0 && !can_study_recipe(tmp) &&
            !query_yn(_("Your %s skill won't be improved.  Read anyway?"),
                      tmp->type->name().c_str()))
    {
        return;
    }

    if (tmp->recipes.size() > 0 && !(activity.continuous))
    {
        if (can_study_recipe(tmp))
        {
            g->add_msg(_("This book has more recipes for you to learn."));
        }
        else if (studied_all_recipes(tmp))
        {
            g->add_msg(_("You know all the recipes this book has to offer."));
        }
        else
        {
            g->add_msg(_("This book has more recipes, but you don't have the skill to learn them yet."));
        }
    }

	// Base read_speed() is 1000 move points (1 minute per tmp->time)
    time = tmp->time * read_speed() * fine_detail_vision_mod(g);
    if (tmp->intel > int_cur)
    {
        g->add_msg(_("This book is too complex for you to easily understand. It will take longer to read."));
        time += (tmp->time * (tmp->intel - int_cur) * 100); // Lower int characters can read, at a speed penalty
        activity = player_activity(ACT_READ, time, index, ch, "");
        moves = 0;
        return;
    }

    activity = player_activity(ACT_READ, time, index, ch, "");
    moves = 0;

    // Reinforce any existing morale bonus/penalty, so it doesn't decay
    // away while you read more.
    int minutes = time / 1000;
    add_morale(MORALE_BOOK, 0, tmp->fun * 15, minutes + 30, minutes, false,
               tmp);
}

bool player::can_study_recipe(it_book* book)
{
    for (std::map<recipe*, int>::iterator iter = book->recipes.begin(); iter != book->recipes.end(); ++iter)
    {
        if (!knows_recipe(iter->first) &&
            (iter->first->skill_used == NULL || skillLevel(iter->first->skill_used) >= iter->second))
        {
            return true;
        }
    }
    return false;
}

bool player::studied_all_recipes(it_book* book)
{
    for (std::map<recipe*, int>::iterator iter = book->recipes.begin(); iter != book->recipes.end(); ++iter)
    {
        if (!knows_recipe(iter->first))
        {
            return false;
        }
    }
    return true;
}

bool player::try_study_recipe(game *g, it_book *book)
{
    for (std::map<recipe*, int>::iterator iter = book->recipes.begin(); iter != book->recipes.end(); ++iter)
    {
        if (!knows_recipe(iter->first) &&
            (iter->first->skill_used == NULL || skillLevel(iter->first->skill_used) >= iter->second))
        {
            if (iter->first->skill_used == NULL || rng(0, 4) <= skillLevel(iter->first->skill_used) - iter->second)
            {
                learn_recipe(iter->first);
                g->add_msg(_("Learned a recipe for %s from the %s."),
                           g->itypes[iter->first->result]->name.c_str(), book->name.c_str());
                return true;
            }
            else
            {
                g->add_msg(_("Failed to learn a recipe from the %s."), book->name.c_str());
                return false;
            }
        }
    }
    return true; // _("false") seems to mean _("attempted and failed")
}

void player::try_to_sleep(game *g)
{
 int vpart = -1;
 vehicle *veh = g->m.veh_at (posx, posy, vpart);
 const trap_id trap_at_pos = g->m.tr_at(posx, posy);
 const ter_id ter_at_pos = g->m.ter(posx, posy);
 const furn_id furn_at_pos = g->m.furn(posx, posy);
 if (furn_at_pos == f_bed || furn_at_pos == f_makeshift_bed ||
     trap_at_pos == tr_cot || trap_at_pos == tr_rollmat ||
     furn_at_pos == f_armchair || furn_at_pos == f_sofa ||
     (veh && veh->part_with_feature (vpart, vpf_seat) >= 0) ||
      (veh && veh->part_with_feature (vpart, vpf_bed) >= 0))
  g->add_msg(_("This is a comfortable place to sleep."));
 else if (ter_at_pos != t_floor)
  g->add_msg(
             terlist[ter_at_pos].movecost <= 2 ? 
             _("It's a little hard to get to sleep on this %s.") : 
             _("It's hard to get to sleep on this %s."),
             terlist[ter_at_pos].name.c_str());
 add_disease("lying_down", 300);
}

bool player::can_sleep(game *g)
{
 int sleepy = 0;
 if (has_addiction(ADD_SLEEP))
  sleepy -= 3;
 if (has_trait("INSOMNIA"))
  sleepy -= 8;

 int vpart = -1;
 vehicle *veh = g->m.veh_at (posx, posy, vpart);
 const trap_id trap_at_pos = g->m.tr_at(posx, posy);
 const ter_id ter_at_pos = g->m.ter(posx, posy);
 const furn_id furn_at_pos = g->m.furn(posx, posy);
 if ((veh && veh->part_with_feature (vpart, vpf_bed) >= 0) ||
     furn_at_pos == f_makeshift_bed || trap_at_pos == tr_cot ||
     furn_at_pos == f_sofa)
  sleepy += 4;
 else if ((veh && veh->part_with_feature (vpart, vpf_seat) >= 0) ||
      trap_at_pos == tr_rollmat || furn_at_pos == f_armchair)
  sleepy += 3;
 else if (furn_at_pos == f_bed)
  sleepy += 5;
 else if (ter_at_pos == t_floor)
  sleepy += 1;
 else
  sleepy -= g->m.move_cost(posx, posy);
 if (fatigue < 192)
  sleepy -= int( (192 - fatigue) / 4);
 else
  sleepy += int((fatigue - 192) / 16);
 sleepy += rng(-8, 8);
 sleepy -= 2 * stim;
 if (sleepy > 0)
  return true;
 return false;
}

// Returned values range from 1.0 (unimpeded vision) to 5.0 (totally blind).
// 2.5 is enough light for detail work.
float player::fine_detail_vision_mod(game *g)
{
    if (has_disease("blind") || has_disease("boomered"))
    {
        return 5;
    }
    if ( has_nv() )
    {
        return 1.5;
    }
    // flashlight is handled by the light level check below
    if (g->u.has_active_item("lightstrip"))
    {
        return 1;
    }
    if (LL_LIT <= g->m.light_at(posx, posy))
    {
        return 1;
    }

    float vision_ii = 0;
    if (g->m.light_at(posx, posy) == LL_LOW) { vision_ii = 4; }
    else if (g->m.light_at(posx, posy) == LL_DARK) { vision_ii = 5; }

    if (g->u.has_active_item("glowstick_lit"))
    {
        vision_ii -= 3.5;
    }

    if (has_trait("NIGHTVISION")) { vision_ii -= .5; }
    else if (has_trait("NIGHTVISION2")) { vision_ii -= 1.5; }
    else if (has_trait("NIGHTVISION3"))	{ vision_ii -= 2.5; }

    if (vision_ii < 1)	{ vision_ii = 1; }
    return vision_ii;
}

int player::warmth(body_part bp)
{
    int bodywetness = 0;
    int ret = 0, warmth = 0;
    it_armor* armor = NULL;

    // Fetch the morale value of wetness for bodywetness
    for (int i = 0; bodywetness == 0 && i < morale.size(); i++)
    {
        if( morale[i].type == MORALE_WET )
        {
            bodywetness = abs(morale[i].bonus); // Make it positive, less confusing
            break;
        }
    }

    // If the player is not wielding anything, check if hands can be put in pockets
    if(bp == bp_hands && !is_armed() && worn_with_flag("POCKETS"))
    {
        ret += 10;
    }

    for (int i = 0; i < worn.size(); i++)
    {
        armor = dynamic_cast<it_armor*>(worn[i].type);

        if (armor->covers & mfb(bp))
        {
            warmth = armor->warmth;
            // Wool items do not lose their warmth in the rain
            if (!worn[i].made_of("wool"))
            {
                warmth *= 1.0 - (float)bodywetness / 100.0;
            }
            ret += warmth;
        }
    }
    return ret;
}

int player::encumb(body_part bp) {
 int iLayers = 0, iArmorEnc = 0;
 return encumb(bp, iLayers, iArmorEnc);
}

int player::encumb(body_part bp, int &layers, int &armorenc)
{
    int ret = 0;
    it_armor* armor;
    for (int i = 0; i < worn.size(); i++)
    {
        if( !worn[i].is_armor() ) {
            debugmsg("%s::encumb hit a non-armor item at worn[%d] (%s)", name.c_str(),
                     i, worn[i].tname().c_str());
        }
        armor = dynamic_cast<it_armor*>(worn[i].type);

        if( armor->covers & mfb(bp) ) {
            layers++;
            if( armor->is_power_armor() &&
                (has_active_item("UPS_on") || has_active_item("adv_UPS_on") ||
                 has_active_bionic("bio_power_armor_interface") ||
                 has_active_bionic("bio_power_armor_interface_mkII")) ) {
                armorenc += armor->encumber - 4;
            } else {
                armorenc += armor->encumber;
                // Fitted clothes will either reduce encumberance or negate layering.
                if( worn[i].has_flag( "FIT" ) ) {
                    if( armor->encumber > 0 ) {
                        armorenc--;
                    } else {
                        layers--;
                    }
                }
            }
        }
    }

    ret += armorenc;

    if (layers > 1) {
        ret += (layers - 1) * (bp == bp_torso ? .5 : 2);// Easier to layer on torso
    }
    if (volume_carried() > volume_capacity() - 2 && bp != bp_head) {
        ret += 3;
    }

    // Bionics and mutation
    if( has_bionic("bio_stiff") && bp != bp_head && bp != bp_mouth ) {
        ret += 1;
    }
    if( has_trait("CHITIN3") && bp != bp_eyes && bp != bp_mouth ) {
        ret += 1;
    }
    if( has_trait("SLIT_NOSTRILS") && bp == bp_mouth ) {
        ret += 1;
    }
    if (bp == bp_hands &&
        (has_trait("ARM_TENTACLES") || has_trait("ARM_TENTACLES_4") ||
         has_trait("ARM_TENTACLES_8")) ) {
        ret += 3;
    }
    return ret;
}

int player::armor_bash(body_part bp)
{
 int ret = 0;
 it_armor* armor;
 for (int i = 0; i < worn.size(); i++) {
  armor = dynamic_cast<it_armor*>(worn[i].type);
  if (armor->covers & mfb(bp))
   ret += worn[i].bash_resist();
 }
 if (has_bionic("bio_carbon"))
  ret += 2;
 if (bp == bp_head && has_bionic("bio_armor_head"))
  ret += 3;
 else if (bp == bp_arms && has_bionic("bio_armor_arms"))
  ret += 3;
 else if (bp == bp_torso && has_bionic("bio_armor_torso"))
  ret += 3;
 else if (bp == bp_legs && has_bionic("bio_armor_legs"))
  ret += 3;
 if (has_trait("FUR"))
  ret++;
 if (has_trait("CHITIN"))
  ret += 2;
 if (has_trait("SHELL") && bp == bp_torso)
  ret += 6;
 ret += rng(0, disease_intensity("armor_boost"));
 return ret;
}

int player::armor_cut(body_part bp)
{
 int ret = 0;
 it_armor* armor;
 for (int i = 0; i < worn.size(); i++) {
  armor = dynamic_cast<it_armor*>(worn[i].type);
  if (armor->covers & mfb(bp))
   ret += worn[i].cut_resist();
 }
 if (has_bionic("bio_carbon"))
  ret += 4;
 if (bp == bp_head && has_bionic("bio_armor_head"))
  ret += 3;
 else if (bp == bp_arms && has_bionic("bio_armor_arms"))
  ret += 3;
 else if (bp == bp_torso && has_bionic("bio_armor_torso"))
  ret += 3;
 else if (bp == bp_legs && has_bionic("bio_armor_legs"))
  ret += 3;
 if (has_trait("THICKSKIN"))
  ret++;
 if (has_trait("SCALES"))
  ret += 2;
 if (has_trait("THICK_SCALES"))
  ret += 4;
 if (has_trait("SLEEK_SCALES"))
  ret += 1;
 if (has_trait("CHITIN"))
  ret += 2;
 if (has_trait("CHITIN2"))
  ret += 4;
 if (has_trait("CHITIN3"))
  ret += 8;
 if (has_trait("SHELL") && bp == bp_torso)
  ret += 14;
 ret += rng(0, disease_intensity("armor_boost"));
 return ret;
}

void player::absorb(game *g, body_part bp, int &dam, int &cut)
{
    it_armor* tmp;
    int arm_bash = 0, arm_cut = 0;
    bool cut_through = true;      // to determine if cutting damage penetrates multiple layers of armour
    int bash_absorb = 0;      // to determine if lower layers of armour get damaged

    // CBMS absorb damage first before hitting armour
    if (has_active_bionic("bio_ads"))
    {
        if (dam > 0 && power_level > 1)
        {
            dam -= rng(1, 8);
            power_level--;
        }
        if (cut > 0 && power_level > 1)
        {
            cut -= rng(0, 4);
            power_level--;
        }
        if (dam < 0)
            dam = 0;
        if (cut < 0)
            cut = 0;
    }

    // determines how much damage is absorbed by armour
    // zero if damage misses a covered part
    int bash_reduction = 0;
    int cut_reduction = 0;

    // See, we do it backwards, which assumes the player put on their jacket after
    //  their T shirt, for example.  TODO: don't assume! ASS out of U & ME, etc.
    for (int i = worn.size() - 1; i >= 0; i--)
    {
        tmp = dynamic_cast<it_armor*>(worn[i].type);
        if ((tmp->covers & mfb(bp)) && tmp->storage <= 24)
        {
            // first determine if damage is at a covered part of the body
            // probability given by coverage
            if (rng(0, 100) < tmp->coverage)
            {
                // hit a covered part of the body, so now determine if armour is damaged
                arm_bash = worn[i].bash_resist();
                arm_cut  = worn[i].cut_resist();
                // also determine how much damage is absorbed by armour
                // factor of 6 to normalise for material hardness values
                bash_reduction = arm_bash / 6;
                cut_reduction = arm_cut / 6;

                // power armour first  - to depreciate eventually
                if (((it_armor *)worn[i].type)->is_power_armor())
                {
                    if (cut > arm_cut * 2 || dam > arm_bash * 2)
                    {
                        g->add_msg_if_player(this,_("Your %s is damaged!"), worn[i].tname(g).c_str());
                        worn[i].damage++;
                    }
                }
                else // normal armour
                {
                    // determine how much the damage exceeds the armour absorption
                    // bash damage takes into account preceding layers
                    int diff_bash = (dam - arm_bash - bash_absorb < 0) ? -1 : (dam - arm_bash);
                    int diff_cut  = (cut - arm_cut  < 0) ? -1 : (dam - arm_cut);
                    bool armor_damaged = false;
                    std::string pre_damage_name = worn[i].tname(g);

                    // armour damage occurs only if damage exceeds armour absorption
                    // plus a luck factor, even if damage is below armour absorption (2% chance)
                    if ((diff_bash > arm_bash && !one_in(diff_bash)) ||
                        (diff_bash == -1 && one_in(50)))
                    {
                        armor_damaged = true;
                        worn[i].damage++;
                    }
                    bash_absorb += arm_bash;

                    // cut damage falls through to inner layers only if preceding layer was damaged
                    if (cut_through)
                    {
                        if ((diff_cut > arm_cut && !one_in(diff_cut)) ||
                            (diff_cut == -1 && one_in(50)))
                        {
                            armor_damaged = true;
                            worn[i].damage++;
                        }
                        else // layer of clothing was not damaged, so stop cutting damage from penetrating
                        {
                            cut_through = false;
                        }
                    }

                    // now check if armour was completely destroyed and display relevant messages
                    if (worn[i].damage >= 5)
                    {
                        g->add_msg_player_or_npc( this, _("Your %s is completely destroyed!"),
                                                  _("<npcname>'s %s is completely destroyed!"),
                                                  worn[i].tname(g).c_str() );
                        worn.erase(worn.begin() + i);
                    } else if (armor_damaged) {
                        std::string damage_verb = diff_bash > diff_cut ? tmp->bash_dmg_verb() :
                                                                         tmp->cut_dmg_verb();
                        g->add_msg_if_player(this, _("Your %s is %s!"), pre_damage_name.c_str(),
                                             damage_verb.c_str());
                    }
                } // end of armour damage code
            }
        }
        // reduce damage accordingly
        dam -= bash_reduction;
        cut -= cut_reduction;
    }
    // now account for CBMs and mutations
    if (has_bionic("bio_carbon"))
    {
        dam -= 2;
        cut -= 4;
    }
    if (bp == bp_head && has_bionic("bio_armor_head"))
    {
        dam -= 3;
        cut -= 3;
    }
    else if (bp == bp_arms && has_bionic("bio_armor_arms"))
    {
        dam -= 3;
        cut -= 3;
    }
    else if (bp == bp_torso && has_bionic("bio_armor_torso"))
    {
        dam -= 3;
        cut -= 3;
    }
    else if (bp == bp_legs && has_bionic("bio_armor_legs"))
    {
        dam -= 3;
        cut -= 3;
    }
    if (has_trait("THICKSKIN"))
        cut--;
    if (has_trait("SCALES"))
        cut -= 2;
    if (has_trait("THICK_SCALES"))
        cut -= 4;
    if (has_trait("SLEEK_SCALES"))
        cut -= 1;
    if (has_trait("FEATHERS"))
        dam--;
    if (has_trait("FUR"))
        dam--;
    if (has_trait("CHITIN"))
        cut -= 2;
    if (has_trait("CHITIN2"))
    {
        dam--;
        cut -= 4;
    }
    if (has_trait("CHITIN3"))
    {
        dam -= 2;
        cut -= 8;
    }
    if (has_trait("PLANTSKIN"))
        dam--;
    if (has_trait("BARK"))
        dam -= 2;
    if (bp == bp_feet && has_trait("HOOVES"))
        cut--;
    if (has_trait("LIGHT_BONES"))
        dam *= 1.4;
    if (has_trait("HOLLOW_BONES"))
        dam *= 1.8;
    if (dam < 0)
        dam = 0;
    if (cut < 0)
        cut = 0;
}

int player::resist(body_part bp)
{
 int ret = 0;
 for (int i = 0; i < worn.size(); i++) {
  if ((dynamic_cast<it_armor*>(worn[i].type))->covers & mfb(bp) ||
      (bp == bp_eyes && // Head protection works on eyes too (e.g. baseball cap)
           (dynamic_cast<it_armor*>(worn[i].type))->covers & mfb(bp_head)))
   ret += (dynamic_cast<it_armor*>(worn[i].type))->env_resist;
 }
 if (bp == bp_mouth && has_bionic("bio_purifier") && ret < 5) {
  ret += 2;
  if (ret == 6)
   ret = 5;
 }
 return ret;
}

bool player::wearing_something_on(body_part bp)
{
 for (int i = 0; i < worn.size(); i++) {
  if ((dynamic_cast<it_armor*>(worn[i].type))->covers & mfb(bp))
    return true;
 }
 return false;
}

bool player::is_wearing_power_armor(bool *hasHelmet) const {
  if (worn.size() && ((it_armor *)worn[0].type)->is_power_armor()) {
    if (hasHelmet) {
      *hasHelmet = false;

      if (worn.size() > 1) {
        for (size_t i = 1; i < worn.size(); i++) {
          it_armor *candidate = dynamic_cast<it_armor*>(worn[i].type);

          if (candidate->is_power_armor() && candidate->covers & mfb(bp_head)) {
            *hasHelmet = true;
            break;
          }
        }
      }
    }

    return true;
  } else {
    return false;
  }
}

int player::adjust_for_focus(int amount)
{
    int effective_focus = focus_pool;
    if (has_trait("FASTLEARNER"))
    {
        effective_focus += 15;
    }
    double tmp = amount * (effective_focus / 100.0);
    int ret = int(tmp);
    if (rng(0, 100) < 100 * (tmp - ret))
    {
        ret++;
    }
    return ret;
}

void player::practice (const calendar& turn, Skill *s, int amount)
{
    SkillLevel& level = skillLevel(s);
    // Double amount, but only if level.exercise isn't a amall negative number?
    if (level.exercise() < 0)
    {
        if (amount >= -level.exercise())
        {
            amount -= level.exercise();
        } else {
            amount += amount;
        }
    }

    bool isSavant = has_trait("SAVANT");

    Skill *savantSkill = NULL;
    SkillLevel savantSkillLevel = SkillLevel();

    if (isSavant)
    {
        for (std::vector<Skill*>::iterator aSkill = Skill::skills.begin();
             aSkill != Skill::skills.end(); ++aSkill)
        {
            if (skillLevel(*aSkill) > savantSkillLevel)
            {
                savantSkill = *aSkill;
                savantSkillLevel = skillLevel(*aSkill);
            }
        }
    }

    amount = adjust_for_focus(amount);
    if (isSavant && s != savantSkill)
    {
        amount /= 2;
    }

    if (amount > 0 && level.isTraining())
    {
        skillLevel(s).train(amount);

        int chance_to_drop = focus_pool;
        focus_pool -= chance_to_drop / 100;
        if (rng(1, 100) <= (chance_to_drop % 100))
        {
            focus_pool--;
        }
    }

    skillLevel(s).practice(turn);
}

void player::practice (const calendar& turn, std::string s, int amount)
{
    Skill *aSkill = Skill::skill(s);
    practice(turn, aSkill, amount);
}

bool player::knows_recipe(recipe *rec)
{
    // do we know the recipe by virtue of it being autolearned?
    if (rec->autolearn)
    {
        // Can the skill being trained can handle the difficulty of the task
        bool meets_requirements = false;
        if(rec->skill_used == NULL || skillLevel(rec->skill_used) >= rec->difficulty){
            meets_requirements = true;
            //If there are required skills, insure their requirements are met, or we can't craft
            if(rec->required_skills.size()){
                for(std::map<Skill*,int>::iterator iter=rec->required_skills.begin(); iter!=rec->required_skills.end();iter++){
                    if(skillLevel(iter->first) < iter->second){
                        meets_requirements = false;
                    }
                }
            }
        }
        if(meets_requirements){
            return true;
        }
    }

    if (learned_recipes.find(rec->ident) != learned_recipes.end())
    {
        return true;
    }

    return false;
}

void player::learn_recipe(recipe *rec)
{
    learned_recipes[rec->ident] = rec;
}

void player::assign_activity(game* g, activity_type type, int moves, int index, char invlet, std::string name)
{
 if (backlog.type == type && backlog.index == index && backlog.invlet == invlet &&
     backlog.name == name && query_yn(_("Resume task?"))) {
  activity = backlog;
  backlog = player_activity();
 } else
  activity = player_activity(type, moves, index, invlet, name);
}

void player::cancel_activity()
{
 if (activity_is_suspendable(activity.type))
  backlog = activity;
 activity.type = ACT_NULL;
}

std::vector<item*> player::has_ammo(ammotype at)
{
    return inv.all_ammo(at);
}

std::string player::weapname(bool charges)
{
 if (!(weapon.is_tool() &&
       dynamic_cast<it_tool*>(weapon.type)->max_charges <= 0) &&
     weapon.charges >= 0 && charges) {
  std::stringstream dump;
  int spare_mag = weapon.has_gunmod("spare_mag");
  dump << weapon.tname().c_str() << " (" << weapon.charges;
  if( -1 != spare_mag )
   dump << "+" << weapon.contents[spare_mag].charges;
  for (int i = 0; i < weapon.contents.size(); i++)
   if (weapon.contents[i].is_gunmod() &&
       weapon.contents[i].has_flag("MODE_AUX"))
    dump << "+" << weapon.contents[i].charges;
  dump << ")";
  return dump.str();
 } else if (weapon.is_null())
  return _("fists");

 else if (weapon.is_style()) { // Styles get bonus-bars!
  std::stringstream dump;
  dump << weapon.tname();

  if(weapon.typeId() == "style_capoeira"){
   if (has_disease("dodge_boost"))
    dump << _(" +Dodge");
   if (has_disease("attack_boost"))
    dump << _(" +Attack");
  } else if(weapon.typeId() == "style_ninjutsu"){
  } else if(weapon.typeId() == "style_leopard"){
   if (has_disease("attack_boost"))
    dump << _(" +Attack");
  } else if(weapon.typeId() == "style_crane"){
   if (has_disease("dodge_boost"))
    dump << _(" +Dodge");
  } else if(weapon.typeId() == "style_dragon"){
   if (has_disease("damage_boost"))
    dump << _(" +Damage");
  } else if(weapon.typeId() == "style_tiger"){
   dump << " [";
   int intensity = disease_intensity("damage_boost");
   for (int i = 1; i <= 5; i++) {
    if (intensity >= i * 2)
     dump << "*";
    else
     dump << ".";
   }
   dump << "]";
  } else if(weapon.typeId() == "style_centipede"){
   dump << " [";
   int intensity = disease_intensity("speed_boost");
   for (int i = 1; i <= 8; i++) {
    if (intensity >= i * 4)
     dump << "*";
    else
     dump << ".";
   }
   dump << "]";
  } else if(weapon.typeId() == "style_venom_snake"){
   dump << " [";
   int intensity = disease_intensity("viper_combo");
   for (int i = 1; i <= 2; i++) {
    if (intensity >= i)
     dump << "C";
    else
     dump << ".";
   }
   dump << "]";
  } else if(weapon.typeId() == "style_lizard"){
   dump << " [";
   int intensity = disease_intensity("attack_boost");
   for (int i = 1; i <= 4; i++) {
    if (intensity >= i)
     dump << "*";
    else
     dump << ".";
   }
   dump << "]";
  } else if(weapon.typeId() == "style_toad"){
   dump << " [";
   int intensity = disease_intensity("armor_boost");
   for (int i = 1; i <= 5; i++) {
    if (intensity >= 5 + i)
     dump << "!";
    else if (intensity >= i)
     dump << "*";
    else
     dump << ".";
    }
    dump << "]";
  }

  return dump.str();
 } else
  return weapon.tname();
}

nc_color encumb_color(int level)
{
 if (level < 0)
  return c_green;
 if (level == 0)
  return c_ltgray;
 if (level < 4)
  return c_yellow;
 if (level < 7)
  return c_ltred;
 return c_red;
}

bool activity_is_suspendable(activity_type type)
{
 if (type == ACT_NULL || type == ACT_RELOAD || type == ACT_DISASSEMBLE)
  return false;
 return true;
}

SkillLevel& player::skillLevel(std::string ident) {
  return _skills[Skill::skill(ident)];
}

SkillLevel& player::skillLevel(Skill *_skill) {
  return _skills[_skill];
}

void player::copy_skill_levels(const player *rhs)
{
    _skills = rhs->_skills;
}

void player::set_skill_level(Skill* _skill, int level)
{
    skillLevel(_skill).level(level);
}
void player::set_skill_level(std::string ident, int level)
{
    skillLevel(ident).level(level);
}

void player::boost_skill_level(Skill* _skill, int level)
{
    skillLevel(_skill).level(level+skillLevel(_skill));
}
void player::boost_skill_level(std::string ident, int level)
{
    skillLevel(ident).level(level+skillLevel(ident));
}

void player::setID (int i)
{
    this->id = i;
}

int player::getID ()
{
    return this->id;
}

bool player::uncanny_dodge(bool is_u)
{
    if( this->power_level < 3 || !this->has_active_bionic("bio_uncanny_dodge") ) { return false; }
    point adjacent = adjacent_tile();
    power_level -= 3;
    if (adjacent.x != posx || adjacent.y != posy)
    {
        posx = adjacent.x;
        posy = adjacent.y;
        if (is_u)
            g->add_msg(_("Time seems to slow down and you instinctively dodge!"));
        else
            g->add_msg(_("Your target dodges... so fast!"));
        return true;
    }
    if (is_u)
        g->add_msg(_("You try to dodge but there's no room!"));
    return false;
}
// adjacent_tile() returns a safe, unoccupied adjacent tile. If there are no such tiles, returns player position instead.
point player::adjacent_tile()
{
    std::vector<point> ret;
    field_entry *cur = NULL;
    field tmpfld;
    trap_id curtrap;
    int dangerous_fields;
    for (int i=posx-1; i <= posx+1; i++)
    {
        for (int j=posy-1; j <= posy+1; j++)
        {
            if (i == posx && j == posy) continue;       // don't consider player position
            curtrap=g->m.tr_at(i, j);
            if (g->mon_at(i, j) == -1 && g->npc_at(i, j) == -1 && g->m.move_cost(i, j) > 0 && (curtrap == tr_null || g->traps[curtrap]->is_benign()))        // only consider tile if unoccupied, passable and has no traps
            {
                dangerous_fields = 0;
                tmpfld = g->m.field_at(i, j);
                for(std::map<field_id, field_entry*>::iterator field_list_it = tmpfld.getFieldStart(); field_list_it != tmpfld.getFieldEnd(); ++field_list_it)
                {
                    cur = field_list_it->second;
                    if (cur != NULL && cur->is_dangerous())
                        dangerous_fields++;
                }
                if (dangerous_fields == 0)
                {
                    ret.push_back(point(i, j));
                }
            }
        }
    }
    if (ret.size())
        return ret[rng(0, ret.size()-1)];   // return a random valid adjacent tile
    else
        return point(posx, posy);           // or return player position if no valid adjacent tiles
}<|MERGE_RESOLUTION|>--- conflicted
+++ resolved
@@ -3366,7 +3366,6 @@
 
 int player::rust_rate(bool real_life)
 {
-<<<<<<< HEAD
     if (OPTIONS["SKILL_RUST"] == "Off") {
         return 0;
     }
@@ -3383,16 +3382,6 @@
     }
 
     return (real_life ? ret : ret / 10);
-=======
- if (OPTIONS[OPT_SKILL_RUST] == 4) return 0;
- int intel = (real_life ? int_cur : int_max);
- int ret = (OPTIONS[OPT_SKILL_RUST] < 2 ? 500 : 500 - 35 * (intel - 8));
- if (has_trait("FORGETFUL"))
-  ret *= 1.33;
- if (ret < 0)
-  ret = 0;
- return (real_life ? ret : ret / 10);
->>>>>>> 3b1d4ed9
 }
 
 int player::talk_skill()
@@ -6364,17 +6353,7 @@
         {
             if(interactive)
             {
-<<<<<<< HEAD
-                if (has_trait(PF_HORNS_POINTED)) {
-                    g->add_msg(_("You cannot wear a helmet over your horns."));
-                } else if (has_trait(PF_ANTENNAE)) {
-                    g->add_msg(_("You cannot wear a helmet over your antennae."));
-                } else {
-                    g->add_msg(_("You cannot wear a helmet over your antlers."));
-                }
-=======
                 g->add_msg(_("You cannot wear a helmet over your %s."), (has_trait("HORNS_POINTED") ? _("horns") : (has_trait("ANTENNAE") ? _("antennae") : _("antlers"))));
->>>>>>> 3b1d4ed9
             }
             return false;
         }
