--- conflicted
+++ resolved
@@ -5113,11 +5113,7 @@
     return true;
 }
 
-<<<<<<< HEAD
-bool player::wield(game *g, signed char ch)
-=======
-bool player::wield(game *g, char ch, bool autodrop)
->>>>>>> 9f74a26b
+bool player::wield(game *g, signed char ch, bool autodrop)
 {
  if (weapon.has_flag("NO_UNWIELD")) {
   g->add_msg("You cannot unwield your %s!  Withdraw them with 'p'.",
