--- conflicted
+++ resolved
@@ -4877,7 +4877,6 @@
         return;
     }
 
-<<<<<<< HEAD
     bool wants_drench = false;
     // If not protected by mutations then check clothing
     if (tot_good + tot_neut + tot_ignored < effected) {
@@ -4885,17 +4884,10 @@
     } else {
         wants_drench = true;
     }
-=======
-  if (wantsDrench) {
-    morale_cap = (g->get_temperature() - 60) * saturation / 100;
-  } else {
-    morale_cap = -(saturation / 2);
-  }
->>>>>>> 03bf2051
 
     int morale_cap;
     if (wants_drench) {
-        morale_cap = g->temperature - std::min(65, 65 + (tot_ignored - tot_good) / 2) * saturation / 100;
+        morale_cap = g->get_temperature() - std::min(65, 65 + (tot_ignored - tot_good) / 2) * saturation / 100;
     } else {
         morale_cap = -(saturation / 2);
     }
