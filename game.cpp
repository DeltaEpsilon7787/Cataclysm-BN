#include "game.h"
#include "rng.h"
#include "input.h"
#include "keypress.h"
#include "output.h"
#include "skill.h"
#include "line.h"
#include "computer.h"
#include "veh_interact.h"
#include "advanced_inv.h"
#include "options.h"
#include "auto_pickup.h"
#include "mapbuffer.h"
#include "debug.h"
#include "editmap.h"
#include "bodypart.h"
#include "map.h"
#include "output.h"
#include "uistate.h"
#include "item_factory.h"
#include "helper.h"
#include "text_snippets.h"
#include "catajson.h"
#include "artifact.h"
#include "overmapbuffer.h"
#include "trap.h"
#include "mapdata.h"
#include "catacharset.h"
#include "translations.h"
#include <map>
#include <set>
#include <algorithm>
#include <string>
#include <fstream>
#include <sstream>
#include <math.h>
#include <vector>
#ifndef _MSC_VER
#include <unistd.h>
#include <dirent.h>
#endif
#include <sys/stat.h>
#include "debug.h"
#include "artifactdata.h"

#if (defined _WIN32 || defined __WIN32__)
#include <windows.h>
#include <tchar.h>
#endif

#ifdef _MSC_VER
// MSVC doesn't have c99-compatible "snprintf", so do what picojson does and use _snprintf_s instead
#define snprintf _snprintf_s
#endif

#define dbg(x) dout((DebugLevel)(x),D_GAME) << __FILE__ << ":" << __LINE__ << ": "
void intro();
nc_color sev(int a);	// Right now, ONLY used for scent debugging....

//The one and only game instance
game *g;

uistatedata uistate;

// This is the main game set-up process.
game::game() :
 w_terrain(NULL),
 w_minimap(NULL),
 w_HP(NULL),
 w_messages(NULL),
 w_location(NULL),
 w_status(NULL),
 w_status2(NULL),
 om_hori(NULL),
 om_vert(NULL),
 om_diag(NULL),
 gamemode(NULL)
{
 dout() << "Game initialized.";

 try {
 if(!json_good())
  throw (std::string)"Failed to initialize a static variable";
 // Gee, it sure is init-y around here!
 init_npctalk();
 init_materials();
 init_artifacts();
 init_weather();
 init_overmap();
 init_fields();
 init_faction_data();
 init_morale();
 init_skills();
 init_professions();
 init_bionics();              // Set up bionics                   (SEE bionics.cpp)
 init_mtypes();               // Set up monster types             (SEE mtypedef.cpp)
 init_itypes();               // Set up item types                (SEE itypedef.cpp)
 SNIPPET.load();
 item_controller->init(this); //Item manager
 init_monitems();             // Set up the items monsters carry  (SEE monitemsdef.cpp)
 init_traps();                // Set up the trap types            (SEE trapdef.cpp)
 init_recipes();              // Set up crafting reciptes         (SEE crafting.cpp)
 init_mongroups();            // Set up monster groupings         (SEE mongroupdef.cpp)
 init_missions();             // Set up mission templates         (SEE missiondef.cpp)
 init_construction();         // Set up constructables            (SEE construction.cpp)
 init_traits_mutations();
 init_vehicle_parts();        // Set up vehicle parts             (SEE veh_typedef.cpp)
 init_vehicles();             // Set up vehicles                  (SEE veh_typedef.cpp)
 init_autosave();             // Set up autosave
 init_diseases();             // Set up disease lookup table
 init_dreams();               // Set up dreams                    (SEE mutation_data.cpp)
 init_parrot_speech();        // Set up Mi-Go parrot speech       (SEE monattack.cpp)
 } catch(std::string &error_message)
 {
     uquit = QUIT_ERROR;
     if(!error_message.empty())
        debugmsg(error_message.c_str());
     return;
 }
 load_keyboard_settings();
 moveCount = 0;

 gamemode = new special_game;	// Nothing, basically.
}

game::~game()
{
 delete gamemode;
 itypes.clear();
 for (int i = 0; i < mtypes.size(); i++)
  delete mtypes[i];
 delwin(w_terrain);
 delwin(w_minimap);
 delwin(w_HP);
 delwin(w_messages);
 delwin(w_location);
 delwin(w_status);
 delwin(w_status2);
}

void game::init_skills() throw (std::string)
{
    try
    {
    Skill::skills = Skill::loadSkills();
    }
    catch (std::string &error_message)
    {
        throw;
    }
}

// Fixed window sizes
#define MINIMAP_HEIGHT 7
#define MINIMAP_WIDTH 7

void game::init_ui(){
    clear();	// Clear the screen
    intro();	// Print an intro screen, make sure we're at least 80x25

    const int sidebarWidth = (OPTIONS["SIDEBAR_STYLE"] == "Narrow") ? 45 : 55;

    #if (defined TILES || defined _WIN32 || defined __WIN32__)
        TERMX = sidebarWidth + (OPTIONS["VIEWPORT_X"] * 2 + 1);
        TERMY = OPTIONS["VIEWPORT_Y"] * 2 + 1;
        VIEWX = (OPTIONS["VIEWPORT_X"] > 60) ? 60 : OPTIONS["VIEWPORT_X"];
        VIEWY = (OPTIONS["VIEWPORT_Y"] > 60) ? 60 : OPTIONS["VIEWPORT_Y"];

        // If we've chosen the narrow sidebar, we might need to make the
        // viewport wider to fill an 80-column window.
        while (TERMX < FULL_SCREEN_WIDTH) {
            TERMX += 2;
            VIEWX += 1;
        }

        VIEW_OFFSET_X = (OPTIONS["VIEWPORT_X"] > 60) ? OPTIONS["VIEWPORT_X"]-60 : 0;
        VIEW_OFFSET_Y = (OPTIONS["VIEWPORT_Y"] > 60) ? OPTIONS["VIEWPORT_Y"]-60 : 0;
        TERRAIN_WINDOW_WIDTH  = (VIEWX * 2) + 1;
        TERRAIN_WINDOW_HEIGHT = (VIEWY * 2) + 1;
    #else
        getmaxyx(stdscr, TERMY, TERMX);

        //make sure TERRAIN_WINDOW_WIDTH and TERRAIN_WINDOW_HEIGHT are uneven
        if (TERMX%2 == 1) {
            TERMX--;
        }

        if (TERMY%2 == 0) {
            TERMY--;
        }

        TERRAIN_WINDOW_WIDTH = (TERMX - sidebarWidth > 121) ? 121 : TERMX - sidebarWidth;
        TERRAIN_WINDOW_HEIGHT = (TERMY > 121) ? 121 : TERMY;

        VIEW_OFFSET_X = (TERMX - sidebarWidth > 121) ? (TERMX - sidebarWidth - 121)/2 : 0;
        VIEW_OFFSET_Y = (TERMY > 121) ? (TERMY - 121)/2 : 0;

        VIEWX = (TERRAIN_WINDOW_WIDTH - 1) / 2;
        VIEWY = (TERRAIN_WINDOW_HEIGHT - 1) / 2;
    #endif

    if (VIEWX < 12) {
        VIEWX = 12;
    }

    if (VIEWY < 12) {
        VIEWY = 12;
    }

    // Set up the main UI windows.
    w_terrain = newwin(TERRAIN_WINDOW_HEIGHT, TERRAIN_WINDOW_WIDTH, VIEW_OFFSET_Y, VIEW_OFFSET_X);
    werase(w_terrain);

    int minimapX, minimapY; // always MINIMAP_WIDTH x MINIMAP_HEIGHT in size
    int hpX, hpY, hpW, hpH;
    int messX, messY, messW, messH;
    int locX, locY, locW, locH;
    int statX, statY, statW, statH;
    int stat2X, stat2Y, stat2W, stat2H;

    switch ((int)(OPTIONS["SIDEBAR_STYLE"] == "Narrow")) {
        case 0: // standard
            minimapX = 0;
            minimapY = 0;
            messX = MINIMAP_WIDTH;
            messY = 0;
            messW = sidebarWidth - messX;
            messH = 20;
            hpX = 0;
            hpY = MINIMAP_HEIGHT;
            hpH = 14;
            hpW = 7;
            locX = MINIMAP_WIDTH;
            locY = messY + messH;
            locH = 1;
            locW = sidebarWidth - locX;
            statX = 0;
            statY = locY + locH;
            statH = 4;
            statW = sidebarWidth;

            // The default style only uses one status window.
            // The second status window needs to consume the void at the bottom
            // of the sidebar.
            stat2X = 0;
            stat2Y = statY + statH;
            stat2H = TERMY - stat2Y;
            stat2W = sidebarWidth;

            break;


        case 1: // narrow

            // First, figure out how large each element will be.

            hpH         = 7;
            hpW         = 14;

            statH       = 7;
            statW       = sidebarWidth - MINIMAP_WIDTH - hpW;

            locH        = 1;
            locW        = sidebarWidth;

            stat2H      = 2;
            stat2W      = sidebarWidth;

            messH       = TERMY - (statH + locH + stat2H);
            messW       = sidebarWidth;


            // Now position the elements relative to each other.

            minimapX = 0;
            minimapY = 0;

            hpX = minimapX + MINIMAP_WIDTH;
            hpY = 0;

            locX = 0;
            locY = minimapY + MINIMAP_HEIGHT;

            statX = hpX + hpW;
            statY = 0;

            stat2X = 0;
            stat2Y = locY + locH;

            messX = 0;
            messY = stat2Y + stat2H;

            break;
    }

    int _y = VIEW_OFFSET_Y;
    int _x = TERMX - VIEW_OFFSET_X - sidebarWidth;

    w_minimap = newwin(MINIMAP_HEIGHT, MINIMAP_WIDTH, _y + minimapY, _x + minimapX);
    werase(w_minimap);

    w_HP = newwin(hpH, hpW, _y + hpY, _x + hpX);
    werase(w_HP);

    w_messages = newwin(messH, messW, _y + messY, _x + messX);
    werase(w_messages);

    w_location = newwin(locH, locW, _y + locY, _x + locX);
    werase(w_location);

    w_status = newwin(statH, statW, _y + statY, _x + statX);
    werase(w_status);

    w_status2 = newwin(stat2H, stat2W, _y + stat2Y, _x + stat2X);
    werase(w_status2);
}

void game::setup()
{
 u = player();
 m = map(&traps); // Init the root map with our vectors
 _z.reserve(1000); // Reserve some space

// Even though we may already have 'd', nextinv will be incremented as needed
 nextinv = 'd';
 next_npc_id = 1;
 next_faction_id = 1;
 next_mission_id = 1;
// Clear monstair values
 monstairx = -1;
 monstairy = -1;
 monstairz = -1;
 last_target = -1;	// We haven't targeted any monsters yet
 curmes = 0;		// We haven't read any messages yet
 uquit = QUIT_NO;	// We haven't quit the game
 debugmon = false;	// We're not printing debug messages

 weather = WEATHER_CLEAR; // Start with some nice weather...
 // Weather shift in 30
 nextweather = HOURS(OPTIONS["INITIAL_TIME"]) + MINUTES(30);

 turnssincelastmon = 0; //Auto safe mode init
 autosafemode = OPTIONS["AUTOSAFEMODE"];

 footsteps.clear();
 footsteps_source.clear();
 clear_zombies();
 coming_to_stairs.clear();
 active_npc.clear();
 factions.clear();
 active_missions.clear();
 items_dragged.clear();
 messages.clear();
 events.clear();

 turn.set_season(SUMMER);    // ... with winter conveniently a long ways off

 for (int i = 0; i < num_monsters; i++)	// Reset kill counts to 0
  kills[i] = 0;
// Set the scent map to 0
 for (int i = 0; i < SEEX * MAPSIZE; i++) {
  for (int j = 0; j < SEEX * MAPSIZE; j++)
   grscent[i][j] = 0;
 }

 load_auto_pickup(false); // Load global auto pickup rules

 if (opening_screen()) {// Opening menu
// Finally, draw the screen!
  refresh_all();
  draw();
 }
}

// Set up all default values for a new game
void game::start_game()
{
 turn = HOURS(OPTIONS["INITIAL_TIME"]);
 run_mode = (OPTIONS["SAFEMODE"] ? 1 : 0);
 mostseen = 0;	// ...and mostseen is 0, we haven't seen any monsters yet.

 popup_nowait(_("Please wait as we build your world"));
// Init some factions.
 if (!load_master())	// Master data record contains factions.
  create_factions();
 cur_om = &overmap_buffer.get(this, 0, 0);	// We start in the (0,0,0) overmap.

// Find a random house on the map, and set us there.
 cur_om->first_house(levx, levy);
 levx -= int(int(MAPSIZE / 2) / 2);
 levy -= int(int(MAPSIZE / 2) / 2);
 levz = 0;
// Start the overmap with out immediate neighborhood visible
 for (int i = -15; i <= 15; i++) {
  for (int j = -15; j <= 15; j++)
   cur_om->seen(levx + i, levy + j, 0) = true;
 }
// Convert the overmap coordinates to submap coordinates
 levx = levx * 2 - 1;
 levy = levy * 2 - 1;
 set_adjacent_overmaps(true);
// Init the starting map at this location.
 m.load(this, levx, levy, levz);
// Start us off somewhere in the shelter.
 u.posx = SEEX * int(MAPSIZE / 2) + 5;
 u.posy = SEEY * int(MAPSIZE / 2) + 6;
 u.str_cur = u.str_max;
 u.per_cur = u.per_max;
 u.int_cur = u.int_max;
 u.dex_cur = u.dex_max;
 nextspawn = int(turn);
 temperature = 65; // Springtime-appropriate?
 u.next_climate_control_check=0;  // Force recheck at startup
 u.last_climate_control_ret=false;

 //Reset character pickup rules
 vAutoPickupRules[2].clear();
 //Load NPCs. Set nearby npcs to active.
 load_npcs();
 //spawn the monsters
 m.spawn_monsters(this);	// Static monsters
 //Put some NPCs in there!
 create_starting_npcs();

 //Create mutation_category_level
 u.set_highest_cat_level();

 MAPBUFFER.set_dirty();

 u.add_memorial_log(_("%s began their journey into the Cataclysm."), u.name.c_str());
}

void game::create_factions()
{
 int num = dice(4, 3);
 faction tmp(0);
 tmp.make_army();
 factions.push_back(tmp);
 for (int i = 0; i < num; i++) {
  tmp = faction(assign_faction_id());
  tmp.randomize();
  tmp.likes_u = 100;
  tmp.respects_u = 100;
  tmp.known_by_u = true;
  factions.push_back(tmp);
 }
}

//Make any nearby overmap npcs active, and put them in the right location.
void game::load_npcs()
{
    for (int i = 0; i < cur_om->npcs.size(); i++)
    {

        if (square_dist(levx + int(MAPSIZE / 2), levy + int(MAPSIZE / 2),
              cur_om->npcs[i]->mapx, cur_om->npcs[i]->mapy) <=
              int(MAPSIZE / 2) + 1 && !cur_om->npcs[i]->is_active(this))
        {
            int dx = cur_om->npcs[i]->mapx - levx, dy = cur_om->npcs[i]->mapy - levy;
            if (debugmon)debugmsg("game::load_npcs: Spawning static NPC, %d:%d (%d:%d)", levx, levy, cur_om->npcs[i]->mapx, cur_om->npcs[i]->mapy);

            npc * temp = cur_om->npcs[i];

            if (temp->posx == -1 || temp->posy == -1)
            {
                dbg(D_ERROR) << "game::load_npcs: Static NPC with no fine location "
                    "data (" << temp->posx << ":" << temp->posy << ").";
                debugmsg("game::load_npcs Static NPC with no fine location data (%d:%d) New loc data (%d:%d).",
                         temp->posx, temp->posy, SEEX * 2 * (temp->mapx - levx) + rng(0 - SEEX, SEEX),
                         SEEY * 2 * (temp->mapy - levy) + rng(0 - SEEY, SEEY));
                temp->posx = SEEX * 2 * (temp->mapx - levx) + rng(0 - SEEX, SEEX);
                temp->posy = SEEY * 2 * (temp->mapy - levy) + rng(0 - SEEY, SEEY);
            } else {
                if (debugmon) debugmsg("game::load_npcs Static NPC fine location %d:%d (%d:%d)", temp->posx, temp->posy, temp->posx + dx * SEEX, temp->posy + dy * SEEY);
                temp->posx += dx * SEEX;
                temp->posy += dy * SEEY;
            }

        //check if the loaded position doesn't already contain an object, monster or npc.
        //If it isn't free, spiralsearch for a free spot.
        temp->place_near(this, temp->posx, temp->posy);

        //In the rare case the npc was marked for death while it was on the overmap. Kill it.
        if (temp->marked_for_death)
            temp->die(this, false);
        else
            active_npc.push_back(temp);
        }
    }
}

void game::create_starting_npcs()
{
 if(!OPTIONS["STATIC_NPC"])
 	return; //Do not generate a starting npc.
 npc * tmp = new npc();
 tmp->normalize(this);
 tmp->randomize(this, (one_in(2) ? NC_DOCTOR : NC_NONE));
 tmp->spawn_at(cur_om, levx, levy, levz); //spawn the npc in the overmap.
 tmp->place_near(this, SEEX * int(MAPSIZE / 2) + SEEX, SEEY * int(MAPSIZE / 2) + 6);
 tmp->form_opinion(&u);
 tmp->attitude = NPCATT_NULL;
 tmp->mission = NPC_MISSION_SHELTER; //This sets the npc mission. This NPC remains in the shelter.
 tmp->chatbin.first_topic = TALK_SHELTER;
 tmp->chatbin.missions.push_back(
     reserve_random_mission(ORIGIN_OPENER_NPC, om_location(), tmp->getID()) ); //one random shelter mission/

 active_npc.push_back(tmp);
}

void game::cleanup_at_end(){
    write_msg();
    if (uquit == QUIT_DIED || uquit == QUIT_SUICIDE || uquit == QUIT_SAVED)
	{
		// Save the factions's, missions and set the NPC's overmap coords
		// Npcs are saved in the overmap.
		save_factions_missions_npcs(); //missions need to be saved as they are global for all saves.

		// save artifacts.
		save_artifacts();

		// and the overmap, and the local map.
		save_maps(); //Omap also contains the npcs who need to be saved.
	}

    // Clear the future weather for future projects
    future_weather.clear();

    if (uquit == QUIT_DIED)
    {
        popup_top(_("Game over! Press spacebar..."));
    }
    if (uquit == QUIT_DIED || uquit == QUIT_SUICIDE)
    {
        death_screen();
        u.add_memorial_log("%s %s", u.name.c_str(),
                uquit == QUIT_SUICIDE ? _("committed suicide.") : _("was killed."));
        write_memorial_file();
        u.memorial_log.clear();
        if (OPTIONS["DELETE_WORLD"] == "Yes" ||
            (OPTIONS["DELETE_WORLD"] == "Query" && query_yn(_("Delete saved world?"))))
        {
            delete_save();
            MAPBUFFER.reset();
            MAPBUFFER.make_volatile();
        }
        if(gamemode)
        {
            delete gamemode;
            gamemode = new special_game;	// null gamemode or something..
        }
    }
    overmap_buffer.clear();
}

// MAIN GAME LOOP
// Returns true if game is over (death, saved, quit, etc)
bool game::do_turn()
{
 if (is_game_over()) {
  cleanup_at_end();
  return true;
 }
// Actual stuff
 gamemode->per_turn(this);
 turn.increment();
 process_events();
 process_missions();
 if (turn.hours() == 0 && turn.minutes() == 0 && turn.seconds() == 0) // Midnight!
  cur_om->process_mongroups();

// Check if we've overdosed... in any deadly way.
 if (u.stim > 250) {
  add_msg(_("You have a sudden heart attack!"));
  u.add_memorial_log(_("Died of a drug overdose."));
  u.hp_cur[hp_torso] = 0;
 } else if (u.stim < -200 || u.pkill > 240) {
  add_msg(_("Your breathing stops completely."));
  u.add_memorial_log(_("Died of a drug overdose."));
  u.hp_cur[hp_torso] = 0;
 }
    // Check if we're starving or have starved
    if (u.hunger >= 3000){
        if (u.hunger >= 6000){
            add_msg(_("You have starved to death."));
            u.add_memorial_log(_("Died of starvation."));
            u.hp_cur[hp_torso] = 0;
        } else if (u.hunger >= 5000 && turn % 10 == 0){
            add_msg(_("Food..."));
        } else if (u.hunger >= 4000 && turn % 10 == 0){
            add_msg(_("You are STARVING!"));
        } else if (turn % 10 == 0){
            add_msg(_("You haven't eaten in over a week!"));
        }
    }

    // Check if we're dying of thirst
    if (u.thirst >= 600){
        if (u.thirst >= 1200){
            add_msg(_("You have died of dehydration."));
            u.add_memorial_log(_("Died of thirst."));
            u.hp_cur[hp_torso] = 0;
        } else if (u.thirst >= 1000 && turn % 10 == 0){
            add_msg(_("4 days... no water.."));
        } else if (u.thirst >= 800 && turn % 10 == 0){
            add_msg(_("You are THIRSTY!"));
        } else if (turn % 10 == 0){
            add_msg(_("You haven't had anything to drink in 2 days!"));
        }
    }

    // Check if we're falling asleep, unless we're sleeping
    if (u.fatigue >= 600 && !u.has_disease("sleep")){
        if (u.fatigue >= 1000){
            add_msg(_("Survivor sleep now."));
            u.add_memorial_log(_("Succumbed to lack of sleep."));
            u.fatigue -= 10;
            u.try_to_sleep(this);
        } else if (u.fatigue >= 800 && turn % 10 == 0){
            add_msg(_("Anywhere would be a good place to sleep..."));
        } else if (turn % 10 == 0) {
            add_msg(_("You haven't slept in 2 days!"));
        }
    }

 if (turn % 50 == 0) {	// Hunger, thirst, & fatigue up every 5 minutes
  if ((!u.has_trait("LIGHTEATER") || !one_in(3)) &&
      (!u.has_bionic("bio_recycler") || turn % 300 == 0))
   u.hunger++;
  if ((!u.has_bionic("bio_recycler") || turn % 100 == 0) &&
      (!u.has_trait("PLANTSKIN") || !one_in(5)))
   u.thirst++;
  u.fatigue++;
  if (u.fatigue == 192 && !u.has_disease("lying_down") &&
      !u.has_disease("sleep")) {
   if (u.activity.type == ACT_NULL)
     add_msg(_("You're feeling tired.  %s to lie down for sleep."),
             press_x(ACTION_SLEEP).c_str());
   else
    cancel_activity_query(_("You're feeling tired."));
  }
  if (u.stim < 0)
   u.stim++;
  if (u.stim > 0)
   u.stim--;
  if (u.pkill > 0)
   u.pkill--;
  if (u.pkill < 0)
   u.pkill++;
  if (u.has_bionic("bio_solar") && is_in_sunlight(u.posx, u.posy))
   u.charge_power(1);
 }
 if (turn % 300 == 0) {	// Pain up/down every 30 minutes
  if (u.pain > 0)
   u.pain -= 1 + int(u.pain / 10);
  else if (u.pain < 0)
   u.pain++;
// Mutation healing effects
  if (u.has_trait("FASTHEALER2") && one_in(5))
   u.healall(1);
  if (u.has_trait("REGEN") && one_in(2))
   u.healall(1);
  if (u.has_trait("ROT2") && one_in(5))
   u.hurtall(1);
  if (u.has_trait("ROT3") && one_in(2))
   u.hurtall(1);

  if (u.radiation > 1 && one_in(3))
   u.radiation--;
  u.get_sick(this);
 }

// Auto-save if autosave is enabled
 if (OPTIONS["AUTOSAVE"] &&
     turn % ((int)OPTIONS["AUTOSAVE_TURNS"] * 10) == 0)
     autosave();

 update_weather();

// The following happens when we stay still; 10/40 minutes overdue for spawn
 if ((!u.has_trait("INCONSPICUOUS") && turn > nextspawn +  100) ||
     ( u.has_trait("INCONSPICUOUS") && turn > nextspawn +  400)   ) {
  spawn_mon(-1 + 2 * rng(0, 1), -1 + 2 * rng(0, 1));
  nextspawn = turn;
 }

 process_activity();
 if(u.moves > 0) {
     while (u.moves > 0) {
          cleanup_dead();
          if (!u.has_disease("sleep") && u.activity.type == ACT_NULL)
              draw();

          if(handle_action()) {
              ++moves_since_last_save;
              u.action_taken();
          }

          if (is_game_over()) {
              cleanup_at_end();
              return true;
          }
     }
 } else {
     handle_key_blocking_activity();
 }
 update_scent();
 m.vehmove(this);
 m.process_fields(this);
 m.process_active_items(this);
 m.step_in_field(u.posx, u.posy, this);

 monmove();
 update_stair_monsters();
 u.reset(this);
 u.process_active_items(this);
 u.suffer(this);

 if (levz >= 0) {
  weather_effect weffect;
  (weffect.*(weather_data[weather].effect))(this);
 }

 if (u.has_disease("sleep") && int(turn) % 300 == 0) {
  draw();
  refresh();
 }

 u.update_bodytemp(this);

 rustCheck();
 if (turn % 10 == 0)
  u.update_morale();
 return false;
}

void game::rustCheck()
{
    for (std::vector<Skill*>::iterator aSkill = ++Skill::skills.begin();
         aSkill != Skill::skills.end(); ++aSkill) {
        if (u.rust_rate() <= rng(0, 1000)) continue;
        bool charged_bio_mem = u.has_bionic("bio_memory") && u.power_level > 0;
        int oldSkillLevel = u.skillLevel(*aSkill);

        if (u.skillLevel(*aSkill).rust(turn, charged_bio_mem))
        {
            u.power_level--;
        }
        int newSkill =u.skillLevel(*aSkill);
        if (newSkill < oldSkillLevel)
        {
            add_msg(_("Your skill in %s has reduced to %d!"),
                    (*aSkill)->name().c_str(), newSkill);
        }
    }
}

void game::process_events()
{
 for (int i = 0; i < events.size(); i++) {
  events[i].per_turn(this);
  if (events[i].turn <= int(turn)) {
   events[i].actualize(this);
   events.erase(events.begin() + i);
   i--;
  }
 }
}

void game::process_activity()
{
 it_book* reading;
 bool no_recipes;
 if (u.activity.type != ACT_NULL) {
  if (int(turn) % 150 == 0) {
   draw();
  }
  if (u.activity.type == ACT_WAIT) {	// Based on time, not speed
   u.activity.moves_left -= 100;
   u.pause(this);
  } else if (u.activity.type == ACT_GAME) {

    //Gaming takes time, not speed
    u.activity.moves_left -= 100;

    if (u.activity.type == ACT_GAME) {
      item& game_item = u.inv.item_by_letter(u.activity.invlet);

      //Deduct 1 battery charge for every minute spent playing
      if(int(turn) % 10 == 0) {
        game_item.charges--;
        u.add_morale(MORALE_GAME, 2, 100); //2 points/min, almost an hour to fill
      }
      if(game_item.charges == 0) {
        u.activity.moves_left = 0;
        g->add_msg(_("The %s runs out of batteries."), game_item.name.c_str());
      }

    }
    u.pause(this);

  } else if (u.activity.type == ACT_REFILL_VEHICLE) {
   vehicle *veh = m.veh_at( u.activity.placement.x, u.activity.placement.y );
   if (!veh) {  // Vehicle must've moved or something!
    u.activity.moves_left = 0;
    return;
   }
   for(int i = -1; i <= 1; i++) {
    for(int j = -1; j <= 1; j++) {
     if(m.ter(u.posx + i, u.posy + j) == t_gas_pump) {
      for (int n = 0; n < m.i_at(u.posx + i, u.posy + j).size(); n++) {
       if (m.i_at(u.posx + i, u.posy + j)[n].type->id == "gasoline") {
        item* gas = &(m.i_at(u.posx + i, u.posy + j)[n]);
        int lack = (veh->fuel_capacity("gasoline") - veh->fuel_left("gasoline")) < 200 ?
                   (veh->fuel_capacity("gasoline") - veh->fuel_left("gasoline")) : 200;
        if (gas->charges > lack) {
         veh->refill ("gasoline", lack);
         gas->charges -= lack;
         u.activity.moves_left -= 100;
        } else {
         add_msg(_("With a clang and a shudder, the gasoline pump goes silent."));
         veh->refill ("gasoline", gas->charges);
         m.i_at(u.posx + i, u.posy + j).erase(m.i_at(u.posx + i, u.posy + j).begin() + n);
         u.activity.moves_left = 0;
        }
        i = 2; j = 2;
        break;
       }
      }
     }
    }
   }
   u.pause(this);
  } else {
   u.activity.moves_left -= u.moves;
   u.moves = 0;
  }

  if (u.activity.moves_left <= 0) {	// We finished our activity!

   switch (u.activity.type) {

   case ACT_RELOAD:
    if (u.weapon.reload(u, u.activity.invlet))
     if (u.weapon.is_gun() && u.weapon.has_flag("RELOAD_ONE")) {
      add_msg(_("You insert a cartridge into your %s."),
              u.weapon.tname(this).c_str());
      if (u.recoil < 8)
       u.recoil = 8;
      if (u.recoil > 8)
       u.recoil = (8 + u.recoil) / 2;
     } else {
      add_msg(_("You reload your %s."), u.weapon.tname(this).c_str());
      u.recoil = 6;
     }
    else
     add_msg(_("Can't reload your %s."), u.weapon.tname(this).c_str());
    break;

   case ACT_READ:
    if (u.activity.index == -2)
     reading = dynamic_cast<it_book*>(u.weapon.type);
    else
     reading = dynamic_cast<it_book*>(u.inv.item_by_letter(u.activity.invlet).type);

    if (reading->fun != 0) {
     std::stringstream morale_text;
     u.add_morale(MORALE_BOOK, reading->fun * 5, reading->fun * 15, 60, 30,
                  true, reading);
    }

    no_recipes = true;
    if (reading->recipes.size() > 0)
    {
        bool recipe_learned = false;

        recipe_learned = u.try_study_recipe(this, reading);
        if (!u.studied_all_recipes(reading))
        {
            no_recipes = false;
        }

        // for books that the player cannot yet read due to skill level or have no skill component,
        // but contain lower level recipes, break out once recipe has been studied
        if (reading->type == NULL || (u.skillLevel(reading->type) < (int)reading->req))
        {
            if (recipe_learned)
                add_msg(_("The rest of the book is currently still beyond your understanding."));
            break;
        }
    }

    if (u.skillLevel(reading->type) < (int)reading->level) {
     int originalSkillLevel = u.skillLevel(reading->type);
     int min_ex = reading->time / 10 + u.int_cur / 4,
         max_ex = reading->time /  5 + u.int_cur / 2 - originalSkillLevel;
     if (min_ex < 1)
     {
         min_ex = 1;
     }
     if (max_ex < 2)
     {
         max_ex = 2;
     }
     if (max_ex > 10)
     {
         max_ex = 10;
     }
     if (max_ex < min_ex)
     {
         max_ex = min_ex;
     }

     min_ex *= originalSkillLevel + 1;
     max_ex *= originalSkillLevel + 1;

     u.skillLevel(reading->type).readBook(min_ex, max_ex, turn, reading->level);

     add_msg(_("You learn a little about %s! (%d%%%%)"), reading->type->name().c_str(),
             u.skillLevel(reading->type).exercise());

     if (u.skillLevel(reading->type) == originalSkillLevel && (u.activity.continuous || query_yn(_("Study %s?"), reading->type->name().c_str()))) {
      u.cancel_activity();
      if (u.activity.index == -2) {
       u.read(this,u.weapon.invlet);
      } else {
       u.read(this,u.activity.invlet);
      }
      if (u.activity.type != ACT_NULL) {
       u.activity.continuous = true;
       return;
      }
     }

     u.activity.continuous = false;

     int new_skill_level = (int)u.skillLevel(reading->type);
     if (new_skill_level > originalSkillLevel) {
      add_msg(_("You increase %s to level %d."),
              reading->type->name().c_str(),
              new_skill_level);

      if(new_skill_level % 4 == 0) {
       u.add_memorial_log(_("Reached skill level %d in %s."),
                      new_skill_level, reading->type->name().c_str());
      }
     }

     if (u.skillLevel(reading->type) == (int)reading->level) {
      if (no_recipes) {
       add_msg(_("You can no longer learn from %s."), reading->name.c_str());
      } else {
       add_msg(_("Your skill level won't improve, but %s has more recipes for you."), reading->name.c_str());
      }
     }
    }
    break;

   case ACT_WAIT:
    u.activity.continuous = false;
    add_msg(_("You finish waiting."));
    break;

   case ACT_CRAFT:
   case ACT_LONGCRAFT:
    complete_craft();
    break;

   case ACT_DISASSEMBLE:
    complete_disassemble();
    break;

   case ACT_BUTCHER:
    complete_butcher(u.activity.index);
    break;

   case ACT_FORAGE:
    forage();
    break;

   case ACT_BUILD:
    complete_construction();
    break;

   case ACT_TRAIN:
    if (u.activity.index < 0) {
     add_msg(_("You learn %s."), martial_arts_itype_ids[0 - u.activity.index].c_str());
     u.styles.push_back( martial_arts_itype_ids[0 - u.activity.index] );
    } else {
     Skill* skill = Skill::skill(u.activity.name);
     int new_skill_level = u.skillLevel(skill) + 1;
     u.skillLevel(skill).level(new_skill_level);
     add_msg(_("You finish training %s to level %d."),
             skill->name().c_str(),
             new_skill_level);
     if(new_skill_level % 4 == 0) {
       u.add_memorial_log(_("Reached skill level %d in %s."),
                      new_skill_level, skill->name().c_str());
     }

    }
    break;

   case ACT_VEHICLE:
    complete_vehicle (this);
    break;
   }

   bool act_veh = (u.activity.type == ACT_VEHICLE);
   bool act_longcraft = (u.activity.type == ACT_LONGCRAFT);
   u.activity.type = ACT_NULL;
   if (act_veh) {
    if (u.activity.values.size() < 7)
    {
     dbg(D_ERROR) << "game:process_activity: invalid ACT_VEHICLE values: "
                  << u.activity.values.size();
     debugmsg ("process_activity invalid ACT_VEHICLE values:%d",
                u.activity.values.size());
    }
    else {
     vehicle *veh = m.veh_at(u.activity.values[0], u.activity.values[1]);
     if (veh) {
      exam_vehicle(*veh, u.activity.values[0], u.activity.values[1],
                         u.activity.values[2], u.activity.values[3]);
      return;
     } else
     {
      dbg(D_ERROR) << "game:process_activity: ACT_VEHICLE: vehicle not found";
      debugmsg ("process_activity ACT_VEHICLE: vehicle not found");
     }
    }
   } else if (act_longcraft) {
    if (making_would_work(u.lastrecipe))
     make_all_craft(u.lastrecipe);
   }
  }
 }
}

void game::cancel_activity()
{
 u.cancel_activity();
}

bool game::cancel_activity_or_ignore_query(const char* reason, ...) {
  if(u.activity.type == ACT_NULL) return false;
  char buff[1024];
  va_list ap;
  va_start(ap, reason);
  vsprintf(buff, reason, ap);
  va_end(ap);
  std::string s(buff);

  bool force_uc = OPTIONS["FORCE_CAPITAL_YN"];
  int ch=(int)' ';

  std::string verbs[NUM_ACTIVITIES] = {
    _("whatever"),
    _("reloading"), _("reading"), _("playing"), _("waiting"), _("crafting"), _("crafting"),
    _("disassembly"), _("butchering"), _("foraging"), _("construction"), _("construction"), _("pumping gas"),
    _("training")
  };
  do {
    ch=popup_getkey(_("%s Stop %s? (Y)es, (N)o, (I)gnore further distractions and finish."),
      s.c_str(), verbs[u.activity.type].c_str() );
  } while (ch != '\n' && ch != ' ' && ch != KEY_ESCAPE &&
    ch != 'Y' && ch != 'N' && ch != 'I' &&
    (force_uc || (ch != 'y' && ch != 'n' && ch != 'i'))
  );
  if (ch == 'Y' || ch == 'y') {
    u.cancel_activity();
  } else if (ch == 'I' || ch == 'i' ) {
    return true;
  }
  return false;
}

void game::cancel_activity_query(const char* message, ...)
{
 char buff[1024];
 va_list ap;
 va_start(ap, message);
 vsprintf(buff, message, ap);
 va_end(ap);
 std::string s(buff);

 bool doit = false;;
 std::string verbs[NUM_ACTIVITIES] = {
    _("whatever"),
    _("reloading"), _("reading"), _("playing"), _("waiting"), _("crafting"), _("crafting"),
    _("disassembly"), _("butchering"), _("foraging"), _("construction"), _("construction"), _("pumping gas"),
    _("training")
 };

 if(ACT_NULL==u.activity.type)
 {
  doit = false;
 }
 else
 {
   if (query_yn(_("%s Stop %s?"), s.c_str(), verbs[u.activity.type].c_str()))
    doit = true;
 }

 if (doit)
  u.cancel_activity();
}

void game::update_weather()
{
    season_type season;
    // Default to current weather, and update to the furthest future weather if any.
    weather_segment prev_weather = {temperature, weather, nextweather};
    if( !future_weather.empty() )
    {
        prev_weather = future_weather.back();
    }

    while( prev_weather.deadline < turn + HOURS(MAX_FUTURE_WEATHER) )
    {
        weather_segment new_weather;
        // Pick a new weather type (most likely the same one)
        int chances[NUM_WEATHER_TYPES];
        int total = 0;
        season = prev_weather.deadline.get_season();
        for (int i = 0; i < NUM_WEATHER_TYPES; i++) {
            // Reduce the chance for freezing-temp-only weather to 0 if it's above freezing
            // and vice versa.
            if ((weather_data[i].avg_temperature[season] < 32 && temperature > 32) ||
                (weather_data[i].avg_temperature[season] > 32 && temperature < 32)   )
            {
                chances[i] = 0;
            } else {
                chances[i] = weather_shift[season][prev_weather.weather][i];
                if (weather_data[i].dangerous && u.has_artifact_with(AEP_BAD_WEATHER))
                {
                    chances[i] = chances[i] * 4 + 10;
                }
                total += chances[i];
            }
        }
        int choice = rng(0, total - 1);
        new_weather.weather = WEATHER_CLEAR;

        if (total > 0)
        {
            while (choice >= chances[new_weather.weather])
            {
                choice -= chances[new_weather.weather];
                new_weather.weather = weather_type(int(new_weather.weather) + 1);
            }
        } else {
            new_weather.weather = weather_type(int(new_weather.weather) + 1);
        }
        // Advance the weather timer
        int minutes = rng(weather_data[new_weather.weather].mintime,
                          weather_data[new_weather.weather].maxtime);
        new_weather.deadline = prev_weather.deadline + MINUTES(minutes);
        if (new_weather.weather == WEATHER_SUNNY && new_weather.deadline.is_night())
        {
            new_weather.weather = WEATHER_CLEAR;
        }

        // Now update temperature
        if (!one_in(4))
        { // 3 in 4 chance of respecting avg temp for the weather
            int average = weather_data[weather].avg_temperature[season];
            if (prev_weather.temperature < average)
            {
                new_weather.temperature = prev_weather.temperature + 1;
            } else if (prev_weather.temperature > average) {
                new_weather.temperature = prev_weather.temperature - 1;
            } else {
                new_weather.temperature = prev_weather.temperature;
            }
        } else {// 1 in 4 chance of random walk
            new_weather.temperature = prev_weather.temperature + rng(-1, 1);
        }

        if (turn.is_night())
        {
            new_weather.temperature += rng(-2, 1);
        } else {
            new_weather.temperature += rng(-1, 2);
        }
        prev_weather = new_weather;
        future_weather.push_back(new_weather);
    }

    if( turn >= nextweather )
    {
        weather_type old_weather = weather;
        weather = future_weather.front().weather;
        temperature = future_weather.front().temperature;
        nextweather = future_weather.front().deadline;
        future_weather.pop_front();
        if (weather != old_weather && weather_data[weather].dangerous &&
            levz >= 0 && m.is_outside(u.posx, u.posy))
        {
            cancel_activity_query(_("The weather changed to %s!"), weather_data[weather].name.c_str());
        }
    }
}

int game::get_temperature()
{
    point location = om_location();
    int tmp_temperature = temperature;

    if ( is_in_ice_lab(location) && levz < 0) {
        tmp_temperature = 20 + 30*levz;
    }

    return tmp_temperature;
}

int game::assign_mission_id()
{
 int ret = next_mission_id;
 next_mission_id++;
 return ret;
}

void game::give_mission(mission_id type)
{
 mission tmp = mission_types[type].create(this);
 active_missions.push_back(tmp);
 u.active_missions.push_back(tmp.uid);
 u.active_mission = u.active_missions.size() - 1;
 mission_start m_s;
 mission *miss = find_mission(tmp.uid);
 (m_s.*miss->type->start)(this, miss);
}

void game::assign_mission(int id)
{
 u.active_missions.push_back(id);
 u.active_mission = u.active_missions.size() - 1;
 mission_start m_s;
 mission *miss = find_mission(id);
 (m_s.*miss->type->start)(this, miss);
}

int game::reserve_mission(mission_id type, int npc_id)
{
 mission tmp = mission_types[type].create(this, npc_id);
 active_missions.push_back(tmp);
 return tmp.uid;
}

int game::reserve_random_mission(mission_origin origin, point p, int npc_id)
{
 std::vector<int> valid;
 mission_place place;
 for (int i = 0; i < mission_types.size(); i++) {
  for (int j = 0; j < mission_types[i].origins.size(); j++) {
   if (mission_types[i].origins[j] == origin &&
       (place.*mission_types[i].place)(this, p.x, p.y)) {
    valid.push_back(i);
    j = mission_types[i].origins.size();
   }
  }
 }

 if (valid.empty())
  return -1;

 int index = valid[rng(0, valid.size() - 1)];

 return reserve_mission(mission_id(index), npc_id);
}

npc* game::find_npc(int id)
{
    //All the active NPCS are listed in the overmap.
    for (int i = 0; i < cur_om->npcs.size(); i++)
    {
        if (cur_om->npcs[i]->getID() == id)
            return (cur_om->npcs[i]);
    }
    return NULL;
}

int game::kill_count(mon_id mon){
 std::vector<mtype *> types;
 for (int i = 0; i < num_monsters; i++) {
  if (mtypes[i]-> id == mon)
   return kills[i];
 }
 return 0;
}

mission* game::find_mission(int id)
{
 for (int i = 0; i < active_missions.size(); i++) {
  if (active_missions[i].uid == id)
   return &(active_missions[i]);
 }
 dbg(D_ERROR) << "game:find_mission: " << id << " - it's NULL!";
 debugmsg("game::find_mission(%d) - it's NULL!", id);
 return NULL;
}

mission_type* game::find_mission_type(int id)
{
 for (int i = 0; i < active_missions.size(); i++) {
  if (active_missions[i].uid == id)
   return active_missions[i].type;
 }
 return NULL;
}

bool game::mission_complete(int id, int npc_id)
{
 mission *miss = find_mission(id);
 if (miss == NULL) { return false; }
 mission_type* type = miss->type;
 switch (type->goal) {
  case MGOAL_GO_TO: {
   point cur_pos(levx + int(MAPSIZE / 2), levy + int(MAPSIZE / 2));
   if (rl_dist(cur_pos.x, cur_pos.y, miss->target.x, miss->target.y) <= 1)
    return true;
   return false;
  } break;

  case MGOAL_GO_TO_TYPE: {
   oter_id cur_ter = cur_om->ter((levx + int (MAPSIZE / 2)) / 2, (levy + int (MAPSIZE / 2)) / 2, levz);
   if (cur_ter == miss->type->target_id){
    return true;}
   return false;
  } break;

  case MGOAL_FIND_ITEM:
   if (!u.has_amount(type->item_id, 1))
    return false;
   if (miss->npc_id != -1 && miss->npc_id != npc_id)
    return false;
   return true;

  case MGOAL_FIND_ANY_ITEM:
   return (u.has_mission_item(miss->uid) &&
           (miss->npc_id == -1 || miss->npc_id == npc_id));

  case MGOAL_FIND_MONSTER:
   if (miss->npc_id != -1 && miss->npc_id != npc_id)
    return false;
   for (int i = 0; i < num_zombies(); i++) {
    if (zombie(i).mission_id == miss->uid)
     return true;
   }
   return false;

  case MGOAL_RECRUIT_NPC:
   for (int i = 0; i < cur_om->npcs.size(); i++) {
    if (cur_om->npcs[i]->getID() == miss->recruit_npc_id) {
        if (cur_om->npcs[i]->attitude == NPCATT_FOLLOW)
            return true;
    }
   }
   return false;

  case MGOAL_RECRUIT_NPC_CLASS:
   for (int i = 0; i < cur_om->npcs.size(); i++) {
    if (cur_om->npcs[i]->myclass == miss->recruit_class) {
            if (cur_om->npcs[i]->attitude == NPCATT_FOLLOW)
                return true;
    }
   }
   return false;

  case MGOAL_FIND_NPC:
   return (miss->npc_id == npc_id);

  case MGOAL_KILL_MONSTER:
   return (miss->step >= 1);

  case MGOAL_KILL_MONSTER_TYPE:
   debugmsg("%d kill count", kill_count(miss->monster_type));
   debugmsg("%d goal", miss->monster_kill_goal);
   if (kill_count(miss->monster_type) >= miss->monster_kill_goal){
    return true;}
   return false;

  default:
   return false;
 }
 return false;
}

bool game::mission_failed(int id)
{
    mission *miss = find_mission(id);
    if (miss == NULL) { return true;} //If the mission is null it is failed.
    return (miss->failed);
}

void game::wrap_up_mission(int id)
{
 mission *miss = find_mission(id);
 if (miss == NULL) { return; }
 u.completed_missions.push_back( id );
 for (int i = 0; i < u.active_missions.size(); i++) {
  if (u.active_missions[i] == id) {
   u.active_missions.erase( u.active_missions.begin() + i );
   i--;
  }
 }
 switch (miss->type->goal) {
  case MGOAL_FIND_ITEM:
   u.use_amount(miss->type->item_id, 1);
   break;
  case MGOAL_FIND_ANY_ITEM:
   u.remove_mission_items(miss->uid);
   break;
 }
 mission_end endfunc;
 (endfunc.*miss->type->end)(this, miss);
}

void game::fail_mission(int id)
{
 mission *miss = find_mission(id);
 if (miss == NULL) { return; }
 miss->failed = true;
 u.failed_missions.push_back( id );
 for (int i = 0; i < u.active_missions.size(); i++) {
  if (u.active_missions[i] == id) {
   u.active_missions.erase( u.active_missions.begin() + i );
   i--;
  }
 }
 mission_fail failfunc;
 (failfunc.*miss->type->fail)(this, miss);
}

void game::mission_step_complete(int id, int step)
{
 mission *miss = find_mission(id);
 if (miss == NULL) { return; }
 miss->step = step;
 switch (miss->type->goal) {
  case MGOAL_FIND_ITEM:
  case MGOAL_FIND_MONSTER:
  case MGOAL_KILL_MONSTER: {
   bool npc_found = false;
   for (int i = 0; i < cur_om->npcs.size(); i++) {
    if (cur_om->npcs[i]->getID() == miss->npc_id) {
     miss->target = point(cur_om->npcs[i]->mapx, cur_om->npcs[i]->mapy);
     npc_found = true;
    }
   }
   if (!npc_found)
    miss->target = point(-1, -1);
  } break;
 }
}

void game::process_missions()
{
 for (int i = 0; i < active_missions.size(); i++) {
  if (active_missions[i].deadline > 0 &&
      int(turn) > active_missions[i].deadline)
   fail_mission(active_missions[i].uid);
 }
}

void game::handle_key_blocking_activity() {
    if (u.activity.moves_left > 0 && u.activity.continuous == true &&
        (  // bool activity_is_abortable() ?
            u.activity.type == ACT_READ ||
            u.activity.type == ACT_BUILD ||
            u.activity.type == ACT_LONGCRAFT ||
            u.activity.type == ACT_REFILL_VEHICLE ||
            u.activity.type == ACT_WAIT
        )
    ) {
        timeout(1);
        char ch = input();
        if(ch != ERR) {
            timeout(-1);
            switch(keymap[ch]){  // should probably make the switch in handle_action() a function
                case ACTION_PAUSE:
                    cancel_activity_query(_("Confirm:"));
                    break;
                case ACTION_PL_INFO:
                    u.disp_info(this);
                    refresh_all();
                    break;
                case ACTION_MESSAGES:
                    msg_buffer();
                    break;
                case ACTION_HELP:
                    help();
                    refresh_all();
                    break;
            }
        }
        timeout(-1);
    }
}
//// item submenu for 'i' and '/'
int game::inventory_item_menu(char chItem, int iStartX, int iWidth) {
    int cMenu = (int)'+';

    if (u.has_item(chItem)) {
        item oThisItem = u.i_at(chItem);
        std::vector<iteminfo> vThisItem, vDummy, vMenu;

        const int iOffsetX = 2;
        const bool bHPR = hasPickupRule(oThisItem.tname(this));

        vMenu.push_back(iteminfo("MENU", "", "iOffsetX", iOffsetX));
        vMenu.push_back(iteminfo("MENU", "", "iOffsetY", 0));
        vMenu.push_back(iteminfo("MENU", "a", _("<a>ctivate"), u.rate_action_use(&oThisItem)));
        vMenu.push_back(iteminfo("MENU", "R", _("<R>ead"), u.rate_action_read(&oThisItem, this)));
        vMenu.push_back(iteminfo("MENU", "E", _("<E>at"), u.rate_action_eat(&oThisItem)));
        vMenu.push_back(iteminfo("MENU", "W", _("<W>ear"), u.rate_action_wear(&oThisItem)));
        vMenu.push_back(iteminfo("MENU", "w", _("<w>ield")));
        vMenu.push_back(iteminfo("MENU", "t", _("<t>hrow")));
        vMenu.push_back(iteminfo("MENU", "T", _("<T>ake off"), u.rate_action_takeoff(&oThisItem)));
        vMenu.push_back(iteminfo("MENU", "d", _("<d>rop")));
        vMenu.push_back(iteminfo("MENU", "U", _("<U>nload"), u.rate_action_unload(&oThisItem)));
        vMenu.push_back(iteminfo("MENU", "r", _("<r>eload"), u.rate_action_reload(&oThisItem)));
        vMenu.push_back(iteminfo("MENU", "D", _("<D>isassemble"), u.rate_action_disassemble(&oThisItem, this)));
        vMenu.push_back(iteminfo("MENU", "=", _("<=> reassign")));
        vMenu.push_back(iteminfo("MENU", (bHPR) ? "-":"+", (bHPR) ? _("<-> Autopickup") : _("<+> Autopickup"), (bHPR) ? HINT_IFFY : HINT_GOOD));

        oThisItem.info(true, &vThisItem, this);
        compare_split_screen_popup(iStartX,iWidth, TERMY-VIEW_OFFSET_Y*2, oThisItem.tname(this), vThisItem, vDummy);

        const int iMenuStart = iOffsetX;
        const int iMenuItems = vMenu.size() - 1;
        int iSelected = iOffsetX - 1;

        do {
            cMenu = compare_split_screen_popup(iStartX + iWidth, iMenuItems + iOffsetX, vMenu.size()+iOffsetX*2, "", vMenu, vDummy,
                iSelected >= iOffsetX && iSelected <= iMenuItems ? iSelected : -1
            );

            switch(cMenu) {
                case 'a':
                 use_item(chItem);
                 break;
                case 'E':
                 eat(chItem);
                 break;
                case 'W':
                 wear(chItem);
                 break;
                case 'w':
                 wield(chItem);
                 break;
                case 't':
                 plthrow(chItem);
                 break;
                case 'T':
                 takeoff(chItem);
                 break;
                case 'd':
                 drop(chItem);
                 break;
                case 'U':
                 unload(chItem);
                 break;
                case 'r':
                 reload(chItem);
                 break;
                case 'R':
                 u.read(this, chItem);
                 break;
                case 'D':
                 disassemble(chItem);
                 break;
                case '=':
                 reassign_item(chItem);
                 break;
                case KEY_UP:
                 iSelected--;
                 break;
                case KEY_DOWN:
                 iSelected++;
                 break;
                case '+':
                 if (!bHPR) {
                  addPickupRule(oThisItem.tname(this));
                  add_msg(_("'%s' added to character pickup rules."), oThisItem.tname(this).c_str());
                 }
                 break;
                case '-':
                 if (bHPR) {
                  removePickupRule(oThisItem.tname(this));
                  add_msg(_("'%s' removed from character pickup rules."), oThisItem.tname(this).c_str());
                 }
                 break;
                default:
                 break;
            }
            if( iSelected < iMenuStart-1 ) { // wraparound, but can be hidden
                iSelected = iMenuItems;
            } else if ( iSelected > iMenuItems + 1 ) {
                iSelected = iMenuStart;
            }
        } while (cMenu == KEY_DOWN || cMenu == KEY_UP );
    }
    return cMenu;
}
//

bool game::handle_action()
{
    char ch = '.';

    char cGlyph = ',';
    nc_color colGlyph = c_ltblue;
    float fFactor = 0.01f;

    bool bWeatherEffect = true;
    switch(weather) {
        case WEATHER_ACID_DRIZZLE:
            cGlyph = '.';
            colGlyph = c_ltgreen;
            fFactor = 0.01f;
            break;
        case WEATHER_ACID_RAIN:
            cGlyph = ',';
            colGlyph = c_ltgreen;
            fFactor = 0.02f;
            break;
        case WEATHER_DRIZZLE:
            cGlyph = '.';
            colGlyph = c_ltblue;
            fFactor = 0.01f;
            break;
        case WEATHER_RAINY:
            cGlyph = ',';
            colGlyph = c_ltblue;
            fFactor = 0.02f;
            break;
        case WEATHER_THUNDER:
            cGlyph = '.';
            colGlyph = c_ltblue;
            fFactor = 0.02f;
            break;
        case WEATHER_LIGHTNING:
            cGlyph = ',';
            colGlyph = c_ltblue;
            fFactor = 0.04f;
            break;
        case WEATHER_SNOW:
            cGlyph = '*';
            colGlyph = c_white;
            fFactor = 0.02f;
            break;
        case WEATHER_SNOWSTORM:
            cGlyph = '*';
            colGlyph = c_white;
            fFactor = 0.04f;
            break;
        default:
            bWeatherEffect = false;
            break;
    }

    if (bWeatherEffect && OPTIONS["RAIN_ANIMATION"]) {
        int iStartX = (TERRAIN_WINDOW_WIDTH > 121) ? (TERRAIN_WINDOW_WIDTH-121)/2 : 0;
        int iStartY = (TERRAIN_WINDOW_HEIGHT > 121) ? (TERRAIN_WINDOW_HEIGHT-121)/2: 0;
        int iEndX = (TERRAIN_WINDOW_WIDTH > 121) ? TERRAIN_WINDOW_WIDTH-(TERRAIN_WINDOW_WIDTH-121)/2: TERRAIN_WINDOW_WIDTH;
        int iEndY = (TERRAIN_WINDOW_HEIGHT > 121) ? TERRAIN_WINDOW_HEIGHT-(TERRAIN_WINDOW_HEIGHT-121)/2: TERRAIN_WINDOW_HEIGHT;

        //x% of the Viewport, only shown on visible areas
        int dropCount = iEndX * iEndY * fFactor;
        //std::vector<std::pair<int, int> > vDrops;

        weather_printable wPrint;
        wPrint.colGlyph = colGlyph;
        wPrint.cGlyph = cGlyph;
        wPrint.wtype = weather;
        wPrint.vdrops.clear();
        wPrint.startx = iStartX;
        wPrint.starty = iStartY;
        wPrint.endx = iEndX;
        wPrint.endy = iEndY;

        int iCh;

        timeout(125);
        /*
        Location to add rain drop animation bits! Since it refreshes w_terrain it can be added to the animation section easily
        Get tile information from above's weather information:
            WEATHER_ACID_DRIZZLE | WEATHER_ACID_RAIN = "weather_acid_drop"
            WEATHER_DRIZZLE | WEATHER_RAINY | WEATHER_THUNDER | WEATHER_LIGHTNING = "weather_rain_drop"
            WEATHER_SNOW | WEATHER_SNOWSTORM = "weather_snowflake"
        */
        int offset_x = (u.posx + u.view_offset_x) - getmaxx(w_terrain)/2;
        int offset_y = (u.posy + u.view_offset_y) - getmaxy(w_terrain)/2;

        do {
            for(int i=0; i < wPrint.vdrops.size(); i++) {
                m.drawsq(w_terrain, u,
                         //vDrops[i].first - getmaxx(w_terrain)/2 + u.posx + u.view_offset_x,
                         wPrint.vdrops[i].first + offset_x,
                         //vDrops[i].second - getmaxy(w_terrain)/2 + u.posy + u.view_offset_y,
                         wPrint.vdrops[i].second + offset_y,
                         false,
                         true,
                         u.posx + u.view_offset_x,
                         u.posy + u.view_offset_y);
            }

            //vDrops.clear();
            wPrint.vdrops.clear();

            for(int i=0; i < dropCount; i++) {
                int iRandX = rng(iStartX, iEndX-1);
                int iRandY = rng(iStartY, iEndY-1);

                if (mapRain[iRandY][iRandX]) {
                    //vDrops.push_back(std::make_pair(iRandX, iRandY));
                    wPrint.vdrops.push_back(std::make_pair(iRandX, iRandY));

                    //mvwputch(w_terrain, iRandY, iRandX, colGlyph, cGlyph);
                }
            }
            draw_weather(wPrint);

            wrefresh(w_terrain);
        } while ((iCh = getch()) == ERR);
        timeout(-1);

        ch = input(iCh);
    } else {
        ch = input();
    }

  if (keymap.find(ch) == keymap.end()) {
	  if (ch != ' ' && ch != '\n')
		  add_msg(_("Unknown command: '%c'"), ch);
	  return false;
  }

 action_id act = keymap[ch];

// This has no action unless we're in a special game mode.
 gamemode->pre_action(this, act);

 int veh_part;
 vehicle *veh = m.veh_at(u.posx, u.posy, veh_part);
 bool veh_ctrl = veh && veh->player_in_control (&u);

 int soffset = OPTIONS["MOVE_VIEW_OFFSET"];
 int soffsetr = 0 - soffset;

 int before_action_moves = u.moves;

 switch (act) {

  case ACTION_PAUSE:
   if (run_mode == 2) // Monsters around and we don't wanna pause
     add_msg(_("Monster spotted--safe mode is on! (%s to turn it off.)"),
             press_x(ACTION_TOGGLE_SAFEMODE).c_str());
   else
    u.pause(this);
   break;

  case ACTION_MOVE_N:
   moveCount++;

   if (veh_ctrl)
    pldrive(0, -1);
   else
    plmove(0, -1);
   break;

  case ACTION_MOVE_NE:
   moveCount++;

   if (veh_ctrl)
    pldrive(1, -1);
   else
    plmove(1, -1);
   break;

  case ACTION_MOVE_E:
   moveCount++;

   if (veh_ctrl)
    pldrive(1, 0);
   else
    plmove(1, 0);
   break;

  case ACTION_MOVE_SE:
   moveCount++;

   if (veh_ctrl)
    pldrive(1, 1);
   else
    plmove(1, 1);
   break;

  case ACTION_MOVE_S:
   moveCount++;

   if (veh_ctrl)
    pldrive(0, 1);
   else
   plmove(0, 1);
   break;

  case ACTION_MOVE_SW:
   moveCount++;

   if (veh_ctrl)
    pldrive(-1, 1);
   else
    plmove(-1, 1);
   break;

  case ACTION_MOVE_W:
   moveCount++;

   if (veh_ctrl)
    pldrive(-1, 0);
   else
    plmove(-1, 0);
   break;

  case ACTION_MOVE_NW:
   moveCount++;

   if (veh_ctrl)
    pldrive(-1, -1);
   else
    plmove(-1, -1);
   break;

  case ACTION_MOVE_DOWN:
   if (!u.in_vehicle)
    vertical_move(-1, false);
   break;

  case ACTION_MOVE_UP:
   if (!u.in_vehicle)
    vertical_move( 1, false);
   break;

  case ACTION_CENTER:
   u.view_offset_x = 0;
   u.view_offset_y = 0;
   break;

  case ACTION_SHIFT_N:
   u.view_offset_y += soffsetr;
   break;

  case ACTION_SHIFT_NE:
   u.view_offset_x += soffset;
   u.view_offset_y += soffsetr;
   break;

  case ACTION_SHIFT_E:
   u.view_offset_x += soffset;
   break;

  case ACTION_SHIFT_SE:
   u.view_offset_x += soffset;
   u.view_offset_y += soffset;
   break;

  case ACTION_SHIFT_S:
   u.view_offset_y += soffset;
   break;

  case ACTION_SHIFT_SW:
   u.view_offset_x += soffsetr;
   u.view_offset_y += soffset;
   break;

  case ACTION_SHIFT_W:
   u.view_offset_x += soffsetr;
   break;

  case ACTION_SHIFT_NW:
   u.view_offset_x += soffsetr;
   u.view_offset_y += soffsetr;
   break;

  case ACTION_OPEN:
   open();
   break;

  case ACTION_CLOSE:
   close();
   break;

  case ACTION_SMASH:
   if (veh_ctrl)
    handbrake();
   else
    smash();
   break;

  case ACTION_EXAMINE:
   examine();
   break;

  case ACTION_ADVANCEDINV:
   advanced_inv();
   break;

  case ACTION_PICKUP:
   pickup(u.posx, u.posy, 1);
   break;

  case ACTION_GRAB:
   grab();
   break;

  case ACTION_BUTCHER:
   butcher();
   break;

  case ACTION_CHAT:
   chat();
   break;

  case ACTION_LOOK:
   look_around();
   break;

  case ACTION_PEEK:
   peek();
   break;

  case ACTION_LIST_ITEMS:
   list_items();
   break;

  case ACTION_INVENTORY: {
   int cMenu = ' ';
   do {
     const std::string sSpaces = "                              ";
     char chItem = inv(_("Inventory:"));
     cMenu=inventory_item_menu(chItem);
   } while (cMenu == ' ' || cMenu == '.' || cMenu == 'q' || cMenu == '\n' || cMenu == KEY_ESCAPE || cMenu == KEY_LEFT || cMenu == '=' );
   refresh_all();
  } break;

  case ACTION_COMPARE:
   compare();
   break;

  case ACTION_ORGANIZE:
   reassign_item();
   break;

  case ACTION_USE:
   use_item();
   break;

  case ACTION_USE_WIELDED:
   use_wielded_item();
   break;

  case ACTION_WEAR:
   wear();
   break;

  case ACTION_TAKE_OFF:
   takeoff();
   break;

  case ACTION_EAT:
   eat();
   break;

  case ACTION_READ:
   read();
   break;

  case ACTION_WIELD:
   wield();
   break;

  case ACTION_PICK_STYLE:
   u.pick_style(this);
   if (u.weapon.type->id == "null" || u.weapon.is_style()) {
    u.weapon = item(itypes[u.style_selected], 0);
    u.weapon.invlet = ':';
   }
   refresh_all();
   break;

  case ACTION_RELOAD:
   reload();
   break;

  case ACTION_UNLOAD:
   unload(u.weapon);
   break;

  case ACTION_THROW:
   plthrow();
   break;

  case ACTION_FIRE:
   plfire(false);
   break;

  case ACTION_FIRE_BURST:
   plfire(true);
   break;

  case ACTION_SELECT_FIRE_MODE:
   u.weapon.next_mode();
   break;

  case ACTION_DROP:
   drop();
   break;

  case ACTION_DIR_DROP:
   drop_in_direction();
   break;

  case ACTION_BIONICS:
   u.power_bionics(this);
   refresh_all();
   break;

  case ACTION_SORT_ARMOR:
    u.sort_armor(this);
    refresh_all();
    break;

  case ACTION_WAIT:
   wait();
   if (veh_ctrl) {
    veh->turret_mode++;
    if (veh->turret_mode > 1)
     veh->turret_mode = 0;
   }
   break;

  case ACTION_CRAFT:
   craft();
   break;

  case ACTION_RECRAFT:
   recraft();
   break;

  case ACTION_LONGCRAFT:
   long_craft();
   break;

  case ACTION_DISASSEMBLE:
   if (u.in_vehicle)
    add_msg(_("You can't disassemble items while in vehicle."));
   else
    disassemble();
   break;

  case ACTION_CONSTRUCT:
   if (u.in_vehicle)
    add_msg(_("You can't construct while in vehicle."));
   else
    construction_menu();
   break;

  case ACTION_SLEEP:
    if (veh_ctrl)
    {
        add_msg(_("Vehicle control has moved, %s"),
        press_x(ACTION_CONTROL_VEHICLE, _("new binding is "), _("new default binding is '^'.")).c_str());

    }
    else
    {
        uimenu as_m;
        as_m.text = _("Are you sure you want to sleep?");
        as_m.entries.push_back(uimenu_entry(0, true, (OPTIONS["FORCE_CAPITAL_YN"]?'Y':'y'), _("Yes.")) );

        if (OPTIONS["SAVE_SLEEP"])
        {
            as_m.entries.push_back(uimenu_entry(1,
            (moves_since_last_save || item_exchanges_since_save),
            (OPTIONS["FORCE_CAPITAL_YN"]?'S':'s'),
            _("Yes, and save game before sleeping.") ));
        }

        as_m.entries.push_back(uimenu_entry(2, true, (OPTIONS["FORCE_CAPITAL_YN"]?'N':'n'), _("No.")) );

        if (u.has_item_with_flag("ALARMCLOCK"))
        {
            as_m.entries.push_back(uimenu_entry(3, true, '3', _("Set alarm to wake up in 3 hours.") ));
            as_m.entries.push_back(uimenu_entry(4, true, '4', _("Set alarm to wake up in 4 hours.") ));
            as_m.entries.push_back(uimenu_entry(5, true, '5', _("Set alarm to wake up in 5 hours.") ));
            as_m.entries.push_back(uimenu_entry(6, true, '6', _("Set alarm to wake up in 6 hours.") ));
            as_m.entries.push_back(uimenu_entry(7, true, '7', _("Set alarm to wake up in 7 hours.") ));
            as_m.entries.push_back(uimenu_entry(8, true, '8', _("Set alarm to wake up in 8 hours.") ));
            as_m.entries.push_back(uimenu_entry(9, true, '9', _("Set alarm to wake up in 9 hours.") ));
        }

        as_m.query(); /* calculate key and window variables, generate window, and loop until we get a valid answer */

        bool bSleep = false;
        if (as_m.ret == 0)
        {
            bSleep = true;
        }
        else if (as_m.ret == 1)
        {
            quicksave();
            bSleep = true;
        }
        else if (as_m.ret >= 3 && as_m.ret <= 9)
        {
            u.add_disease("alarm_clock", 600*as_m.ret);
            bSleep = true;
        }

        if (bSleep)
        {
            u.moves = 0;
            u.try_to_sleep(this);
        }
    }
    break;

  case ACTION_CONTROL_VEHICLE:
   control_vehicle();
   break;

  case ACTION_TOGGLE_SAFEMODE:
   if (run_mode == 0 ) {
    run_mode = 1;
    mostseen = 0;
    add_msg(_("Safe mode ON!"));
   } else {
    turnssincelastmon = 0;
    run_mode = 0;
    if (autosafemode)
    add_msg(_("Safe mode OFF! (Auto safe mode still enabled!)"));
    else
    add_msg(_("Safe mode OFF!"));
   }
   break;

  case ACTION_TOGGLE_AUTOSAFE:
   if (autosafemode) {
    add_msg(_("Auto safe mode OFF!"));
    autosafemode = false;
   } else {
    add_msg(_("Auto safe mode ON"));
    autosafemode = true;
   }
   break;

  case ACTION_IGNORE_ENEMY:
   if (run_mode == 2) {
    add_msg(_("Ignoring enemy!"));
    run_mode = 1;
   }
   break;

  case ACTION_SAVE:
   if (query_yn(_("Save and quit?"))) {
    save();
    u.moves = 0;
    uquit = QUIT_SAVED;
    MAPBUFFER.make_volatile();
   }
   break;

  case ACTION_QUICKSAVE:
    quicksave();
    return false;

  case ACTION_QUIT:
   if (query_yn(_("Commit suicide?"))) {
    u.moves = 0;
    place_corpse();
    uquit = QUIT_SUICIDE;
   }
   break;

  case ACTION_PL_INFO:
   u.disp_info(this);
   refresh_all();
   break;

  case ACTION_MAP:
   draw_overmap();
   break;

  case ACTION_MISSIONS:
   list_missions();
   break;

  case ACTION_KILLS:
   disp_kills();
   break;

  case ACTION_FACTIONS:
   list_factions(_("FACTIONS:"));
   break;

  case ACTION_MORALE:
   u.disp_morale(this);
   refresh_all();
   break;

  case ACTION_MESSAGES:
   msg_buffer();
   break;

  case ACTION_HELP:
   help();
   refresh_all();
   break;

  case ACTION_DEBUG:
   debug();
   break;

  case ACTION_DISPLAY_SCENT:
   display_scent();
   break;

  case ACTION_TOGGLE_DEBUGMON:
   debugmon = !debugmon;
   if (debugmon) {
    add_msg(_("Debug messages ON!"));
   } else {
    add_msg(_("Debug messages OFF!"));
   }
   break;
 }

 gamemode->post_action(this, act);

 u.movecounter = before_action_moves - u.moves;

 return true;
}

#define SCENT_RADIUS 40

int& game::scent(int x, int y)
{
  if (x < (SEEX * MAPSIZE / 2) - SCENT_RADIUS || x >= (SEEX * MAPSIZE / 2) + SCENT_RADIUS ||
      y < (SEEY * MAPSIZE / 2) - SCENT_RADIUS || y >= (SEEY * MAPSIZE / 2) + SCENT_RADIUS) {
  nulscent = 0;
  return nulscent;	// Out-of-bounds - null scent
 }
 return grscent[x][y];
}

void game::update_scent()
{
 int newscent[SEEX * MAPSIZE][SEEY * MAPSIZE];
 int scale[SEEX * MAPSIZE][SEEY * MAPSIZE];
 if (!u.has_active_bionic("bio_scent_mask"))
  grscent[u.posx][u.posy] = u.scent;

 for (int x = u.posx - SCENT_RADIUS; x <= u.posx + SCENT_RADIUS; x++) {
  for (int y = u.posy - SCENT_RADIUS; y <= u.posy + SCENT_RADIUS; y++) {
   const int move_cost = m.move_cost_ter_furn(x, y);
   field &field_at = m.field_at(x, y);
   const bool is_bashable = m.has_flag(bashable, x, y);
   newscent[x][y] = 0;
   scale[x][y] = 1;
   if (move_cost != 0 || is_bashable) {
    int squares_used = 0;
    const int this_field = grscent[x][y];
    /*
    for (int i = x - 1; i <= x + 1; i++) {
        for (int j = y - 1; j <= y + 1; j++) {
           const int scent = grscent[i][j];
           newscent[x][y] += (scent >= this_field) * scent;
           squares_used += (scent >= this_field);
        }
    }
    */
    // Unrolled for performance.  The above block is the rolled up equivalent.
    newscent[x][y] += grscent[x - 1] [y - 1] * (grscent  [x - 1] [y - 1] >= this_field);
    squares_used +=   grscent[x - 1] [y - 1] >= this_field;
    newscent[x][y] += grscent[x - 1] [y]     * (grscent  [x - 1] [y]     >= this_field);
    squares_used +=   grscent[x - 1] [y]     >= this_field;
    newscent[x][y] += grscent[x - 1] [y + 1] * (grscent  [x - 1] [y + 1] >= this_field);
    squares_used +=   grscent[x - 1] [y + 1] >= this_field;
    newscent[x][y] += grscent[x]     [y - 1] * (grscent  [x]     [y - 1] >= this_field);
    squares_used +=   grscent[x]     [y - 1] >= this_field;
    newscent[x][y] += grscent[x]     [y]     * (grscent  [x]     [y]     >= this_field);
    squares_used +=   grscent[x]     [y]     >= this_field;
    newscent[x][y] += grscent[x]     [y + 1] * (grscent  [x]     [y + 1] >= this_field);
    squares_used +=   grscent[x]     [y + 1] >= this_field;
    newscent[x][y] += grscent[x + 1] [y - 1] * (grscent  [x + 1] [y - 1] >= this_field);
    squares_used +=   grscent[x + 1] [y - 1] >= this_field;
    newscent[x][y] += grscent[x + 1] [y]     * (grscent  [x + 1] [y]     >= this_field);
    squares_used +=   grscent[x + 1] [y]     >= this_field;
    newscent[x][y] += grscent[x + 1] [y + 1] * (grscent  [x + 1] [y + 1] >= this_field);
    squares_used +=   grscent[x + 1] [y + 1] >= this_field;

    scale[x][y] += squares_used;
    if (field_at.findField(fd_slime) && newscent[x][y] < 10 * field_at.findField(fd_slime)->getFieldDensity())
    {
        newscent[x][y] = 10 * field_at.findField(fd_slime)->getFieldDensity();
    }
    if (newscent[x][y] > 10000)
    {
     dbg(D_ERROR) << "game:update_scent: Wacky scent at " << x << ","
                  << y << " (" << newscent[x][y] << ")";
     debugmsg("Wacky scent at %d, %d (%d)", x, y, newscent[x][y]);
     newscent[x][y] = 0; // Scent should never be higher
    }
    //Greatly reduce scent for bashable barriers, even more for ductaped barriers
    if( move_cost == 0 && is_bashable)
    {
        if( m.has_flag(reduce_scent, x, y))
        {
            scale[x][y] *= 12;
        } else {
            scale[x][y] *= 4;
        }
    }
   }
  }
 }
 // Simultaneously copy the scent values back and scale them down based on factors determined in
 // the first loop.
 for (int x = u.posx - SCENT_RADIUS; x <= u.posx + SCENT_RADIUS; x++) {
     for (int y = u.posy - SCENT_RADIUS; y <= u.posy + SCENT_RADIUS; y++) {
         grscent[x][y] = newscent[x][y] / scale[x][y];
     }
 }
}

bool game::is_game_over()
{
    if (uquit != QUIT_NO)
        return true;
    for (int i = 0; i <= hp_torso; i++){
        if (u.hp_cur[i] < 1) {
            if (u.in_vehicle)
                g->m.unboard_vehicle(this, u.posx, u.posy);
            place_corpse();
            std::stringstream playerfile;
            playerfile << "save/" << base64_encode(u.name) << ".sav";
            unlink(playerfile.str().c_str());
            uquit = QUIT_DIED;
            return true;
        }
    }
    return false;
}

void game::place_corpse()
{
  std::vector<item *> tmp = u.inv_dump();
  item your_body;
  your_body.make_corpse(itypes["corpse"], mtypes[mon_null], turn);
  your_body.name = u.name;
  for (int i = 0; i < tmp.size(); i++)
    m.add_item_or_charges(u.posx, u.posy, *(tmp[i]));
  for (int i = 0; i < u.my_bionics.size(); i++) {
    if (itypes.find(u.my_bionics[i].id) != itypes.end()) {
      your_body.contents.push_back(item(itypes[u.my_bionics[i].id], turn));
    }
  }
  int pow = u.max_power_level;
  while (pow >= 4) {
    if (pow % 4 != 0 && pow >= 10){
      pow -= 10;
      your_body.contents.push_back(item(itypes["bio_power_storage_mkII"], turn));
    } else {
      pow -= 4;
      your_body.contents.push_back(item(itypes["bio_power_storage"], turn));
    }
  }
  m.add_item_or_charges(u.posx, u.posy, your_body);
}

void game::death_screen()
{
    gamemode->game_over(this);

#if (defined _WIN32 || defined __WIN32__)
    WIN32_FIND_DATA FindFileData;
    HANDLE hFind;
    TCHAR Buffer[MAX_PATH];

    GetCurrentDirectory(MAX_PATH, Buffer);
    SetCurrentDirectory("save");
    std::stringstream playerfile;
    playerfile << base64_encode(u.name) << "*";
    hFind = FindFirstFile(playerfile.str().c_str(), &FindFileData);
    if(INVALID_HANDLE_VALUE != hFind) {
        do {
            DeleteFile(FindFileData.cFileName);
        } while(FindNextFile(hFind, &FindFileData) != 0);
        FindClose(hFind);
    }
    SetCurrentDirectory(Buffer);
#else
    DIR *save_dir = opendir("save");
    struct dirent *save_dirent = NULL;
    if(save_dir != NULL && 0 == chdir("save"))
    {
        while ((save_dirent = readdir(save_dir)) != NULL)
        {
            std::string name_prefix = save_dirent->d_name;
            std::string tmpname = base64_encode(u.name);
            name_prefix = name_prefix.substr(0,tmpname.length());

            if (tmpname == name_prefix)
            {
                std::string graveyard_path( "../graveyard/" );
                mkdir( graveyard_path.c_str(), 0777 );
                graveyard_path.append( save_dirent->d_name );
                (void)rename( save_dirent->d_name, graveyard_path.c_str() );
            }
        }
        (void)chdir("..");
        (void)closedir(save_dir);
    }
#endif

    const std::string sText = _("GAME OVER - Press Spacebar to Quit");

    WINDOW *w_death = newwin(5, 6+sText.size(), (TERMY-5)/2, (TERMX+6-sText.size())/2);

    wborder(w_death, LINE_XOXO, LINE_XOXO, LINE_OXOX, LINE_OXOX,
                     LINE_OXXO, LINE_OOXX, LINE_XXOO, LINE_XOOX );

    mvwprintz(w_death, 2, 3, c_ltred, sText.c_str());
    wrefresh(w_death);
    refresh();
    InputEvent input;
    do
        input = get_input();
    while(input != Cancel && input != Close && input != Confirm);
    delwin(w_death);

    msg_buffer();
    disp_kills();
}


bool game::load_master()
{
 std::ifstream fin;
 std::string data;
 char junk;
 fin.open("save/master.gsav");
 if (!fin.is_open())
  return false;

// First, get the next ID numbers for each of these
 fin >> next_mission_id >> next_faction_id >> next_npc_id;
 int num_missions, num_factions;

 fin >> num_missions;
 if (fin.peek() == '\n')
  fin.get(junk); // Chomp that pesky endline
 for (int i = 0; i < num_missions; i++) {
  mission tmpmiss;
  tmpmiss.load_info(this, fin);
  active_missions.push_back(tmpmiss);
 }

 fin >> num_factions;
 if (fin.peek() == '\n')
  fin.get(junk); // Chomp that pesky endline
 for (int i = 0; i < num_factions; i++) {
  getline(fin, data);
  faction tmp;
  tmp.load_info(data);
  factions.push_back(tmp);
 }
 fin.close();
 return true;
}

void game::load_uistate() {
    const std::string savedir="save";
    std::stringstream savefile;
    savefile << savedir << "/uistate.json";

    std::ifstream fin;
    fin.open(savefile.str().c_str());
    if(!fin.good()) {
        fin.close();
        return;
    }
    picojson::value wrapped_data;
    fin >> wrapped_data;
    fin.close();
    std::string jsonerr=picojson::get_last_error();
    if ( ! jsonerr.empty() ) {
       dbg(D_ERROR) << "load_uistate: " << jsonerr.c_str();
       return;
    }
    bool success=uistate.load(wrapped_data);
    if ( ! success ) {
       dbg(D_ERROR) << "load_uistate: " << uistate.errdump;
    }
    uistate.errdump="";
}

void game::load_artifacts()
{
    std::ifstream file_test("save/artifacts.gsav");
    if(!file_test.good())
    {
    	file_test.close();
    	return;
    }
    file_test.close();

    catajson artifact_list(std::string("save/artifacts.gsav"));

    if(!json_good())
    {
        uquit = QUIT_ERROR;
        return;
    }

    artifact_list.set_begin();
    while (artifact_list.has_curr())
    {
	catajson artifact = artifact_list.curr();
	std::string id = artifact.get(std::string("id")).as_string();
	unsigned int price = artifact.get(std::string("price")).as_int();
	std::string name = artifact.get(std::string("name")).as_string();
	std::string description =
	    artifact.get(std::string("description")).as_string();
	char sym = artifact.get(std::string("sym")).as_int();
	nc_color color =
	    int_to_color(artifact.get(std::string("color")).as_int());
	std::string m1 = artifact.get(std::string("m1")).as_string();
	std::string m2 = artifact.get(std::string("m2")).as_string();
	unsigned int volume = artifact.get(std::string("volume")).as_int();
	unsigned int weight = artifact.get(std::string("weight")).as_int();
 signed char melee_dam = artifact.get(std::string("melee_dam")).as_int();
 signed char melee_cut = artifact.get(std::string("melee_cut")).as_int();
	signed char m_to_hit = artifact.get(std::string("m_to_hit")).as_int();
 std::set<std::string> item_tags = artifact.get(std::string("item_flags")).as_tags();

	std::string type = artifact.get(std::string("type")).as_string();
	if (type == "artifact_tool")
	{
	    unsigned int max_charges =
		artifact.get(std::string("max_charges")).as_int();
	    unsigned int def_charges =
		artifact.get(std::string("def_charges")).as_int();
	    unsigned char charges_per_use =
		artifact.get(std::string("charges_per_use")).as_int();
	    unsigned char turns_per_charge =
		artifact.get(std::string("turns_per_charge")).as_int();
	    ammotype ammo = artifact.get(std::string("ammo")).as_string();
	    std::string revert_to =
		artifact.get(std::string("revert_to")).as_string();

	    it_artifact_tool* art_type = new it_artifact_tool(
		id, price, name, description, sym, color, m1, m2, volume,
		weight, melee_dam, melee_cut, m_to_hit, item_tags,

		max_charges, def_charges, charges_per_use, turns_per_charge,
		ammo, revert_to);

	    art_charge charge_type =
		(art_charge)artifact.get(std::string("charge_type")).as_int();

	    catajson effects_wielded_json =
		artifact.get(std::string("effects_wielded"));
	    effects_wielded_json.set_begin();
	    std::vector<art_effect_passive> effects_wielded;
	    while (effects_wielded_json.has_curr())
	    {
		art_effect_passive effect =
		    (art_effect_passive)effects_wielded_json.curr().as_int();
		effects_wielded.push_back(effect);
		effects_wielded_json.next();
	    }

	    catajson effects_activated_json =
		artifact.get(std::string("effects_activated"));
	    effects_activated_json.set_begin();
	    std::vector<art_effect_active> effects_activated;
	    while (effects_activated_json.has_curr())
	    {
		art_effect_active effect =
		    (art_effect_active)effects_activated_json.curr().as_int();
		effects_activated.push_back(effect);
		effects_activated_json.next();
	    }

	    catajson effects_carried_json =
		artifact.get(std::string("effects_carried"));
	    effects_carried_json.set_begin();
	    std::vector<art_effect_passive> effects_carried;
	    while (effects_carried_json.has_curr())
	    {
		art_effect_passive effect =
		    (art_effect_passive)effects_carried_json.curr().as_int();
		effects_carried.push_back(effect);
		effects_carried_json.next();
	    }

	    art_type->charge_type = charge_type;
	    art_type->effects_wielded = effects_wielded;
	    art_type->effects_activated = effects_activated;
	    art_type->effects_carried = effects_carried;

	    itypes[id] = art_type;
	}
	else if (type == "artifact_armor")
	{
	    unsigned char covers =
		artifact.get(std::string("covers")).as_int();
	    signed char encumber =
		artifact.get(std::string("encumber")).as_int();
	    unsigned char coverage =
		artifact.get(std::string("coverage")).as_int();
	    unsigned char thickness =
		artifact.get(std::string("material_thickness")).as_int();
	    unsigned char env_resist =
		artifact.get(std::string("env_resist")).as_int();
	    signed char warmth = artifact.get(std::string("warmth")).as_int();
	    unsigned char storage =
		artifact.get(std::string("storage")).as_int();
	    bool power_armor =
		artifact.get(std::string("power_armor")).as_bool();

	    it_artifact_armor* art_type = new it_artifact_armor(
		id, price, name, description, sym, color, m1, m2, volume,
		weight, melee_dam, melee_cut, m_to_hit, item_tags,

		covers, encumber, coverage, thickness, env_resist, warmth,
		storage);
	    art_type->power_armor = power_armor;

	    catajson effects_worn_json =
		artifact.get(std::string("effects_worn"));
	    effects_worn_json.set_begin();
	    std::vector<art_effect_passive> effects_worn;
	    while (effects_worn_json.has_curr())
	    {
		art_effect_passive effect =
		    (art_effect_passive)effects_worn_json.curr().as_int();
		effects_worn.push_back(effect);
		effects_worn_json.next();
	    }
	    art_type->effects_worn = effects_worn;

	    itypes[id] = art_type;
	}

	artifact_list.next();
    }

    if(!json_good())
    	uquit = QUIT_ERROR;
}

void game::load_weather(std::ifstream &fin)
{
    int tmpnextweather, tmpweather, tmptemp, num_segments;
    weather_segment new_segment;

    fin >> num_segments >> tmpnextweather >> tmpweather >> tmptemp;

    weather = weather_type(tmpweather);
    temperature = tmptemp;
    nextweather = tmpnextweather;

    for( int i = 0; i < num_segments - 1; ++i)
    {
        fin >> tmpnextweather >> tmpweather >> tmptemp;
        new_segment.weather = weather_type(tmpweather);
        new_segment.temperature = tmptemp;
        new_segment.deadline = tmpnextweather;
        future_weather.push_back(new_segment);
    }
}

void game::load(std::string name)
{
 std::ifstream fin;
 std::stringstream playerfile;
 playerfile << "save/" << name << ".sav";
 fin.open(playerfile.str().c_str());
// First, read in basic game state information.
 if (!fin.is_open()) {
  dbg(D_ERROR) << "game:load: No save game exists!";
  debugmsg("No save game exists!");
  return;
 }
 u = player();
 u.name = base64_decode(name);
 u.ret_null = item(itypes["null"], 0);
 u.weapon = item(itypes["null"], 0);
 int tmpturn, tmpspawn, tmprun, tmptar, comx, comy;
 fin >> tmpturn >> tmptar >> tmprun >> mostseen >> nextinv >> next_npc_id >>
     next_faction_id >> next_mission_id >> tmpspawn;

 load_weather(fin);

 fin >> levx >> levy >> levz >> comx >> comy;

 turn = tmpturn;
 nextspawn = tmpspawn;

 cur_om = &overmap_buffer.get(this, comx, comy);
 m.load(this, levx, levy, levz);

 run_mode = tmprun;
 if (OPTIONS["SAFEMODE"] && run_mode == 0)
  run_mode = 1;
 autosafemode = OPTIONS["AUTOSAFEMODE"];
 last_target = tmptar;

// Next, the scent map.
 for (int i = 0; i < SEEX * MAPSIZE; i++) {
  for (int j = 0; j < SEEY * MAPSIZE; j++)
   fin >> grscent[i][j];
 }
// Now the number of monsters...
 int nummon;
 fin >> nummon;
// ... and the data on each one.
 std::string data;
 clear_zombies();
 monster montmp;
 char junk;
 int num_items;
 if (fin.peek() == '\n')
  fin.get(junk); // Chomp that pesky endline
 for (int i = 0; i < nummon; i++) {
  getline(fin, data);
  montmp.load_info(data, &mtypes);

  fin >> num_items;
  // Chomp the endline after number of items.
  getline( fin, data );
  for (int i = 0; i < num_items; i++) {
      getline( fin, data );
      montmp.inv.push_back( item( data, this ) );
  }

  add_zombie(montmp);
 }
// And the kill counts;
 if (fin.peek() == '\n')
  fin.get(junk); // Chomp that pesky endline
 for (int i = 0; i < num_monsters; i++)
  fin >> kills[i];
// Finally, the data on the player.
 if (fin.peek() == '\n')
  fin.get(junk); // Chomp that pesky endline
 getline(fin, data);
 u.load_info(this, data);
// And the player's inventory...
 u.inv.load_invlet_cache( fin );

 char item_place;
 std::string itemdata;
// We need a temporary vector of items.  Otherwise, when we encounter an item
// which is contained in another item, the auto-sort/stacking behavior of the
// player's inventory may cause the contained item to be misplaced.
 std::list<item> tmpinv;
 while (!fin.eof()) {
  fin >> item_place;
  if (!fin.eof()) {
   getline(fin, itemdata);
   if (item_place == 'I') {
       tmpinv.push_back(item(itemdata, this));
   } else if (item_place == 'C') {
       tmpinv.back().contents.push_back(item(itemdata, this));
   } else if (item_place == 'W') {
       u.worn.push_back(item(itemdata, this));
   } else if (item_place == 'S') {
       u.worn.back().contents.push_back(item(itemdata, this));
   } else if (item_place == 'w') {
       u.weapon = item(itemdata, this);
   } else if (item_place == 'c') {
       u.weapon.contents.push_back(item(itemdata, this));
   }
  }
 }
// Now dump tmpinv into the player's inventory
 u.inv.add_stack(tmpinv);
 fin.close();
 load_auto_pickup(true); // Load character auto pickup rules
 load_uistate();
// Now load up the master game data; factions (and more?)
 load_master();
 update_map(u.posx, u.posy);
 set_adjacent_overmaps(true);
 MAPBUFFER.set_dirty();
 draw();
}

//Saves all factions and missions and npcs.
//Requires a valid std:stringstream masterfile to save the
void game::save_factions_missions_npcs ()
{
	std::stringstream masterfile;
	std::ofstream fout;
    masterfile << "save/master.gsav";

    fout.open(masterfile.str().c_str());

    fout << next_mission_id << " " << next_faction_id << " " << next_npc_id <<
        " " << active_missions.size() << " ";
    for (int i = 0; i < active_missions.size(); i++)
        fout << active_missions[i].save_info() << " ";

    fout << factions.size() << std::endl;
    for (int i = 0; i < factions.size(); i++)
        fout << factions[i].save_info() << std::endl;

    fout.close();
}

void game::save_artifacts()
{
    std::ofstream fout;
    std::vector<picojson::value> artifacts;
    fout.open("save/artifacts.gsav");
    for ( std::vector<std::string>::iterator it =
	      artifact_itype_ids.begin();
	  it != artifact_itype_ids.end(); ++it)
    {
	artifacts.push_back(itypes[*it]->save_data());
    }
    picojson::value out = picojson::value(artifacts);
    fout << out.serialize();
    fout.close();
}

void game::save_maps()
{
    m.save(cur_om, turn, levx, levy, levz);
    overmap_buffer.save();
    MAPBUFFER.save();
}

void game::save_uistate() {
    const std::string savedir="save";
    std::stringstream savefile;
    savefile << savedir << "/uistate.json";
    std::ofstream fout;
    fout.open(savefile.str().c_str());
    fout << uistate.save();
    fout.close();
    uistate.errdump="";
}

std::string game::save_weather() const
{
    std::stringstream weather_string;
    weather_string << future_weather.size() + 1 << " ";
    weather_string << int(nextweather) << " " << weather << " " << int(temperature) << " ";
    for( std::list<weather_segment>::const_iterator current_weather = future_weather.begin();
         current_weather != future_weather.end(); ++current_weather )
    {
        weather_string << int(current_weather->deadline) << " ";
        weather_string << current_weather->weather << " ";
        weather_string << int(current_weather->temperature) << " ";
    }
    return weather_string.str();
}

void game::save()
{
 std::stringstream playerfile;
 std::ofstream fout;
 playerfile << "save/" << base64_encode(u.name) << ".sav";

 fout.open(playerfile.str().c_str());
 // First, write out basic game state information.
 fout << int(turn) << " " << int(last_target) << " " << int(run_mode) << " " <<
         mostseen << " " << nextinv << " " << next_npc_id << " " <<
     next_faction_id << " " << next_mission_id << " " << int(nextspawn) << " ";

 fout << save_weather();

 fout << levx << " " << levy << " " << levz << " " << cur_om->pos().x <<
         " " << cur_om->pos().y << " " << std::endl;
 // Next, the scent map.
 for (int i = 0; i < SEEX * MAPSIZE; i++) {
  for (int j = 0; j < SEEY * MAPSIZE; j++)
   fout << grscent[i][j] << " ";
 }
 // Now save all monsters.
 fout << std::endl << num_zombies() << std::endl;
 for (int i = 0; i < num_zombies(); i++) {
     fout << _z[i].save_info() << std::endl;
     fout << _z[i].inv.size() << std::endl;
     for( std::vector<item>::iterator it = _z[i].inv.begin(); it != _z[i].inv.end(); ++it )
     {
         fout << it->save_info() << std::endl;
     }
 }
 for (int i = 0; i < num_monsters; i++)	// Save the kill counts, too.
  fout << kills[i] << " ";
 // And finally the player.
 fout << u.save_info() << std::endl;
 fout << std::endl;
 fout.close();
 //factions, missions, and npcs, maps and artifact data is saved in cleanup_at_end()
 save_auto_pickup(true); // Save character auto pickup rules
 save_uistate();
}

void game::delete_save()
{
#if (defined _WIN32 || defined __WIN32__)
      WIN32_FIND_DATA FindFileData;
      HANDLE hFind;
      TCHAR Buffer[MAX_PATH];

      GetCurrentDirectory(MAX_PATH, Buffer);
      SetCurrentDirectory("save");
      hFind = FindFirstFile("*", &FindFileData);
      if(INVALID_HANDLE_VALUE != hFind) {
       do {
        DeleteFile(FindFileData.cFileName);
       } while(FindNextFile(hFind, &FindFileData) != 0);
       FindClose(hFind);
      }
      SetCurrentDirectory(Buffer);
#else
     DIR *save_dir = opendir("save");
     struct dirent *save_dirent = NULL;
     if(save_dir != NULL && 0 == chdir("save"))
     {
      while ((save_dirent = readdir(save_dir)) != NULL)
       (void)unlink(save_dirent->d_name);
      (void)chdir("..");
      (void)closedir(save_dir);
     }
#endif
}

/**
 * Writes information about the character out to a text file timestamped with
 * the time of the file was made. This serves as a record of the character's
 * state at the time the memorial was made (usually upon death) and
 * accomplishments in a human-readable format.
 */
void game::write_memorial_file() {

    //Open the file first
    DIR *dir = opendir("memorial");
    if (!dir) {
        #if (defined _WIN32 || defined __WIN32__)
            mkdir("memorial");
        #else
            mkdir("memorial", 0777);
        #endif
        dir = opendir("memorial");
        if (!dir) {
            dbg(D_ERROR) << "game:write_memorial_file: Unable to make memorial directory.";
            debugmsg("Could not make './memorial' directory");
            return;
        }
    }

    //To ensure unique filenames and to sort files, append a timestamp
    time_t rawtime;
    time (&rawtime);
    std::string timestamp = ctime(&rawtime);

    //Fun fact: ctime puts a \n at the end of the timestamp. Get rid of it.
    size_t end = timestamp.find_last_of('\n');
    timestamp = timestamp.substr(0, end);

    //Colons are not usable in paths, so get rid of them
    for(int index = 0; index < timestamp.size(); index++) {
        if(timestamp[index] == ':') {
            timestamp[index] = '-';
        }
    }

    std::string memorial_file_path = string_format("memorial/%s-%s.txt",
            u.name.c_str(), timestamp.c_str());

    std::ofstream memorial_file;
    memorial_file.open(memorial_file_path.c_str());

    u.memorial( memorial_file );

    if(!memorial_file.is_open()) {
      dbg(D_ERROR) << "game:write_memorial_file: Unable to open " << memorial_file_path;
      debugmsg("Could not open memorial file '%s'", memorial_file_path.c_str());
    }


    //Cleanup
    memorial_file.close();

}

void game::advance_nextinv()
{
  if (nextinv == inv_chars.end()[-1])
    nextinv = inv_chars.begin()[0];
  else
    nextinv = inv_chars[inv_chars.find(nextinv) + 1];
}

void game::decrease_nextinv()
{
  if (nextinv == inv_chars.begin()[0])
    nextinv = inv_chars.end()[-1];
  else
    nextinv = inv_chars[inv_chars.find(nextinv) - 1];
}

void game::vadd_msg(const char* msg, va_list ap)
{
 char buff[1024];
 vsprintf(buff, msg, ap);
 std::string s(buff);
 add_msg_string(s);
}

void game::add_msg_string(const std::string &s)
{
 if (s.length() == 0)
  return;
 if (!messages.empty() && int(messages.back().turn) + 3 >= int(turn) &&
     s == messages.back().message) {
  messages.back().count++;
  messages.back().turn = turn;
  return;
 }

 if (messages.size() == 256)
  messages.erase(messages.begin());
 messages.push_back( game_message(turn, s) );
}

void game::add_msg(const char* msg, ...)
{
 va_list ap;
 va_start(ap, msg);
 vadd_msg(msg, ap);
 va_end(ap);
}

void game::add_msg_if_player(player *p, const char* msg, ...)
{
 if (p && !p->is_npc())
 {
  va_list ap;
  va_start(ap, msg);
  vadd_msg(msg, ap);
  va_end(ap);
 }
}

void game::add_msg_player_or_npc(player *p, const char* player_str, const char* npc_str, ...)
{
    va_list ap;
    if( !p ) {return; }

    va_start( ap, npc_str );

    if( !p->is_npc() ) {
        vadd_msg( player_str, ap );
    } else if( u_see( p ) ) {
        char buff[1024];
        vsprintf(buff, npc_str, ap);
        std::string processed_npc_string(buff);
        // These strings contain the substring <npcname>,
        // if present replace it with the actual npc name.
        size_t offset = processed_npc_string.find("<npcname>");
        if( offset != std::string::npos ) {
            processed_npc_string.replace(offset, sizeof("<npcname>"),  p->name);
        }
        add_msg_string( processed_npc_string );
    }

    va_end(ap);
}

std::vector<game_message> game::recent_messages(int message_count)
{
  std::vector<game_message> backlog;
  for(int i = messages.size() - 1; i > 0 && message_count > 0; i--) {
    backlog.push_back(messages[i]);
    message_count--;
  }
  return backlog;
}

void game::add_event(event_type type, int on_turn, int faction_id, int x, int y)
{
 event tmp(type, on_turn, faction_id, x, y);
 events.push_back(tmp);
}

bool game::event_queued(event_type type)
{
 for (int i = 0; i < events.size(); i++) {
  if (events[i].type == type)
   return true;
  }
  return false;
}

void game::debug()
{
 int action = menu(true, // cancelable
                   _("Debug Functions - Using these is CHEATING!"),
                   _("Wish for an item"),       // 1
                   _("Teleport - Short Range"), // 2
                   _("Teleport - Long Range"),  // 3
                   _("Reveal map"),             // 4
                   _("Spawn NPC"),              // 5
                   _("Spawn Monster"),          // 6
                   _("Check game state..."),    // 7
                   _("Kill NPCs"),              // 8
                   _("Mutate"),                 // 9
                   _("Spawn a vehicle"),        // 10
                   _("Increase all skills"),    // 11
                   _("Learn all melee styles"), // 12
                   _("Check NPC"),              // 13
                   _("Spawn Artifact"),         // 14
                   _("Spawn Clarivoyance Artifact"), //15
                   _("Map editor"), // 16
                   _("Change weather"),         // 17
                   _("Cancel"),                 // 18
                   NULL);
 int veh_num;
 std::vector<std::string> opts;
 switch (action) {
  case 1:
   wishitem(&u);
   break;

  case 2:
   teleport();
   break;

  case 3: {
        point tmp = cur_om->draw_overmap(this, levz);
        if (tmp.x != -1)
        {
            //First offload the active npcs.
            for (int i = 0; i < active_npc.size(); i++)
            {
                active_npc[i]->omx = cur_om->pos().x;
                active_npc[i]->omy = cur_om->pos().y;
                active_npc[i]->mapx = levx + (active_npc[i]->posx / SEEX);
                active_npc[i]->mapy = levy + (active_npc[i]->posy / SEEY);
                active_npc[i]->posx %= SEEX;
                active_npc[i]->posy %= SEEY;
            }
            active_npc.clear();
            clear_zombies();
            levx = tmp.x * 2 - int(MAPSIZE / 2);
            levy = tmp.y * 2 - int(MAPSIZE / 2);
            set_adjacent_overmaps(true);
            m.load(this, levx, levy, levz);
            load_npcs();
            m.spawn_monsters(this);	// Static monsters
        }
    } break;
  case 4:
   debugmsg("%d radio towers", cur_om->radios.size());
   for (int i = 0; i < OMAPX; i++) {
       for (int j = 0; j < OMAPY; j++) {
           for (int k = -OVERMAP_DEPTH; k <= OVERMAP_HEIGHT; k++)
           {
               cur_om->seen(i, j, k) = true;
           }
       }
   }
   add_msg(_("Current overmap revealed."));
   break;

  case 5: {
   npc * temp = new npc();
   temp->normalize(this);
   temp->randomize(this);
   //temp.attitude = NPCATT_TALK; //not needed
   temp->spawn_at(cur_om, levx, levy, levz);
   temp->place_near(this, u.posx - 4, u.posy - 4);
   temp->form_opinion(&u);
   //temp.attitude = NPCATT_TALK;//The newly spawned npc always wants to talk. Disabled as form opinion sets the attitude.
   temp->mission = NPC_MISSION_NULL;
   int mission_index = reserve_random_mission(ORIGIN_ANY_NPC,
                                              om_location(), temp->getID());
   if (mission_index != -1)
   temp->chatbin.missions.push_back(mission_index);
   active_npc.push_back(temp);
  } break;

  case 6:
   wishmonster();
   break;

  case 7:
   popup_top(_("\
Location %d:%d in %d:%d, %s\n\
Current turn: %d; Next spawn %d.\n\
%s\n\
%d monsters exist.\n\
%d currently active NPC's.\n\
%d events planned."),
             u.posx, u.posy, levx, levy,
             oterlist[cur_om->ter(levx / 2, levy / 2, levz)].name.c_str(),
             int(turn), int(nextspawn), (!OPTIONS["RANDOM_NPC"] ? _("NPCs are going to spawn.") :
                                         _("NPCs are NOT going to spawn.")),
             num_zombies(), active_npc.size(), events.size());
		 if( !active_npc.empty() ) {
       for (int i = 0; i < active_npc.size(); i++) {
           add_msg(_("%s: map (%d:%d) pos (%d:%d)"),
                   active_npc[i]->name.c_str(), active_npc[i]->mapx, active_npc[i]->mapy,
                   active_npc[i]->posx, active_npc[i]->posy);
       }
       add_msg(_("(you: %d:%d)"), u.posx, u.posy);
			}
   break;

  case 8:
   for (int i = 0; i < active_npc.size(); i++) {
    add_msg(_("%s's head implodes!"), active_npc[i]->name.c_str());
    active_npc[i]->hp_cur[bp_head] = 0;
   }
   break;

  case 9:
   wishmutate(&u);
   break;

  case 10:
   if (m.veh_at(u.posx, u.posy)) {
    dbg(D_ERROR) << "game:load: There's already vehicle here";
    debugmsg ("There's already vehicle here");
   }
   else {
    for (int i = 2; i < vtypes.size(); i++)
     opts.push_back (vtypes[i]->name);
    opts.push_back (std::string(_("Cancel")));
    veh_num = menu_vec (false, _("Choose vehicle to spawn"), opts) + 1;
    if (veh_num > 1 && veh_num < num_vehicles)
     m.add_vehicle (this, (vhtype_id)veh_num, u.posx, u.posy, -90, 100, 0);
     m.board_vehicle (this, u.posx, u.posy, &u);
   }
   break;

  case 11: {
    wishskill(&u);
    }
    break;

  case 12:
    for(std::vector<std::string>::iterator it = martial_arts_itype_ids.begin();
          it != martial_arts_itype_ids.end(); ++it){
        u.styles.push_back(*it);
    }
    add_msg(_("Martial arts gained."));
   break;

  case 13: {
   point pos = look_around();
   int npcdex = npc_at(pos.x, pos.y);
   if (npcdex == -1)
    popup(_("No NPC there."));
   else {
    std::stringstream data;
    npc *p = active_npc[npcdex];
    uimenu nmenu;
    nmenu.return_invalid = true;
    data << p->name << " " << (p->male ? _("Male") : _("Female")) << std::endl;

    data << npc_class_name(p->myclass) << "; " <<
            npc_attitude_name(p->attitude) << std::endl;
    if (p->has_destination()) {
     data << _("Destination: ") << p->goalx << ":" << p->goaly << "(" <<
             oterlist[ cur_om->ter(p->goalx, p->goaly, p->goalz) ].name << ")" << std::endl;
    } else {
     data << _("No destination.") << std::endl;
    }
    data << _("Trust: ") << p->op_of_u.trust << _(" Fear: ") << p->op_of_u.fear <<
            _(" Value: ") << p->op_of_u.value << _(" Anger: ") << p->op_of_u.anger <<
            _(" Owed: ") << p->op_of_u.owed << std::endl;

    data << _("Aggression: ") << int(p->personality.aggression) << _(" Bravery: ") <<
            int(p->personality.bravery) << _(" Collector: ") <<
            int(p->personality.collector) << _(" Altruism: ") <<
            int(p->personality.altruism) << std::endl << " " << std::endl;
    nmenu.text=data.str();
    nmenu.addentry(0,true,'s',"%s",_("Edit [s]kills"));
    nmenu.addentry(1,true,'q',"%s",_("[q]uit"));
    nmenu.selected = 0;
    nmenu.query();
    if (nmenu.ret == 0 ) {
      wishskill(p);
    }
   }
  } break;

  case 14:
  {
   point center = look_around();
   artifact_natural_property prop =
    artifact_natural_property(rng(ARTPROP_NULL + 1, ARTPROP_MAX - 1));
   m.create_anomaly(center.x, center.y, prop);
   m.spawn_artifact(center.x, center.y, new_natural_artifact(prop), 0);
  }
  break;

  case 15:
  {
      std::string artifact_name(std::string type);

      it_artifact_tool *art = new it_artifact_tool();
      artifact_tool_form_datum *info = &(artifact_tool_form_data[ARTTOOLFORM_CUBE]);
      art->name = artifact_name(info->name);
      art->color = info->color;
      art->sym = info->sym;
      art->m1 = info->m1;
      art->m2 = info->m2;
      art->volume = rng(info->volume_min, info->volume_max);
      art->weight = rng(info->weight_min, info->weight_max);
      // Set up the basic weapon type
      artifact_weapon_datum *weapon = &(artifact_weapon_data[info->base_weapon]);
      art->melee_dam = rng(weapon->bash_min, weapon->bash_max);
      art->melee_cut = rng(weapon->cut_min, weapon->cut_max);
      art->m_to_hit = rng(weapon->to_hit_min, weapon->to_hit_max);
      if( weapon->tag != "" ) {
          art->item_tags.insert(weapon->tag);
      }
      // Add an extra weapon perhaps?
      art->description = _("The architect's cube.");
      art->effects_carried.push_back(AEP_SUPER_CLAIRVOYANCE);
      art->id = itypes.size();
      itypes[art->name] = art;

      item artifact( art, 0);
      u.i_add(artifact);
  }
  break;

  case 16: {
      point coord = look_debug();
  }
  break;

  case 17: {
      const int weather_offset = 1;
      uimenu weather_menu;
      weather_menu.text = "Select new weather pattern:";
      weather_menu.return_invalid = true;
      for(int weather_id = 1; weather_id < NUM_WEATHER_TYPES; weather_id++) {

        weather_menu.addentry(weather_id + weather_offset, true, -1, weather_data[weather_id].name);

      }

      weather_menu.query();

      if(weather_menu.ret > 0) {
        add_msg("%d", weather_menu.selected);

        int selected_weather = weather_menu.selected + 1;
        weather = (weather_type) selected_weather;

      }
  }
  break;
 }
 erase();
 refresh_all();
}

void game::mondebug()
{
 int tc;
 for (int i = 0; i < num_zombies(); i++) {
  monster &z = _z[i];
  z.debug(u);
  if (z.has_flag(MF_SEES) &&
      m.sees(z.posx(), z.posy(), u.posx, u.posy, -1, tc))
   debugmsg("The %s can see you.", z.name().c_str());
  else
   debugmsg("The %s can't see you...", z.name().c_str());
 }
}

void game::groupdebug()
{
 erase();
 mvprintw(0, 0, "OM %d : %d    M %d : %d", cur_om->pos().x, cur_om->pos().y, levx,
                                           levy);
 int dist, linenum = 1;
 for (int i = 0; i < cur_om->zg.size(); i++) {
 	if (cur_om->zg[i].posz != levz) { continue; }
  dist = trig_dist(levx, levy, cur_om->zg[i].posx, cur_om->zg[i].posy);
  if (dist <= cur_om->zg[i].radius) {
   mvprintw(linenum, 0, "Zgroup %d: Centered at %d:%d, radius %d, pop %d",
            i, cur_om->zg[i].posx, cur_om->zg[i].posy, cur_om->zg[i].radius,
            cur_om->zg[i].population);
   linenum++;
  }
 }
 getch();
}

void game::draw_overmap()
{
 cur_om->draw_overmap(this, levz);
}

void game::disp_kills()
{
 WINDOW *w = newwin(FULL_SCREEN_HEIGHT, FULL_SCREEN_WIDTH,
                    (TERMY > FULL_SCREEN_HEIGHT) ? (TERMY-FULL_SCREEN_HEIGHT)/2 : 0,
                    (TERMX > FULL_SCREEN_WIDTH) ? (TERMX-FULL_SCREEN_WIDTH)/2 : 0);

 wborder(w, LINE_XOXO, LINE_XOXO, LINE_OXOX, LINE_OXOX,
            LINE_OXXO, LINE_OOXX, LINE_XXOO, LINE_XOOX );

 std::vector<mtype *> types;
 std::vector<int> count;
 for (int i = 0; i < num_monsters; i++) {
  if (kills[i] > 0) {
   types.push_back(mtypes[i]);
   count.push_back(kills[i]);
  }
 }

 mvwprintz(w, 1, 32, c_white, "KILL COUNT:");

 if (types.size() == 0) {
  mvwprintz(w, 2, 2, c_white, _("You haven't killed any monsters yet!"));
  wrefresh(w);
  getch();
  werase(w);
  wrefresh(w);
  delwin(w);
  refresh_all();
  return;
 }
 int totalkills = 0;
 int hori = 1;
 int horimove = 0;
 int vert = -2;
 // display individual kill counts
 for (int i = 0; i < types.size(); i++) {
  hori = 1;
  if (i > 21) {
   hori = 28;
   vert = 20;
  }
  if( i > 43) {
   hori = 56;
   vert = 42;
  }
  mvwprintz(w, i - vert, hori, types[i]->color, "%c %s", types[i]->sym, types[i]->name.c_str());
  if (count[i] >= 10)
   horimove = -1;
  if (count[i] >= 100)
   horimove = -2;
  if (count[i] >= 1000)
   horimove = -3;
  mvwprintz(w, i - vert, hori + 22 + horimove, c_white, "%d", count[i]);
  totalkills += count[i];
  horimove = 0;
 }
 // Display total killcount at top of window
 mvwprintz(w, 1, 44, c_white, "%d", totalkills);

 wrefresh(w);
 getch();
 werase(w);
 wrefresh(w);
 delwin(w);
 refresh_all();
}

void game::disp_NPCs()
{
 WINDOW *w = newwin(FULL_SCREEN_HEIGHT, FULL_SCREEN_WIDTH,
                    (TERMY > FULL_SCREEN_HEIGHT) ? (TERMY-FULL_SCREEN_HEIGHT)/2 : 0,
                    (TERMX > FULL_SCREEN_WIDTH) ? (TERMX-FULL_SCREEN_WIDTH)/2 : 0);

 mvwprintz(w, 0, 0, c_white, _("Your position: %d:%d"), levx, levy);
 std::vector<npc*> closest;
 closest.push_back(cur_om->npcs[0]);
 for (int i = 1; i < cur_om->npcs.size(); i++) {
  if (closest.size() < 20)
   closest.push_back(cur_om->npcs[i]);
  else if (rl_dist(levx, levy, cur_om->npcs[i]->mapx, cur_om->npcs[i]->mapy) <
           rl_dist(levx, levy, closest[19]->mapx, closest[19]->mapy)) {
   for (int j = 0; j < 20; j++) {
    if (rl_dist(levx, levy, closest[j]->mapx, closest[j]->mapy) >
        rl_dist(levx, levy, cur_om->npcs[i]->mapx, cur_om->npcs[i]->mapy)) {
     closest.insert(closest.begin() + j, cur_om->npcs[i]);
     closest.erase(closest.end() - 1);
     j = 20;
    }
   }
  }
 }
 for (int i = 0; i < 20; i++)
  mvwprintz(w, i + 2, 0, c_white, "%s: %d:%d", closest[i]->name.c_str(),
            closest[i]->mapx, closest[i]->mapy);

 wrefresh(w);
 getch();
 werase(w);
 wrefresh(w);
 delwin(w);
}

faction* game::list_factions(std::string title)
{
 std::vector<faction> valfac;	// Factions that we know of.
 for (int i = 0; i < factions.size(); i++) {
  if (factions[i].known_by_u)
   valfac.push_back(factions[i]);
 }
 if (valfac.size() == 0) {	// We don't know of any factions!
  popup(_("You don't know of any factions.  Press Spacebar..."));
  return NULL;
 }

 WINDOW *w_list = newwin(FULL_SCREEN_HEIGHT, FULL_SCREEN_WIDTH,
                         ((TERMY > FULL_SCREEN_HEIGHT) ? (TERMY-FULL_SCREEN_HEIGHT)/2 : 0),
                         (TERMX > FULL_SCREEN_WIDTH) ? (TERMX-FULL_SCREEN_WIDTH)/2 : 0);
 WINDOW *w_info = newwin(FULL_SCREEN_HEIGHT-2, FULL_SCREEN_WIDTH-1 - MAX_FAC_NAME_SIZE,
                         1 + ((TERMY > FULL_SCREEN_HEIGHT) ? (TERMY-FULL_SCREEN_HEIGHT)/2 : 0),
                         MAX_FAC_NAME_SIZE + ((TERMX > FULL_SCREEN_WIDTH) ? (TERMX-FULL_SCREEN_WIDTH)/2 : 0));

 wborder(w_list, LINE_XOXO, LINE_XOXO, LINE_OXOX, LINE_OXOX,
                 LINE_OXXO, LINE_OOXX, LINE_XXOO, LINE_XOOX );

 int maxlength = FULL_SCREEN_WIDTH - 1 - MAX_FAC_NAME_SIZE;
 int sel = 0;

// Init w_list content
 mvwprintz(w_list, 1, 1, c_white, title.c_str());
 for (int i = 0; i < valfac.size(); i++) {
  nc_color col = (i == 0 ? h_white : c_white);
  mvwprintz(w_list, i + 2, 1, col, valfac[i].name.c_str());
 }
 wrefresh(w_list);
// Init w_info content
// fac_*_text() is in faction.cpp
 mvwprintz(w_info, 0, 0, c_white,
          _("Ranking: %s"), fac_ranking_text(valfac[0].likes_u).c_str());
 mvwprintz(w_info, 1, 0, c_white,
          _("Respect: %s"), fac_respect_text(valfac[0].respects_u).c_str());
 fold_and_print(w_info, 3, 0, maxlength, c_white, valfac[0].describe().c_str());
 wrefresh(w_info);
 InputEvent input;
 do {
  input = get_input();
  switch ( input ) {
  case DirectionS:	// Move selection down
   mvwprintz(w_list, sel + 2, 1, c_white, valfac[sel].name.c_str());
   if (sel == valfac.size() - 1)
    sel = 0;	// Wrap around
   else
    sel++;
   break;
  case DirectionN:	// Move selection up
   mvwprintz(w_list, sel + 2, 1, c_white, valfac[sel].name.c_str());
   if (sel == 0)
    sel = valfac.size() - 1;	// Wrap around
   else
    sel--;
   break;
  case Cancel:
  case Close:
   sel = -1;
   break;
  }
  if (input == DirectionS || input == DirectionN) {	// Changed our selection... update the windows
   mvwprintz(w_list, sel + 2, 1, h_white, valfac[sel].name.c_str());
   wrefresh(w_list);
   werase(w_info);
// fac_*_text() is in faction.cpp
   mvwprintz(w_info, 0, 0, c_white,
            _("Ranking: %s"), fac_ranking_text(valfac[sel].likes_u).c_str());
   mvwprintz(w_info, 1, 0, c_white,
            _("Respect: %s"), fac_respect_text(valfac[sel].respects_u).c_str());
   fold_and_print(w_info, 3, 0, maxlength, c_white, valfac[sel].describe().c_str());
   wrefresh(w_info);
  }
 } while (input != Cancel && input != Confirm && input != Close);
 werase(w_list);
 werase(w_info);
 delwin(w_list);
 delwin(w_info);
 refresh_all();
 if (sel == -1)
  return NULL;
 return &(factions[valfac[sel].id]);
}

void game::list_missions()
{
 WINDOW *w_missions = newwin(FULL_SCREEN_HEIGHT, FULL_SCREEN_WIDTH,
                              (TERMY > FULL_SCREEN_HEIGHT) ? (TERMY-FULL_SCREEN_HEIGHT)/2 : 0,
                              (TERMX > FULL_SCREEN_WIDTH) ? (TERMX-FULL_SCREEN_WIDTH)/2 : 0);

 int tab = 0, selection = 0;
 InputEvent input;
 do {
  werase(w_missions);
  //draw_tabs(w_missions, tab, "ACTIVE MISSIONS", "COMPLETED MISSIONS", "FAILED MISSIONS", NULL);
  std::vector<int> umissions;
  switch (tab) {
   case 0: umissions = u.active_missions;	break;
   case 1: umissions = u.completed_missions;	break;
   case 2: umissions = u.failed_missions;	break;
  }

  for (int i = 1; i < FULL_SCREEN_WIDTH-1; i++) {
   mvwputch(w_missions, 2, i, c_ltgray, LINE_OXOX);
   mvwputch(w_missions, FULL_SCREEN_HEIGHT-1, i, c_ltgray, LINE_OXOX);

   if (i > 2 && i < FULL_SCREEN_HEIGHT-1) {
    mvwputch(w_missions, i, 0, c_ltgray, LINE_XOXO);
    mvwputch(w_missions, i, 30, c_ltgray, LINE_XOXO);
    mvwputch(w_missions, i, FULL_SCREEN_WIDTH-1, c_ltgray, LINE_XOXO);
   }
  }

  draw_tab(w_missions, 7, _("ACTIVE MISSIONS"), (tab == 0) ? true : false);
  draw_tab(w_missions, 30, _("COMPLETED MISSIONS"), (tab == 1) ? true : false);
  draw_tab(w_missions, 56, "FAILED MISSIONS", (tab == 2) ? true : false);

  mvwputch(w_missions, 2,  0, c_white, LINE_OXXO); // |^
  mvwputch(w_missions, 2, FULL_SCREEN_WIDTH-1, c_white, LINE_OOXX); // ^|

  mvwputch(w_missions, FULL_SCREEN_HEIGHT-1, 0, c_ltgray, LINE_XXOO); // |
  mvwputch(w_missions, FULL_SCREEN_HEIGHT-1, FULL_SCREEN_WIDTH-1, c_ltgray, LINE_XOOX); // _|

  mvwputch(w_missions, 2, 30, c_white, (tab == 1) ? LINE_XOXX : LINE_XXXX); // + || -|
  mvwputch(w_missions, FULL_SCREEN_HEIGHT-1, 30, c_white, LINE_XXOX); // _|_

  for (int i = 0; i < umissions.size(); i++) {
   mission *miss = find_mission(umissions[i]);
   nc_color col = c_white;
   if (i == u.active_mission && tab == 0)
    col = c_ltred;
   if (selection == i)
    mvwprintz(w_missions, 3 + i, 1, hilite(col), miss->name().c_str());
   else
    mvwprintz(w_missions, 3 + i, 1, col, miss->name().c_str());
  }

  if (selection >= 0 && selection < umissions.size()) {
   mission *miss = find_mission(umissions[selection]);
   mvwprintz(w_missions, 4, 31, c_white,
             miss->description.c_str());
   if (miss->deadline != 0)
    mvwprintz(w_missions, 5, 31, c_white, _("Deadline: %d (%d)"),
              miss->deadline, int(turn));
   mvwprintz(w_missions, 6, 31, c_white, _("Target: (%d, %d)   You: (%d, %d)"),
             miss->target.x, miss->target.y,
             (levx + int (MAPSIZE / 2)) / 2, (levy + int (MAPSIZE / 2)) / 2);
  } else {
   std::string nope;
   switch (tab) {
    case 0: nope = _("You have no active missions!"); break;
    case 1: nope = _("You haven't completed any missions!"); break;
    case 2: nope = _("You haven't failed any missions!"); break;
   }
   mvwprintz(w_missions, 4, 31, c_ltred, nope.c_str());
  }

  wrefresh(w_missions);
  input = get_input();
  switch (input) {
  case DirectionE:
   tab++;
   if (tab == 3)
    tab = 0;
   break;
  case DirectionW:
   tab--;
   if (tab < 0)
    tab = 2;
   break;
  case DirectionS:
   selection++;
   if (selection >= umissions.size())
    selection = 0;
   break;
  case DirectionN:
   selection--;
   if (selection < 0)
    selection = umissions.size() - 1;
   break;
  case Confirm:
   u.active_mission = selection;
   break;
  }

 } while (input != Cancel && input != Close);


 werase(w_missions);
 delwin(w_missions);
 refresh_all();
}

void game::draw()
{
    // Draw map
    werase(w_terrain);
    draw_ter();
    draw_footsteps();

    // Draw Status
    draw_HP();
    werase(w_status);
    werase(w_status2);
    u.disp_status(w_status, w_status2, this);

    const int sideStyle = (int)(OPTIONS["SIDEBAR_STYLE"] == "Narrow");

    WINDOW *time_window = sideStyle ? w_status2 : w_status;
    wmove(time_window, sideStyle ? 0 : 1, sideStyle ? 15 : 41);
    if ( u.has_item_with_flag("WATCH") ) {
        wprintz(time_window, c_white, turn.print_time().c_str());
    } else {
        std::vector<std::pair<char, nc_color> > vGlyphs;
        vGlyphs.push_back(std::make_pair('_', c_red));
        vGlyphs.push_back(std::make_pair('_', c_cyan));
        vGlyphs.push_back(std::make_pair('.', c_brown));
        vGlyphs.push_back(std::make_pair(',', c_blue));
        vGlyphs.push_back(std::make_pair('+', c_yellow));
        vGlyphs.push_back(std::make_pair('c', c_ltblue));
        vGlyphs.push_back(std::make_pair('*', c_yellow));
        vGlyphs.push_back(std::make_pair('C', c_white));
        vGlyphs.push_back(std::make_pair('+', c_yellow));
        vGlyphs.push_back(std::make_pair('c', c_ltblue));
        vGlyphs.push_back(std::make_pair('.', c_brown));
        vGlyphs.push_back(std::make_pair(',', c_blue));
        vGlyphs.push_back(std::make_pair('_', c_red));
        vGlyphs.push_back(std::make_pair('_', c_cyan));

        const int iHour = turn.getHour();
        wprintz(time_window, c_white, "[");
        bool bAddTrail = false;

        for (int i=0; i < 14; i+=2) {
            if (iHour >= 8+i && iHour <= 13+(i/2)) {
                wputch(time_window, hilite(c_white), ' ');

            } else if (iHour >= 6+i && iHour <= 7+i) {
                wputch(time_window, hilite(vGlyphs[i].second), vGlyphs[i].first);
                bAddTrail = true;

            } else if (iHour >= (18+i)%24 && iHour <= (19+i)%24) {
                wputch(time_window, vGlyphs[i+1].second, vGlyphs[i+1].first);

            } else if (bAddTrail && iHour >= 6+(i/2)) {
                wputch(time_window, hilite(c_white), ' ');

            } else {
                wputch(time_window, c_white, ' ');
            }
        }

        wprintz(time_window, c_white, "]");
    }

    point cur_loc = om_location();
    oter_id cur_ter = cur_om->ter(cur_loc.x, cur_loc.y, levz);
    if (cur_ter == ot_null)
    {
        if (cur_loc.x >= OMAPX && cur_loc.y >= OMAPY)
            cur_ter = om_diag->ter(cur_loc.x - OMAPX, cur_loc.y - OMAPY, levz);
        else if (cur_loc.x >= OMAPX)
            cur_ter = om_hori->ter(cur_loc.x - OMAPX, cur_loc.y, levz);
        else if (cur_loc.y >= OMAPY)
            cur_ter = om_vert->ter(cur_loc.x, cur_loc.y - OMAPY, levz);
    }

    std::string tername = oterlist[cur_ter].name;
    werase(w_location);
    mvwprintz(w_location, 0,  0, oterlist[cur_ter].color, utf8_substr(tername, 0, 14).c_str());

    if (levz < 0) {
        mvwprintz(w_location, 0, 18, c_ltgray, _("Underground"));
    } else {
        mvwprintz(w_location, 0, 18, weather_data[weather].color, weather_data[weather].name.c_str());
    }

    nc_color col_temp = c_blue;
    int display_temp = get_temperature();
    if (display_temp >= 90) {
        col_temp = c_red;
    } else if (display_temp >= 75) {
        col_temp = c_yellow;
    } else if (display_temp >= 60) {
        col_temp = c_ltgreen;
    } else if (display_temp >= 50) {
        col_temp = c_cyan;
    } else if (display_temp >  32) {
        col_temp = c_ltblue;
    }

    wprintz(w_location, col_temp, (std::string(" ") + print_temperature(display_temp)).c_str());
    wrefresh(w_location);

    //Safemode coloring
    WINDOW *day_window = sideStyle ? w_status2 : w_status;
    mvwprintz(day_window, 0, sideStyle ? 0 : 41, c_white, _("%s, day %d"), _(season_name[turn.get_season()].c_str()), turn.days() + 1);
    if (run_mode != 0 || autosafemode != 0) {
        int iPercent = ((turnssincelastmon*100)/OPTIONS["AUTOSAFEMODETURNS"]);
        wmove(w_status, sideStyle ? 4 : 1, getmaxx(w_status) - 4);
        const char *letters[] = {"S", "A", "F", "E"};
        for (int i = 0; i < 4; i++) {
            nc_color c = (run_mode == 0 && iPercent < (i + 1) * 25) ? c_red : c_green;
            wprintz(w_status, c, letters[i]);
        }
    }
    wrefresh(w_status);
    wrefresh(w_status2);

    std::string *graffiti = m.graffiti_at(u.posx, u.posy).contents;
    if (graffiti) {
        add_msg(_("Written here: %s"), utf8_substr(*graffiti, 0, 40).c_str());
    }

    // Draw messages
    write_msg();
}

bool game::isBetween(int test, int down, int up)
{
	if(test>down && test<up) return true;
	else return false;
}

void game::draw_ter(int posx, int posy)
{
 mapRain.clear();
// posx/posy default to -999
 if (posx == -999)
  posx = u.posx + u.view_offset_x;
 if (posy == -999)
  posy = u.posy + u.view_offset_y;

 ter_view_x = posx;
 ter_view_y = posy;

 m.build_map_cache(this);
 m.draw(this, w_terrain, point(posx, posy));

 // Draw monsters
 int distx, disty;
 for (int i = 0; i < num_zombies(); i++) {
  monster &z = _z[i];
  disty = abs(z.posy() - posy);
  distx = abs(z.posx() - posx);
  if (distx <= VIEWX && disty <= VIEWY && u_see(&z)) {
   z.draw(w_terrain, posx, posy, false);
   mapRain[VIEWY + z.posy() - posy][VIEWX + z.posx() - posx] = false;
  } else if (z.has_flag(MF_WARM) && distx <= VIEWX && disty <= VIEWY &&
           (u.has_active_bionic("bio_infrared") || u.has_trait("INFRARED")) &&
             m.pl_sees(u.posx,u.posy,z.posx(),z.posy(),
                       u.sight_range(DAYLIGHT_LEVEL)))
   mvwputch(w_terrain, VIEWY + z.posy() - posy, VIEWX + z.posx() - posx,
            c_red, '?');
 }
 // Draw NPCs
 for (int i = 0; i < active_npc.size(); i++) {
  disty = abs(active_npc[i]->posy - posy);
  distx = abs(active_npc[i]->posx - posx);
  if (distx <= VIEWX && disty <= VIEWY &&
      u_see(active_npc[i]->posx, active_npc[i]->posy))
   active_npc[i]->draw(w_terrain, posx, posy, false);
 }
 if (u.has_active_bionic("bio_scent_vision")) {
  for (int realx = posx - VIEWX; realx <= posx + VIEWX; realx++) {
   for (int realy = posy - VIEWY; realy <= posy + VIEWY; realy++) {
    if (scent(realx, realy) != 0) {
     int tempx = posx - realx, tempy = posy - realy;
     if (!(isBetween(tempx, -2, 2) && isBetween(tempy, -2, 2))) {
      if (mon_at(realx, realy) != -1)
       mvwputch(w_terrain, realy + VIEWY - posy, realx + VIEWX - posx,
                c_white, '?');
      else
       mvwputch(w_terrain, realy + VIEWY - posy, realx + VIEWX - posx,
                c_magenta, '#');
     }
    }
   }
  }
 }
 wrefresh(w_terrain);
 if (u.has_disease("visuals") || (u.has_disease("hot_head") && u.disease_intensity("hot_head") != 1))
   hallucinate(posx, posy);
}

void game::refresh_all()
{
 m.reset_vehicle_cache();
 draw();
 draw_HP();
 wrefresh(w_messages);
 refresh();
 draw_minimap();
}

void game::draw_HP()
{
    werase(w_HP);
    int current_hp;
    nc_color color;
    std::string health_bar = "";

    // The HP window can be in "tall" mode (7x14) or "wide" mode (14x7).
    bool wide = (getmaxy(w_HP) == 7);
    int hpx = wide ? 7 : 0;
    int hpy = wide ? 0 : 1;
    int dy  = wide ? 1 : 2;
    for (int i = 0; i < num_hp_parts; i++) {
        current_hp = u.hp_cur[i];
        if (current_hp == u.hp_max[i]){
          color = c_green;
          health_bar = "|||||";
        } else if (current_hp > u.hp_max[i] * .9) {
          color = c_green;
          health_bar = "||||\\";
        } else if (current_hp > u.hp_max[i] * .8) {
          color = c_ltgreen;
          health_bar = "||||";
        } else if (current_hp > u.hp_max[i] * .7) {
          color = c_ltgreen;
          health_bar = "|||\\";
        } else if (current_hp > u.hp_max[i] * .6) {
          color = c_yellow;
          health_bar = "|||";
        } else if (current_hp > u.hp_max[i] * .5) {
          color = c_yellow;
          health_bar = "||\\";
        } else if (current_hp > u.hp_max[i] * .4) {
          color = c_ltred;
          health_bar = "||";
        } else if (current_hp > u.hp_max[i] * .3) {
          color = c_ltred;
          health_bar = "|\\";
        } else if (current_hp > u.hp_max[i] * .2) {
          color = c_red;
          health_bar = "|";
        } else if (current_hp > u.hp_max[i] * .1) {
          color = c_red;
          health_bar = "\\";
        } else if (current_hp > 0) {
          color = c_red;
          health_bar = ":";
        } else {
          color = c_ltgray;
          health_bar = "-----";
        }
        wmove(w_HP, i * dy + hpy, hpx);
        if (u.has_trait("SELFAWARE")) {
            wprintz(w_HP, color, "%3d  ", current_hp);
        } else {
            wprintz(w_HP, color, health_bar.c_str());

            //Add the trailing symbols for a not-quite-full health bar
            int bar_remainder = 5;
            while(bar_remainder > health_bar.size()){
                --bar_remainder;
                wprintz(w_HP, c_white, ".");
            }
        }
    }

    static const char *body_parts[] = { _("HEAD"), _("TORSO"), _("L ARM"),
                           _("R ARM"), _("L LEG"), _("R LEG"), _("POWER") };
    int num_parts = sizeof(body_parts) / sizeof(body_parts[0]);
    for (int i = 0; i < num_parts; i++) {
        nc_color c = c_ltgray;
        const char *str = body_parts[i];
        wmove(w_HP, i * dy, 0);
        if (wide)
            wprintz(w_HP, c, " ");
        wprintz(w_HP, c, str);
        if (!wide)
            wprintz(w_HP, c, ":");
    }

    int powx = hpx;
    int powy = wide ? 6 : 13;
    if (u.max_power_level == 0){
        wmove(w_HP, powy, powx);
        if (wide)
            for (int i = 0; i < 2; i++)
                wputch(w_HP, c_ltgray, LINE_OXOX);
        else
            wprintz(w_HP, c_ltgray, " --   ");
    } else {
        if (u.power_level == u.max_power_level){
            color = c_blue;
        } else if (u.power_level >= u.max_power_level * .5){
            color = c_ltblue;
        } else if (u.power_level > 0){
            color = c_yellow;
        } else {
            color = c_red;
        }
        mvwprintz(w_HP, powy, powx, color, "%-3d", u.power_level);
    }
    wrefresh(w_HP);
}

void game::draw_minimap()
{
 // Draw the box
 werase(w_minimap);
 mvwputch(w_minimap, 0, 0, c_white, LINE_OXXO);
 mvwputch(w_minimap, 0, 6, c_white, LINE_OOXX);
 mvwputch(w_minimap, 6, 0, c_white, LINE_XXOO);
 mvwputch(w_minimap, 6, 6, c_white, LINE_XOOX);
 for (int i = 1; i < 6; i++) {
  mvwputch(w_minimap, i, 0, c_white, LINE_XOXO);
  mvwputch(w_minimap, i, 6, c_white, LINE_XOXO);
  mvwputch(w_minimap, 0, i, c_white, LINE_OXOX);
  mvwputch(w_minimap, 6, i, c_white, LINE_OXOX);
 }

 int cursx = (levx + int(MAPSIZE / 2)) / 2;
 int cursy = (levy + int(MAPSIZE / 2)) / 2;

 bool drew_mission = false;
 point targ(-1, -1);
 if (u.active_mission >= 0 && u.active_mission < u.active_missions.size())
  targ = find_mission(u.active_missions[u.active_mission])->target;
 else
  drew_mission = true;

 if (targ.x == -1)
  drew_mission = true;

 for (int i = -2; i <= 2; i++) {
  for (int j = -2; j <= 2; j++) {
   int omx = cursx + i;
   int omy = cursy + j;
   bool seen = false;
   oter_id cur_ter = ot_null;
   long note_sym = 0;
   bool note = false;
   if (omx >= 0 && omx < OMAPX && omy >= 0 && omy < OMAPY) {
    cur_ter = cur_om->ter(omx, omy, levz);
    seen    = cur_om->seen(omx, omy, levz);
    if (cur_om->has_note(omx,omy,levz))
    {
        if (cur_om->note(omx,omy,levz)[1] == ':')
            note_sym = cur_om->note(omx,omy,levz)[0];
        note = true;
    }
   } else if ((omx < 0 || omx >= OMAPX) && (omy < 0 || omy >= OMAPY)) {
    if (omx < 0) omx += OMAPX;
    else         omx -= OMAPX;
    if (omy < 0) omy += OMAPY;
    else         omy -= OMAPY;
    cur_ter = om_diag->ter(omx, omy, levz);
    seen    = om_diag->seen(omx, omy, levz);
    if (om_diag->has_note(omx,omy,levz))
    {
        if (om_diag->note(omx,omy,levz)[1] == ':')
            note_sym = om_diag->note(omx,omy,levz)[0];
        note = true;
    }
   } else if (omx < 0 || omx >= OMAPX) {
    if (omx < 0) omx += OMAPX;
    else         omx -= OMAPX;
    cur_ter = om_hori->ter(omx, omy, levz);
    seen    = om_hori->seen(omx, omy, levz);
    if (om_hori->has_note(omx,omy,levz))
    {
        if (om_hori->note(omx,omy,levz)[1] == ':')
            note_sym = om_hori->note(omx,omy,levz)[0];
        note = true;
    }
   } else if (omy < 0 || omy >= OMAPY) {
    if (omy < 0) omy += OMAPY;
    else         omy -= OMAPY;
    cur_ter = om_vert->ter(omx, omy, levz);
    seen    = om_vert->seen(omx, omy, levz);
    if (om_vert->has_note(omx,omy,levz))
    {
        if (om_vert->note(omx,omy,levz)[1] == ':')
            note_sym = om_vert->note(omx,omy,levz)[0];
        note = true;
    }
   } else {
    dbg(D_ERROR) << "game:draw_minimap: No data loaded! omx: "
                 << omx << " omy: " << omy;
    debugmsg("No data loaded! omx: %d omy: %d", omx, omy);
   }
   nc_color ter_color = oterlist[cur_ter].color;
   long ter_sym = oterlist[cur_ter].sym;
   if (note)
   {
       ter_sym = note_sym ? note_sym : 'N';
       ter_color = c_yellow;
   }
   if (seen) {
    if (!drew_mission && targ.x == omx && targ.y == omy) {
     drew_mission = true;
     if (i != 0 || j != 0)
      mvwputch   (w_minimap, 3 + j, 3 + i, red_background(ter_color), ter_sym);
     else
      mvwputch_hi(w_minimap, 3,     3,     ter_color, ter_sym);
    } else if (i == 0 && j == 0)
     mvwputch_hi(w_minimap, 3,     3,     ter_color, ter_sym);
    else
     mvwputch   (w_minimap, 3 + j, 3 + i, ter_color, ter_sym);
   }
  }
 }

// Print arrow to mission if we have one!
 if (!drew_mission) {
  double slope;
  if (cursx != targ.x)
   slope = double(targ.y - cursy) / double(targ.x - cursx);
  if (cursx == targ.x || abs(slope) > 3.5 ) { // Vertical slope
   if (targ.y > cursy)
    mvwputch(w_minimap, 6, 3, c_red, '*');
   else
    mvwputch(w_minimap, 0, 3, c_red, '*');
  } else {
   int arrowx = 3, arrowy = 3;
   if (abs(slope) >= 1.) { // y diff is bigger!
    arrowy = (targ.y > cursy ? 6 : 0);
    arrowx = 3 + 3 * (targ.y > cursy ? slope : (0 - slope));
    if (arrowx < 0)
     arrowx = 0;
    if (arrowx > 6)
     arrowx = 6;
   } else {
    arrowx = (targ.x > cursx ? 6 : 0);
    arrowy = 3 + 3 * (targ.x > cursx ? slope : (0 - slope));
    if (arrowy < 0)
     arrowy = 0;
    if (arrowy > 6)
     arrowy = 6;
   }
   mvwputch(w_minimap, arrowy, arrowx, c_red, '*');
  }
 }

 wrefresh(w_minimap);
}

void game::hallucinate(const int x, const int y)
{
 for (int i = 0; i <= TERRAIN_WINDOW_WIDTH; i++) {
  for (int j = 0; j <= TERRAIN_WINDOW_HEIGHT; j++) {
   if (one_in(10)) {
    char ter_sym = terlist[m.ter(i + x - VIEWX + rng(-2, 2), j + y - VIEWY + rng(-2, 2))].sym;
    nc_color ter_col = terlist[m.ter(i + x - VIEWX + rng(-2, 2), j + y - VIEWY+ rng(-2, 2))].color;
    mvwputch(w_terrain, j, i, ter_col, ter_sym);
   }
  }
 }
 wrefresh(w_terrain);
}

float game::natural_light_level() const
{
 float ret = 0;

 if (levz >= 0) {
  ret = turn.sunlight();
  ret += weather_data[weather].light_modifier;
 }

 return std::max(0.0f, ret);
}

unsigned char game::light_level()
{
 //already found the light level for now?
 if(turn == latest_lightlevel_turn)
  return latest_lightlevel;

 int ret;
 if (levz < 0)	// Underground!
  ret = 1;
 else {
  ret = turn.sunlight();
  ret -= weather_data[weather].sight_penalty;
 }
 for (int i = 0; i < events.size(); i++) {
  // The EVENT_DIM event slowly dims the sky, then relights it
  // EVENT_DIM has an occurance date of turn + 50, so the first 25 dim it
  if (events[i].type == EVENT_DIM) {
   int turns_left = events[i].turn - int(turn);
   i = events.size();
   if (turns_left > 25)
    ret = (ret * (turns_left - 25)) / 25;
   else
    ret = (ret * (25 - turns_left)) / 25;
  }
 }
 if (ret < 8 && event_queued(EVENT_ARTIFACT_LIGHT))
  ret = 8;
 if(ret < 1)
  ret = 1;

 latest_lightlevel = ret;
 latest_lightlevel_turn = turn;
 return ret;
}

void game::reset_light_level()
{
 latest_lightlevel = 0;
 latest_lightlevel_turn = 0;
}

//Gets the next free ID, also used for player ID's.
int game::assign_npc_id()
{
 int ret = next_npc_id;
 next_npc_id++;
 return ret;
}

int game::assign_faction_id()
{
 int ret = next_faction_id;
 next_faction_id++;
 return ret;
}

faction* game::faction_by_id(int id)
{
 for (int i = 0; i < factions.size(); i++) {
  if (factions[i].id == id)
   return &(factions[i]);
 }
 return NULL;
}

faction* game::random_good_faction()
{
 std::vector<int> valid;
 for (int i = 0; i < factions.size(); i++) {
  if (factions[i].good >= 5)
   valid.push_back(i);
 }
 if (valid.size() > 0) {
  int index = valid[rng(0, valid.size() - 1)];
  return &(factions[index]);
 }
// No good factions exist!  So create one!
 faction newfac(assign_faction_id());
 do
  newfac.randomize();
 while (newfac.good < 5);
 newfac.id = factions.size();
 factions.push_back(newfac);
 return &(factions[factions.size() - 1]);
}

faction* game::random_evil_faction()
{
 std::vector<int> valid;
 for (int i = 0; i < factions.size(); i++) {
  if (factions[i].good <= -5)
   valid.push_back(i);
 }
 if (valid.size() > 0) {
  int index = valid[rng(0, valid.size() - 1)];
  return &(factions[index]);
 }
// No good factions exist!  So create one!
 faction newfac(assign_faction_id());
 do
  newfac.randomize();
 while (newfac.good > -5);
 newfac.id = factions.size();
 factions.push_back(newfac);
 return &(factions[factions.size() - 1]);
}

bool game::sees_u(int x, int y, int &t)
{
 // TODO: [lightmap] Apply default monster vison levels here
 //                  the light map should deal lighting from player or fires
 int range = light_level();

 // Set to max possible value if the player is lit brightly
 if (m.light_at(u.posx, u.posy) >= LL_LOW)
  range = DAYLIGHT_LEVEL;

 int mondex = mon_at(x,y);
 if (mondex != -1) {
  monster &z = _z[mondex];
  if(z.has_flag(MF_VIS10))
   range -= 50;
  else if(z.has_flag(MF_VIS20))
   range -= 40;
  else if(z.has_flag(MF_VIS30))
   range -= 30;
  else if(z.has_flag(MF_VIS40))
   range -= 20;
  else if(z.has_flag(MF_VIS50))
   range -= 10;
 }
 if( range <= 0)
  range = 1;

 return (!(u.has_active_bionic("bio_cloak") || u.has_active_bionic("bio_night") ||
           u.has_artifact_with(AEP_INVISIBLE)) && m.sees(x, y, u.posx, u.posy, range, t));
}

bool game::u_see(int x, int y)
{
 int wanted_range = rl_dist(u.posx, u.posy, x, y);

 bool can_see = false;
 if (wanted_range < u.clairvoyance())
  can_see = true;
 else if (wanted_range <= u.sight_range(light_level()) ||
          (wanted_range <= u.sight_range(DAYLIGHT_LEVEL) &&
            m.light_at(x, y) >= LL_LOW))
     can_see = m.pl_sees(u.posx, u.posy, x, y, wanted_range);
     if (u.has_active_bionic("bio_night") && wanted_range < 15 && wanted_range > u.sight_range(1))
        return false;

 return can_see;
}

bool game::u_see(player *p)
{
 return u_see(p->posx, p->posy);
}

bool game::u_see(monster *mon)
{
 int dist = rl_dist(u.posx, u.posy, mon->posx(), mon->posy());
 if (u.has_trait("ANTENNAE") && dist <= 3) {
  return true;
 }
 if (mon->has_flag(MF_DIGS) && !u.has_active_bionic("bio_ground_sonar") &&
     dist > 1) {
  return false;	// Can't see digging monsters until we're right next to them
 }
 if (m.is_divable(mon->posx(), mon->posy()) && mon->can_submerge()
         && !m.is_divable(u.posx, u.posy)) {
   //Monster is in the water and submerged, and we're out of/above the water
   return false;
 }

 return u_see(mon->posx(), mon->posy());
}

bool game::pl_sees(player *p, monster *mon, int &t)
{
 // TODO: [lightmap] Allow npcs to use the lightmap
 if (mon->has_flag(MF_DIGS) && !p->has_active_bionic("bio_ground_sonar") &&
     rl_dist(p->posx, p->posy, mon->posx(), mon->posy()) > 1)
  return false;	// Can't see digging monsters until we're right next to them
 int range = p->sight_range(light_level());
 return m.sees(p->posx, p->posy, mon->posx(), mon->posy(), range, t);
}

point game::find_item(item *it)
{
 if (u.has_item(it))
  return point(u.posx, u.posy);
 point ret = m.find_item(it);
 if (ret.x != -1 && ret.y != -1)
  return ret;
 for (int i = 0; i < active_npc.size(); i++) {
  if (active_npc[i]->inv.has_item(it))
   return point(active_npc[i]->posx, active_npc[i]->posy);
 }
 return point(-999, -999);
}

void game::remove_item(item *it)
{
 point ret;
 if (it == &u.weapon) {
  u.remove_weapon();
  return;
 }
 if (!u.inv.remove_item(it).is_null()) {
  return;
 }
 for (int i = 0; i < u.worn.size(); i++) {
  if (it == &u.worn[i]) {
   u.worn.erase(u.worn.begin() + i);
   return;
  }
 }
 ret = m.find_item(it);
 if (ret.x != -1 && ret.y != -1) {
  for (int i = 0; i < m.i_at(ret.x, ret.y).size(); i++) {
   if (it == &m.i_at(ret.x, ret.y)[i]) {
    m.i_rem(ret.x, ret.y, i);
    return;
   }
  }
 }
 for (int i = 0; i < active_npc.size(); i++) {
  if (it == &active_npc[i]->weapon) {
   active_npc[i]->remove_weapon();
   return;
  }
  if (!active_npc[i]->inv.remove_item(it).is_null()) {
   return;
  }
  for (int j = 0; j < active_npc[i]->worn.size(); j++) {
   if (it == &active_npc[i]->worn[j]) {
    active_npc[i]->worn.erase(active_npc[i]->worn.begin() + j);
    return;
   }
  }
 }
}

bool vector_has(std::vector<int> vec, int test)
{
 for (int i = 0; i < vec.size(); i++) {
  if (vec[i] == test)
   return true;
 }
 return false;
}

// Print monster info to the given window, and return the lowest row (0-indexed)
// to which we printed. This is used to share a window with the message log and
// make optimal use of space.
int game::mon_info(WINDOW *w)
{
    const int width = getmaxx(w);
    const int maxheight = 12;
    const int startrow = (OPTIONS["SIDEBAR_STYLE"] == "Narrow") ? 1 : 0;

    int buff;
    int newseen = 0;
    const int iProxyDist = (OPTIONS["SAFEMODEPROXIMITY"] <= 0) ? 60 : OPTIONS["SAFEMODEPROXIMITY"];
    int newdist = 4096;
    int newtarget = -1;
    // 7 0 1	unique_types uses these indices;
    // 6 8 2	0-7 are provide by direction_from()
    // 5 4 3	8 is used for local monsters (for when we explain them below)
    std::vector<int> unique_types[9];
    // dangerous_types tracks whether we should print in red to warn the player
    bool dangerous[8];
    for (int i = 0; i < 8; i++)
        dangerous[i] = false;

    direction dir_to_mon, dir_to_npc;
    int viewx = u.posx + u.view_offset_x;
    int viewy = u.posy + u.view_offset_y;
    for (int i = 0; i < num_zombies(); i++) {
        monster &z = _z[i];
        if (u_see(&z)) {
            dir_to_mon = direction_from(viewx, viewy, z.posx(), z.posy());
            int index = (abs(viewx - z.posx()) <= VIEWX &&
                         abs(viewy - z.posy()) <= VIEWY) ?
                         8 : dir_to_mon;

            monster_attitude matt = z.attitude(&u);
            if (MATT_ATTACK == matt || MATT_FOLLOW == matt) {
                int j;
                if (index < 8 && sees_u(z.posx(), z.posy(), j))
                    dangerous[index] = true;

                int mondist = rl_dist(u.posx, u.posy, z.posx(), z.posy());
                if (mondist <= iProxyDist) {
                    newseen++;
                    if ( mondist < newdist ) {
                        newdist = mondist; // todo: prioritize dist * attack+follow > attack > follow
                        newtarget = i; // todo: populate alt targeting map
                    }
                }
            }

            if (!vector_has(unique_types[dir_to_mon], z.type->id))
                unique_types[index].push_back(z.type->id);
        }
    }

    for (int i = 0; i < active_npc.size(); i++) {
        point npcp(active_npc[i]->posx, active_npc[i]->posy);
        if (u_see(npcp.x, npcp.y)) { // TODO: NPC invis
            if (active_npc[i]->attitude == NPCATT_KILL)
                if (rl_dist(u.posx, u.posy, npcp.x, npcp.y) <= iProxyDist)
                    newseen++;

            dir_to_npc = direction_from(viewx, viewy, npcp.x, npcp.y);
            int index = (abs(viewx - npcp.x) <= VIEWX &&
                         abs(viewy - npcp.y) <= VIEWY) ?
                         8 : dir_to_npc;
            unique_types[index].push_back(-1 - i);
        }
    }

    if (newseen > mostseen) {
        if (u.activity.type == ACT_REFILL_VEHICLE)
            cancel_activity_query(_("Monster Spotted!"));
        cancel_activity_query(_("Monster spotted!"));
        turnssincelastmon = 0;
        if (run_mode == 1) {
            run_mode = 2;	// Stop movement!
            if ( last_target == -1 && newtarget != -1 ) {
                last_target = newtarget;
            }
        }
    } else if (autosafemode && newseen == 0) { // Auto-safemode
        turnssincelastmon++;
        if (turnssincelastmon >= OPTIONS["AUTOSAFEMODETURNS"] && run_mode == 0)
            run_mode = 1;
    }

    if (newseen == 0 && run_mode == 2)
        run_mode = 1;

    mostseen = newseen;

    // Print the direction headings
    // Reminder:
    // 7 0 1	unique_types uses these indices;
    // 6 8 2	0-7 are provide by direction_from()
    // 5 4 3	8 is used for local monsters (for when we explain them below)

    const char *dir_labels[] = {
        _("North:"), _("NE:"), _("East:"), _("SE:"),
        _("South:"), _("SW:"), _("West:"), _("NW:") };
    int widths[8];
    for (int i = 0; i < 8; i++) {
        widths[i] = utf8_width(dir_labels[i]);
    }
    int xcoords[8];
    const int ycoords[] = { 0, 0, 1, 2, 2, 2, 1, 0 };
    xcoords[0] = xcoords[4] = width / 3;
    xcoords[1] = xcoords[3] = xcoords[2] = (width / 3) * 2;
    xcoords[5] = xcoords[6] = xcoords[7] = 0;
    for (int i = 0; i < 8; i++) {
        nc_color c = unique_types[i].empty() ? c_dkgray
                   : (dangerous[i] ? c_ltred : c_ltgray);
        mvwprintz(w, ycoords[i] + startrow, xcoords[i], c, dir_labels[i]);
    }

    // Print the symbols of all monsters in all directions.
    for (int i = 0; i < 8; i++) {
        int symroom;
        point pr(xcoords[i] + widths[i] + 1, ycoords[i] + startrow);

        // The list of symbols needs a space on each end.
        symroom = (width / 3) - widths[i] - 2;
        const int typeshere = unique_types[i].size();
        for (int j = 0; j < typeshere && j < symroom; j++) {
            buff = unique_types[i][j];
            nc_color c;
            char sym;

            if (symroom < typeshere && j == symroom - 1) {
                // We've run out of room!
                c = c_white;
                sym = '+';
            } else if (buff < 0) { // It's an NPC!
                switch (active_npc[(buff + 1) * -1]->attitude) {
                    case NPCATT_KILL:   c = c_red;     break;
                    case NPCATT_FOLLOW: c = c_ltgreen; break;
                    case NPCATT_DEFEND: c = c_green;   break;
                    default:            c = c_pink;    break;
                }
                sym = '@';
            } else { // It's a monster!
                c   = mtypes[buff]->color;
                sym = mtypes[buff]->sym;
            }
            mvwputch(w, pr.y, pr.x, c, sym);

            pr.x++;
        }
    } // for (int i = 0; i < 8; i++)

    // Now we print their full names!

    bool listed_it[num_monsters]; // Don't list any twice!
    for (int i = 0; i < num_monsters; i++)
        listed_it[i] = false;

    // Start printing monster names on row 4. Rows 0-2 are for labels, and row 3
    // is blank.
    point pr(0, 4 + startrow);

    int lastrowprinted = 2 + startrow;

    // Print monster names, starting with those at location 8 (nearby).
    for (int j = 8; j >= 0 && pr.y < maxheight; j--) {
        // Separate names by some number of spaces (more for local monsters).
        int namesep = (j == 8 ? 2 : 1);
        for (int i = 0; i < unique_types[j].size() && pr.y < maxheight; i++) {
            buff = unique_types[j][i];
            // buff < 0 means an NPC!  Don't list those.
            if (buff >= 0 && !listed_it[buff]) {
                listed_it[buff] = true;
                std::string name = mtypes[buff]->name;

                // Move to the next row if necessary. (The +2 is for the "Z ").
                if (pr.x + 2 + name.length() >= width) {
                    pr.y++;
                    pr.x = 0;
                }

                if (pr.y < maxheight) { // Don't print if we've overflowed
                    lastrowprinted = pr.y;
                    mvwputch(w, pr.y, pr.x, mtypes[buff]->color, mtypes[buff]->sym);
                    pr.x += 2; // symbol and space
                    nc_color danger = c_dkgray;
                    if (mtypes[buff]->difficulty >= 30)
                        danger = c_red;
                    else if (mtypes[buff]->difficulty >= 16)
                        danger = c_ltred;
                    else if (mtypes[buff]->difficulty >= 8)
                        danger = c_white;
                    else if (mtypes[buff]->agro > 0)
                        danger = c_ltgray;
                    mvwprintz(w, pr.y, pr.x, danger, name.c_str());
                    pr.x += name.length() + namesep;
                }
            }
        }
    }

    return lastrowprinted;
}

void game::cleanup_dead()
{
    for( int i = 0; i < num_zombies(); i++ ) {
        monster &z = _z[i];
        if( z.dead || z.hp <= 0 ) {
            dbg (D_INFO) << string_format( "cleanup_dead: z[%d] %d,%d dead:%c hp:%d %s",
                                           i, z.posx(), z.posy(), (z.dead?'1':'0'),
                                           z.hp, z.type->name.c_str() );
            remove_zombie(i);
            if( last_target == i ) {
                last_target = -1;
            } else if( last_target > i ) {
                last_target--;
            }
            i--;
        }
    }

    //Cleanup any dead npcs.
    //This will remove the npc object, it is assumed that they have been transformed into
    //dead bodies before this.
    for (int i = 0; i < active_npc.size(); i++)
    {
        if (active_npc[i]->dead)
        {
            int npc_id = active_npc[i]->getID();
            active_npc.erase( active_npc.begin() + i );
            cur_om->remove_npc(npc_id);
            i--;
        }
    }
}

void game::monmove()
{
 cleanup_dead();
 for (int i = 0; i < num_zombies(); i++) {
  monster &z = _z[i];
  while (!z.dead && !z.can_move_to(this, z.posx(), z.posy())) {
// If we can't move to our current position, assign us to a new one
   if (debugmon)
   {
    dbg(D_ERROR) << "game:monmove: " << z.name().c_str()
                 << " can't move to its location! (" << z.posx()
                 << ":" << z.posy() << "), "
                 << m.tername(z.posx(), z.posy()).c_str();
    debugmsg("%s can't move to its location! (%d:%d), %s", z.name().c_str(),
             z.posx(), z.posy(), m.tername(z.posx(), z.posy()).c_str());
   }
   bool okay = false;
   int xdir = rng(1, 2) * 2 - 3, ydir = rng(1, 2) * 2 - 3; // -1 or 1
   int startx = z.posx() - 3 * xdir, endx = z.posx() + 3 * xdir;
   int starty = z.posy() - 3 * ydir, endy = z.posy() + 3 * ydir;
   for (int x = startx; x != endx && !okay; x += xdir) {
    for (int y = starty; y != endy && !okay; y += ydir){
     if (z.can_move_to(this, x, y)) {
      z.setpos(x, y);
      okay = true;
     }
    }
   }
   if (!okay)
    z.dead = true;
  }

  if (!z.dead) {
   z.process_effects(this);
   if (z.hurt(0))
    kill_mon(i, false);
  }

  m.mon_in_field(z.posx(), z.posy(), this, &z);

  while (z.moves > 0 && !z.dead) {
   z.made_footstep = false;
   z.plan(this);	// Formulate a path to follow
   z.move(this);	// Move one square, possibly hit u
   z.process_triggers(this);
   m.mon_in_field(z.posx(), z.posy(), this, &z);
   if (z.hurt(0)) {	// Maybe we died...
    kill_mon(i, false);
    z.dead = true;
   }
  }

  if (!z.dead) {
   if (u.has_active_bionic("bio_alarm") && u.power_level >= 1 &&
       rl_dist(u.posx, u.posy, z.posx(), z.posy()) <= 5) {
    u.power_level--;
    add_msg(_("Your motion alarm goes off!"));
    cancel_activity_query(_("Your motion alarm goes off!"));
    if (u.has_disease("sleep") || u.has_disease("lying_down")) {
     u.rem_disease("sleep");
     u.rem_disease("lying_down");
    }
   }
// We might have stumbled out of range of the player; if so, kill us
   if (z.posx() < 0 - (SEEX * MAPSIZE) / 6 ||
       z.posy() < 0 - (SEEY * MAPSIZE) / 6 ||
       z.posx() > (SEEX * MAPSIZE * 7) / 6 ||
       z.posy() > (SEEY * MAPSIZE * 7) / 6   ) {
// Re-absorb into local group, if applicable
    int group = valid_group((mon_id)(z.type->id), levx, levy, levz);
    if (group != -1) {
     cur_om->zg[group].population++;
     if (cur_om->zg[group].population / (cur_om->zg[group].radius * cur_om->zg[group].radius) > 5 &&
         !cur_om->zg[group].diffuse )
      cur_om->zg[group].radius++;
    } else if (MonsterGroupManager::Monster2Group((mon_id)(z.type->id)) != "GROUP_NULL") {
     cur_om->zg.push_back(mongroup(MonsterGroupManager::Monster2Group((mon_id)(z.type->id)),
                                  levx, levy, levz, 1, 1));
    }
    z.dead = true;
   } else
    z.receive_moves();
  }
 }

 cleanup_dead();

// Now, do active NPCs.
 for (int i = 0; i < active_npc.size(); i++) {
  int turns = 0;
  if(active_npc[i]->hp_cur[hp_head] <= 0 || active_npc[i]->hp_cur[hp_torso] <= 0)
   active_npc[i]->die(this);
  else {
   active_npc[i]->reset(this);
   active_npc[i]->suffer(this);
   while (!active_npc[i]->dead && active_npc[i]->moves > 0 && turns < 10) {
    turns++;
    active_npc[i]->move(this);
    //build_monmap();
   }
   if (turns == 10) {
    add_msg(_("%s's brain explodes!"), active_npc[i]->name.c_str());
    active_npc[i]->die(this);
   }
  }
 }
 cleanup_dead();
}

bool game::sound(int x, int y, int vol, std::string description)
{
 vol *= 1.5; // Scale it a little
// First, alert all monsters (that can hear) to the sound
 for (int i = 0; i < num_zombies(); i++) {
  monster &z = _z[i];
  if (z.can_hear()) {
   int dist = rl_dist(x, y, z.posx(), z.posy());
   int volume = vol - (z.has_flag(MF_GOODHEARING) ? int(dist / 2) : dist);
   z.wander_to(x, y, volume);
   z.process_trigger(MTRIG_SOUND, volume);
  }
 }
// Loud sounds make the next spawn sooner!
 int spawn_range = int(MAPSIZE / 2) * SEEX;
 if (vol >= spawn_range) {
  int max = (vol - spawn_range);
  int min = int(max / 6);
  if (max > spawn_range * 4)
   max = spawn_range * 4;
  if (min > spawn_range * 4)
   min = spawn_range * 4;
  int change = rng(min, max);
  if (nextspawn < change)
   nextspawn = 0;
  else
   nextspawn -= change;
 }
// Next, display the sound as the player hears it
 if (description == "")
  return false;	// No description (e.g., footsteps)
 if (u.has_disease("deaf"))
  return false;	// We're deaf, can't hear it

 if (u.has_bionic("bio_ears"))
  vol *= 3.5;
 if (u.has_trait("BADHEARING"))
  vol *= .5;
 if (u.has_trait("CANINE_EARS"))
  vol *= 1.5;
 int dist = rl_dist(x, y, u.posx, u.posy);
 if (dist > vol)
  return false;	// Too far away, we didn't hear it!
 if (u.has_disease("sleep") &&
     ((!u.has_trait("HEAVYSLEEPER") && dice(2, 20) < vol - dist) ||
      ( u.has_trait("HEAVYSLEEPER") && dice(3, 20) < vol - dist)   )) {
  u.rem_disease("sleep");
  if (description != "alarm_clock")
   add_msg(_("You're woken up by a noise."));
  return true;
 } else if (description == "alarm_clock") {
  return false;
 }
 if (!u.has_bionic("bio_ears") && rng( (vol - dist) / 2, (vol - dist) ) >= 150) {
  int duration = (vol - dist - 130) / 4;
  if (duration > 40)
   duration = 40;
  u.add_disease("deaf", duration);
 }
 if (x != u.posx || y != u.posy) {
  if(u.activity.ignore_trivial != true) {
    std::string query;
    if (description == "") {
        query = string_format(_("Heard %s!"), description.c_str());
    } else {
        query = _("Heard a noise!");
    }
    if( cancel_activity_or_ignore_query(query.c_str()) ) {
        u.activity.ignore_trivial = true;
    }
  }
 } else {
     u.volume += vol;
 }

// We need to figure out where it was coming from, relative to the player
 int dx = x - u.posx;
 int dy = y - u.posy;
// If it came from us, don't print a direction
 if (dx == 0 && dy == 0) {
  capitalize_letter(description, 0);
  add_msg("%s", description.c_str());
  return true;
 }
 std::string direction = direction_name(direction_from(u.posx, u.posy, x, y));
 add_msg(_("From the %s you hear %s"), direction.c_str(), description.c_str());
 return true;
}

// add_footstep will create a list of locations to draw monster
// footsteps. these will be more or less accurate depending on the
// characters hearing and how close they are
void game::add_footstep(int x, int y, int volume, int distance, monster* source)
{
 if (x == u.posx && y == u.posy)
  return;
 else if (u_see(x, y))
  return;
 int err_offset;
 if (volume / distance < 2)
  err_offset = 3;
 else if (volume / distance < 3)
  err_offset = 2;
 else
  err_offset = 1;
 if (u.has_bionic("bio_ears"))
  err_offset--;
 if (u.has_trait("BADHEARING"))
  err_offset++;

 int origx = x, origy = y;
 std::vector<point> point_vector;
 for (x = origx-err_offset; x <= origx+err_offset; x++)
 {
     for (y = origy-err_offset; y <= origy+err_offset; y++)
     {
         point_vector.push_back(point(x,y));
     }
 }
 footsteps.push_back(point_vector);
 footsteps_source.push_back(source);
 return;
}

// draws footsteps that have been created by monsters moving about
void game::draw_footsteps()
{
 for (int i = 0; i < footsteps.size(); i++) {
     if (!u_see(footsteps_source[i]->posx(),footsteps_source[i]->posy()))
     {
         std::vector<point> unseen_points;
         for (int j = 0; j < footsteps[i].size(); j++)
         {
             if (!u_see(footsteps[i][j].x,footsteps[i][j].y))
             {
                 unseen_points.push_back(point(footsteps[i][j].x,
                                               footsteps[i][j].y));
             }
         }

         if (unseen_points.size() > 0)
         {
             point selected = unseen_points[rng(0,unseen_points.size() - 1)];

             mvwputch(w_terrain,
                      VIEWY + selected.y - u.posy - u.view_offset_y,
                      VIEWX + selected.x - u.posx - u.view_offset_x,
                      c_yellow, '?');
         }
     }
 }
 footsteps.clear();
 footsteps_source.clear();
 wrefresh(w_terrain);
 return;
}

void game::explosion(int x, int y, int power, int shrapnel, bool has_fire)
{
 int radius = sqrt(double(power / 4));
 int dam;
 std::string junk;
 int noise = power * (has_fire ? 2 : 10);

 if (power >= 30)
  sound(x, y, noise, _("a huge explosion!"));
 else
  sound(x, y, noise, _("an explosion!"));
 for (int i = x - radius; i <= x + radius; i++) {
  for (int j = y - radius; j <= y + radius; j++) {
   if (i == x && j == y)
    dam = 3 * power;
   else
    dam = 3 * power / (rl_dist(x, y, i, j));
   if (m.has_flag(bashable, i, j))
    m.bash(i, j, dam, junk);
   if (m.has_flag(bashable, i, j))	// Double up for tough doors, etc.
    m.bash(i, j, dam, junk);
   if (m.is_destructable(i, j) && rng(25, 100) < dam)
    m.destroy(this, i, j, false);

   int mon_hit = mon_at(i, j), npc_hit = npc_at(i, j);
   if (mon_hit != -1) {
    monster &z = _z[mon_hit];
    if (!z.dead && z.hurt(rng(dam / 2, dam * 1.5))) {
     if (z.hp < 0 - (z.type->size < 2? 1.5:3) * z.type->hp)
      explode_mon(mon_hit); // Explode them if it was big overkill
     else
      kill_mon(mon_hit); // TODO: player's fault?

     int vpart;
     vehicle *veh = m.veh_at(i, j, vpart);
     if (veh)
      veh->damage (vpart, dam, false);
    }
   }

   if (npc_hit != -1) {
    active_npc[npc_hit]->hit(this, bp_torso, 0, rng(dam / 2, dam * 1.5), 0);
    active_npc[npc_hit]->hit(this, bp_head,  0, rng(dam / 3, dam),       0);
    active_npc[npc_hit]->hit(this, bp_legs,  0, rng(dam / 3, dam),       0);
    active_npc[npc_hit]->hit(this, bp_legs,  1, rng(dam / 3, dam),       0);
    active_npc[npc_hit]->hit(this, bp_arms,  0, rng(dam / 3, dam),       0);
    active_npc[npc_hit]->hit(this, bp_arms,  1, rng(dam / 3, dam),       0);
    if (active_npc[npc_hit]->hp_cur[hp_head]  <= 0 ||
        active_npc[npc_hit]->hp_cur[hp_torso] <= 0   ) {
     active_npc[npc_hit]->die(this, true);
    }
   }
   if (u.posx == i && u.posy == j) {
    add_msg(_("You're caught in the explosion!"));
    u.hit(this, bp_torso, 0, rng(dam / 2, dam * 1.5), 0);
    u.hit(this, bp_head,  0, rng(dam / 3, dam),       0);
    u.hit(this, bp_legs,  0, rng(dam / 3, dam),       0);
    u.hit(this, bp_legs,  1, rng(dam / 3, dam),       0);
    u.hit(this, bp_arms,  0, rng(dam / 3, dam),       0);
    u.hit(this, bp_arms,  1, rng(dam / 3, dam),       0);
   }
   if (has_fire) {
    m.add_field(this, i, j, fd_fire, dam / 10);
   }
  }
 }

// Draw the explosion
 draw_explosion(x, y, radius, c_red);

// The rest of the function is shrapnel
 if (shrapnel <= 0)
  return;
 int sx, sy, t, tx, ty;
 std::vector<point> traj;
 timespec ts;
 ts.tv_sec = 0;
 ts.tv_nsec = BULLET_SPEED;	// Reset for animation of bullets
 for (int i = 0; i < shrapnel; i++) {
  sx = rng(x - 2 * radius, x + 2 * radius);
  sy = rng(y - 2 * radius, y + 2 * radius);
  if (m.sees(x, y, sx, sy, 50, t))
   traj = line_to(x, y, sx, sy, t);
  else
   traj = line_to(x, y, sx, sy, 0);
  dam = rng(20, 60);
  for (int j = 0; j < traj.size(); j++) {
    draw_bullet(u, traj[j].x, traj[j].y, j, traj, '`', ts);
  /*
   if (j > 0 && u_see(traj[j - 1].x, traj[j - 1].y))
    m.drawsq(w_terrain, u, traj[j - 1].x, traj[j - 1].y, false, true);
   if (u_see(traj[j].x, traj[j].y)) {
    mvwputch(w_terrain, traj[j].y + VIEWY - u.posy - u.view_offset_y,
                        traj[j].x + VIEWX - u.posx - u.view_offset_x, c_red, '`');
    wrefresh(w_terrain);
    nanosleep(&ts, NULL);
   }
   */
   tx = traj[j].x;
   ty = traj[j].y;
   const int zid = mon_at(tx, ty);
   if (zid != -1) {
    monster &z = _z[zid];
    dam -= z.armor_cut();
    if (z.hurt(dam))
     kill_mon(zid);
   } else if (npc_at(tx, ty) != -1) {
    body_part hit = random_body_part();
    if (hit == bp_eyes || hit == bp_mouth || hit == bp_head)
     dam = rng(2 * dam, 5 * dam);
    else if (hit == bp_torso)
     dam = rng(1.5 * dam, 3 * dam);
    int npcdex = npc_at(tx, ty);
    active_npc[npcdex]->hit(this, hit, rng(0, 1), 0, dam);
    if (active_npc[npcdex]->hp_cur[hp_head] <= 0 ||
        active_npc[npcdex]->hp_cur[hp_torso] <= 0) {
     active_npc[npcdex]->die(this);
    }
   } else if (tx == u.posx && ty == u.posy) {
    body_part hit = random_body_part();
    int side = rng(0, 1);
    add_msg(_("Shrapnel hits your %s!"), body_part_name(hit, side).c_str());
    u.hit(this, hit, rng(0, 1), 0, dam);
   } else {
       std::set<std::string> shrapnel_effects;
       m.shoot(this, tx, ty, dam, j == traj.size() - 1, shrapnel_effects );
   }
  }
 }
}
<<<<<<< HEAD

=======
/*
void game::draw_explosion(int x, int y, int radius, nc_color col)
{
    timespec ts;    // Timespec for the animation of the explosion
    ts.tv_sec = 0;
    ts.tv_nsec = EXPLOSION_SPEED;
    for (int i = 1; i <= radius; i++) {
        mvwputch(w_terrain, y - i + VIEWY - u.posy - u.view_offset_y,
                      x - i + VIEWX - u.posx - u.view_offset_x, col, '/');
        mvwputch(w_terrain, y - i + VIEWY - u.posy - u.view_offset_y,
                      x + i + VIEWX - u.posx - u.view_offset_x, col,'\\');
        mvwputch(w_terrain, y + i + VIEWY - u.posy - u.view_offset_y,
                      x - i + VIEWX - u.posx - u.view_offset_x, col,'\\');
        mvwputch(w_terrain, y + i + VIEWY - u.posy - u.view_offset_y,
                      x + i + VIEWX - u.posx - u.view_offset_x, col, '/');
        for (int j = 1 - i; j < 0 + i; j++) {
            mvwputch(w_terrain, y - i + VIEWY - u.posy - u.view_offset_y,
                       x + j + VIEWX - u.posx - u.view_offset_x, col,'-');
            mvwputch(w_terrain, y + i + VIEWY - u.posy - u.view_offset_y,
                       x + j + VIEWX - u.posx - u.view_offset_x, col,'-');
            mvwputch(w_terrain, y + j + VIEWY - u.posy - u.view_offset_y,
                       x - i + VIEWX - u.posx - u.view_offset_x, col,'|');
            mvwputch(w_terrain, y + j + VIEWY - u.posy - u.view_offset_y,
                       x + i + VIEWX - u.posx - u.view_offset_x, col,'|');
  }
  wrefresh(w_terrain);
  nanosleep(&ts, NULL);
 }
}
*/
>>>>>>> 48108ca7
void game::flashbang(int x, int y, bool player_immune)
{
 int dist = rl_dist(u.posx, u.posy, x, y), t;
 if (dist <= 8 && !player_immune) {
  if (!u.has_bionic("bio_ears"))
   u.add_disease("deaf", 40 - dist * 4);
  if (m.sees(u.posx, u.posy, x, y, 8, t))
   u.infect("blind", bp_eyes, (12 - dist) / 2, 10 - dist, this);
 }
 for (int i = 0; i < num_zombies(); i++) {
  monster &z = _z[i];
  dist = rl_dist(z.posx(), z.posy(), x, y);
  if (dist <= 4)
   z.add_effect(ME_STUNNED, 10 - dist);
  if (dist <= 8) {
   if (z.has_flag(MF_SEES) && m.sees(z.posx(), z.posy(), x, y, 8, t))
    z.add_effect(ME_BLIND, 18 - dist);
   if (z.has_flag(MF_HEARS))
    z.add_effect(ME_DEAF, 60 - dist * 4);
  }
 }
 sound(x, y, 12, _("a huge boom!"));
// TODO: Blind/deafen NPC
}

void game::shockwave(int x, int y, int radius, int force, int stun, int dam_mult, bool ignore_player)
{
  //borrowed code from game::explosion()
  timespec ts;	// Timespec for the animation of the explosion
  ts.tv_sec = 0;
  ts.tv_nsec = EXPLOSION_SPEED;
    for (int i = 1; i <= radius; i++) {
  mvwputch(w_terrain, y - i + VIEWY - u.posy - u.view_offset_y,
                      x - i + VIEWX - u.posx - u.view_offset_x, c_blue, '/');
  mvwputch(w_terrain, y - i + VIEWY - u.posy - u.view_offset_y,
                      x + i + VIEWX - u.posx - u.view_offset_x, c_blue,'\\');
  mvwputch(w_terrain, y + i + VIEWY - u.posy - u.view_offset_y,
                      x - i + VIEWX - u.posx - u.view_offset_x, c_blue,'\\');
  mvwputch(w_terrain, y + i + VIEWY - u.posy - u.view_offset_y,
                      x + i + VIEWX - u.posx - u.view_offset_x, c_blue, '/');
  for (int j = 1 - i; j < 0 + i; j++) {
   mvwputch(w_terrain, y - i + VIEWY - u.posy - u.view_offset_y,
                       x + j + VIEWX - u.posx - u.view_offset_x, c_blue,'-');
   mvwputch(w_terrain, y + i + VIEWY - u.posy - u.view_offset_y,
                       x + j + VIEWX - u.posx - u.view_offset_x, c_blue,'-');
   mvwputch(w_terrain, y + j + VIEWY - u.posy - u.view_offset_y,
                       x - i + VIEWX - u.posx - u.view_offset_x, c_blue,'|');
   mvwputch(w_terrain, y + j + VIEWY - u.posy - u.view_offset_y,
                       x + i + VIEWX - u.posx - u.view_offset_x, c_blue,'|');
  }
  wrefresh(w_terrain);
  nanosleep(&ts, NULL);
 }
 // end borrowed code from game::explosion()

    sound(x, y, force*force*dam_mult/2, _("Crack!"));
    for (int i = 0; i < num_zombies(); i++)
    {
        monster &z = _z[i];
        if (rl_dist(z.posx(), z.posy(), x, y) <= radius)
        {
            add_msg(_("%s is caught in the shockwave!"), z.name().c_str());
            knockback(x, y, z.posx(), z.posy(), force, stun, dam_mult);
        }
    }
    for (int i = 0; i < active_npc.size(); i++)
    {
        if (rl_dist(active_npc[i]->posx, active_npc[i]->posy, x, y) <= radius)
        {
            add_msg(_("%s is caught in the shockwave!"), active_npc[i]->name.c_str());
            knockback(x, y, active_npc[i]->posx, active_npc[i]->posy, force, stun, dam_mult);
        }
    }
    if (rl_dist(u.posx, u.posy, x, y) <= radius && !ignore_player)
    {
        add_msg(_("You're caught in the shockwave!"));
        knockback(x, y, u.posx, u.posy, force, stun, dam_mult);
    }
    return;
}

/* Knockback target at (tx,ty) by force number of tiles in direction from (sx,sy) to (tx,ty)
   stun > 0 indicates base stun duration, and causes impact stun; stun == -1 indicates only impact stun
   dam_mult multiplies impact damage, bash effect on impact, and sound level on impact */

void game::knockback(int sx, int sy, int tx, int ty, int force, int stun, int dam_mult)
{
    std::vector<point> traj;
    traj.clear();
    traj = line_to(sx, sy, tx, ty, 0);
    traj.insert(traj.begin(), point(sx, sy)); // how annoying, line_to() doesn't include the originating point!
    traj = continue_line(traj, force);
    traj.insert(traj.begin(), point(tx, ty)); // how annoying, continue_line() doesn't either!

    knockback(traj, force, stun, dam_mult);
    return;
}

/* Knockback target at traj.front() along line traj; traj should already have considered knockback distance.
   stun > 0 indicates base stun duration, and causes impact stun; stun == -1 indicates only impact stun
   dam_mult multiplies impact damage, bash effect on impact, and sound level on impact */

void game::knockback(std::vector<point>& traj, int force, int stun, int dam_mult)
{
    int tx = traj.front().x;
    int ty = traj.front().y;
    const int zid = mon_at(tx, ty);
    if (zid == -1 && npc_at(tx, ty) == -1 && (u.posx != tx && u.posy != ty))
    {
        debugmsg(_("Nothing at (%d,%d) to knockback!"), tx, ty);
        return;
    }
    //add_msg("line from %d,%d to %d,%d",traj.front().x,traj.front().y,traj.back().x,traj.back().y);
    std::string junk;
    int force_remaining = 0;
    if (zid != -1)
    {
        monster *targ = &_z[zid];
        if (stun > 0)
        {
            targ->add_effect(ME_STUNNED, stun);
            add_msg(ngettext("%s was stunned for %d turn!",
                             "%s was stunned for %d turns!", stun),
                    targ->name().c_str(), stun);
        }
        for(int i = 1; i < traj.size(); i++)
        {
            if (m.move_cost(traj[i].x, traj[i].y) == 0 && !m.has_flag(liquid, traj[i].x, traj[i].y)) // oops, we hit a wall!
            {
                targ->setpos(traj[i-1]);
                force_remaining = traj.size() - i;
                if (stun != 0)
                {
                    if (targ->has_effect(ME_STUNNED))
                    {
                        targ->add_effect(ME_STUNNED, force_remaining);
                        add_msg(ngettext("%s was stunned AGAIN for %d turn!",
                                         "%s was stunned AGAIN for %d turns!",
                                         force_remaining),
                                targ->name().c_str(), force_remaining);
                    }
                    else
                    {
                        targ->add_effect(ME_STUNNED, force_remaining);
                        add_msg(ngettext("%s was stunned for %d turn!",
                                         "%s was stunned for %d turns!",
                                         force_remaining),
                                targ->name().c_str(), force_remaining);
                    }
                    add_msg(_("%s took %d damage!"), targ->name().c_str(), dam_mult*force_remaining);
                    targ->hp -= dam_mult*force_remaining;
                    if (targ->hp <= 0)
                        targ->die(this);
                }
                m.bash(traj[i].x, traj[i].y, 2*dam_mult*force_remaining, junk);
                sound(traj[i].x, traj[i].y, dam_mult*force_remaining*force_remaining/2, junk);
                break;
            }
            else if (mon_at(traj[i].x, traj[i].y) != -1 || npc_at(traj[i].x, traj[i].y) != -1 ||
                      (u.posx == traj[i].x && u.posy == traj[i].y))
            {
                targ->setpos(traj[i-1]);
                force_remaining = traj.size() - i;
                if (stun != 0)
                {
                    if (targ->has_effect(ME_STUNNED))
                    {
                        targ->add_effect(ME_STUNNED, force_remaining);
                        add_msg(ngettext("%s was stunned AGAIN for %d turn!",
                                         "%s was stunned AGAIN for %d turns!",
                                         force_remaining),
                                targ->name().c_str(), force_remaining);
                    }
                    else
                    {
                        targ->add_effect(ME_STUNNED, force_remaining);
                        add_msg(ngettext("%s was stunned for %d turn!",
                                         "%s was stunned for %d turns!",
                                         force_remaining),
                                targ->name().c_str(), force_remaining);
                    }
                }
                traj.erase(traj.begin(), traj.begin()+i);
                if (mon_at(traj.front().x, traj.front().y) != -1) {
                    add_msg(_("%s collided with something else and sent it flying!"),
                            targ->name().c_str());
                } else if (npc_at(traj.front().x, traj.front().y) != -1) {
                    if (active_npc[npc_at(traj.front().x, traj.front().y)]->male) {
                        add_msg(_("%s collided with someone else and sent him flying!"),
                                targ->name().c_str());
                    } else {
                        add_msg(_("%s collided with someone else and sent her flying!"),
                                targ->name().c_str());
                    }
                } else if (u.posx == traj.front().x && u.posy == traj.front().y) {
                    add_msg(_("%s collided with you and sent you flying!"), targ->name().c_str());
                }
                knockback(traj, force_remaining, stun, dam_mult);
                break;
            }
            targ->setpos(traj[i]);
            if(m.has_flag(liquid, targ->posx(), targ->posy()) && !targ->can_drown() && !targ->dead)
            {
                targ->hurt(9999);
                if (u_see(targ))
                    add_msg(_("The %s drowns!"), targ->name().c_str());
            }
            if(!m.has_flag(liquid, targ->posx(), targ->posy()) && targ->has_flag(MF_AQUATIC) && !targ->dead)
            {
                targ->hurt(9999);
                if (u_see(targ))
                    add_msg(_("The %s flops around and dies!"), targ->name().c_str());
            }
        }
    }
    else if (npc_at(tx, ty) != -1)
    {
        npc *targ = active_npc[npc_at(tx, ty)];
        if (stun > 0)
        {
            targ->add_disease("stunned", stun);
            add_msg(ngettext("%s was stunned for %d turn!",
                             "%s was stunned for %d turns!", stun),
                    targ->name.c_str(), stun);
        }
        for(int i = 1; i < traj.size(); i++)
        {
            if (m.move_cost(traj[i].x, traj[i].y) == 0 && !m.has_flag(liquid, traj[i].x, traj[i].y)) // oops, we hit a wall!
            {
                targ->posx = traj[i-1].x;
                targ->posy = traj[i-1].y;
                force_remaining = traj.size() - i;
                if (stun != 0)
                {
                    if (targ->has_disease("stunned"))
                    {
                        targ->add_disease("stunned", force_remaining);
                        if (targ->has_disease("stunned"))
                            add_msg(ngettext("%s was stunned AGAIN for %d turn!",
                                             "%s was stunned AGAIN for %d turns!",
                                             force_remaining),
                                    targ->name.c_str(), force_remaining);
                    }
                    else
                    {
                        targ->add_disease("stunned", force_remaining);
                        if (targ->has_disease("stunned"))
                            add_msg(ngettext("%s was stunned for %d turn!",
                                             "%s was stunned for %d turns!",
                                             force_remaining),
                                     targ->name.c_str(), force_remaining);
                    }
                    add_msg(_("%s took %d damage! (before armor)"), targ->name.c_str(), dam_mult*force_remaining);
                    if (one_in(2)) targ->hit(this, bp_arms, 0, force_remaining*dam_mult, 0);
                    if (one_in(2)) targ->hit(this, bp_arms, 1, force_remaining*dam_mult, 0);
                    if (one_in(2)) targ->hit(this, bp_legs, 0, force_remaining*dam_mult, 0);
                    if (one_in(2)) targ->hit(this, bp_legs, 1, force_remaining*dam_mult, 0);
                    if (one_in(2)) targ->hit(this, bp_torso, 0, force_remaining*dam_mult, 0);
                    if (one_in(2)) targ->hit(this, bp_head, 0, force_remaining*dam_mult, 0);
                    if (one_in(2)) targ->hit(this, bp_hands, 0, force_remaining*dam_mult, 0);
                }
                m.bash(traj[i].x, traj[i].y, 2*dam_mult*force_remaining, junk);
                sound(traj[i].x, traj[i].y, dam_mult*force_remaining*force_remaining/2, junk);
                break;
            }
            else if (mon_at(traj[i].x, traj[i].y) != -1 || npc_at(traj[i].x, traj[i].y) != -1 ||
                      (u.posx == traj[i].x && u.posy == traj[i].y))
            {
                targ->posx = traj[i-1].x;
                targ->posy = traj[i-1].y;
                force_remaining = traj.size() - i;
                if (stun != 0)
                {
                    if (targ->has_disease("stunned"))
                    {
                        add_msg(ngettext("%s was stunned AGAIN for %d turn!",
                                         "%s was stunned AGAIN for %d turns!",
                                         force_remaining),
                                 targ->name.c_str(), force_remaining);
                    }
                    else
                    {
                        add_msg(ngettext("%s was stunned for %d turn!",
                                         "%s was stunned for %d turns!",
                                         force_remaining),
                                 targ->name.c_str(), force_remaining);
                    }
                    targ->add_disease("stunned", force_remaining);
                }
                traj.erase(traj.begin(), traj.begin()+i);
                if (mon_at(traj.front().x, traj.front().y) != -1) {
                    add_msg(_("%s collided with something else and sent it flying!"),
                            targ->name.c_str());
                } else if (npc_at(traj.front().x, traj.front().y) != -1) {
                    if (active_npc[npc_at(traj.front().x, traj.front().y)]->male) {
                        add_msg(_("%s collided with someone else and sent him flying!"),
                                targ->name.c_str());
                    } else {
                        add_msg(_("%s collided with someone else and sent her flying!"),
                                targ->name.c_str());
                    }
                } else if (u.posx == traj.front().x && u.posy == traj.front().y) {
                    add_msg(_("%s collided with you and sent you flying!"), targ->name.c_str());
                }
                knockback(traj, force_remaining, stun, dam_mult);
                break;
            }
            targ->posx = traj[i].x;
            targ->posy = traj[i].y;
        }
    }
    else if (u.posx == tx && u.posy == ty)
    {
        if (stun > 0)
        {
            u.add_disease("stunned", stun);
            add_msg(_("You were stunned for %d turns!"), stun);
        }
        for(int i = 1; i < traj.size(); i++)
        {
            if (m.move_cost(traj[i].x, traj[i].y) == 0 && !m.has_flag(liquid, traj[i].x, traj[i].y)) // oops, we hit a wall!
            {
                u.posx = traj[i-1].x;
                u.posy = traj[i-1].y;
                force_remaining = traj.size() - i;
                if (stun != 0)
                {
                    if (u.has_disease("stunned"))
                    {
                        add_msg(_("You were stunned AGAIN for %d turns!"), force_remaining);
                    }
                    else
                    {
                        add_msg(_("You were stunned for %d turns!"), force_remaining);
                    }
                    u.add_disease("stunned", force_remaining);
                    if (one_in(2)) u.hit(this, bp_arms, 0, force_remaining*dam_mult, 0);
                    if (one_in(2)) u.hit(this, bp_arms, 1, force_remaining*dam_mult, 0);
                    if (one_in(2)) u.hit(this, bp_legs, 0, force_remaining*dam_mult, 0);
                    if (one_in(2)) u.hit(this, bp_legs, 1, force_remaining*dam_mult, 0);
                    if (one_in(2)) u.hit(this, bp_torso, 0, force_remaining*dam_mult, 0);
                    if (one_in(2)) u.hit(this, bp_head, 0, force_remaining*dam_mult, 0);
                    if (one_in(2)) u.hit(this, bp_hands, 0, force_remaining*dam_mult, 0);
                }
                m.bash(traj[i].x, traj[i].y, 2*dam_mult*force_remaining, junk);
                sound(traj[i].x, traj[i].y, dam_mult*force_remaining*force_remaining/2, junk);
                break;
            }
            else if (mon_at(traj[i].x, traj[i].y) != -1 || npc_at(traj[i].x, traj[i].y) != -1)
            {
                u.posx = traj[i-1].x;
                u.posy = traj[i-1].y;
                force_remaining = traj.size() - i;
                if (stun != 0)
                {
                    if (u.has_disease("stunned"))
                    {
                        add_msg(_("You were stunned AGAIN for %d turns!"), force_remaining);
                    }
                    else
                    {
                        add_msg(_("You were stunned for %d turns!"), force_remaining);
                    }
                    u.add_disease("stunned", force_remaining);
                }
                traj.erase(traj.begin(), traj.begin()+i);
                if (mon_at(traj.front().x, traj.front().y) != -1) {
                    add_msg(_("You collided with something and sent it flying!"));
                } else if (npc_at(traj.front().x, traj.front().y) != -1) {
                    if (active_npc[npc_at(traj.front().x, traj.front().y)]->male) {
                        add_msg(_("You collided with someone and sent him flying!"));
                    } else {
                        add_msg(_("You collided with someone and sent her flying!"));
                    }
                }
                knockback(traj, force_remaining, stun, dam_mult);
                break;
            }
            if(m.has_flag(liquid, u.posx, u.posy) && force_remaining < 1)
            {
                plswim(u.posx, u.posy);
            }
            else
            {
                u.posx = traj[i].x;
                u.posy = traj[i].y;
            }
        }
    }
    return;
}

void game::use_computer(int x, int y)
{
 if (u.has_trait("ILLITERATE")) {
  add_msg(_("You can not read a computer screen!"));
  return;
 }

 if (u.has_trait("HYPEROPIC") && !u.is_wearing("glasses_reading")
     && !u.is_wearing("glasses_bifocal")) {
  add_msg(_("You'll need to put on reading glasses before you can see the screen."));
  return;
 }

 computer* used = m.computer_at(x, y);

 if (used == NULL) {
  dbg(D_ERROR) << "game:use_computer: Tried to use computer at (" << x
               << ", " << y << ") - none there";
  debugmsg("Tried to use computer at (%d, %d) - none there", x, y);
  return;
 }

 used->use(this);

 refresh_all();
}

void game::resonance_cascade(int x, int y)
{
 int maxglow = 100 - 5 * trig_dist(x, y, u.posx, u.posy);
 int minglow =  60 - 5 * trig_dist(x, y, u.posx, u.posy);
 mon_id spawn;
 monster invader;
 if (minglow < 0)
  minglow = 0;
 if (maxglow > 0)
  u.add_disease("teleglow", rng(minglow, maxglow) * 100);
 int startx = (x < 8 ? 0 : x - 8), endx = (x+8 >= SEEX*3 ? SEEX*3 - 1 : x + 8);
 int starty = (y < 8 ? 0 : y - 8), endy = (y+8 >= SEEY*3 ? SEEY*3 - 1 : y + 8);
 for (int i = startx; i <= endx; i++) {
  for (int j = starty; j <= endy; j++) {
   switch (rng(1, 80)) {
   case 1:
   case 2:
    emp_blast(i, j);
    break;
   case 3:
   case 4:
   case 5:
    for (int k = i - 1; k <= i + 1; k++) {
     for (int l = j - 1; l <= j + 1; l++) {
      field_id type;
      switch (rng(1, 7)) {
       case 1: type = fd_blood;
       case 2: type = fd_bile;
       case 3:
       case 4: type = fd_slime;
       case 5: type = fd_fire;
       case 6:
       case 7: type = fd_nuke_gas;
      }
      if (!one_in(3))
	   m.add_field(this, k, l, type, 3);
     }
    }
    break;
   case  6:
   case  7:
   case  8:
   case  9:
   case 10:
    m.add_trap(i, j, tr_portal);
    break;
   case 11:
   case 12:
    m.add_trap(i, j, tr_goo);
    break;
   case 13:
   case 14:
   case 15:
    spawn = MonsterGroupManager::GetMonsterFromGroup("GROUP_NETHER", &mtypes);
    invader = monster(mtypes[spawn], i, j);
    add_zombie(invader);
    break;
   case 16:
   case 17:
   case 18:
    m.destroy(this, i, j, true);
    break;
   case 19:
    explosion(i, j, rng(1, 10), rng(0, 1) * rng(0, 6), one_in(4));
    break;
   }
  }
 }
}

void game::scrambler_blast(int x, int y)
{
    int mondex = mon_at(x, y);
    if (mondex != -1) {
        monster &z = _z[mondex];
        if (z.has_flag(MF_ELECTRONIC)) {
            z.make_friendly();
        }
        add_msg(_("The %s sparks and begins searching for a target!"), z.name().c_str());
    }
}

void game::emp_blast(int x, int y)
{
 int rn;
 if (m.has_flag(console, x, y)) {
  add_msg(_("The %s is rendered non-functional!"), m.tername(x, y).c_str());
  m.ter_set(x, y, t_console_broken);
  return;
 }
// TODO: More terrain effects.
 switch (m.ter(x, y)) {
 case t_card_science:
 case t_card_military:
  rn = rng(1, 100);
  if (rn > 92 || rn < 40) {
   add_msg(_("The card reader is rendered non-functional."));
   m.ter_set(x, y, t_card_reader_broken);
  }
  if (rn > 80) {
   add_msg(_("The nearby doors slide open!"));
   for (int i = -3; i <= 3; i++) {
    for (int j = -3; j <= 3; j++) {
     if (m.ter(x + i, y + j) == t_door_metal_locked)
      m.ter_set(x + i, y + j, t_floor);
    }
   }
  }
  if (rn >= 40 && rn <= 80)
   add_msg(_("Nothing happens."));
  break;
 }
 int mondex = mon_at(x, y);
 if (mondex != -1) {
  monster &z = _z[mondex];
  if (z.has_flag(MF_ELECTRONIC)) {
   add_msg(_("The EMP blast fries the %s!"), z.name().c_str());
   int dam = dice(10, 10);
   if (z.hurt(dam))
    kill_mon(mondex); // TODO: Player's fault?
   else if (one_in(6))
    z.make_friendly();
  } else
   add_msg(_("The %s is unaffected by the EMP blast."), z.name().c_str());
 }
 if (u.posx == x && u.posy == y) {
  if (u.power_level > 0) {
   add_msg(_("The EMP blast drains your power."));
   int max_drain = (u.power_level > 40 ? 40 : u.power_level);
   u.charge_power(0 - rng(1 + max_drain / 3, max_drain));
  }
// TODO: More effects?
 }
// Drain any items of their battery charge
 for (int i = 0; i < m.i_at(x, y).size(); i++) {
  if (m.i_at(x, y)[i].is_tool() &&
      (dynamic_cast<it_tool*>(m.i_at(x, y)[i].type))->ammo == "battery")
   m.i_at(x, y)[i].charges = 0;
 }
// TODO: Drain NPC energy reserves
}

int game::npc_at(const int x, const int y) const
{
 for (int i = 0; i < active_npc.size(); i++) {
  if (active_npc[i]->posx == x && active_npc[i]->posy == y && !active_npc[i]->dead)
   return i;
 }
 return -1;
}

int game::npc_by_id(const int id) const
{
 for (int i = 0; i < active_npc.size(); i++) {
  if (active_npc[i]->getID() == id)
   return i;
 }
 return -1;
}

void game::add_zombie(monster& m)
{
    z_at[point(m.posx(), m.posy())] = _z.size();
    _z.push_back(m);
}

size_t game::num_zombies() const
{
    return _z.size();
}

monster& game::zombie(const int idx)
{
    return _z[idx];
}

void game::update_zombie_pos(const monster &m, const int newx, const int newy)
{
    const int zid = mon_at(m.posx(), m.posy());
    if (zid != -1) {
        z_at.erase(point(m.posx(), m.posy()));
        z_at[point(newx, newy)] = zid;
    }
    else {
        // We're changing the x/y coordinates of a zombie that hasn't been added
        // to the game yet. add_zombie() will update z_at for us.
    }
}

void game::remove_zombie(const int idx)
{
    monster& m = _z[idx];
    z_at.erase(point(m.posx(), m.posy()));
    _z.erase(_z.begin() + idx);

    // Fix indices in z_at for any zombies that were just moved down 1 place.
    for (std::map<point, int>::iterator iter = z_at.begin(); iter != z_at.end(); iter++) {
        if (iter->second > idx) {
            iter->second--;
        }
    }
}

void game::clear_zombies()
{
    _z.clear();
    z_at.clear();
}

int game::mon_at(const int x, const int y) const
{
    std::map<point, int>::const_iterator i = z_at.find(point(x, y));
    if (i != z_at.end()) {
        const int zid = i->second;
        if (!_z[zid].dead) {
            return zid;
        }
    }
    return -1;
}

bool game::is_empty(const int x, const int y)
{
 return ((m.move_cost(x, y) > 0 || m.has_flag(liquid, x, y)) &&
         npc_at(x, y) == -1 && mon_at(x, y) == -1 &&
         (u.posx != x || u.posy != y));
}

bool game::is_in_sunlight(int x, int y)
{
 return (m.is_outside(x, y) && light_level() >= 40 &&
         (weather == WEATHER_CLEAR || weather == WEATHER_SUNNY));
}

bool game::is_in_ice_lab(point location)
{
    oter_id cur_ter = cur_om->ter(location.x, location.y, levz);
    bool is_in_ice_lab = false;

    if (cur_ter == ot_ice_lab      || cur_ter == ot_ice_lab_stairs ||
        cur_ter == ot_ice_lab_core || cur_ter == ot_ice_lab_finale) {
        is_in_ice_lab = true;
    }

    return is_in_ice_lab;
}

void game::kill_mon(int index, bool u_did_it)
{
 if (index < 0 || index >= num_zombies()) {
  dbg(D_ERROR) << "game:kill_mon: Tried to kill monster " << index
               << "! (" << num_zombies() << " in play)";
  if (debugmon)  debugmsg("Tried to kill monster %d! (%d in play)", index, num_zombies());
  return;
 }
 monster &z = _z[index];
 if (!z.dead) {
  z.dead = true;
  if (u_did_it) {
   if (z.has_flag(MF_GUILT)) {
    mdeath tmpdeath;
    tmpdeath.guilt(this, &z);
   }
   if (z.type->species != species_hallu)
    kills[z.type->id]++;	// Increment our kill counter
  }
  for (int i = 0; i < z.inv.size(); i++)
   m.add_item_or_charges(z.posx(), z.posy(), z.inv[i]);
  z.die(this);
 }
}

void game::explode_mon(int index)
{
 if (index < 0 || index >= num_zombies()) {
  dbg(D_ERROR) << "game:explode_mon: Tried to explode monster " << index
               << "! (" << num_zombies() << " in play)";
  debugmsg("Tried to explode monster %d! (%d in play)", index, num_zombies());
  return;
 }
 monster &z = _z[index];
 if (!z.dead) {
  z.dead = true;
  kills[z.type->id]++;	// Increment our kill counter
// Send body parts and blood all over!
  mtype* corpse = z.type;
  if (corpse->mat == "flesh" || corpse->mat == "veggy") { // No chunks otherwise
   int num_chunks = 0;
   switch (corpse->size) {
    case MS_TINY:   num_chunks =  1; break;
    case MS_SMALL:  num_chunks =  2; break;
    case MS_MEDIUM: num_chunks =  4; break;
    case MS_LARGE:  num_chunks =  8; break;
    case MS_HUGE:   num_chunks = 16; break;
   }
   itype_id meat;
   if (corpse->has_flag(MF_POISON)) {
    if (corpse->mat == "flesh")
     meat = "meat_tainted";
    else
     meat = "veggy_tainted";
   } else {
    if (corpse->mat == "flesh")
     meat = "meat";
    else
     meat = "veggy";
   }

   int posx = z.posx(), posy = z.posy();
   for (int i = 0; i < num_chunks; i++) {
    int tarx = posx + rng(-3, 3), tary = posy + rng(-3, 3);
    std::vector<point> traj = line_to(posx, posy, tarx, tary, 0);

    bool done = false;
    for (int j = 0; j < traj.size() && !done; j++) {
     tarx = traj[j].x;
     tary = traj[j].y;
// Choose a blood type and place it
     field_id blood_type = fd_blood;
     if (corpse->dies == &mdeath::boomer)
      blood_type = fd_bile;
     else if (corpse->dies == &mdeath::acid)
      blood_type = fd_acid;

      m.add_field(this, tarx, tary, blood_type, 1);

     if (m.move_cost(tarx, tary) == 0) {
      std::string tmp = "";
      if (m.bash(tarx, tary, 3, tmp))
       sound(tarx, tary, 18, tmp);
      else {
       if (j > 0) {
        tarx = traj[j - 1].x;
        tary = traj[j - 1].y;
       }
       done = true;
      }
     }
    }
    m.spawn_item(tarx, tary, meat, turn);
   }
  }
 }

 // there WAS an erasure of the monster here, but it caused issues with loops
 // we should structure things so that z.erase is only called in specified cleanup
 // functions

 if (last_target == index)
  last_target = -1;
 else if (last_target > index)
   last_target--;
}

void game::revive_corpse(int x, int y, int n)
{
    if (m.i_at(x, y).size() <= n)
    {
        debugmsg("Tried to revive a non-existent corpse! (%d, %d), #%d of %d", x, y, n, m.i_at(x, y).size());
        return;
    }
    item* it = &m.i_at(x, y)[n];
    revive_corpse(x, y, it);
    m.i_rem(x, y, n);
}

void game::revive_corpse(int x, int y, item *it)
{
    if (it->type->id != "corpse" || it->corpse == NULL)
    {
        debugmsg("Tried to revive a non-corpse.");
        return;
    }
    int burnt_penalty = it->burnt;
    monster mon(it->corpse, x, y);
    mon.speed = int(mon.speed * .8) - burnt_penalty / 2;
    mon.hp    = int(mon.hp    * .7) - burnt_penalty;
    if (it->damage > 0)
    {
        mon.speed /= it->damage + 1;
        mon.hp /= it->damage + 1;
    }
    mon.no_extra_death_drops = true;
    add_zombie(mon);
}

void game::open()
{
    int openx, openy;
    if (!choose_adjacent(_("Open"), openx, openy))
        return;

    u.moves -= 100;
    bool didit = false;

    int vpart;
    vehicle *veh = m.veh_at(openx, openy, vpart);
    if (veh && veh->part_flag(vpart, "OPENABLE")) {
        if (veh->parts[vpart].open) {
            add_msg(_("That door is already open."));
            u.moves += 100;
        } else {
            veh->parts[vpart].open = 1;
            veh->insides_dirty = true;
        }
        return;
    }

    if (m.is_outside(u.posx, u.posy))
        didit = m.open_door(openx, openy, false);
    else
        didit = m.open_door(openx, openy, true);

    if (!didit) {
        switch(m.ter(openx, openy)) {
        case t_door_locked:
        case t_door_locked_interior:
        case t_door_locked_alarm:
        case t_door_bar_locked:
            add_msg(_("The door is locked!"));
            break;	// Trying to open a locked door uses the full turn's movement
        case t_door_o:
            add_msg(_("That door is already open."));
            u.moves += 100;
            break;
        default:
            add_msg(_("No door there."));
            u.moves += 100;
        }
    }
}

void game::close()
{
    int closex, closey;
    if (!choose_adjacent(_("Close"), closex, closey))
        return;

    bool didit = false;

    int vpart;
    vehicle *veh = m.veh_at(closex, closey, vpart);
    int zid = mon_at(closex, closey);
    if (zid != -1) {
        monster &z = _z[zid];
        add_msg(_("There's a %s in the way!"), z.name().c_str());
    }
    else if (veh && veh->part_flag(vpart, "OPENABLE") &&
             veh->parts[vpart].open) {
        veh->parts[vpart].open = 0;
        veh->insides_dirty = true;
        didit = true;
    } else if (m.furn(closex, closey) != f_safe_o && m.i_at(closex, closey).size() > 0)
        add_msg(_("There's %s in the way!"), m.i_at(closex, closey).size() == 1 ?
                m.i_at(closex, closey)[0].tname(this).c_str() : _("some stuff"));
    else if (closex == u.posx && closey == u.posy)
        add_msg(_("There's some buffoon in the way!"));
    else if (m.ter(closex, closey) == t_window_domestic &&
             m.is_outside(u.posx, u.posy))  {
        add_msg(_("You cannot close the curtains from outside. You must be inside the building."));
    } else if (m.has_furn(closex, closey) &&
               m.furn(closex, closey) != f_canvas_door_o &&
               m.furn(closex, closey) != f_skin_door_o &&
               m.furn(closex, closey) != f_safe_o) {
       add_msg(_("There's a %s in the way!"), m.furnname(closex, closey).c_str());
    } else
        didit = m.close_door(closex, closey, true);

    if (didit)
        u.moves -= 90;
}

void game::smash()
{
    const int move_cost = (u.weapon.is_null() ? 80 : u.weapon.attack_time() * 0.8);
    bool didit = false;
    std::string bashsound, extra;
    int smashskill = int(u.str_cur / 2.5 + u.weapon.type->melee_dam);
    int smashx, smashy;

    if (!choose_adjacent(_("Smash"), smashx, smashy))
        return;

    const int full_pulp_threshold = 4;
    std::list<item*> corpses;
    for (int i = 0; i < m.i_at(smashx, smashy).size(); ++i)
    {
        item *it = &m.i_at(smashx, smashy)[i];
        if (it->type->id == "corpse" && it->damage < full_pulp_threshold)
        {
            corpses.push_back(it);
        }
    }
    if (corpses.size() > 0)
    {
        add_msg(ngettext("You swing at the corpse.",
                         "You swing at the corpses.", corpses.size()));

        // numbers logic: a str 8 character with a butcher knife (4 bash, 18 cut)
        // should have at least a 50% chance of damaging an intact zombie corpse (75 volume).
        // a str 8 character with a baseball bat (28 bash, 0 cut) should have around a 25% chance.

        int cut_power = u.weapon.type->melee_cut;
        // stabbing weapons are a lot less effective at pulping
        if (u.weapon.has_flag("STAB") || u.weapon.has_flag("SPEAR"))
        {
            cut_power /= 2;
        }
        double pulp_power = sqrt((double)(u.str_cur + u.weapon.type->melee_dam)) * sqrt((double)(cut_power + 1));
        pulp_power *= 20; // constant multiplier to get the chance right
        int rn = rng(0, pulp_power);
        while (rn > 0 && !corpses.empty())
        {
            item *it = corpses.front();
            corpses.pop_front();
            int damage = rn / it->volume();
            if (damage + it->damage > full_pulp_threshold)
            {
                damage = full_pulp_threshold - it->damage;
            }
            rn -= (damage + 1) * it->volume(); // slight efficiency loss to swing

            // chance of a critical success, higher chance for small critters
            // comes AFTER the loss of power from the above calculation
            if (one_in(it->volume()))
            {
                damage++;
            }

            if (damage > 0)
            {
                if (damage > 1) {
                    add_msg(_("You greatly damage the %s!"), it->tname().c_str());
                } else {
                    add_msg(_("You damage the %s!"), it->tname().c_str());
                }
                it->damage += damage;
                if (it->damage >= 4)
                {
                    add_msg(_("The corpse is now thoroughly pulped."));
                    it->damage = 4;
                    // TODO mark corpses as inactive when appropriate
                }
                // Splatter some blood around
                for (int x = smashx - 1; x <= smashx + 1; x++) {
                    for (int y = smashy - 1; y <= smashy + 1; y++) {
                        if (!one_in(damage+1)) {
                             m.add_field(this, x, y, fd_blood, 1);
                        }
                    }
                }
            }
        }
        u.moves -= move_cost;
        return; // don't smash terrain if we've smashed a corpse
    }
    else
    {
        didit = m.bash(smashx, smashy, smashskill, bashsound);
    }

    if (didit)
    {
        if (extra != "")
        {
            add_msg(extra.c_str());
        }
        sound(smashx, smashy, 18, bashsound);
        // TODO: Move this elsewhere, like maybe into the map on-break code
        if (m.has_flag(alarmed, smashx, smashy) &&
            !event_queued(EVENT_WANTED))
        {
            sound(smashx, smashy, 40, _("An alarm sounds!"));
            u.add_memorial_log(_("Set off an alarm."));
            add_event(EVENT_WANTED, int(turn) + 300, 0, levx, levy);
        }
        u.moves -= move_cost;
        if (u.skillLevel("melee") == 0)
        {
            u.practice(turn, "melee", rng(0, 1) * rng(0, 1));
        }
        if (u.weapon.made_of("glass") &&
            rng(0, u.weapon.volume() + 3) < u.weapon.volume())
        {
            add_msg(_("Your %s shatters!"), u.weapon.tname(this).c_str());
            for (int i = 0; i < u.weapon.contents.size(); i++)
            {
                m.add_item_or_charges(u.posx, u.posy, u.weapon.contents[i]);
            }
            sound(u.posx, u.posy, 24, "");
            u.hit(this, bp_hands, 1, 0, rng(0, u.weapon.volume()));
            if (u.weapon.volume() > 20)
            {
                // Hurt left arm too, if it was big
                u.hit(this, bp_hands, 0, 0, rng(0, u.weapon.volume() * .5));
            }
            u.remove_weapon();
        }
    }
    else
    {
        add_msg(_("There's nothing there!"));
    }
}

void game::use_item(char chInput)
{
 char ch;
 if (chInput == '.')
  ch = inv(_("Use item:"));
 else
  ch = chInput;

 if (ch == ' ') {
  add_msg(_("Never mind."));
  return;
 }
 last_action += ch;
 u.use(this, ch);
}

void game::use_wielded_item()
{
  u.use_wielded(this);
}

bool game::choose_adjacent(std::string verb, int &x, int &y)
{
    refresh_all();
    std::string query_text = verb + _(" where? (Direction button)");
    mvwprintw(w_terrain, 0, 0, query_text.c_str());
    wrefresh(w_terrain);
    DebugLog() << "calling get_input() for " << verb << "\n";
    InputEvent input = get_input();
    last_action += input;
    if (input == Cancel || input == Close)
        return false;
    else
        get_direction(x, y, input);
    if (x == -2 || y == -2) {
        add_msg(_("Invalid direction."));
        return false;
    }
    x += u.posx;
    y += u.posy;
    return true;
}

bool game::vehicle_near ()
{
 for (int dx = -1; dx <= 1; dx++) {
  for (int dy = -1; dy <= 1; dy++) {
   if (m.veh_at(u.posx + dx, u.posy + dy))
    return true;
  }
 }
 return false;
}

bool game::pl_refill_vehicle (vehicle &veh, int part, bool test)
{
    if (!veh.part_flag(part, "FUEL_TANK"))
        return false;
    item* it = NULL;
    item *p_itm = NULL;
    int min_charges = -1;
    bool i_cont = false;

    std::string ftype = veh.part_info(part).fuel_type;
    itype_id itid = default_ammo(ftype);
    if (u.weapon.is_container() && u.weapon.contents.size() > 0 &&
        u.weapon.contents[0].type->id == itid)
    {
        it = &u.weapon;
        p_itm = &u.weapon.contents[0];
        min_charges = u.weapon.contents[0].charges;
        i_cont = true;
    }
    else if (u.weapon.type->id == itid)
    {
        it = &u.weapon;
        p_itm = it;
        min_charges = u.weapon.charges;
    }
    else
    {
        it = &u.inv.item_or_container(itid);
        if (!it->is_null()) {
            if (it->type->id == itid) {
                p_itm = it;
            } else {
                //ah, must be a container of the thing
                p_itm = &(it->contents[0]);
                i_cont = true;
            }
            min_charges = p_itm->charges;
        }
    }
    if (it->is_null()) {
        return false;
    } else if (test) {
        return true;
    }

    int fuel_per_charge = 1;
    if( ftype == "plutonium" ) { fuel_per_charge = 1000; }
    else if( ftype == "plasma" ) { fuel_per_charge = 100; }
    int max_fuel = veh.part_info(part).size;
    int dch = (max_fuel - veh.parts[part].amount) / fuel_per_charge;
    if (dch < 1)
        dch = 1;
    bool rem_itm = min_charges <= dch;
    int used_charges = rem_itm? min_charges : dch;
    veh.parts[part].amount += used_charges * fuel_per_charge;
    if (veh.parts[part].amount > max_fuel) {
        veh.parts[part].amount = max_fuel;
    }

    if (ftype == "battery") {
        add_msg(_("You recharge %s's battery."), veh.name.c_str());
        if (veh.parts[part].amount == max_fuel) {
            add_msg(_("The battery is fully charged."));
        }
    } else if (ftype == "gasoline") {
        add_msg(_("You refill %s's fuel tank."), veh.name.c_str());
        if (veh.parts[part].amount == max_fuel) {
            add_msg(_("The tank is full."));
        }
    } else if (ftype == "plutonium") {
        add_msg(_("You refill %s's reactor."), veh.name.c_str());
        if (veh.parts[part].amount == max_fuel) {
            add_msg(_("The reactor is full."));
        }
    }

    p_itm->charges -= used_charges;
    if (rem_itm) {
        if (i_cont) {
            it->contents.erase(it->contents.begin());
        } else if (&u.weapon == it) {
            u.remove_weapon();
        } else {
            u.inv.remove_item_by_letter(it->invlet);
        }
    }
    return true;
}

void game::handbrake ()
{
 vehicle *veh = m.veh_at (u.posx, u.posy);
 if (!veh)
  return;
 add_msg (_("You pull a handbrake."));
 veh->cruise_velocity = 0;
 if (veh->last_turn != 0 && rng (15, 60) * 100 < abs(veh->velocity)) {
  veh->skidding = true;
  add_msg (_("You lose control of %s."), veh->name.c_str());
  veh->turn (veh->last_turn > 0? 60 : -60);
 } else if (veh->velocity < 0)
  veh->stop();
 else {
  veh->velocity = veh->velocity / 2 - 10*100;
  if (veh->velocity < 0)
      veh->stop();
 }
 u.moves = 0;
}

void game::exam_vehicle(vehicle &veh, int examx, int examy, int cx, int cy)
{
    veh_interact vehint;
    vehint.cx = cx;
    vehint.cy = cy;
    vehint.exec(this, &veh, examx, examy);
//    debugmsg ("exam_vehicle cmd=%c %d", vehint.sel_cmd, (int) vehint.sel_cmd);
    if (vehint.sel_cmd != ' ')
    {                                                        // TODO: different activity times
        u.activity = player_activity(ACT_VEHICLE,
                                     vehint.sel_cmd == 'f' || vehint.sel_cmd == 's' ||
                                     vehint.sel_cmd == 'c' ? 200 : 20000,
                                     (int) vehint.sel_cmd, 0, "");
        u.activity.values.push_back (veh.global_x());    // values[0]
        u.activity.values.push_back (veh.global_y());    // values[1]
        u.activity.values.push_back (vehint.cx);   // values[2]
        u.activity.values.push_back (vehint.cy);   // values[3]
        u.activity.values.push_back (-vehint.ddx - vehint.cy);   // values[4]
        u.activity.values.push_back (vehint.cx - vehint.ddy);   // values[5]
        u.activity.values.push_back (vehint.sel_part); // values[6]
        u.activity.values.push_back (vehint.sel_type); // int. might make bitmask
        u.moves = 0;
    }
    refresh_all();
}

// A gate handle is adjacent to a wall section, and next to that wall section on one side or
// another is the gate.  There may be a handle on the other side, but this is optional.
// The gate continues until it reaches a non-floor tile, so they can be arbitrary length.
//
//   |  !|!  -++-++-  !|++++-
//   +   +      !      +
//   +   +   -++-++-   +
//   +   +             +
//   +   +   !|++++-   +
//  !|   |!        !   |
//
// The terrain type of the handle is passed in, and that is used to determine the type of
// the wall and gate.
void game::open_gate( game *g, const int examx, const int examy, const enum ter_id handle_type ) {

 enum ter_id v_wall_type;
 enum ter_id h_wall_type;
 enum ter_id door_type;
 enum ter_id floor_type;
 const char *pull_message;
 const char *open_message;
 const char *close_message;

 switch(handle_type) {
 case t_gates_mech_control:
  v_wall_type = t_wall_v;
  h_wall_type = t_wall_h;
  door_type   = t_door_metal_locked;
  floor_type  = t_floor;
  pull_message = _("You turn the handle...");
  open_message = _("The gate is opened!");
  close_message = _("The gate is closed!");
  break;

 case t_gates_control_concrete:
  v_wall_type = t_concrete_v;
  h_wall_type = t_concrete_h;
  door_type   = t_door_metal_locked;
  floor_type  = t_floor;
  pull_message = _("You turn the handle...");
  open_message = _("The gate is opened!");
  close_message = _("The gate is closed!");
  break;

 case t_barndoor:
  v_wall_type = t_wall_wood;
  h_wall_type = t_wall_wood;
  door_type   = t_door_metal_locked;
  floor_type  = t_dirtfloor;
  pull_message = _("You pull the rope...");
  open_message = _("The barn doors opened!");
  close_message = _("The barn doors closed!");
  break;

 case t_palisade_pulley:
  v_wall_type = t_palisade;
  h_wall_type = t_palisade;
  door_type   = t_palisade_gate;
  floor_type  = t_palisade_gate_o;
  pull_message = _("You pull the rope...");
  open_message = _("The palisade gate swings open!");
  close_message = _("The palisade gate swings closed with a crash!");
  break;

  default: return; // No matching gate type
 }

 g->add_msg(pull_message);
 g->u.moves -= 900;

 bool open = false;
 bool close = false;

 for (int wall_x = -1; wall_x <= 1; wall_x++) {
   for (int wall_y = -1; wall_y <= 1; wall_y++) {
     for (int gate_x = -1; gate_x <= 1; gate_x++) {
       for (int gate_y = -1; gate_y <= 1; gate_y++) {
         if ((wall_x + wall_y == 1 || wall_x + wall_y == -1) &&  // make sure wall not diagonally opposite to handle
             (gate_x + gate_y == 1 || gate_x + gate_y == -1) &&  // same for gate direction
            ((wall_y != 0 && (g->m.ter(examx+wall_x, examy+wall_y) == h_wall_type)) ||  //horizontal orientation of the gate
             (wall_x != 0 && (g->m.ter(examx+wall_x, examy+wall_y) == v_wall_type)))) { //vertical orientation of the gate

           int cur_x = examx+wall_x+gate_x;
           int cur_y = examy+wall_y+gate_y;

           if (!close && (g->m.ter(examx+wall_x+gate_x, examy+wall_y+gate_y) == door_type)) {  //opening the gate...
             open = true;
             while (g->m.ter(cur_x, cur_y) == door_type) {
               g->m.ter_set(cur_x, cur_y, floor_type);
               cur_x = cur_x+gate_x;
               cur_y = cur_y+gate_y;
             }
           }

           if (!open && (g->m.ter(examx+wall_x+gate_x, examy+wall_y+gate_y) == floor_type)) {  //closing the gate...
             close = true;
             while (g->m.ter(cur_x, cur_y) == floor_type) {
               g->m.ter_set(cur_x, cur_y, door_type);
               cur_x = cur_x+gate_x;
               cur_y = cur_y+gate_y;
             }
           }
         }
       }
     }
   }
 }

 if(open){
   g->add_msg(open_message);
 } else if(close){
   g->add_msg(close_message);
 } else {
   add_msg(_("Nothing happens."));
 }
}

void game::moving_vehicle_dismount(int tox, int toy)
{
    int vpart;
    vehicle *veh = m.veh_at(u.posx, u.posy, vpart);
    if (!veh) {
        debugmsg("Tried to exit non-existent vehicle.");
        return;
    }
    if (u.posx == tox && u.posy == toy) {
        debugmsg("Need somewhere to dismount towards.");
        return;
    }
    int d = (45 * (direction_from(u.posx, u.posy, tox, toy)) - 90) % 360;
    add_msg(_("You dive from the %s."), veh->name.c_str());
    m.unboard_vehicle(this, u.posx, u.posy);
    u.moves -= 200;
    // Dive three tiles in the direction of tox and toy
    fling_player_or_monster(&u, 0, d, 30, true);
    // Hit the ground according to vehicle speed
    if (!m.has_flag(swimmable, u.posx, u.posy)) {
        if (veh->velocity > 0)
            fling_player_or_monster(&u, 0, veh->face.dir(), veh->velocity / (float)100);
        else
            fling_player_or_monster(&u, 0, veh->face.dir() + 180, -(veh->velocity) / (float)100);
    }
    return;
}

void game::control_vehicle()
{
    int veh_part;
    vehicle *veh = m.veh_at(u.posx, u.posy, veh_part);

    if (veh && veh->player_in_control(&u)) {
        std::string message = veh->use_controls();
        if (!message.empty())
            add_msg(message.c_str());
    } else if (veh && veh->part_with_feature(veh_part, "CONTROLS") >= 0
                   && u.in_vehicle) {
        u.controlling_vehicle = true;
        add_msg(_("You take control of the %s."), veh->name.c_str());
    } else {
        int examx, examy;
        if (!choose_adjacent(_("Control vehicle"), examx, examy))
            return;
        veh = m.veh_at(examx, examy, veh_part);
        if (!veh) {
            add_msg(_("No vehicle there."));
            return;
        }
        if (veh->part_with_feature(veh_part, "CONTROLS") < 0) {
            add_msg(_("No controls there."));
            return;
        }
        std::string message = veh->use_controls();
        if (!message.empty())
            add_msg(message.c_str());
    }
}

void game::examine()
{
 int examx, examy;
 if (!choose_adjacent(_("Examine"), examx, examy))
    return;

 int veh_part = 0;
 vehicle *veh = m.veh_at (examx, examy, veh_part);
 if (veh) {
  int vpcargo = veh->part_with_feature(veh_part, "CARGO", false);
  int vpkitchen = veh->part_with_feature(veh_part, "KITCHEN", true);
  if ((vpcargo >= 0 && veh->parts[vpcargo].items.size() > 0) || vpkitchen >= 0)
   pickup(examx, examy, 0);
  else if (u.in_vehicle)
   add_msg (_("You can't do that while onboard."));
  else if (abs(veh->velocity) > 0)
   add_msg (_("You can't do that on moving vehicle."));
  else
   exam_vehicle (*veh, examx, examy);
 }

 if (m.has_flag(console, examx, examy)) {
  use_computer(examx, examy);
  return;
 }
 const furn_t *xfurn_t = &furnlist[m.furn(examx,examy)];
 const ter_t *xter_t = &terlist[m.ter(examx,examy)];
 iexamine xmine;

 if (m.has_furn(examx, examy))
   (xmine.*xfurn_t->examine)(this,&u,&m,examx,examy);
 else
   (xmine.*xter_t->examine)(this,&u,&m,examx,examy);

 bool none = true;
 if (xter_t->examine != &iexamine::none || xfurn_t->examine != &iexamine::none)
   none = false;

 if (m.has_flag(sealed, examx, examy)) {
   if (none) add_msg(_("The %s is firmly sealed."), m.name(examx, examy).c_str());
 } else {
   //examx,examy has no traps, is a container and doesn't have a special examination function
  if (m.tr_at(examx, examy) == tr_null && m.i_at(examx, examy).size() == 0 && m.has_flag(container, examx, examy) && none)
   add_msg(_("It is empty."));
  else
   if (!veh)pickup(examx, examy, 0);
 }
  //check for disarming traps last to avoid disarming query black box issue.
 if(m.tr_at(examx, examy) != tr_null) xmine.trap(this,&u,&m,examx,examy);

}

void game::advanced_inv()
{
    advanced_inventory advinv;
    advinv.display(this, &u);
}

//Shift player by one tile, look_around(), then restore previous position.
//represents carfully peeking around a corner, hence the large move cost.
void game::peek()
{
    int prevx, prevy, peekx, peeky;

    if (!choose_adjacent(_("Peek"), peekx, peeky))
        return;

    if (m.move_cost(peekx, peeky) == 0)
        return;

    u.moves -= 200;
    prevx = u.posx;
    prevy = u.posy;
    u.posx = peekx;
    u.posy = peeky;
    look_around();
    u.posx = prevx;
    u.posy = prevy;
}
////////////////////////////////////////////////////////////////////////////////////////////
point game::look_debug(point coords) {
  editmap * edit=new editmap(this);
  point ret=edit->edit(coords);
  delete edit;
  edit=0;
  return ret;
}
////////////////////////////////////////////////////////////////////////////////////////////
point game::look_around()
{
 draw_ter();
 int lx = u.posx + u.view_offset_x, ly = u.posy + u.view_offset_y;
 int mx, my;
 InputEvent input;

 const int lookHeight = 13;
 const int lookWidth = getmaxx(w_messages);
 int lookY = TERMY - lookHeight + 1;
 if (getbegy(w_messages) < lookY) lookY = getbegy(w_messages);
 WINDOW* w_look = newwin(lookHeight, lookWidth, lookY, getbegx(w_messages));
 wborder(w_look, LINE_XOXO, LINE_XOXO, LINE_OXOX, LINE_OXOX,
                 LINE_OXXO, LINE_OOXX, LINE_XXOO, LINE_XOOX );
 mvwprintz(w_look, 1, 1, c_white, _("Looking Around"));
 mvwprintz(w_look, 2, 1, c_white, _("Use directional keys to move the cursor"));
 mvwprintz(w_look, 3, 1, c_white, _("to a nearby square."));
 wrefresh(w_look);
 do {
  werase(w_terrain);
  draw_ter(lx, ly);
  for (int i = 1; i < lookHeight - 1; i++) {
   for (int j = 1; j < lookWidth - 1; j++)
    mvwputch(w_look, i, j, c_white, ' ');
  }

  // Debug helper
  //mvwprintw(w_look, 6, 1, "Items: %d", m.i_at(lx, ly).size() );
  int junk;
  int veh_part = 0;
  int off = 4;
  vehicle *veh = m.veh_at(lx, ly, veh_part);
  if (u_see(lx, ly)) {
   std::string tile = m.tername(lx, ly);
   if (m.has_furn(lx, ly))
    tile += "; " + m.furnname(lx, ly);

   if (m.move_cost(lx, ly) == 0)
    mvwprintw(w_look, 1, 1, _("%s; Impassable"), tile.c_str());
   else
    mvwprintw(w_look, 1, 1, _("%s; Movement cost %d"), tile.c_str(),
                                                    m.move_cost(lx, ly) * 50);
   mvwprintw(w_look, 2, 1, "%s", m.features(lx, ly).c_str());

   field &tmpfield = m.field_at(lx, ly);

   if (tmpfield.fieldCount() > 0) {
		field_entry *cur = NULL;
		for(std::map<field_id, field_entry*>::iterator field_list_it = tmpfield.getFieldStart(); field_list_it != tmpfield.getFieldEnd(); ++field_list_it){
			cur = field_list_it->second;
			if(cur == NULL) continue;
			mvwprintz(w_look, off, 1, fieldlist[cur->getFieldType()].color[cur->getFieldDensity()-1], "%s",
				fieldlist[cur->getFieldType()].name[cur->getFieldDensity()-1].c_str());
			off++; // 4ish
		}
    }
   //if (tmpfield.type != fd_null)
   // mvwprintz(w_look, 4, 1, fieldlist[tmpfield.type].color[tmpfield.density-1],
   //           "%s", fieldlist[tmpfield.type].name[tmpfield.density-1].c_str());

   if (m.tr_at(lx, ly) != tr_null &&
       u.per_cur - u.encumb(bp_eyes) >= traps[m.tr_at(lx, ly)]->visibility)
    mvwprintz(w_look, ++off, 1, traps[m.tr_at(lx, ly)]->color, "%s",
              traps[m.tr_at(lx, ly)]->name.c_str());

   int dex = mon_at(lx, ly);
   if (dex != -1 && u_see(&zombie(dex)))
   {
       zombie(dex).draw(w_terrain, lx, ly, true);
       zombie(dex).print_info(this, w_look);
       if (!m.has_flag(container, lx, ly))
       {
           if (m.i_at(lx, ly).size() > 1)
           {
               mvwprintw(w_look, 3, 1, _("There are several items there."));
           }
           else if (m.i_at(lx, ly).size() == 1)
           {
               mvwprintw(w_look, 3, 1, _("There is an item there."));
           }
       } else {
           mvwprintw(w_look, 3, 1, _("You cannot see what is inside of it."));
       }
   }
   else if (npc_at(lx, ly) != -1)
   {
       active_npc[npc_at(lx, ly)]->draw(w_terrain, lx, ly, true);
       active_npc[npc_at(lx, ly)]->print_info(w_look);
       if (!m.has_flag(container, lx, ly))
       {
           if (m.i_at(lx, ly).size() > 1)
           {
               mvwprintw(w_look, 3, 1, _("There are several items there."));
           }
           else if (m.i_at(lx, ly).size() == 1)
           {
               mvwprintw(w_look, 3, 1, _("There is an item there."));
           }
       } else {
           mvwprintw(w_look, 3, 1, _("You cannot see what is inside of it."));
       }
   }
   else if (veh)
   {
       mvwprintw(w_look, 3, 1, _("There is a %s there. Parts:"), veh->name.c_str());
       veh->print_part_desc(w_look, ++off, 48, veh_part);
       m.drawsq(w_terrain, u, lx, ly, true, true, lx, ly);
   }
   else if (!m.has_flag(container, lx, ly) && m.i_at(lx, ly).size() > 0)
   {
       mvwprintw(w_look, 3, 1, _("There is a %s there."),
                 m.i_at(lx, ly)[0].tname(this).c_str());
       if (m.i_at(lx, ly).size() > 1)
       {
           mvwprintw(w_look, ++off, 1, _("There are other items there as well."));
       }
       m.drawsq(w_terrain, u, lx, ly, true, true, lx, ly);
   } else if (m.has_flag(container, lx, ly)) {
       mvwprintw(w_look, 3, 1, _("You cannot see what is inside of it."));
       m.drawsq(w_terrain, u, lx, ly, true, false, lx, ly);
   }
   else if (lx == u.posx + u.view_offset_x && ly == u.posy + u.view_offset_y)
   {
       int x,y;
       x = getmaxx(w_terrain)/2 - u.view_offset_x;
       y = getmaxy(w_terrain)/2 - u.view_offset_y;
       mvwputch_inv(w_terrain, y, x, u.color(), '@');

       mvwprintw(w_look, 1, 1, _("You (%s)"), u.name.c_str());
       if (veh) {
           mvwprintw(w_look, 3, 1, _("There is a %s there. Parts:"), veh->name.c_str());
           veh->print_part_desc(w_look, 4, 48, veh_part);
           m.drawsq(w_terrain, u, lx, ly, true, true, lx, ly);
   }

   }
   else
   {
       m.drawsq(w_terrain, u, lx, ly, true, true, lx, ly);
   }
  } else if (u.sight_impaired() &&
              m.light_at(lx, ly) == LL_BRIGHT &&
              rl_dist(u.posx, u.posy, lx, ly) < u.unimpaired_range() &&
              m.sees(u.posx, u.posy, lx, ly, u.unimpaired_range(), junk)) {
   if (u.has_disease("boomered"))
    mvwputch_inv(w_terrain, ly - u.posy + VIEWY, lx - u.posx + VIEWX, c_pink, '#');
   else
    mvwputch_inv(w_terrain, ly - u.posy + VIEWY, lx - u.posx + VIEWX, c_ltgray, '#');
   mvwprintw(w_look, 1, 1, _("Bright light."));
  } else {
   mvwputch(w_terrain, VIEWY, VIEWX, c_white, 'x');
   mvwprintw(w_look, 1, 1, _("Unseen."));
  }
  if (m.graffiti_at(lx, ly).contents)
   mvwprintw(w_look, ++off + 1, 1, _("Graffiti: %s"), m.graffiti_at(lx, ly).contents->c_str());
  //mvwprintw(w_look, 5, 1, _("Maploc: <%d,%d>"), lx, ly);
  wrefresh(w_look);
  wrefresh(w_terrain);

  DebugLog() << __FUNCTION__ << ": calling get_input() \n";
  input = get_input();
  if (!u_see(lx, ly))
   mvwputch(w_terrain, ly - u.posy + VIEWY, lx - u.posx + VIEWX, c_black, ' ');
  get_direction(mx, my, input);
  if (mx != -2 && my != -2) {	// Directional key pressed
   lx += mx;
   ly += my;
  }
 } while (input != Close && input != Cancel && input != Confirm);

 werase(w_look);
 delwin(w_look);
 if (input == Confirm)
  return point(lx, ly);
 return point(-1, -1);
}

bool game::list_items_match(std::string sText, std::string sPattern)
{
 size_t iPos;

 do {
  iPos = sPattern.find(",");

  if (sText.find((iPos == std::string::npos) ? sPattern : sPattern.substr(0, iPos)) != std::string::npos)
   return true;

  if (iPos != std::string::npos)
   sPattern = sPattern.substr(iPos+1, sPattern.size());

 } while(iPos != std::string::npos);

 return false;
}

std::vector<map_item_stack> game::find_nearby_items(int iSearchX, int iSearchY)
{
    std::vector<item> here;
    std::map<std::string, map_item_stack> temp_items;
    std::vector<map_item_stack> ret;

    std::vector<point> points = closest_points_first(iSearchX, u.posx, u.posy);

    for (std::vector<point>::iterator p_it = points.begin();
        p_it != points.end(); p_it++)
    {
        if (p_it->y >= u.posy - iSearchY && p_it->y <= u.posy + iSearchY &&
           u_see(p_it->x,p_it->y) &&
           (!m.has_flag(container, p_it->x, p_it->y) ||
           (rl_dist(u.posx, u.posy, p_it->x, p_it->y) == 1 && !m.has_flag(sealed, p_it->x, p_it->y))))
            {
                temp_items.clear();
                here.clear();
                here = m.i_at(p_it->x, p_it->y);
                for (int i = 0; i < here.size(); i++)
                {
                    const std::string name = here[i].tname(this);
                    if (temp_items.find(name) == temp_items.end())
                    {
                        temp_items[name] = map_item_stack(here[i], p_it->x - u.posx, p_it->y - u.posy);
                    }
                    else
                    {
                        temp_items[name].count++;
                    }
                }
                for (std::map<std::string, map_item_stack>::iterator iter = temp_items.begin();
                     iter != temp_items.end();
                     ++iter)
                {
                    ret.push_back(iter->second);
                }

            }
    }
    return ret;
}

std::vector<map_item_stack> game::filter_item_stacks(std::vector<map_item_stack> stack, std::string filter)
{
    std::vector<map_item_stack> ret;

    std::string sFilterPre = "";
    std::string sFilterTemp = filter;
    if (sFilterTemp != "" && filter.substr(0, 1) == "-")
    {
        sFilterPre = "-";
        sFilterTemp = sFilterTemp.substr(1, sFilterTemp.size()-1);
    }

    for (std::vector<map_item_stack>::iterator iter = stack.begin(); iter != stack.end(); ++iter)
    {
        std::string name = iter->example.tname(this);
        if (sFilterTemp == "" || ((sFilterPre != "-" && list_items_match(name, sFilterTemp)) ||
                                  (sFilterPre == "-" && !list_items_match(name, sFilterTemp))))
        {
            ret.push_back(*iter);
        }
    }
    return ret;
}

std::string game::ask_item_filter(WINDOW* window, int rows)
{
    for (int i = 0; i < rows-1; i++)
    {
        mvwprintz(window, i, 1, c_black, "%s", "\
                                                     ");
    }

    mvwprintz(window, 2, 2, c_white, "%s", _("Type part of an item's name to see"));
    mvwprintz(window, 3, 2, c_white, "%s", _("nearby matching items."));
    mvwprintz(window, 5, 2, c_white, "%s", _("Seperate multiple items with ,"));
    mvwprintz(window, 6, 2, c_white, "%s", _("Example: back,flash,aid, ,band"));
    //TODO: fix up the filter code so that "-" applies to each comma-separated bit
    //or, failing that, make the description sound more like what the current behavior does
    mvwprintz(window, 8, 2, c_white, "%s", _("To exclude items, place - in front"));
    mvwprintz(window, 9, 2, c_white, "%s", _("Example: -pipe,chunk,steel"));
    wrefresh(window);
    return string_input_popup(_("Filter:"), 55, sFilter, _("UP: history, CTRL-U clear line, ESC: abort, ENTER: save"), "item_filter", 256);
}


void game::draw_trail_to_square(std::vector<point>& vPoint, int x, int y)
{
    //Remove previous trail, if any
    for (int i = 0; i < vPoint.size(); i++)
    {
        m.drawsq(w_terrain, u, vPoint[i].x, vPoint[i].y, false, true);
    }

    //Draw new trail
    vPoint = line_to(u.posx, u.posy, u.posx + x, u.posy + y, 0);
    draw_line(x, y, vPoint);
    /*
    for (int i = 1; i < vPoint.size(); i++)
    {
        m.drawsq(w_terrain, u, vPoint[i-1].x, vPoint[i-1].y, true, true);
    }

    mvwputch(w_terrain, vPoint[vPoint.size()-1].y + VIEWY - u.posy - u.view_offset_y,
                        vPoint[vPoint.size()-1].x + VIEWX - u.posx - u.view_offset_x, c_white, 'X');
    */
    wrefresh(w_terrain);
}

//helper method so we can keep list_items shorter
void game::reset_item_list_state(WINDOW* window, int height)
{
    const int width = (OPTIONS["SIDEBAR_STYLE"] == "Narrow") ? 45 : 55;
    for (int i = 1; i < TERMX; i++)
    {
        if (i < width)
        {
            mvwputch(window, 0, i, c_ltgray, LINE_OXOX); // -
            mvwputch(window, TERMY-height-1-VIEW_OFFSET_Y*2, i, c_ltgray, LINE_OXOX); // -
        }

        if (i < TERMY-height-VIEW_OFFSET_Y*2)
        {
            mvwputch(window, i, 0, c_ltgray, LINE_XOXO); // |
            mvwputch(window, i, width - 1, c_ltgray, LINE_XOXO); // |
        }
    }

    mvwputch(window, 0, 0,         c_ltgray, LINE_OXXO); // |^
    mvwputch(window, 0, width - 1, c_ltgray, LINE_OOXX); // ^|

    mvwputch(window, TERMY-height-1-VIEW_OFFSET_Y*2, 0,         c_ltgray, LINE_XXXO); // |-
    mvwputch(window, TERMY-height-1-VIEW_OFFSET_Y*2, width - 1, c_ltgray, LINE_XOXX); // -|


    std::vector<std::string> tokens;
    if (sFilter != "")
    {
        tokens.push_back(_("<R>eset"));
    }

    tokens.push_back(_("<E>xamine"));
    tokens.push_back(_("<C>ompare"));
    tokens.push_back(_("<F>ilter"));
    tokens.push_back(_("<+/->Priority"));

    int gaps = tokens.size()+1;
    int letters = 0;
    int n = tokens.size();
    for (int i = 0; i < n; i++) {
        letters += utf8_width(tokens[i].c_str())-2; //length ignores < >
    }

    int usedwidth = letters;
    const int gap_spaces = (width - usedwidth) / gaps;
    usedwidth += gap_spaces * gaps;
    int xpos = gap_spaces + (width - usedwidth) / 2;
    const int ypos = TERMY - height - 1 - VIEW_OFFSET_Y * 2;

    for (int i = 0; i < n; i++) {
        xpos += shortcut_print(window, ypos, xpos, c_white, c_ltgreen, tokens[i].c_str()) + gap_spaces;
    }

    refresh_all();
}

//returns the first non prority items.
int game::list_filter_high_priority(std::vector<map_item_stack> &stack, std::string prorities)
{
    //TODO:optimize if necessary
    std::vector<map_item_stack> tempstack; // temp
    for(int i = 0 ; i < stack.size() ; i++)
    {
        std::string name = stack[i].example.tname(this);
        if(prorities == "" || !list_items_match(name,prorities))
        {
            tempstack.push_back(stack[i]);
            stack.erase(stack.begin()+i);
            i--;
        }
    }
    int id = stack.size();
    for(int i = 0 ; i < tempstack.size() ; i++)
    {
        stack.push_back(tempstack[i]);
    }
    return id;
}
int game::list_filter_low_priority(std::vector<map_item_stack> &stack, int start,std::string prorities)
{
    //TODO:optimize if necessary
    std::vector<map_item_stack> tempstack; // temp
    for(int i = start ; i < stack.size() ; i++)
    {
        std::string name = stack[i].example.tname(this);
        if(prorities != "" && list_items_match(name,prorities))
        {
            tempstack.push_back(stack[i]);
            stack.erase(stack.begin()+i);
            i--;
        }
    }
    int id = stack.size();
    for(int i = 0 ; i < tempstack.size() ; i++)
    {
        stack.push_back(tempstack[i]);
    }
    return id;
}

void game::list_items()
{
    int iInfoHeight = 12;
    const int width = (OPTIONS["SIDEBAR_STYLE"] == "Narrow") ? 45 : 55;
    WINDOW* w_items = newwin(TERMY-iInfoHeight-VIEW_OFFSET_Y*2, width, VIEW_OFFSET_Y, TERRAIN_WINDOW_WIDTH + VIEW_OFFSET_X);
    WINDOW* w_item_info = newwin(iInfoHeight-1, width - 2, TERMY-iInfoHeight-VIEW_OFFSET_Y, TERRAIN_WINDOW_WIDTH+1+VIEW_OFFSET_X);
    WINDOW* w_item_info_border = newwin(iInfoHeight, width, TERMY-iInfoHeight-VIEW_OFFSET_Y, TERRAIN_WINDOW_WIDTH+VIEW_OFFSET_X);

    //Area to search +- of players position.
    const int iSearchX = 12 + (u.per_cur * 2);
    const int iSearchY = 12 + (u.per_cur * 2);

    //this stores the items found, along with the coordinates
    std::vector<map_item_stack> ground_items = find_nearby_items(iSearchX, iSearchY);
    //this stores only those items that match our filter
    std::vector<map_item_stack> filtered_items = (sFilter != "" ?
                                                  filter_item_stacks(ground_items, sFilter) :
                                                  ground_items);
    int highPEnd = list_filter_high_priority(filtered_items,list_item_upvote);
    int lowPStart = list_filter_low_priority(filtered_items,highPEnd,list_item_downvote);
    const int iItemNum = ground_items.size();

    const int iStoreViewOffsetX = u.view_offset_x;
    const int iStoreViewOffsetY = u.view_offset_y;

    int iActive = 0; // Item index that we're looking at
    const int iMaxRows = TERMY-iInfoHeight-2-VIEW_OFFSET_Y*2;
    int iStartPos = 0;
    int iActiveX = 0;
    int iActiveY = 0;
    int iLastActiveX = -1;
    int iLastActiveY = -1;
    std::vector<point> vPoint;
    InputEvent input = Undefined;
    long ch = 0; //this is a long because getch returns a long
    bool reset = true;
    bool refilter = true;
    int iFilter = 0;
    bool bStopDrawing = false;
    do
    {
        if (ground_items.size() > 0)
        {
            u.view_offset_x = 0;
            u.view_offset_y = 0;

            if (ch == 'I' || ch == 'c' || ch == 'C')
            {
                compare(iActiveX, iActiveY);
                reset = true;
                refresh_all();
            }
            else if (ch == 'f' || ch == 'F')
            {
                sFilter = ask_item_filter(w_item_info, iInfoHeight);
                reset = true;
                refilter = true;
            }
            else if (ch == 'r' || ch == 'R')
            {
                sFilter = "";
                filtered_items = ground_items;
                iLastActiveX = -1;
                iLastActiveY = -1;
                reset = true;
                refilter = true;
            }
            else if ((ch == 'e' || ch == 'E') && filtered_items.size())
            {
                item oThisItem = filtered_items[iActive].example;
                std::vector<iteminfo> vThisItem, vDummy;

                oThisItem.info(true, &vThisItem);
                compare_split_screen_popup(0, width - 5, TERMY-VIEW_OFFSET_Y*2, oThisItem.tname(this), vThisItem, vDummy);

                getch(); // wait until the user presses a key to wipe the screen
                iLastActiveX = -1;
                iLastActiveY = -1;
                reset = true;
            }
            else if(ch == '+')
            {
                std::string temp = string_input_popup(_("High Priority:"), width, list_item_upvote, _("UP: history, CTRL-U clear line, ESC: abort, ENTER: save"), "list_item_priority", 256);
                list_item_upvote = temp;
                refilter = true;
                reset = true;
            }
            else if(ch == '-')
            {
                std::string temp = string_input_popup(_("Low Priority:"), width, list_item_downvote, _("UP: history, CTRL-U clear line, ESC: abort, ENTER: save"), "list_item_downvote", 256);
                list_item_downvote = temp;
                refilter = true;
                reset = true;
            }
            if (refilter)
            {
                filtered_items = filter_item_stacks(ground_items, sFilter);
                highPEnd = list_filter_high_priority(filtered_items,list_item_upvote);
                lowPStart = list_filter_low_priority(filtered_items,highPEnd,list_item_downvote);
                iActive = 0;
                iLastActiveX = -1;
                iLastActiveY = -1;
                refilter = false;
            }
            if (reset)
            {
                reset_item_list_state(w_items, iInfoHeight);
                reset = false;
            }

            bStopDrawing = false;

            // we're switching on input here, whereas above it was if/else clauses on a char
            switch(input)
            {
                case DirectionN:
                    iActive--;
                    if (iActive < 0)
                    {
                        iActive = 0;
                        bStopDrawing = true;
                    }
                    break;
                case DirectionS:
                    iActive++;
                    if (iActive >= iItemNum - iFilter)
                    {
                        iActive = iItemNum - iFilter-1;
                        bStopDrawing = true;
                    }
                    break;
            }

            if (!bStopDrawing)
            {
                if (iItemNum - iFilter > iMaxRows)
                {
                    iStartPos = iActive - (iMaxRows - 1) / 2;

                    if (iStartPos < 0)
                    {
                        iStartPos = 0;
                    }
                    else if (iStartPos + iMaxRows > iItemNum - iFilter)
                    {
                        iStartPos = iItemNum - iFilter - iMaxRows;
                    }
                }

                for (int i = 0; i < iMaxRows; i++)
                {
                    wmove(w_items, i + 1, 1);
                    for (int i = 1; i < width - 1; i++)
                        wprintz(w_items, c_black, " ");
                }

                int iNum = 0;
                iFilter = ground_items.size() - filtered_items.size();
                iActiveX = 0;
                iActiveY = 0;
                std::string sActiveItemName;
                item activeItem;
                std::stringstream sText;
                bool high = true;
                bool low = false;
                int index = 0;
                for (std::vector<map_item_stack>::iterator iter = filtered_items.begin() ;
                     iter != filtered_items.end();
                     ++iter,++index)
                {
                    if(index == highPEnd)
                    {
                        high = false;
                    }
                    if(index == lowPStart)
                    {
                        low = true;
                    }
                    if (iNum >= iStartPos && iNum < iStartPos + ((iMaxRows > iItemNum) ? iItemNum : iMaxRows) )
                    {
                        if (iNum == iActive)
                        {
                            iActiveX = iter->x;
                            iActiveY = iter->y;
                            sActiveItemName = iter->example.tname(this);
                            activeItem = iter->example;
                        }
                        sText.str("");
                        sText << iter->example.tname(this);
                        if (iter->count > 1)
                        {
                            sText << " " << "[" << iter->count << "]";
                        }
                        mvwprintz(w_items, 1 + iNum - iStartPos, 2,
                                  ((iNum == iActive) ? c_ltgreen : (high ? c_yellow : (low ? c_red : c_white))),
                                  "%s", (sText.str()).c_str());
                        int numw = iItemNum > 9 ? 2 : 1;
                        mvwprintz(w_items, 1 + iNum - iStartPos, width - (5 + numw),
                                  ((iNum == iActive) ? c_ltgreen : c_ltgray), "%*d %s",
                                  numw, trig_dist(0, 0, iter->x, iter->y),
                                  direction_name_short(direction_from(0, 0, iter->x, iter->y)).c_str()
                                 );
                     }
                     iNum++;
                }

                mvwprintz(w_items, 0, (width - 9) / 2 + ((iItemNum - iFilter > 9) ? 0 : 1),
                          c_ltgreen, " %*d", ((iItemNum - iFilter > 9) ? 2 : 1), iActive+1);
                wprintz(w_items, c_white, " / %*d ", ((iItemNum - iFilter > 9) ? 2 : 1), iItemNum - iFilter);

                werase(w_item_info);
                fold_and_print(w_item_info,1,1,width - 5, c_white, "%s", activeItem.info().c_str());

                for (int j=0; j < iInfoHeight-1; j++)
                {
                    mvwputch(w_item_info_border, j, 0, c_ltgray, LINE_XOXO);
                }

                for (int j=0; j < iInfoHeight-1; j++)
                {
                    mvwputch(w_item_info_border, j, width - 1, c_ltgray, LINE_XOXO);
                }

                for (int j=0; j < width - 1; j++)
                {
                    mvwputch(w_item_info_border, iInfoHeight-1, j, c_ltgray, LINE_OXOX);
                }

                mvwputch(w_item_info_border, iInfoHeight-1, 0, c_ltgray, LINE_XXOO);
                mvwputch(w_item_info_border, iInfoHeight-1, width - 1, c_ltgray, LINE_XOOX);

                //Only redraw trail/terrain if x/y position changed
                if (iActiveX != iLastActiveX || iActiveY != iLastActiveY)
                {
                    iLastActiveX = iActiveX;
                    iLastActiveY = iActiveY;

                    draw_trail_to_square(vPoint, iActiveX, iActiveY);
                }

                wrefresh(w_items);
                wrefresh(w_item_info_border);
                wrefresh(w_item_info);
            }

            refresh();
            ch = getch();
            input = get_input(ch);
        }
        else
        {
            add_msg(_("You dont see any items around you!"));
            ch = ' ';
            input = Close;
        }
    }
    while (input != Close && input != Cancel);

    u.view_offset_x = iStoreViewOffsetX;
    u.view_offset_y = iStoreViewOffsetY;

    werase(w_items);
    werase(w_item_info);
    werase(w_item_info_border);
    delwin(w_items);
    delwin(w_item_info);
    delwin(w_item_info_border);
    refresh_all(); // TODO - figure out what precisely needs refreshing, rather than the whole screen
}

// Pick up items at (posx, posy).
void game::pickup(int posx, int posy, int min)
{
 //min == -1 is Autopickup

 if (m.has_flag(sealed, posx, posy)) return;

 item_exchanges_since_save += 1; // Keeping this simple.
 write_msg();
 if (u.weapon.type->id == "bio_claws_weapon") {
  if (min != -1)
   add_msg(_("You cannot pick up items with your claws out!"));
  return;
 }
 bool weight_is_okay = (u.weight_carried() <= u.weight_capacity());
 bool volume_is_okay = (u.volume_carried() <= u.volume_capacity() -  2);
 bool from_veh = false;
 int veh_part = 0;
 int k_part = 0;
 vehicle *veh = m.veh_at (posx, posy, veh_part);
 if (min != -1 && veh) {
  k_part = veh->part_with_feature(veh_part, "KITCHEN");
  veh_part = veh->part_with_feature(veh_part, "CARGO", false);
  from_veh = veh && veh_part >= 0 &&
             veh->parts[veh_part].items.size() > 0;

  if(from_veh) {
    if(!query_yn(_("Get items from %s?"), veh->part_info(veh_part).name.c_str())) {
      from_veh = false;
    }
  }

  if(!from_veh) {

    //Either no cargo to grab, or we declined; what about water?
    bool got_water = false;
    if (k_part >= 0) {
      if (veh->fuel_left("water")) {
        if (query_yn(_("Fill a container?"))) {
          int amt = veh->drain("water", veh->fuel_left("water"));
          item fill_water(g->itypes[default_ammo("water")], g->turn);
          fill_water.charges = amt;
          int back = g->move_liquid(fill_water);
          veh->refill("water", back);
          got_water = true;
        }
        if (query_yn(_("Have a drink?"))) {
          veh->drain("water", 1);

          item water(itypes["water_clean"], 0);
          u.eat(this, u.inv.add_item(water).invlet);
          u.moves -= 250;
          got_water = true;
        }
      } else {
        add_msg(_("The water tank is empty."));
      }
    }

    //If we still haven't done anything, we probably want to examine the vehicle
    if(!got_water) {
      exam_vehicle(*veh, posx, posy);
    }

  }

 }

    if (!from_veh) {
        bool isEmpty = (m.i_at(posx, posy).size() == 0);

        // Hide the pickup window if this is a toilet and there's nothing here
        // but water.
        if ((!isEmpty) && m.furn(posx, posy) == f_toilet) {
            isEmpty = true;
            for (int i = 0; isEmpty && i < m.i_at(posx, posy).size(); i++) {
                if (m.i_at(posx, posy)[i].typeId() != "water") {
                    isEmpty = false;
                }
            }
        }

        if (isEmpty) { return; }
    }

 // Not many items, just grab them
 if ((from_veh ? veh->parts[veh_part].items.size() : m.i_at(posx, posy).size() ) <= min && min != -1)
 {
  int iter = 0;
  item newit = from_veh ? veh->parts[veh_part].items[0] : m.i_at(posx, posy)[0];
  if (newit.made_of(LIQUID)) {
   add_msg(_("You can't pick up a liquid!"));
   return;
  }
  newit.invlet = u.inv.get_invlet_for_item( newit.typeId() );
  if (newit.invlet == 0) {
   newit.invlet = nextinv;
   advance_nextinv();
  }
  while (iter <= inv_chars.size() && u.has_item(newit.invlet) &&
         !u.i_at(newit.invlet).stacks_with(newit)) {
   newit.invlet = nextinv;
   iter++;
   advance_nextinv();
  }
  if (iter > inv_chars.size()) {
   add_msg(_("You're carrying too many items!"));
   return;
  } else if (!u.can_pickWeight(newit.weight(), false)) {
   add_msg(_("The %s is too heavy!"), newit.tname(this).c_str());
   decrease_nextinv();
  } else if (!u.can_pickVolume(newit.volume())) {
   if (u.is_armed()) {
    if (!u.weapon.has_flag("NO_UNWIELD")) {
     if (newit.is_armor() && // Armor can be instantly worn
         query_yn(_("Put on the %s?"), newit.tname(this).c_str())) {
      if(u.wear_item(this, &newit)){
       if (from_veh)
        veh->remove_item (veh_part, 0);
       else
        m.i_clear(posx, posy);
      }
     } else if (query_yn(_("Drop your %s and pick up %s?"),
                u.weapon.tname(this).c_str(), newit.tname(this).c_str())) {
      if (from_veh)
       veh->remove_item (veh_part, 0);
      else
       m.i_clear(posx, posy);
      m.add_item_or_charges(posx, posy, u.remove_weapon(), 1);
      u.wield(this, u.i_add(newit, this).invlet);
      u.moves -= 100;
      add_msg(_("Wielding %c - %s"), newit.invlet, newit.tname(this).c_str());
     } else
      decrease_nextinv();
    } else {
     add_msg(_("There's no room in your inventory for the %s, and you can't\
 unwield your %s."), newit.tname(this).c_str(), u.weapon.tname(this).c_str());
     decrease_nextinv();
    }
   } else {
    u.wield(this, u.i_add(newit, this).invlet);
    if (from_veh)
     veh->remove_item (veh_part, 0);
    else
     m.i_clear(posx, posy);
    u.moves -= 100;
    add_msg(_("Wielding %c - %s"), newit.invlet, newit.tname(this).c_str());
   }
  } else if (!u.is_armed() &&
             (u.volume_carried() + newit.volume() > u.volume_capacity() - 2 ||
              newit.is_weap() || newit.is_gun())) {
   u.weapon = newit;
   if (from_veh)
    veh->remove_item (veh_part, 0);
   else
    m.i_clear(posx, posy);
   u.moves -= 100;
   add_msg(_("Wielding %c - %s"), newit.invlet, newit.tname(this).c_str());
  } else {
   newit = u.i_add(newit, this);
   if (from_veh)
    veh->remove_item (veh_part, 0);
   else
    m.i_clear(posx, posy);
   u.moves -= 100;
   add_msg("%c - %s", newit.invlet, newit.tname(this).c_str());
  }
  if (weight_is_okay && u.weight_carried() >= u.weight_capacity())
   add_msg(_("You're overburdened!"));
  if (volume_is_okay && u.volume_carried() > u.volume_capacity() - 2) {
   add_msg(_("You struggle to carry such a large volume!"));
  }
  return;
 }

 const int sideStyle = (OPTIONS["SIDEBAR_STYLE"] == "Narrow");

 // Otherwise, we have Autopickup, 2 or more items and should list them, etc.
 int maxmaxitems = TERMY;
 #ifndef MAXLISTHEIGHT
  maxmaxitems = sideStyle ? TERMY : getmaxy(w_messages) - 3;
 #endif

 int itemsH = 12;
 int pickupBorderRows = 3;

 // The pickup list may consume the entire terminal, minus space needed for its
 // header/footer and the item info window.
 int minleftover = itemsH + pickupBorderRows;
 if(maxmaxitems > TERMY - minleftover) maxmaxitems = TERMY - minleftover;

 const int minmaxitems = sideStyle ? 6 : 9;

 std::vector <item> here = from_veh? veh->parts[veh_part].items : m.i_at(posx, posy);
 std::vector<bool> getitem;
 getitem.resize(here.size(), false);

 int maxitems=here.size();
 maxitems=(maxitems < minmaxitems ? minmaxitems : (maxitems > maxmaxitems ? maxmaxitems : maxitems ));

 int pickupH = maxitems + pickupBorderRows;
 int pickupW = getmaxx(w_messages);
 int pickupY = VIEW_OFFSET_Y;
 int pickupX = getbegx(w_messages);

 int itemsW = pickupW;
 int itemsY = sideStyle ? pickupY + pickupH : TERMY - itemsH;
 int itemsX = pickupX;

 WINDOW* w_pickup    = newwin(pickupH, pickupW, pickupY, pickupX);
 WINDOW* w_item_info = newwin(itemsH,  itemsW,  itemsY,  itemsX);

 int ch = ' ';
 int start = 0, cur_it, iter;
 int new_weight = u.weight_carried(), new_volume = u.volume_carried();
 bool update = true;
 mvwprintw(w_pickup, 0,  0, _("PICK UP (, = all)"));
 int selected=0;
 int last_selected=-1;

 if (min == -1) { //Auto Pickup, select matching items
    bool bFoundSomething = false;

    //Loop through Items lowest Volume first
    bool bPickup = false;

    for(int iVol=0, iNumChecked = 0; iNumChecked < here.size(); iVol++) {
        for (int i = 0; i < here.size(); i++) {
            bPickup = false;
            if (here[i].volume() == iVol) {
                iNumChecked++;

                //Auto Pickup all items with 0 Volume and Weight <= AUTO_PICKUP_ZERO * 50
                if (OPTIONS["AUTO_PICKUP_ZERO"]) {
                    if (here[i].volume() == 0 && here[i].weight() <= OPTIONS["AUTO_PICKUP_ZERO"] * 50) {
                        bPickup = true;
                    }
                }

                //Check the Pickup Rules
                if ( mapAutoPickupItems[here[i].tname(this)] ) {
                    bPickup = true;
                }
            }

            if (bPickup) {
                getitem[i] = bPickup;
                bFoundSomething = true;
            }
        }
    }

    if (!bFoundSomething) {
        return;
    }
 } else {
 // Now print the two lists; those on the ground and about to be added to inv
 // Continue until we hit return or space
  do {
   static const std::string pickup_chars = "abcdefghijklmnopqrstuvwxyzABCDEFGHIJKLMNOPQRSTUVWXYZ0123456789:;";
   size_t idx=-1;
   for (int i = 1; i < pickupH; i++) {
     mvwprintw(w_pickup, i, 0, "                                                ");
   }
   if ((ch == '<' || ch == KEY_PPAGE) && start > 0) {
    start -= maxitems;
    selected = start;
    mvwprintw(w_pickup, maxitems + 2, 0, "         ");
   } else if ((ch == '>' || ch == KEY_NPAGE) && start + maxitems < here.size()) {
    start += maxitems;
    selected = start;
    mvwprintw(w_pickup, maxitems + 2, pickupH, "            ");
   } else if ( ch == KEY_UP ) {
       selected--;
       if ( selected < 0 ) {
           selected = here.size()-1;
           start = (int)( here.size() / maxitems ) * maxitems;
           if (start >= here.size()-1) start -= maxitems;
       } else if ( selected < start ) {
           start -= maxitems;
       }
   } else if ( ch == KEY_DOWN ) {
       selected++;
       if ( selected >= here.size() ) {
           selected=0;
           start=0;
       } else if ( selected >= start + maxitems ) {
           start+=maxitems;
       }
   } else if ( selected >= 0 && (
                  ( ch == KEY_RIGHT && !getitem[selected]) ||
                  ( ch == KEY_LEFT && getitem[selected] )
             ) ) {
       idx = selected;
   } else if ( ch == '`' ) {
       std::string ext = string_input_popup(_("Enter 2 letters (case sensitive):"), 2);
       if(ext.size() == 2) {
            int p1=pickup_chars.find(ext.at(0));
            int p2=pickup_chars.find(ext.at(1));
            if ( p1 != -1 && p2 != -1 ) {
                 idx=pickup_chars.size() + ( p1 * pickup_chars.size() ) + p2;
            }
       }
   } else {
       idx = pickup_chars.find(ch);
   }

   if ( idx < here.size()) {
    getitem[idx] = ( ch == KEY_RIGHT ? true : ( ch == KEY_LEFT ? false : !getitem[idx] ) );
    if ( ch != KEY_RIGHT && ch != KEY_LEFT) {
       selected = idx;
       start = (int)( idx / maxitems ) * maxitems;
    }

    if (getitem[idx]) {
        new_weight += here[idx].weight();
        new_volume += here[idx].volume();
    } else {
        new_weight -= here[idx].weight();
        new_volume -= here[idx].volume();
    }
    update = true;
   }

   if ( selected != last_selected ) {
       last_selected = selected;
       werase(w_item_info);
       if ( selected >= 0 && selected <= here.size()-1 ) {
           fold_and_print(w_item_info,1,2,48-3, c_ltgray, "%s",  here[selected].info().c_str());
       }
       wborder(w_item_info, LINE_XOXO, LINE_XOXO, LINE_OXOX, LINE_OXOX,
                            LINE_OXXO, LINE_OOXX, LINE_XXOO, LINE_XOOX );
       mvwprintw(w_item_info, 0, 2, "< %s >", here[selected].tname(this).c_str() );
       wrefresh(w_item_info);
   }

   if (ch == ',') {
    int count = 0;
    for (int i = 0; i < here.size(); i++) {
     if (getitem[i])
      count++;
     else {
      new_weight += here[i].weight();
      new_volume += here[i].volume();
     }
     getitem[i] = true;
    }
    if (count == here.size()) {
     for (int i = 0; i < here.size(); i++)
      getitem[i] = false;
     new_weight = u.weight_carried();
     new_volume = u.volume_carried();
    }
    update = true;
   }
   for (cur_it = start; cur_it < start + maxitems; cur_it++) {
    mvwprintw(w_pickup, 1 + (cur_it % maxitems), 0,
              "                                        ");
    if (cur_it < here.size()) {
     nc_color icolor=here[cur_it].color(&u);
     if(cur_it == selected) {
         icolor=hilite(icolor);
     }

     if (cur_it < pickup_chars.size() ) {
        mvwputch(w_pickup, 1 + (cur_it % maxitems), 0, icolor, char(pickup_chars[cur_it]));
     } else {
        int p=cur_it - pickup_chars.size();
        int p1=p / pickup_chars.size();
        int p2=p % pickup_chars.size();
        mvwprintz(w_pickup, 1 + (cur_it % maxitems), 0, icolor, "`%c%c",char(pickup_chars[p1]),char(pickup_chars[p2]));
     }
     if (getitem[cur_it])
      wprintz(w_pickup, c_ltblue, " + ");
     else
      wprintw(w_pickup, " - ");
     wprintz(w_pickup, icolor, here[cur_it].tname(this).c_str());
     if (here[cur_it].charges > 0)
      wprintz(w_pickup, icolor, " (%d)", here[cur_it].charges);
    }
   }

   int pw = pickupW;
   const char *unmark = _("[left] Unmark");
   const char *scroll = _("[up/dn] Scroll");
   const char *mark   = _("[right] Mark");
   mvwprintw(w_pickup, maxitems + 1, 0,                         unmark);
   mvwprintw(w_pickup, maxitems + 1, (pw - strlen(scroll)) / 2, scroll);
   mvwprintw(w_pickup, maxitems + 1,  pw - strlen(mark),        mark);
   const char *prev = _("[pgup] Prev");
   const char *all = _("[,] All");
   const char *next   = _("[pgdn] Next");
   if (start > 0)
    mvwprintw(w_pickup, maxitems + 2, 0, prev);
   mvwprintw(w_pickup, maxitems + 2, (pw - strlen(all)) / 2, all);
   if (cur_it < here.size())
    mvwprintw(w_pickup, maxitems + 2, pw - strlen(next), next);

   if (update) {		// Update weight & volume information
    update = false;
    mvwprintw(w_pickup, 0,  7, "                           ");
    mvwprintz(w_pickup, 0,  9,
              (new_weight >= u.weight_capacity() ? c_red : c_white),
              _("Wgt %.1f"), u.convert_weight(new_weight));
    wprintz(w_pickup, c_white, "/%.1f", u.convert_weight(u.weight_capacity()));
    mvwprintz(w_pickup, 0, 24,
              (new_volume > u.volume_capacity() - 2 ? c_red : c_white),
              _("Vol %d"), new_volume);
    wprintz(w_pickup, c_white, "/%d", u.volume_capacity() - 2);
   }
   wrefresh(w_pickup);
 /* No longer using
   ch = input();
    because it pulls a: case KEY_DOWN:  return 'j';
 */
   ch = (int)getch();

  } while (ch != ' ' && ch != '\n' && ch != KEY_ESCAPE);
  if (ch != '\n') {
   werase(w_pickup);
   wrefresh(w_pickup);
   werase(w_item_info);
   wrefresh(w_item_info);
   delwin(w_pickup);
   delwin(w_item_info);
   add_msg(_("Never mind."));
   refresh_all();
   return;
  }
 }

 // At this point we've selected our items, now we add them to our inventory
 int curmit = 0;
 bool got_water = false;	// Did we try to pick up water?
 bool offered_swap = false;
 std::map<std::string, int> mapPickup;
 for (int i = 0; i < here.size(); i++) {
  iter = 0;
  // This while loop guarantees the inventory letter won't be a repeat. If it
  // tries all 52 letters, it fails and we don't pick it up.
  if (getitem[i] && here[i].made_of(LIQUID))
   got_water = true;
  else if (getitem[i]) {
   iter = 0;
   while (iter < inv_chars.size() && (here[i].invlet == 0 ||
                        (u.has_item(here[i].invlet) &&
                         !u.i_at(here[i].invlet).stacks_with(here[i]))) ) {
    here[i].invlet = nextinv;
    iter++;
    advance_nextinv();
   }
   if (iter == inv_chars.size()) {
    add_msg(_("You're carrying too many items!"));
    werase(w_pickup);
    wrefresh(w_pickup);
    delwin(w_pickup);
    return;
   } else if (!u.can_pickWeight(here[i].weight(), false)) {
    add_msg(_("The %s is too heavy!"), here[i].tname(this).c_str());
    decrease_nextinv();
   } else if (!u.can_pickVolume(here[i].volume())) {
    if (u.is_armed()) {
     if (!u.weapon.has_flag("NO_UNWIELD")) {
      if (here[i].is_armor() && // Armor can be instantly worn
          query_yn(_("Put on the %s?"), here[i].tname(this).c_str())) {
       if(u.wear_item(this, &(here[i])))
       {
        if (from_veh)
         veh->remove_item (veh_part, curmit);
        else
         m.i_rem(posx, posy, curmit);
        curmit--;
       }
      } else if (!offered_swap) {
       if (query_yn(_("Drop your %s and pick up %s?"),
                u.weapon.tname(this).c_str(), here[i].tname(this).c_str())) {
        if (from_veh)
         veh->remove_item (veh_part, curmit);
        else
         m.i_rem(posx, posy, curmit);
        m.add_item_or_charges(posx, posy, u.remove_weapon(), 1);
        u.wield(this, u.i_add(here[i], this).invlet);
        mapPickup[here[i].tname(this)]++;
        curmit--;
        u.moves -= 100;
        add_msg(_("Wielding %c - %s"), u.weapon.invlet, u.weapon.tname(this).c_str());
       }
       offered_swap = true;
      } else
       decrease_nextinv();
     } else {
      add_msg(_("There's no room in your inventory for the %s, and you can't\
  unwield your %s."), here[i].tname(this).c_str(), u.weapon.tname(this).c_str());
      decrease_nextinv();
     }
    } else {
     u.wield(this, u.i_add(here[i], this).invlet);
     mapPickup[here[i].tname(this)]++;
     if (from_veh)
      veh->remove_item (veh_part, curmit);
     else
      m.i_rem(posx, posy, curmit);
     curmit--;
     u.moves -= 100;
    }
   } else if (!u.is_armed() &&
            (u.volume_carried() + here[i].volume() > u.volume_capacity() - 2 ||
              here[i].is_weap() || here[i].is_gun())) {
    u.weapon = here[i];
    if (from_veh)
     veh->remove_item (veh_part, curmit);
    else
     m.i_rem(posx, posy, curmit);
    u.moves -= 100;
    curmit--;
   } else {
    u.i_add(here[i], this);
    mapPickup[here[i].tname(this)]++;
    if (from_veh)
     veh->remove_item (veh_part, curmit);
    else
     m.i_rem(posx, posy, curmit);
    u.moves -= 100;
    curmit--;
   }
  }
  curmit++;
 }

 if (min == -1) { //Auto pickup item message
     if (mapPickup.size() > 0) {
        std::stringstream sTemp;

        for (std::map<std::string, int>::iterator iter = mapPickup.begin(); iter != mapPickup.end(); ++iter) {
            if (sTemp.str() != "") {
                sTemp << ", ";
            }

            sTemp << iter->second << " " << iter->first;
        }

        add_msg((_("You pick up: ") + sTemp.str()).c_str());
     }
 }

 if (got_water)
  add_msg(_("You can't pick up a liquid!"));
 if (weight_is_okay && u.weight_carried() >= u.weight_capacity())
  add_msg(_("You're overburdened!"));
 if (volume_is_okay && u.volume_carried() > u.volume_capacity() - 2) {
  add_msg(_("You struggle to carry such a large volume!"));
 }
 werase(w_pickup);
 wrefresh(w_pickup);
 werase(w_item_info);
 wrefresh(w_item_info);
 delwin(w_pickup);
 delwin(w_item_info);
}

// Establish or release a grab on a vehicle
void game::grab()
{
    int grabx = 0;
    int graby = 0;
    if( 0 != u.grab_point.x || 0 != u.grab_point.y ) {
        vehicle *veh = m.veh_at( u.posx + u.grab_point.x, u.posy + u.grab_point.y );
        if( veh ) { add_msg(_("You release the %s."), veh->name.c_str() ); }
        u.grab_point.x = 0;
        u.grab_point.y = 0;
        return;
    }
    if( choose_adjacent( _("Grab"), grabx, graby ) ) {
        vehicle *veh = m.veh_at(grabx, graby);
        if( veh != NULL ) {
            u.grab_point.x = grabx - u.posx;
            u.grab_point.y = graby - u.posy;
            add_msg(_("You grab the %s."), veh->name.c_str());
        } else {
            add_msg(_("There's no vehicle to grab there!"));
        }
    } else {
        add_msg(_("Never Mind."));
    }
}

// Handle_liquid returns false if we didn't handle all the liquid.
bool game::handle_liquid(item &liquid, bool from_ground, bool infinite, item *source)
{
 if (!liquid.made_of(LIQUID)) {
  dbg(D_ERROR) << "game:handle_liquid: Tried to handle_liquid a non-liquid!";
  debugmsg("Tried to handle_liquid a non-liquid!");
  return false;
 }
 if (liquid.type->id == "gasoline" && vehicle_near() && query_yn(_("Refill vehicle?"))) {
  int vx = u.posx, vy = u.posy;
  refresh_all();
  if (choose_adjacent(_("Refill vehicle"), vx, vy)) {
   vehicle *veh = m.veh_at (vx, vy);
   if (veh) {
    ammotype ftype = "gasoline";
    int fuel_cap = veh->fuel_capacity(ftype);
    int fuel_amnt = veh->fuel_left(ftype);
    if (fuel_cap < 1)
     add_msg (_("This vehicle doesn't use %s."), ammo_name(ftype).c_str());
    else if (fuel_amnt == fuel_cap)
     add_msg (_("Already full."));
    else if (from_ground && query_yn(_("Pump until full?"))) {
     u.assign_activity(this, ACT_REFILL_VEHICLE, 2 * (fuel_cap - fuel_amnt));
     u.activity.placement = point(vx, vy);
    } else { // Not pump
     veh->refill ("gasoline", liquid.charges);
     if (veh->fuel_left(ftype) < fuel_cap) {
        add_msg(_("You refill %s with %s."),
                veh->name.c_str(), ammo_name(ftype).c_str());
     } else {
        add_msg(_("You refill %s with %s to its maximum."),
                veh->name.c_str(), ammo_name(ftype).c_str());
     }

     u.moves -= 100;
     return true;
    }
   } else // if (veh)
    add_msg (_("There isn't any vehicle there."));
   return false;
  } // if (choose_adjacent("Refill vehicle", vx, vy))

 } else { // Not filling vehicle

   // Ask to pour rotten liquid (milk!) from the get-go
  if (!from_ground && liquid.rotten(this) &&
      query_yn(_("Pour %s on the ground?"), liquid.tname(this).c_str())) {
   m.add_item_or_charges(u.posx, u.posy, liquid, 1);
   return true;
  }

  std::stringstream text;
  text << _("Container for ") << liquid.tname(this);
  char ch = inv_type(text.str().c_str(), IC_CONTAINER);
  if (!u.has_item(ch)) {
    // No container selected (escaped, ...), ask to pour
    // we asked to pour rotten already
   if (!from_ground && !liquid.rotten(this) &&
       query_yn(_("Pour %s on the ground?"), liquid.tname(this).c_str())) {
    m.add_item_or_charges(u.posx, u.posy, liquid, 1);
    return true;
   }
   return false;
  }

  item *cont = &(u.i_at(ch));
  if (cont == NULL || cont->is_null()) {
    // Container is null, ask to pour.
    // we asked to pour rotten already
   if (!from_ground && !liquid.rotten(this) &&
       query_yn(_("Pour %s on the ground?"), liquid.tname(this).c_str())) {
    m.add_item_or_charges(u.posx, u.posy, liquid, 1);
    return true;
   }
   add_msg(_("Never mind."));
   return false;

  } else if(cont == source) {

    //Source and destination are the same; abort
    add_msg(_("That's the same container!"));
    return false;

  } else if (liquid.is_ammo() && (cont->is_tool() || cont->is_gun())) {
// for filling up chainsaws, jackhammers and flamethrowers
   ammotype ammo = "NULL";
   int max = 0;

   if (cont->is_tool()) {
    it_tool* tool = dynamic_cast<it_tool*>(cont->type);
    ammo = tool->ammo;
    max = tool->max_charges;
   } else {
    it_gun* gun = dynamic_cast<it_gun*>(cont->type);
    ammo = gun->ammo;
    max = gun->clip;
   }

   ammotype liquid_type = liquid.ammo_type();

   if (ammo != liquid_type) {
    add_msg(_("Your %s won't hold %s."), cont->tname(this).c_str(),
                                      liquid.tname(this).c_str());
    return false;
   }

   if (max <= 0 || cont->charges >= max) {
    add_msg(_("Your %s can't hold any more %s."), cont->tname(this).c_str(),
                                               liquid.tname(this).c_str());
    return false;
   }

   if (cont->charges > 0 && cont->curammo->id != liquid.type->id) {
    add_msg(_("You can't mix loads in your %s."), cont->tname(this).c_str());
    return false;
   }

   add_msg(_("You pour %s into your %s."), liquid.tname(this).c_str(),
                                        cont->tname(this).c_str());
   cont->curammo = dynamic_cast<it_ammo*>(liquid.type);
   if (infinite)
    cont->charges = max;
   else {
    cont->charges += liquid.charges;
    if (cont->charges > max) {
     int extra = cont->charges - max;
     cont->charges = max;
     liquid.charges = extra;
     add_msg(_("There's some left over!"));
     return false;
    }
   }
   return true;

  } else if (!cont->is_container()) {
   add_msg(_("That %s won't hold %s."), cont->tname(this).c_str(),
                                     liquid.tname(this).c_str());
   return false;
  } else        // filling up normal containers
    {
      // first, check if liquid types are compatible
      if (!cont->contents.empty())
      {
        if  (cont->contents[0].type->id != liquid.type->id)
        {
          add_msg(_("You can't mix loads in your %s."), cont->tname(this).c_str());
          return false;
        }
      }

      // ok, liquids are compatible.  Now check what the type of liquid is
      // this will determine how much the holding container can hold

      it_container* container = dynamic_cast<it_container*>(cont->type);
      int holding_container_charges;

      if (liquid.type->is_food())
      {
        it_comest* tmp_comest = dynamic_cast<it_comest*>(liquid.type);
        holding_container_charges = container->contains * tmp_comest->charges;
      }
      else if (liquid.type->is_ammo())
      {
        it_ammo* tmp_ammo = dynamic_cast<it_ammo*>(liquid.type);
        holding_container_charges = container->contains * tmp_ammo->count;
      }
      else
        holding_container_charges = container->contains;

      // if the holding container is NOT empty
      if (!cont->contents.empty())
      {
        // case 1: container is completely full
        if (cont->contents[0].charges == holding_container_charges)
        {
          add_msg(_("Your %s can't hold any more %s."), cont->tname(this).c_str(),
                                                   liquid.tname(this).c_str());
          return false;
        }

        // case 2: container is half full

        if (infinite)
        {
          cont->contents[0].charges = holding_container_charges;
          add_msg(_("You pour %s into your %s."), liquid.tname(this).c_str(),
                                        cont->tname(this).c_str());
          return true;
        }
        else // Container is finite, not empty and not full, add liquid to it
        {
          add_msg(_("You pour %s into your %s."), liquid.tname(this).c_str(),
                    cont->tname(this).c_str());
          cont->contents[0].charges += liquid.charges;
          if (cont->contents[0].charges > holding_container_charges)
          {
            int extra = cont->contents[0].charges - holding_container_charges;
            cont->contents[0].charges = holding_container_charges;
            liquid.charges = extra;
            add_msg(_("There's some left over!"));
            // Why not try to find another container here?
            return false;
          }
          return true;
        }
      }
      else  // pouring into an empty container
      {
        if (!cont->has_flag("WATERTIGHT"))  // invalid container types
        {
          add_msg(_("That %s isn't water-tight."), cont->tname(this).c_str());
          return false;
        }
        else if (!(cont->has_flag("SEALS")))
        {
          add_msg(_("You can't seal that %s!"), cont->tname(this).c_str());
          return false;
        }
        // pouring into a valid empty container
        int default_charges = 1;

        if (liquid.is_food())
        {
          it_comest* comest = dynamic_cast<it_comest*>(liquid.type);
          default_charges = comest->charges;
        }
        else if (liquid.is_ammo())
        {
          it_ammo* ammo = dynamic_cast<it_ammo*>(liquid.type);
          default_charges = ammo->count;
        }

        if (infinite) // if filling from infinite source, top it to max
          liquid.charges = container->contains * default_charges;
        else if (liquid.charges > container->contains * default_charges)
        {
          add_msg(_("You fill your %s with some of the %s."), cont->tname(this).c_str(),
                                                    liquid.tname(this).c_str());
          u.inv.unsort();
          int oldcharges = liquid.charges - container->contains * default_charges;
          liquid.charges = container->contains * default_charges;
          cont->put_in(liquid);
          liquid.charges = oldcharges;
          return false;
        }
        cont->put_in(liquid);
        return true;
      }
    }
    return false;
  }
 return true;
}

//Move_liquid returns the amount of liquid left if we didn't move all the liquid, otherwise returns sentinel -1, signifies transaction fail.
//One-use, strictly for liquid transactions. Not intended for use with while loops.
int game::move_liquid(item &liquid)
{
  if(!liquid.made_of(LIQUID)) {
   dbg(D_ERROR) << "game:move_liquid: Tried to move_liquid a non-liquid!";
   debugmsg("Tried to move_liquid a non-liquid!");
   return -1;
  }

  //liquid is in fact a liquid.
  std::stringstream text;
  text << _("Container for ") << liquid.tname(this);
  char ch = inv_type(text.str().c_str(), IC_CONTAINER);

  //is container selected?
  if(u.has_item(ch)) {
    item *cont = &(u.i_at(ch));
    if (cont == NULL || cont->is_null())
      return -1;
    else if (liquid.is_ammo() && (cont->is_tool() || cont->is_gun())) {
    // for filling up chainsaws, jackhammers and flamethrowers
    ammotype ammo = "NULL";
    int max = 0;

      if (cont->is_tool()) {
      it_tool* tool = dynamic_cast<it_tool*>(cont->type);
      ammo = tool->ammo;
      max = tool->max_charges;
      } else {
      it_gun* gun = dynamic_cast<it_gun*>(cont->type);
      ammo = gun->ammo;
      max = gun->clip;
      }

      ammotype liquid_type = liquid.ammo_type();

      if (ammo != liquid_type) {
      add_msg(_("Your %s won't hold %s."), cont->tname(this).c_str(),
                                           liquid.tname(this).c_str());
      return -1;
      }

      if (max <= 0 || cont->charges >= max) {
      add_msg(_("Your %s can't hold any more %s."), cont->tname(this).c_str(),
                                                    liquid.tname(this).c_str());
      return -1;
      }

      if (cont->charges > 0 && cont->curammo->id != liquid.type->id) {
      add_msg(_("You can't mix loads in your %s."), cont->tname(this).c_str());
      return -1;
      }

      add_msg(_("You pour %s into your %s."), liquid.tname(this).c_str(),
                                          cont->tname(this).c_str());
      cont->curammo = dynamic_cast<it_ammo*>(liquid.type);
      cont->charges += liquid.charges;
      if (cont->charges > max) {
      int extra = cont->charges - max;
      cont->charges = max;
      add_msg(_("There's some left over!"));
      return extra;
      }
      else return 0;
    } else if (!cont->is_container()) {
      add_msg(_("That %s won't hold %s."), cont->tname(this).c_str(),
                                         liquid.tname(this).c_str());
      return -1;
    } else {
      if (!cont->contents.empty())
      {
        if  (cont->contents[0].type->id != liquid.type->id)
        {
          add_msg(_("You can't mix loads in your %s."), cont->tname(this).c_str());
          return -1;
        }
      }
      it_container* container = dynamic_cast<it_container*>(cont->type);
      int holding_container_charges;

      if (liquid.type->is_food())
      {
        it_comest* tmp_comest = dynamic_cast<it_comest*>(liquid.type);
        holding_container_charges = container->contains * tmp_comest->charges;
      }
      else if (liquid.type->is_ammo())
      {
        it_ammo* tmp_ammo = dynamic_cast<it_ammo*>(liquid.type);
        holding_container_charges = container->contains * tmp_ammo->count;
      }
      else
        holding_container_charges = container->contains;
      if (!cont->contents.empty()) {

        // case 1: container is completely full
        if (cont->contents[0].charges == holding_container_charges) {
          add_msg(_("Your %s can't hold any more %s."), cont->tname(this).c_str(),
                                                   liquid.tname(this).c_str());
          return -1;
        } else {
            add_msg(_("You pour %s into your %s."), liquid.tname(this).c_str(),
                      cont->tname(this).c_str());
          cont->contents[0].charges += liquid.charges;
            if (cont->contents[0].charges > holding_container_charges) {
              int extra = cont->contents[0].charges - holding_container_charges;
              cont->contents[0].charges = holding_container_charges;
              add_msg(_("There's some left over!"));
              return extra;
            }
            else return 0;
          }
      } else {
          if (!cont->has_flag("WATERTIGHT")) {
            add_msg(_("That %s isn't water-tight."), cont->tname(this).c_str());
            return -1;
          }
          else if (!(cont->has_flag("SEALS"))) {
            add_msg(_("You can't seal that %s!"), cont->tname(this).c_str());
            return -1;
          }
          // pouring into a valid empty container
          int default_charges = 1;

          if (liquid.is_food()) {
            it_comest* comest = dynamic_cast<it_comest*>(liquid.type);
            default_charges = comest->charges;
          }
          else if (liquid.is_ammo()) {
            it_ammo* ammo = dynamic_cast<it_ammo*>(liquid.type);
            default_charges = ammo->count;
          }
          if (liquid.charges > container->contains * default_charges) {
            add_msg(_("You fill your %s with some of the %s."), cont->tname(this).c_str(),
                                                      liquid.tname(this).c_str());
            u.inv.unsort();
            int extra = liquid.charges - container->contains * default_charges;
            liquid.charges = container->contains * default_charges;
            cont->put_in(liquid);
            return extra;
          } else {
          cont->put_in(liquid);
          return 0;
          }
      }
    }
    return -1;
  }
 return -1;
}

void game::drop(char chInput)
{
    std::vector<item> dropped;

    if (chInput == '.') {
        dropped = multidrop();
    } else {
        if (u.inv.item_by_letter(chInput).is_null()) {
            dropped.push_back(u.i_rem(chInput));
        } else {
            dropped.push_back(u.inv.remove_item_by_letter(chInput));
        }
    }

    if (dropped.size() == 0) {
        add_msg(_("Never mind."));
        return;
    }

    item_exchanges_since_save += dropped.size();

    itype_id first = itype_id(dropped[0].type->id);
    bool same = true;
    for (int i = 1; i < dropped.size() && same; i++) {
        if (dropped[i].type->id != first) {
            same = false;
        }
    }

    int veh_part = 0;
    bool to_veh = false;
    vehicle *veh = m.veh_at(u.posx, u.posy, veh_part);
    if (veh) {
        veh_part = veh->part_with_feature (veh_part, "CARGO");
        to_veh = veh_part >= 0;
    }
    if (dropped.size() == 1 || same) {
        if (to_veh) {
            add_msg(ngettext("You put your %1$s in the %2$s's %3$s.",
                             "You put your %1$ss in the %2$s's %3$s.",
                             dropped.size()),
                    dropped[0].tname(this).c_str(),
                    veh->name.c_str(),
                    veh->part_info(veh_part).name.c_str());
        } else {
            add_msg(ngettext("You drop your %s.", "You drop your %ss.",
                             dropped.size()),
                    dropped[0].tname(this).c_str());
        }
    } else {
        if (to_veh) {
            add_msg(_("You put several items in the %s's %s."),
                    veh->name.c_str(), veh->part_info(veh_part).name.c_str());
        } else {
            add_msg(_("You drop several items."));
        }
    }

    if (to_veh) {
        bool vh_overflow = false;
        for (int i = 0; i < dropped.size(); i++) {
            vh_overflow = vh_overflow || !veh->add_item (veh_part, dropped[i]);
            if (vh_overflow) {
                m.add_item_or_charges(u.posx, u.posy, dropped[i], 1);
            }
        }
        if (vh_overflow) {
            add_msg (_("The trunk is full, so some items fall on the ground."));
        }
    } else {
        for (int i = 0; i < dropped.size(); i++)
            m.add_item_or_charges(u.posx, u.posy, dropped[i], 2);
    }
}

void game::drop_in_direction()
{
    int dirx, diry;
    if (!choose_adjacent(_("Drop"), dirx, diry)) {
        return;
    }

    int veh_part = 0;
    bool to_veh = false;
    vehicle *veh = m.veh_at(dirx, diry, veh_part);
    if (veh) {
        veh_part = veh->part_with_feature (veh_part, "CARGO");
        to_veh = veh->type != veh_null && veh_part >= 0;
    }

    if (m.has_flag(noitem, dirx, diry) || m.has_flag(sealed, dirx, diry)) {
        add_msg(_("You can't place items there!"));
        return;
    }

    bool can_move_there = m.move_cost(dirx, diry) != 0;

    std::vector<item> dropped = multidrop();

    if (dropped.size() == 0) {
        add_msg(_("Never mind."));
        return;
    }

    item_exchanges_since_save += dropped.size();

    itype_id first = itype_id(dropped[0].type->id);
    bool same = true;
    for (int i = 1; i < dropped.size() && same; i++) {
        if (dropped[i].type->id != first) {
            same = false;
        }
    }

    if (dropped.size() == 1 || same) {
        if (to_veh) {
            add_msg(ngettext("You put your %1$s in the %2$s's %3$s.",
                             "You put your %1$ss in the %2$s's %3$s.",
                             dropped.size()),
                    dropped[0].tname(this).c_str(),
                    veh->name.c_str(),
                    veh->part_info(veh_part).name.c_str());
        } else if (can_move_there) {
            add_msg(ngettext("You drop your %s on the %s.",
                             "You drop your %ss on the %s.", dropped.size()),
                    dropped[0].tname(this).c_str(),
                    m.name(dirx, diry).c_str());
        } else {
            add_msg(ngettext("You put your %s in the %s.",
                             "You put your %ss in the %s.", dropped.size()),
                    dropped[0].tname(this).c_str(),
                    m.name(dirx, diry).c_str());
        }
    } else {
        if (to_veh) {
            add_msg(_("You put several items in the %s's %s."),
                    veh->name.c_str(), veh->part_info(veh_part).name.c_str());
        } else if (can_move_there) {
            add_msg(_("You drop several items on the %s."),
                    m.name(dirx, diry).c_str());
        } else {
            add_msg(_("You put several items in the %s."),
                    m.name(dirx, diry).c_str());
        }
    }

    if (to_veh) {
        bool vh_overflow = false;
        for (int i = 0; i < dropped.size(); i++) {
            vh_overflow = vh_overflow || !veh->add_item (veh_part, dropped[i]);
            if (vh_overflow) {
                m.add_item_or_charges(dirx, diry, dropped[i], 1);
            }
        }
        if (vh_overflow) {
            add_msg (_("The trunk is full, so some items fall on the ground."));
        }
    } else {
        for (int i = 0; i < dropped.size(); i++) {
            m.add_item_or_charges(dirx, diry, dropped[i], 1);
        }
    }
}

void game::reassign_item(char ch)
{
 if (ch == '.') {
     ch = inv(_("Reassign item:"));
 }
 if (ch == ' ') {
  add_msg(_("Never mind."));
  return;
 }
 if (!u.has_item(ch)) {
  add_msg(_("You do not have that item."));
  return;
 }
 char newch = popup_getkey(_("%c - %s; enter new letter."), ch,
                           u.i_at(ch).tname().c_str());
 if (inv_chars.find(newch) == std::string::npos) {
  add_msg(_("%c is not a valid inventory letter."), newch);
  return;
 }
 item* change_from = &(u.i_at(ch));
 if (u.has_item(newch)) {
  item* change_to = &(u.i_at(newch));
  change_to->invlet = ch;
  add_msg("%c - %s", ch, change_to->tname().c_str());
 }
 change_from->invlet = newch;
 add_msg("%c - %s", newch, change_from->tname().c_str());
}

void game::plthrow(char chInput)
{
 char ch;

 if (chInput != '.') {
  ch = chInput;
 } else {
  ch = inv(_("Throw item:"));
  refresh_all();
 }

 int range = u.throw_range(u.lookup_item(ch));
 if (range < 0) {
  add_msg(_("You don't have that item."));
  return;
 } else if (range == 0) {
  add_msg(_("That is too heavy to throw."));
  return;
 }
 item thrown = u.i_at(ch);
  if( std::find(unreal_itype_ids.begin(), unreal_itype_ids.end(),
    thrown.type->id) != unreal_itype_ids.end()) {
  add_msg(_("That's part of your body, you can't throw that!"));
  return;
 }

 m.draw(this, w_terrain, point(u.posx, u.posy));

 std::vector <monster> mon_targets;
 std::vector <int> targetindices;
 int passtarget = -1;
 for (int i = 0; i < num_zombies(); i++) {
   monster &z = _z[i];
   if (u_see(&z)) {
     z.draw(w_terrain, u.posx, u.posy, true);
     if(rl_dist( u.posx, u.posy, z.posx(), z.posy() ) <= range) {
       mon_targets.push_back(z);
       targetindices.push_back(i);
       if (i == last_target) {
         passtarget = mon_targets.size() - 1;
       }
     }
   }
 }

 int x = u.posx;
 int y = u.posy;

 // target() sets x and y, or returns false if we canceled (by pressing Esc)
 std::vector <point> trajectory = target(x, y, u.posx - range, u.posy - range,
					 u.posx + range, u.posy + range,
					 mon_targets, passtarget, &thrown);
 if (trajectory.size() == 0)
  return;
 if (passtarget != -1)
  last_target = targetindices[passtarget];

 // Throw a single charge of a stacking object.
 if( thrown.count_by_charges() && thrown.charges > 1 ) {
     u.i_at(ch).charges--;
     thrown.charges = 1;
 } else {
     u.i_rem(ch);
 }

 u.moves -= 125;
 u.practice(turn, "throw", 10);

 throw_item(u, x, y, thrown, trajectory);
}

void game::plfire(bool burst)
{
 char reload_invlet = 0;
 if (!u.weapon.is_gun())
  return;
 vehicle *veh = m.veh_at(u.posx, u.posy);
 if (veh && veh->player_in_control(&u) && u.weapon.is_two_handed(&u)) {
  add_msg (_("You need a free arm to drive!"));
  return;
 }
 if (u.weapon.has_flag("CHARGE") && !u.weapon.active) {
  if (u.has_charges("UPS_on", 1) || u.has_charges("UPS_off", 1) ||
      u.has_charges("adv_UPS_on", 1) || u.has_charges("adv_UPS_off", 1)) {
   add_msg(_("Your %s starts charging."), u.weapon.tname().c_str());
   u.weapon.charges = 0;
   u.weapon.curammo = dynamic_cast<it_ammo*>(itypes["charge_shot"]);
   u.weapon.active = true;
   return;
  } else {
   add_msg(_("You need a charged UPS."));
   return;
  }
 }

 if ((u.weapon.has_flag("STR8_DRAW")  && u.str_cur <  4) ||
     (u.weapon.has_flag("STR10_DRAW") && u.str_cur <  5) ||
     (u.weapon.has_flag("STR12_DRAW") && u.str_cur <  6)   ) {
  add_msg(_("You're not strong enough to draw the bow!"));
  return;
 }

 if (u.weapon.has_flag("RELOAD_AND_SHOOT") && u.weapon.charges == 0) {
  reload_invlet = u.weapon.pick_reload_ammo(u, true);
  if (reload_invlet == 0) {
   add_msg(_("Out of ammo!"));
   return;
  }

  u.weapon.reload(u, reload_invlet);
  u.moves -= u.weapon.reload_time(u);
  refresh_all();
 }

 if (u.weapon.num_charges() == 0 && !u.weapon.has_flag("RELOAD_AND_SHOOT")) {
  add_msg(_("You need to reload!"));
  return;
 }
 if (u.weapon.has_flag("FIRE_100") && u.weapon.num_charges() < 100) {
  add_msg(_("Your %s needs 100 charges to fire!"), u.weapon.tname().c_str());
  return;
 }
 if (u.weapon.has_flag("USE_UPS") && !u.has_charges("UPS_off", 5) &&
     !u.has_charges("UPS_on", 5) && !u.has_charges("adv_UPS_off", 53) &&
     !u.has_charges("adv_UPS_on", 3)) {
  add_msg(_("You need a UPS with at least 5 charges or an advanced UPS with at least 3 charged to fire that!"));
  return;
 }

 int range = u.weapon.range(&u);

 m.draw(this, w_terrain, point(u.posx, u.posy));

// Populate a list of targets with the zombies in range and visible
 std::vector <monster> mon_targets;
 std::vector <int> targetindices;
 int passtarget = -1;
 for (int i = 0; i < num_zombies(); i++) {
   monster &z = _z[i];
   if (u_see(&z)) {
     z.draw(w_terrain, u.posx, u.posy, true);
     if(rl_dist( u.posx, u.posy, z.posx(), z.posy() ) <= range) {
       mon_targets.push_back(z);
       targetindices.push_back(i);
       if (i == last_target) {
         passtarget = mon_targets.size() - 1;
       }
     }
   }
 }

 int x = u.posx;
 int y = u.posy;

 // target() sets x and y, and returns an empty vector if we canceled (Esc)
 std::vector <point> trajectory = target(x, y, u.posx - range, u.posy - range,
					 u.posx + range, u.posy + range,
					 mon_targets, passtarget, &u.weapon);

 draw_ter(); // Recenter our view
 if (trajectory.size() == 0) {
  if(u.weapon.has_flag("RELOAD_AND_SHOOT"))
  {
      u.moves += u.weapon.reload_time(u);
      unload(u.weapon);
      u.moves += u.weapon.reload_time(u) / 2; // unloading time
  }
  return;
 }
 if (passtarget != -1) { // We picked a real live target
  last_target = targetindices[passtarget]; // Make it our default for next time
  zombie(targetindices[passtarget]).add_effect(ME_HIT_BY_PLAYER, 100);
 }

 if (u.weapon.has_flag("USE_UPS")) {
  if (u.has_charges("adv_UPS_off", 3))
   u.use_charges("adv_UPS_off", 3);
  else if (u.has_charges("adv_UPS_on", 3))
   u.use_charges("adv_UPS_on", 3);
  else if (u.has_charges("UPS_off", 5))
   u.use_charges("UPS_off", 5);
  else if (u.has_charges("UPS_on", 5))
   u.use_charges("UPS_on", 5);
 }
 if (u.weapon.mode == "MODE_BURST")
  burst = true;

// Train up our skill
 it_gun* firing = dynamic_cast<it_gun*>(u.weapon.type);
 int num_shots = 1;
 if (burst)
  num_shots = u.weapon.burst_size();
 if (num_shots > u.weapon.num_charges())
   num_shots = u.weapon.num_charges();
 if (u.skillLevel(firing->skill_used) == 0 ||
     (firing->ammo != "BB" && firing->ammo != "nail"))
     u.practice(turn, firing->skill_used, 4 + (num_shots / 2));
 if (u.skillLevel("gun") == 0 ||
     (firing->ammo != "BB" && firing->ammo != "nail"))
     u.practice(turn, "gun", 5);

 fire(u, x, y, trajectory, burst);
}

void game::butcher()
{
 if (u.in_vehicle)
 {
     add_msg(_("You can't butcher while driving!"));
     return;
 }
 std::vector<int> corpses;
 for (int i = 0; i < m.i_at(u.posx, u.posy).size(); i++) {
  if (m.i_at(u.posx, u.posy)[i].type->id == "corpse")
   corpses.push_back(i);
 }
 if (corpses.size() == 0) {
  add_msg(_("There are no corpses here to butcher."));
  return;
 }
 int factor = u.butcher_factor();
 if (factor == 999) {
  add_msg(_("You don't have a sharp item to butcher with."));
  return;
 }
// We do it backwards to prevent the deletion of a corpse from corrupting our
// vector of indices.
 for (int i = corpses.size() - 1; i >= 0; i--) {
  mtype *corpse = m.i_at(u.posx, u.posy)[corpses[i]].corpse;
  if (query_yn(_("Butcher the %s corpse?"), corpse->name.c_str())) {
   int time_to_cut = 0;
   switch (corpse->size) {	// Time in turns to cut up te corpse
    case MS_TINY:   time_to_cut =  2; break;
    case MS_SMALL:  time_to_cut =  5; break;
    case MS_MEDIUM: time_to_cut = 10; break;
    case MS_LARGE:  time_to_cut = 18; break;
    case MS_HUGE:   time_to_cut = 40; break;
   }
   time_to_cut *= 100;	// Convert to movement points
   time_to_cut += factor * 5;	// Penalty for poor tool
   if (time_to_cut < 250)
    time_to_cut = 250;
   u.assign_activity(this, ACT_BUTCHER, time_to_cut, corpses[i]);
   u.moves = 0;
   return;
  }
 }
}

void game::complete_butcher(int index)
{
 // corpses can disappear (rezzing!), so check for that
 if (m.i_at(u.posx, u.posy).size() <= index || m.i_at(u.posx, u.posy)[index].corpse == NULL || m.i_at(u.posx, u.posy)[index].typeId() != "corpse" ) {
  add_msg(_("There's no corpse to butcher!"));
  return;
 }
 mtype* corpse = m.i_at(u.posx, u.posy)[index].corpse;
 std::vector<item> contents = m.i_at(u.posx, u.posy)[index].contents;
 int age = m.i_at(u.posx, u.posy)[index].bday;
 m.i_rem(u.posx, u.posy, index);
 int factor = u.butcher_factor();
 int pieces = 0, pelts = 0, bones = 0, sinews = 0, feathers = 0;
 double skill_shift = 0.;

 int sSkillLevel = u.skillLevel("survival");

 switch (corpse->size) {
  case MS_TINY:   pieces =  1; pelts =  1; bones = 1; sinews = 1; feathers = 2;  break;
  case MS_SMALL:  pieces =  2; pelts =  3; bones = 4; sinews = 4; feathers = 6;  break;
  case MS_MEDIUM: pieces =  4; pelts =  6; bones = 9; sinews = 9; feathers = 11; break;
  case MS_LARGE:  pieces =  8; pelts = 10; bones = 14;sinews = 14; feathers = 17;break;
  case MS_HUGE:   pieces = 16; pelts = 18; bones = 21;sinews = 21; feathers = 24;break;
 }

 skill_shift += rng(0, sSkillLevel - 3);
 skill_shift += rng(0, u.dex_cur - 8) / 4;
 if (u.str_cur < 4)
  skill_shift -= rng(0, 5 * (4 - u.str_cur)) / 4;
 if (factor > 0)
  skill_shift -= rng(0, factor / 5);

 int practice = 4 + pieces;
 if (practice > 20)
  practice = 20;
 u.practice(turn, "survival", practice);

 pieces += int(skill_shift);
 if (skill_shift < 5)  {	// Lose some pelts and bones
  pelts += (skill_shift - 5);
  bones += (skill_shift - 2);
  sinews += (skill_shift - 8);
  feathers += (skill_shift - 1);
 }

 if (bones > 0) {
  if (corpse->has_flag(MF_BONES)) {
    m.spawn_item(u.posx, u.posy, "bone", age, bones);
   add_msg(_("You harvest some usable bones!"));
  } else if (corpse->mat == "veggy") {
    m.spawn_item(u.posx, u.posy, "plant_sac", age, bones);
   add_msg(_("You harvest some fluid bladders!"));
  }
 }

 if (sinews > 0) {
  if (corpse->has_flag(MF_BONES)) {
    m.spawn_item(u.posx, u.posy, "sinew", age, sinews);
   add_msg(_("You harvest some usable sinews!"));
  } else if (corpse->mat == "veggy") {
    m.spawn_item(u.posx, u.posy, "plant_fibre", age, sinews);
   add_msg(_("You harvest some plant fibres!"));
  }
 }

 if ((corpse->has_flag(MF_FUR) || corpse->has_flag(MF_LEATHER)) &&
     pelts > 0) {
  add_msg(_("You manage to skin the %s!"), corpse->name.c_str());
  int fur = 0;
  int leather = 0;

  if (corpse->has_flag(MF_FUR) && corpse->has_flag(MF_LEATHER)) {
   fur = rng(0, pelts);
   leather = pelts - fur;
  } else if (corpse->has_flag(MF_FUR)) {
   fur = pelts;
  } else {
   leather = pelts;
  }

  if(fur) m.spawn_item(u.posx, u.posy, "fur", age, fur);
  if(leather) m.spawn_item(u.posx, u.posy, "leather", age, leather);
 }

 if (feathers > 0) {
  if (corpse->has_flag(MF_FEATHER)) {
    m.spawn_item(u.posx, u.posy, "feather", age, feathers);
   add_msg(_("You harvest some feathers!"));
  }
 }

 //Add a chance of CBM recovery. For shocker and cyborg corpses.
 if (corpse->has_flag(MF_CBM)) {
  //As long as the factor is above -4 (the sinew cutoff), you will be able to extract cbms
  if(skill_shift >= 0){
   add_msg(_("You discover a CBM in the %s!"), corpse->name.c_str());
   //To see if it spawns a battery
   if(rng(0,1) == 1){ //The battery works
    m.spawn_item(u.posx, u.posy, "bio_power_storage", age);
   }else{//There is a burnt out CBM
    m.spawn_item(u.posx, u.posy, "burnt_out_bionic", age);
   }
  }
  if(skill_shift >= 0){
   //To see if it spawns a random additional CBM
   if(rng(0,1) == 1){ //The CBM works
    Item_tag bionic_item = item_controller->id_from("bionics");
    m.spawn_item(u.posx, u.posy, bionic_item, age);
   }else{//There is a burnt out CBM
    m.spawn_item(u.posx, u.posy, "burnt_out_bionic", age);
   }
  }
 }

 // Recover hidden items
 for (int i = 0; i < contents.size(); i++) {
   if ((skill_shift + 10) * 5 > rng(0,100)) {
     add_msg(_("You discover a %s in the %s!"), contents[i].tname().c_str(), corpse->name.c_str());
     m.add_item_or_charges(u.posx, u.posy, contents[i]);
   } else if (contents[i].is_bionic()){
     m.spawn_item(u.posx, u.posy, "burnt_out_bionic", age);
   }
 }

 if (pieces <= 0)
  add_msg(_("Your clumsy butchering destroys the meat!"));
 else {
  itype_id meat;
  if (corpse->has_flag(MF_POISON)) {
    if (corpse->mat == "flesh")
     meat = "meat_tainted";
    else
     meat = "veggy_tainted";
  } else {
   if (corpse->mat == "flesh" || corpse->mat == "hflesh")
    if(corpse->has_flag(MF_HUMAN))
     meat = "human_flesh";
    else
     meat = "meat";
   else
    meat = "veggy";
  }
  item tmpitem=item_controller->create(meat, age);
  tmpitem.corpse=dynamic_cast<mtype*>(corpse);
  while ( pieces > 0 ) {
    pieces--;
    m.add_item_or_charges(u.posx, u.posy, tmpitem);
  }
  add_msg(_("You butcher the corpse."));
 }
}

void game::forage()
{
  int veggy_chance = rng(1, 20);

  if (veggy_chance < u.skillLevel("survival"))
  {
    add_msg(_("You found some wild veggies!"));
    u.practice(turn, "survival", 10);
    m.spawn_item(u.activity.placement.x, u.activity.placement.y, "veggy_wild", turn, 0);
    m.ter_set(u.activity.placement.x, u.activity.placement.y, t_dirt);
  }
  else
  {
    add_msg(_("You didn't find anything."));
    if (u.skillLevel("survival") < 7)
        u.practice(turn, "survival", rng(3, 6));
    else
        u.practice(turn, "survival", 1);
    if (one_in(2))
        m.ter_set(u.activity.placement.x, u.activity.placement.y, t_dirt);
  }
}

void game::eat(char chInput)
{
 char ch;
 if (u.has_trait("RUMINANT") && m.ter(u.posx, u.posy) == t_underbrush &&
     query_yn(_("Eat underbrush?"))) {
  u.moves -= 400;
  u.hunger -= 10;
  m.ter_set(u.posx, u.posy, t_grass);
  add_msg(_("You eat the underbrush."));
  return;
 }
 if (chInput == '.')
  ch = inv_type(_("Consume item:"), IC_COMESTIBLE);
 else
  ch = chInput;

 if (ch == ' ') {
  add_msg(_("Never mind."));
  return;
 }

 if (!u.has_item(ch)) {
  add_msg(_("You don't have item '%c'!"), ch);
  return;
 }
 u.eat(this, u.lookup_item(ch));
}

void game::wear(char chInput)
{
 char ch;
 if (chInput == '.')
  ch = inv_type(_("Wear item:"), IC_ARMOR);
 else
  ch = chInput;

 if (ch == ' ') {
  add_msg(_("Never mind."));
  return;
 }
 u.wear(this, ch);
}

void game::takeoff(char chInput)
{
 char ch;
 if (chInput == '.')
  ch = inv_type(_("Take off item:"), IC_NULL);
 else
  ch = chInput;

 if (u.takeoff(this, ch))
  u.moves -= 250; // TODO: Make this variable
 else
  add_msg(_("Invalid selection."));
}

void game::reload(char chInput)
{
 //Quick and dirty hack
 //Save old weapon in temp variable
 //Wield item that should be unloaded
 //Reload weapon
 //Put unloaded item back into inventory
 //Wield old weapon
 bool bSwitch = false;
 item oTempWeapon;
 item inv_it = u.inv.item_by_letter(chInput);

 if (u.weapon.invlet != chInput && !inv_it.is_null()) {
  oTempWeapon = u.weapon;
  u.weapon = inv_it;
  u.inv.remove_item_by_letter(chInput);
  bSwitch = true;
 }

 if (bSwitch || u.weapon.invlet == chInput) {
  reload();
  u.activity.moves_left = 0;
  monmove();
  process_activity();
 }

 if (bSwitch) {
  u.inv.push_back(u.weapon);
  u.weapon = oTempWeapon;
 }
}

void game::reload()
{
 if (u.weapon.is_gun()) {
  if (u.weapon.has_flag("RELOAD_AND_SHOOT")) {
   add_msg(_("Your %s does not need to be reloaded; it reloads and fires in a \
single action."), u.weapon.tname().c_str());
   return;
  }
  if (u.weapon.ammo_type() == "NULL") {
   add_msg(_("Your %s does not reload normally."), u.weapon.tname().c_str());
   return;
  }
  if (u.weapon.charges == u.weapon.clip_size()) {
      int alternate_magazine = -1;
      for (int i = 0; i < u.weapon.contents.size(); i++)
      {
          if ((u.weapon.contents[i].is_gunmod() &&
               (u.weapon.contents[i].typeId() == "spare_mag" &&
                u.weapon.contents[i].charges < (dynamic_cast<it_gun*>(u.weapon.type))->clip)) ||
              ((u.weapon.contents[i].has_flag("MODE_AUX") &&
                u.weapon.contents[i].charges < u.weapon.contents[i].clip_size())))
          {
              alternate_magazine = i;
          }
      }
      if(alternate_magazine == -1) {
          add_msg(_("Your %s is fully loaded!"), u.weapon.tname(this).c_str());
          return;
      }
  }
  char invlet = u.weapon.pick_reload_ammo(u, true);
  if (invlet == 0) {
   add_msg(_("Out of ammo!"));
   return;
  }
  u.assign_activity(this, ACT_RELOAD, u.weapon.reload_time(u), -1, invlet);
  u.moves = 0;
 } else if (u.weapon.is_tool()) {
  it_tool* tool = dynamic_cast<it_tool*>(u.weapon.type);
  if (tool->ammo == "NULL") {
   add_msg(_("You can't reload a %s!"), u.weapon.tname(this).c_str());
   return;
  }
  char invlet = u.weapon.pick_reload_ammo(u, true);
  if (invlet == 0) {
// Reload failed
   add_msg(_("Out of %s!"), ammo_name(tool->ammo).c_str());
   return;
  }
  u.assign_activity(this, ACT_RELOAD, u.weapon.reload_time(u), -1, invlet);
  u.moves = 0;
 } else if (!u.is_armed())
  add_msg(_("You're not wielding anything."));
 else
  add_msg(_("You can't reload a %s!"), u.weapon.tname(this).c_str());
 refresh_all();
}

// Unload a containter, gun, or tool
// If it's a gun, some gunmods can also be loaded
void game::unload(char chInput)
{	// this is necessary to prevent re-selection of the same item later
    item it = (u.inv.remove_item_by_letter(chInput));
    if (!it.is_null())
    {
        unload(it);
        u.i_add(it, this);
    }
    else
    {
        item ite;
        if (u.weapon.invlet == chInput) {	// item is wielded as weapon.
            if (std::find(martial_arts_itype_ids.begin(), martial_arts_itype_ids.end(), u.weapon.type->id) != martial_arts_itype_ids.end()){
                return; //ABORT!
            } else {
                ite = u.weapon;
                u.weapon = item(itypes["null"], 0); //ret_null;
                unload(ite);
                u.weapon = ite;
                return;
            }
        } else {	//this is that opportunity for reselection where the original container is worn, see issue #808
            item& itm = u.i_at(chInput);
            if (!itm.is_null())
            {
                unload(itm);
            }
        }
    }
}

void game::unload(item& it)
{
    if ( !it.is_gun() && it.contents.size() == 0 && (!it.is_tool() || it.ammo_type() == "NULL") )
    {
        add_msg(_("You can't unload a %s!"), it.tname(this).c_str());
        return;
    }
    int spare_mag = -1;
    int has_m203 = -1;
    int has_shotgun = -1;
    if (it.is_gun()) {
        spare_mag = it.has_gunmod ("spare_mag");
        has_m203 = it.has_gunmod ("m203");
        has_shotgun = it.has_gunmod ("u_shotgun");
    }
    if (it.is_container() ||
        (it.charges == 0 &&
         (spare_mag == -1 || it.contents[spare_mag].charges <= 0) &&
         (has_m203 == -1 || it.contents[has_m203].charges <= 0) &&
         (has_shotgun == -1 || it.contents[has_shotgun].charges <= 0)))
    {
        if (it.contents.size() == 0)
        {
            if (it.is_gun())
            {
                add_msg(_("Your %s isn't loaded, and is not modified."),
                        it.tname(this).c_str());
            }
            else
            {
                add_msg(_("Your %s isn't charged.") , it.tname(this).c_str());
            }
            return;
        }
        // Unloading a container!
        u.moves -= 40 * it.contents.size();
        std::vector<item> new_contents;	// In case we put stuff back
        while (it.contents.size() > 0)
        {
            item content = it.contents[0];
            int iter = 0;
// Pick an inventory item for the contents
            while ((content.invlet == 0 || u.has_item(content.invlet)) && iter < inv_chars.size())
            {
                content.invlet = nextinv;
                advance_nextinv();
                iter++;
            }
            if (content.made_of(LIQUID))
            {
                if (!handle_liquid(content, false, false, &it))
                {
                    new_contents.push_back(content);// Put it back in (we canceled)
                }
            } else {
                if (u.can_pickVolume(content.volume()) && u.can_pickWeight(content.weight(), !OPTIONS["DANGEROUS_PICKUPS"]) &&
                    iter < inv_chars.size())
                {
                    add_msg(_("You put the %s in your inventory."), content.tname(this).c_str());
                    u.i_add(content, this);
                } else {
                    add_msg(_("You drop the %s on the ground."), content.tname(this).c_str());
                    m.add_item_or_charges(u.posx, u.posy, content, 1);
                }
            }
            it.contents.erase(it.contents.begin());
        }
        it.contents = new_contents;
        return;
    }

    if(it.has_flag("NO_UNLOAD")) {
      add_msg(_("You can't unload a %s!"), it.tname(this).c_str());
      return;
    }

// Unloading a gun or tool!
 u.moves -= int(it.reload_time(u) / 2);

 // Default to unloading the gun, but then try other alternatives.
 item* weapon = &it;
 if (weapon->is_gun()) {	// Gun ammo is combined with existing items
  // If there's an active gunmod, unload it first.
  item* active_gunmod = weapon->active_gunmod();
  if (active_gunmod != NULL && active_gunmod->charges > 0)
   weapon = active_gunmod;
  // Then try and unload a spare magazine if there is one.
  else if (spare_mag != -1 && weapon->contents[spare_mag].charges > 0)
   weapon = &weapon->contents[spare_mag];
  // Then try the grenade launcher
  else if (has_m203 != -1 && weapon->contents[has_m203].charges > 0)
   weapon = &weapon->contents[has_m203];
  // Then try an underslung shotgun
  else if (has_shotgun != -1 && weapon->contents[has_shotgun].charges > 0)
   weapon = &weapon->contents[has_shotgun];
 }

 item newam;

 if (weapon->curammo != NULL) {
  newam = item(weapon->curammo, turn);
 } else {
  newam = item(itypes[default_ammo(weapon->ammo_type())], turn);
 }
 if(weapon->typeId() == "adv_UPS_off" || weapon->typeId() == "adv_UPS_on") {
    int chargesPerPlutonium = 500;
    int chargesRemoved = weapon->charges - (weapon-> charges % chargesPerPlutonium);;
    int plutoniumRemoved = chargesRemoved / chargesPerPlutonium;
    if(chargesRemoved < weapon->charges) {
        add_msg(_("You can't remove partially depleted plutonium!"));
    }
    if(plutoniumRemoved > 0) {
        add_msg(_("You remove %i plutonium from the advanced UPS"), plutoniumRemoved);
        newam.charges = plutoniumRemoved;
        weapon->charges -= chargesRemoved;
    } else { return; }
 } else {
    newam.charges = weapon->charges;
    weapon->charges = 0;
 }

 if (newam.made_of(LIQUID)) {
  if (!handle_liquid(newam, false, false))
   weapon->charges += newam.charges;	// Put it back in
 } else if(newam.charges > 0) {
  int iter = 0;
  while ((newam.invlet == 0 || u.has_item(newam.invlet)) && iter < inv_chars.size()) {
   newam.invlet = nextinv;
   advance_nextinv();
   iter++;
  }
  if (u.can_pickWeight(newam.weight(), !OPTIONS["DANGEROUS_PICKUPS"]) &&
      u.can_pickVolume(newam.volume()) && iter < inv_chars.size()) {
   u.i_add(newam, this);
  } else {
   m.add_item_or_charges(u.posx, u.posy, newam, 1);
  }
 }
 // null the curammo, but only if we did empty the item
 if (weapon->charges == 0) {
  weapon->curammo = NULL;
 }
}

void game::wield(char chInput)
{
 if (u.weapon.has_flag("NO_UNWIELD")) {
// Bionics can't be unwielded
  add_msg(_("You cannot unwield your %s."), u.weapon.tname(this).c_str());
  return;
 }
 char ch;
 if (chInput == '.') {
  if (u.styles.empty())
   ch = inv(_("Wield item:"));
  else
   ch = inv(_("Wield item: Press - to choose a style"));
 } else
  ch = chInput;

 bool success = false;
 if (ch == '-')
  success = u.wield(this, -3);
 else
  success = u.wield(this, u.lookup_item(ch));

 if (success)
  u.recoil = 5;
}

void game::read()
{
 char ch = inv_type(_("Read:"), IC_BOOK);
 u.read(this, ch);
}

void game::chat()
{
    if (active_npc.size() == 0)
    {
        add_msg(_("You talk to yourself for a moment."));
        return;
    }

    std::vector<npc*> available;

    for (int i = 0; i < active_npc.size(); i++)
    {
        if (u_see(active_npc[i]->posx, active_npc[i]->posy) && rl_dist(u.posx, u.posy, active_npc[i]->posx, active_npc[i]->posy) <= 24)
        {
            available.push_back(active_npc[i]);
        }
    }

    if (available.size() == 0)
    {
        add_msg(_("There's no-one close enough to talk to."));
        return;
    }
    else if (available.size() == 1)
    {
        available[0]->talk_to_u(this);
    }
    else
    {
        std::vector<std::string> npcs;

        for (int i = 0; i < available.size(); i++)
        {
            npcs.push_back(available[i]->name);
        }
        npcs.push_back(_("Cancel"));

        int npc_choice = menu_vec(true, _("Who do you want to talk to?"), npcs) - 1;

        if(npc_choice >= 0 && npc_choice < available.size())
        {
            available[npc_choice]->talk_to_u(this);
        }
    }
    u.moves -= 100;
}

void game::pldrive(int x, int y) {
 if (run_mode == 2) { // Monsters around and we don't wanna run
   add_msg(_("Monster spotted--run mode is on! "
           "(%s to turn it off or %s to ignore monster.)"),
           press_x(ACTION_TOGGLE_SAFEMODE).c_str(),
           from_sentence_case(press_x(ACTION_IGNORE_ENEMY)).c_str());
  return;
 }
 int part = -1;
 vehicle *veh = m.veh_at (u.posx, u.posy, part);
 if (!veh) {
  dbg(D_ERROR) << "game:pldrive: can't find vehicle! Drive mode is now off.";
  debugmsg ("game::pldrive error: can't find vehicle! Drive mode is now off.");
  u.in_vehicle = false;
  return;
 }
 int pctr = veh->part_with_feature (part, "CONTROLS");
 if (pctr < 0) {
  add_msg (_("You can't drive the vehicle from here. You need controls!"));
  return;
 }

 int thr_amount = 10 * 100;
 if (veh->cruise_on)
  veh->cruise_thrust (-y * thr_amount);
 else {
  veh->thrust (-y);
 }
 veh->turn (15 * x);
 if (veh->skidding && veh->valid_wheel_config()) {
  if (rng (0, 100) < u.dex_cur + u.skillLevel("driving") * 2) {
   add_msg (_("You regain control of the %s."), veh->name.c_str());
   veh->velocity = veh->forward_velocity();
   veh->skidding = false;
   veh->move.init (veh->turn_dir);
  }
 }
 // Don't spend turns to adjust cruise speed.
 if( x != 0 || !veh->cruise_on ){ u.moves = 0; }

 if (x != 0 && veh->velocity != 0 && one_in(4))
     u.practice(turn, "driving", 1);
}

void game::plmove(int dx, int dy)
{
 if (run_mode == 2) { // Monsters around and we don't wanna run
   add_msg(_("Monster spotted--safe mode is on! \
(%s to turn it off or %s to ignore monster.)"),
           press_x(ACTION_TOGGLE_SAFEMODE).c_str(),
           from_sentence_case(press_x(ACTION_IGNORE_ENEMY)).c_str());
  return;
 }
 int x = 0;
 int y = 0;
 if (u.has_disease("stunned")) {
  x = rng(u.posx - 1, u.posx + 1);
  y = rng(u.posy - 1, u.posy + 1);
 } else {
  x = u.posx + dx;
  y = u.posy + dy;

  if (moveCount % 60 == 0) {
   if (u.has_bionic("bio_torsionratchet")) {
    u.charge_power(1);
   }
  }
 }

 dbg(D_PEDANTIC_INFO) << "game:plmove: From ("<<u.posx<<","<<u.posy<<") to ("<<x<<","<<y<<")";

// Check if our movement is actually an attack on a monster
 int mondex = mon_at(x, y);
 bool displace = false;	// Are we displacing a monster?
 if (mondex != -1) {
  monster &z = zombie(mondex);
  if (z.friendly == 0) {
   int udam = u.hit_mon(this, &z);
   char sMonSym = '%';
<<<<<<< HEAD
   //nc_color cMonColor = z[mondex].type->color;
   if (z[mondex].hurt(udam))
    kill_mon(mondex, true);
   else
    //sMonSym = z[mondex].symbol();
   //hit_animation(x - u.posx + VIEWX - u.view_offset_x,
   //              y - u.posy + VIEWY - u.view_offset_y,
   //              red_background(cMonColor), sMonSym);
   draw_hit_mon(x,
                y,
                z[mondex]);
=======
   nc_color cMonColor = z.type->color;
   if (z.hurt(udam))
    kill_mon(mondex, true);
   else
    sMonSym = z.symbol();
    draw_hit_mon(x,y,z,z.dead);
    /*
   hit_animation(x - u.posx + VIEWX - u.view_offset_x,
                 y - u.posy + VIEWY - u.view_offset_y,
                 red_background(cMonColor), sMonSym);
    */
>>>>>>> 48108ca7
   return;
  } else
   displace = true;
 }
// If not a monster, maybe there's an NPC there
 int npcdex = npc_at(x, y);
 if (npcdex != -1) {
	 if(!active_npc[npcdex]->is_enemy()){
		if (!query_yn(_("Really attack %s?"), active_npc[npcdex]->name.c_str())) {
				if (active_npc[npcdex]->is_friend()) {
					add_msg(_("%s moves out of the way."), active_npc[npcdex]->name.c_str());
					active_npc[npcdex]->move_away_from(this, u.posx, u.posy);
				}

				return;	// Cancel the attack
		} else {
			active_npc[npcdex]->hit_by_player = true; //The NPC knows we started the fight, used for morale penalty.
		}
	 }

	 u.hit_player(this, *active_npc[npcdex]);
	 active_npc[npcdex]->make_angry();
	 if (active_npc[npcdex]->hp_cur[hp_head]  <= 0 ||
		 active_npc[npcdex]->hp_cur[hp_torso] <= 0   ) {
			 active_npc[npcdex]->die(this, true);
	 }
	 return;
 }

// Otherwise, actual movement, zomg
 if (u.has_disease("amigara")) {
  int curdist = 999, newdist = 999;
  for (int cx = 0; cx < SEEX * MAPSIZE; cx++) {
   for (int cy = 0; cy < SEEY * MAPSIZE; cy++) {
    if (m.ter(cx, cy) == t_fault) {
     int dist = rl_dist(cx, cy, u.posx, u.posy);
     if (dist < curdist)
      curdist = dist;
     dist = rl_dist(cx, cy, x, y);
     if (dist < newdist)
      newdist = dist;
    }
   }
  }
  if (newdist > curdist) {
   add_msg(_("You cannot pull yourself away from the faultline..."));
   return;
  }
 }

 if (u.has_disease("in_pit")) {
  if (rng(0, 40) > u.str_cur + int(u.dex_cur / 2)) {
   add_msg(_("You try to escape the pit, but slip back in."));
   u.moves -= 100;
   return;
  } else {
   add_msg(_("You escape the pit!"));
   u.rem_disease("in_pit");
  }
 }
 if (u.has_disease("downed")) {
  if (rng(0, 40) > u.dex_cur + int(u.str_cur / 2)) {
   add_msg(_("You struggle to stand."));
   u.moves -= 100;
   return;
  } else {
   add_msg(_("You stand up."));
   u.rem_disease("downed");
   u.moves -= 100;
   return;
  }
 }

 int vpart0 = -1, vpart1 = -1, dpart = -1;
 vehicle *veh0 = m.veh_at(u.posx, u.posy, vpart0);
 vehicle *veh1 = m.veh_at(x, y, vpart1);
 if( u.grab_point.x != 0 || u.grab_point.y ) {
     vehicle *grabbed_vehicle = m.veh_at( u.posx + u.grab_point.x, u.posy + u.grab_point.y );
     // If we're pushing a vehicle, the vehicle tile we'd be "stepping onto" is
     // actually the current tile.
     // If there's a vehicle there, it will actually result in failed movement.
     if( grabbed_vehicle == veh1 ) {
         veh1 = veh0;
         vpart1 = vpart0;
     }
 }
 bool veh_closed_door = false;
 if (veh1) {
  dpart = veh1->part_with_feature (vpart1, "OPENABLE");
  veh_closed_door = dpart >= 0 && !veh1->parts[dpart].open;
 }

 if (veh0 && abs(veh0->velocity) > 100) {
  if (!veh1) {
   if (query_yn(_("Dive from moving vehicle?"))) {
    moving_vehicle_dismount(x, y);
   }
   return;
  } else if (veh1 != veh0) {
   add_msg(_("There is another vehicle in the way."));
   return;
  } else if (veh1->part_with_feature(vpart1, "BOARDABLE") < 0) {
   add_msg(_("That part of the vehicle is currently unsafe."));
   return;
  }
 }


 if (m.move_cost(x, y) > 0) { // move_cost() of 0 = impassible (e.g. a wall)
  if (u.underwater)
   u.underwater = false;

  //Ask for EACH bad field, maybe not? Maybe say "theres X bad shit in there don't do it."
  field_entry *cur = NULL;
  field &tmpfld = m.field_at(x, y);
  for(std::map<field_id, field_entry*>::iterator field_list_it = tmpfld.getFieldStart();
      field_list_it != tmpfld.getFieldEnd(); ++field_list_it) {
		cur = field_list_it->second;
		if(cur == NULL) continue;
		if (cur->is_dangerous() &&
			!query_yn(_("Really step into that %s?"), cur->name().c_str()))
			return;
	}


// no need to query if stepping into 'benign' traps
/*
  if (m.tr_at(x, y) != tr_null &&
      u.per_cur - u.encumb(bp_eyes) >= traps[m.tr_at(x, y)]->visibility &&
      !query_yn(_("Really step onto that %s?"),traps[m.tr_at(x, y)]->name.c_str()))
   return;
*/

  if (m.tr_at(x, y) != tr_null &&
      u.per_cur - u.encumb(bp_eyes) >= traps[m.tr_at(x, y)]->visibility)
      {
        if (!traps[m.tr_at(x, y)]->is_benign())
                  if (!query_yn(_("Really step onto that %s?"),traps[m.tr_at(x, y)]->name.c_str()))
             return;
      }

  float drag_multiplier = 1.0;
  vehicle *grabbed_vehicle = NULL;
  if( u.grab_point.x != 0 || u.grab_point.y != 0 ) {
      grabbed_vehicle = m.veh_at( u.posx + u.grab_point.x, u.posy + u.grab_point.y );
      if( NULL != grabbed_vehicle ) {
          if( grabbed_vehicle == veh0 ) {
              add_msg(_("You can't move %s while standing on it!"), grabbed_vehicle->name.c_str());
              return;
          }
          drag_multiplier += (float)(grabbed_vehicle->total_mass() * 1000) /
              (float)(u.weight_capacity() * 5);
          if( drag_multiplier > 2.0 ) {
              add_msg(_("The %s is too heavy for you to budge!"), grabbed_vehicle->name.c_str());
              return;
          }
          tileray mdir;
          mdir.init( dx, dy );
          mdir.advance( 1 );
          grabbed_vehicle->precalc_mounts( 1, mdir.dir() );
          int imp = 0;
          std::vector<veh_collision> veh_veh_colls;
          bool can_move = true;
          // Set player location to illegal value so it can't collide with vehicle.
          int player_prev_x = u.posx;
          int player_prev_y = u.posy;
          u.posx = 0;
          u.posy = 0;
          if( grabbed_vehicle->collision( veh_veh_colls, dx, dy, can_move, imp, true ) ) {
              // TODO: figure out what we collided with.
              add_msg( _("The %s collides with something."), grabbed_vehicle->name.c_str() );
              u.moves -= 10;
              u.posx = player_prev_x;
              u.posy = player_prev_y;
              return;
          }
          u.posx = player_prev_x;
          u.posy = player_prev_y;
          int gx = grabbed_vehicle->global_x();
          int gy = grabbed_vehicle->global_y();
          for( int ep = 0; ep < grabbed_vehicle->external_parts.size(); ep++ ) {
              const int p = grabbed_vehicle->external_parts[ ep ];
              if( grabbed_vehicle->part_flag( p, "WHEEL" ) && one_in(2) )
                  grabbed_vehicle->handle_trap( gx + grabbed_vehicle->parts[p].precalc_dx[0] + dx,
                                                gy + grabbed_vehicle->parts[p].precalc_dy[0] + dy, p );
          }
          m.displace_vehicle( this, gx, gy, dx, dy );
      } else {
          add_msg( _("No vehicle at grabbed point.") );
          u.grab_point.x = 0;
          u.grab_point.y = 0;
      }
  }

// Calculate cost of moving
  bool diag = trigdist && u.posx != x && u.posy != y;
  u.moves -= u.run_cost(m.combined_movecost(u.posx, u.posy, x, y, grabbed_vehicle), diag) *
      drag_multiplier;

// Adjust recoil down
  if (u.recoil > 0) {
    if (int(u.str_cur / 2) + u.skillLevel("gun") >= u.recoil)
    u.recoil = 0;
   else {
     u.recoil -= int(u.str_cur / 2) + u.skillLevel("gun");
    u.recoil = int(u.recoil / 2);
   }
  }
  if ((!u.has_trait("PARKOUR") && m.move_cost(x, y) > 2) ||
      ( u.has_trait("PARKOUR") && m.move_cost(x, y) > 4    ))
  {
   if (veh1 && m.move_cost(x,y) != 2)
    add_msg(_("Moving past this %s is slow!"), veh1->part_info(vpart1).name.c_str());
   else
    add_msg(_("Moving past this %s is slow!"), m.name(x, y).c_str());
  }
  if (m.has_flag(rough, x, y) && (!u.in_vehicle)) {
   if (one_in(5) && u.armor_bash(bp_feet) < rng(2, 5)) {
    add_msg(_("You hurt your feet on the %s!"), m.tername(x, y).c_str());
    u.hit(this, bp_feet, 0, 0, 1);
    u.hit(this, bp_feet, 1, 0, 1);
   }
  }
  if (m.has_flag(sharp, x, y) && !one_in(3) && !one_in(40 - int(u.dex_cur/2))
      && (!u.in_vehicle)) {
   if (!u.has_trait("PARKOUR") || one_in(4)) {
    body_part bp = random_body_part();
    int side = rng(0, 1);
    if(u.hit(this, bp, side, 0, rng(1, 4)) > 0)
     add_msg(_("You cut your %s on the %s!"), body_part_name(bp, side).c_str(), m.tername(x, y).c_str());
   }
  }
  if (!u.has_artifact_with(AEP_STEALTH) && !u.has_trait("LEG_TENTACLES")) {
   if (u.has_trait("LIGHTSTEP"))
    sound(x, y, 2, "");	// Sound of footsteps may awaken nearby monsters
   else
    sound(x, y, 6, "");	// Sound of footsteps may awaken nearby monsters
  }
  if (one_in(20) && u.has_artifact_with(AEP_MOVEMENT_NOISE))
   sound(x, y, 40, _("You emit a rattling sound."));
// If we moved out of the nonant, we need update our map data
  if (m.has_flag(swimmable, x, y) && u.has_disease("onfire")) {
   add_msg(_("The water puts out the flames!"));
   u.rem_disease("onfire");
  }
// displace is set at the top of this function.
  if (displace) { // We displaced a friendly monster!
// Immobile monsters can't be displaced.
   monster &z = zombie(mondex);
   if (z.has_flag(MF_IMMOBILE)) {
// ...except that turrets can be picked up.
// TODO: Make there a flag, instead of hard-coded to mon_turret
    if (z.type->id == mon_turret) {
     if (query_yn(_("Deactivate the turret?"))) {
      remove_zombie(mondex);
      u.moves -= 100;
      m.spawn_item(x, y, "bot_turret", turn);
     }
     return;
    } else {
     add_msg(_("You can't displace your %s."), z.name().c_str());
     return;
    }
   }
   z.move_to(this, u.posx, u.posy, true); // Force the movement even though the player is there right now.
   add_msg(_("You displace the %s."), z.name().c_str());
  }

  if (x < SEEX * int(MAPSIZE / 2) || y < SEEY * int(MAPSIZE / 2) ||
      x >= SEEX * (1 + int(MAPSIZE / 2)) || y >= SEEY * (1 + int(MAPSIZE / 2)))
   update_map(x, y);

// If the player is in a vehicle, unboard them from the current part
  if (u.in_vehicle)
   m.unboard_vehicle(this, u.posx, u.posy);

// Move the player
  u.posx = x;
  u.posy = y;

  //Autopickup
  if (OPTIONS["AUTO_PICKUP"] && (!OPTIONS["AUTO_PICKUP_SAFEMODE"] || mostseen == 0) && (m.i_at(u.posx, u.posy)).size() > 0) {
   pickup(u.posx, u.posy, -1);
  }

// If the new tile is a boardable part, board it
  if (veh1 && veh1->part_with_feature(vpart1, "BOARDABLE") >= 0)
   m.board_vehicle(this, u.posx, u.posy, &u);

  if (m.tr_at(x, y) != tr_null) { // We stepped on a trap!
   trap* tr = traps[m.tr_at(x, y)];
   if (!u.avoid_trap(tr)) {
    trapfunc f;
    (f.*(tr->act))(this, x, y);
   }
  }

// Some martial art styles have special effects that trigger when we move
  if(u.weapon.type->id == "style_capoeira"){
    if (u.disease_level("attack_boost") < 2)
     u.add_disease("attack_boost", 2, 2, 2);
    if (u.disease_level("dodge_boost") < 2)
     u.add_disease("dodge_boost", 2, 2, 2);
  } else if(u.weapon.type->id == "style_ninjutsu"){
    u.add_disease("attack_boost", 2, 1, 3);
  } else if(u.weapon.type->id == "style_crane"){
    if (!u.has_disease("dodge_boost"))
     u.add_disease("dodge_boost", 1, 3, 3);
  } else if(u.weapon.type->id == "style_leopard"){
    u.add_disease("attack_boost", 2, 1, 4);
  } else if(u.weapon.type->id == "style_dragon"){
    if (!u.has_disease("damage_boost"))
     u.add_disease("damage_boost", 2, 3, 3);
  } else if(u.weapon.type->id == "style_lizard"){
    bool wall = false;
    for (int wallx = x - 1; wallx <= x + 1 && !wall; wallx++) {
     for (int wally = y - 1; wally <= y + 1 && !wall; wally++) {
      if (m.has_flag(supports_roof, wallx, wally))
       wall = true;
     }
    }
    if (wall)
     u.add_disease("attack_boost", 2, 2, 8);
    else
     u.rem_disease("attack_boost");
  }

  // Drench the player if swimmable
  if (m.has_flag(swimmable, x, y))
    u.drench(this, 40, mfb(bp_feet) | mfb(bp_legs));

  // List items here
  if (!m.has_flag(sealed, x, y)) {
    if (!u.has_disease("blind") && m.i_at(x, y).size() <= 3 && m.i_at(x, y).size() != 0) {
      // TODO: Rewrite to be localizable
      std::string buff = _("You see here ");

      for (int i = 0; i < m.i_at(x, y).size(); i++) {
        buff += m.i_at(x, y)[i].tname(this);

        if (i + 2 < m.i_at(x, y).size())
          buff += _(", ");
        else if (i + 1 < m.i_at(x, y).size())
          buff += _(", and ");

      }

      buff += _(".");

      add_msg(buff.c_str());
    } else if (m.i_at(x, y).size() != 0) {
      add_msg(_("There are many items here."));
    }
  }

  if (veh1 && veh1->part_with_feature(vpart1, "CONTROLS") >= 0
           && u.in_vehicle)
      add_msg(_("There are vehicle controls here.  %s to drive."),
              press_x(ACTION_CONTROL_VEHICLE).c_str() );

 } else if (!m.has_flag(swimmable, x, y) && u.has_active_bionic("bio_probability_travel")) { //probability travel through walls but not water
  int tunneldist = 0;
  // tile is impassable
  while((m.move_cost(x + tunneldist*(x - u.posx), y + tunneldist*(y - u.posy)) == 0 &&
         // but allow water tiles
         !m.has_flag(swimmable, x + tunneldist*(x - u.posx), y + tunneldist*(y - u.posy))) ||
         // a monster is there
         ((mon_at(x + tunneldist*(x - u.posx), y + tunneldist*(y - u.posy)) != -1 ||
           // so keep tunneling
           npc_at(x + tunneldist*(x - u.posx), y + tunneldist*(y - u.posy)) != -1) &&
          // assuming we've already started
          tunneldist > 0))
  {
      tunneldist += 1; //add 1 to tunnel distance for each impassable tile in the line
      if(tunneldist * 10 > u.power_level) //oops, not enough energy! Tunneling costs 10 bionic power per impassable tile
      {
          add_msg(_("You try to quantum tunnel through the barrier but are reflected! Try again with more energy!"));
          tunneldist = 0; //we didn't tunnel anywhere
          break;
      }
      if(tunneldist > 24)
      {
          add_msg(_("It's too dangerous to tunnel that far!"));
          tunneldist = 0;
          break;    //limit maximum tunneling distance
      }
  }
  if(tunneldist) //you tunneled
  {
    if (u.in_vehicle)
        m.unboard_vehicle(this, u.posx, u.posy);
    u.power_level -= (tunneldist * 10); //tunneling costs 10 bionic power per impassable tile
    u.moves -= 100; //tunneling costs 100 moves
    u.posx += (tunneldist + 1) * (x - u.posx); //move us the number of tiles we tunneled in the x direction, plus 1 for the last tile
    u.posy += (tunneldist + 1) * (y - u.posy); //ditto for y
    add_msg(_("You quantum tunnel through the %d-tile wide barrier!"), tunneldist);
    if (m.veh_at(u.posx, u.posy, vpart1) && m.veh_at(u.posx, u.posy, vpart1)->part_with_feature(vpart1, "BOARDABLE") >= 0)
        m.board_vehicle(this, u.posx, u.posy, &u);
  }
  else //or you couldn't tunnel due to lack of energy
  {
      u.power_level -= 10; //failure is expensive!
  }

 } else if (veh_closed_door) { // move_cost <= 0
  veh1->parts[dpart].open = 1;
  veh1->insides_dirty = true;
  u.moves -= 100;
  add_msg (_("You open the %s's %s."), veh1->name.c_str(),
                                    veh1->part_info(dpart).name.c_str());

 } else if (m.has_flag(swimmable, x, y)) { // Dive into water!
// Requires confirmation if we were on dry land previously
  if ((m.has_flag(swimmable, u.posx, u.posy) &&
      m.move_cost(u.posx, u.posy) == 0) || query_yn(_("Dive into the water?"))) {
   if (m.move_cost(u.posx, u.posy) > 0 && u.swim_speed() < 500)
     add_msg(_("You start swimming.  %s to dive underwater."),
             press_x(ACTION_MOVE_DOWN).c_str());
   plswim(x, y);
  }
 } else { // Invalid move
  if (u.has_disease("blind") || u.has_disease("stunned")) {
// Only lose movement if we're blind
   add_msg(_("You bump into a %s!"), m.name(x, y).c_str());
   u.moves -= 100;
  } else if (m.furn(x, y) != f_safe_c && m.open_door(x, y, !m.is_outside(u.posx, u.posy)))
   u.moves -= 100;
  else if (m.ter(x, y) == t_door_locked || m.ter(x, y) == t_door_locked_alarm || m.ter(x, y) == t_door_locked_interior) {
   u.moves -= 100;
   add_msg(_("That door is locked!"));
  }
  else if (m.ter(x, y) == t_door_bar_locked) {
   u.moves -= 80;
   add_msg(_("You rattle the bars but the door is locked!"));
  }
 }
}

void game::plswim(int x, int y)
{
 if (x < SEEX * int(MAPSIZE / 2) || y < SEEY * int(MAPSIZE / 2) ||
     x >= SEEX * (1 + int(MAPSIZE / 2)) || y >= SEEY * (1 + int(MAPSIZE / 2)))
  update_map(x, y);
 u.posx = x;
 u.posy = y;
 if (!m.has_flag(swimmable, x, y)) {
  dbg(D_ERROR) << "game:plswim: Tried to swim in "
               << m.tername(x, y).c_str() << "!";
  debugmsg("Tried to swim in %s!", m.tername(x, y).c_str());
  return;
 }
 if (u.has_disease("onfire")) {
  add_msg(_("The water puts out the flames!"));
  u.rem_disease("onfire");
 }
 int movecost = u.swim_speed();
 u.practice(turn, "swimming", u.underwater ? 2 : 1);
 if (movecost >= 500) {
  if (!u.underwater) {
    add_msg(_("You sink like a rock!"));
   u.underwater = true;
   u.oxygen = 30 + 2 * u.str_cur;
  }
 }
 if (u.oxygen <= 5 && u.underwater) {
  if (movecost < 500)
    popup(_("You need to breathe! (%s to surface.)"),
          press_x(ACTION_MOVE_UP).c_str());
  else
   popup(_("You need to breathe but you can't swim!  Get to dry land, quick!"));
 }
 bool diagonal = (x != u.posx && y != u.posy);
 u.moves -= (movecost > 200 ? 200 : movecost)  * (trigdist && diagonal ? 1.41 : 1 );
 u.inv.rust_iron_items();

 int drenchFlags = mfb(bp_legs)|mfb(bp_torso)|mfb(bp_arms)|mfb(bp_feet);

 if (get_temperature() <= 50)
   drenchFlags |= mfb(bp_hands);

 if (u.underwater)
   drenchFlags |= mfb(bp_head)|mfb(bp_eyes)|mfb(bp_mouth)|mfb(bp_hands);

 u.drench(this, 100, drenchFlags);
}

void game::fling_player_or_monster(player *p, monster *zz, const int& dir, float flvel, bool controlled)
{
    int steps = 0;
    bool is_u = p && (p == &u);
    int dam1, dam2;

    bool is_player;
    if (p)
        is_player = true;
    else
    if (zz)
        is_player = false;
    else
    {
     dbg(D_ERROR) << "game:fling_player_or_monster: "
                     "neither player nor monster";
     debugmsg ("game::fling neither player nor monster");
     return;
    }

    tileray tdir(dir);
    std::string sname, snd;
    if (p)
    {
        if (is_u)
            sname = std::string (_("You are"));
        else
            sname = p->name + _(" is");
    }
    else
        sname = zz->name() + _(" is");
    int range = flvel / 10;
    int x = (is_player? p->posx : zz->posx());
    int y = (is_player? p->posy : zz->posy());
    while (range > 0)
    {
        tdir.advance();
        x = (is_player? p->posx : zz->posx()) + tdir.dx();
        y = (is_player? p->posy : zz->posy()) + tdir.dy();
        std::string dname;
        bool thru = true;
        bool slam = false;
        int mondex = mon_at(x, y);
        dam1 = flvel / 3 + rng (0, flvel * 1 / 3);
        if (controlled)
            dam1 = std::max(dam1 / 2 - 5, 0);
        if (mondex >= 0)
        {
            monster &z = zombie(mondex);
            slam = true;
            dname = z.name();
            dam2 = flvel / 3 + rng (0, flvel * 1 / 3);
            if (z.hurt(dam2))
             kill_mon(mondex, false);
            else
             thru = false;
            if (is_player)
             p->hitall (this, dam1, 40);
            else
                zz->hurt(dam1);
        } else if (m.move_cost(x, y) == 0 && !m.has_flag(swimmable, x, y)) {
            slam = true;
            int vpart;
            vehicle *veh = m.veh_at(x, y, vpart);
            dname = veh ? veh->part_info(vpart).name : m.tername(x, y).c_str();
            if (m.has_flag(bashable, x, y))
                thru = m.bash(x, y, flvel, snd);
            else
                thru = false;
            if (snd.length() > 0)
                add_msg (_("You hear a %s"), snd.c_str());
            if (is_player)
                p->hitall (this, dam1, 40);
            else
                zz->hurt (dam1);
            flvel = flvel / 2;
        }
        if (slam && dam1)
            add_msg (_("%s slammed against the %s for %d damage!"), sname.c_str(), dname.c_str(), dam1);
        if (thru)
        {
            if (is_player)
            {
                p->posx = x;
                p->posy = y;
            }
            else
            {
                zz->setpos(x, y);
            }
        }
        else
            break;
        range--;
        steps++;
        timespec ts;   // Timespec for the animation
        ts.tv_sec = 0;
        ts.tv_nsec = BILLION / 20;
        nanosleep (&ts, 0);
    }

    if (!m.has_flag(swimmable, x, y))
    {
        // fall on ground
        dam1 = rng (flvel / 3, flvel * 2 / 3) / 2;
        if (controlled)
            dam1 = std::max(dam1 / 2 - 5, 0);
        if (is_player)
        {
            int dex_reduce = p->dex_cur < 4? 4 : p->dex_cur;
            dam1 = dam1 * 8 / dex_reduce;
            if (p->has_trait("PARKOUR"))
            {
                dam1 /= 2;
            }
            if (dam1 > 0)
            {
                p->hitall (this, dam1, 40);
            }
        } else {
            zz->hurt (dam1);
        }
        if (is_u)
        {
            if (dam1 > 0)
            {
                add_msg (_("You fall on the ground for %d damage."), dam1);
            } else if (!controlled) {
                add_msg (_("You land on the ground."));
            }
        }
    }
    else if (is_u)
    {
        if (controlled)
            add_msg (_("You dive into water."));
        else
            add_msg (_("You fall into water."));
    }
}

void game::vertical_move(int movez, bool force)
{
// > and < are used for diving underwater.
 if (m.move_cost(u.posx, u.posy) == 0 && m.has_flag(swimmable, u.posx, u.posy)){
  if (movez == -1) {
   if (u.underwater) {
    add_msg(_("You are already underwater!"));
    return;
   }
   if (u.worn_with_flag("FLOATATION")) {
    add_msg(_("You can't dive while wearing a flotation device."));
    return;
   }
   u.underwater = true;
   u.oxygen = 30 + 2 * u.str_cur;
   add_msg(_("You dive underwater!"));
  } else {
   if (u.swim_speed() < 500) {
    u.underwater = false;
    add_msg(_("You surface."));
   } else
    add_msg(_("You can't surface!"));
  }
  return;
 }
// Force means we're going down, even if there's no staircase, etc.
// This happens with sinkholes and the like.
 if (!force && ((movez == -1 && !m.has_flag(goes_down, u.posx, u.posy)) ||
                (movez ==  1 && !m.has_flag(goes_up,   u.posx, u.posy))) &&
                !(m.ter(u.posx, u.posy) == t_elevator)) {
  if (movez == -1) {
    add_msg(_("You can't go down here!"));
  } else {
    add_msg(_("You can't go up here!"));
  }
  return;
 }

 if( force ) {
     // Let go of a grabbed cart.
     u.grab_point.x = 0;
     u.grab_point.y = 0;
 } else if( u.grab_point.x != 0 || u.grab_point.y != 0 ) {
     // TODO: Warp the cart along with you if you're on an elevator
     add_msg(_("You can't drag things up and down stairs."));
     return;
 }

 map tmpmap(&traps);
 tmpmap.load(this, levx, levy, levz + movez, false);
// Find the corresponding staircase
 int stairx = -1, stairy = -1;
 bool rope_ladder = false;
 if (force) {
  stairx = u.posx;
  stairy = u.posy;
 } else { // We need to find the stairs.
  int best = 999;
   for (int i = u.posx - SEEX * 2; i <= u.posx + SEEX * 2; i++) {
    for (int j = u.posy - SEEY * 2; j <= u.posy + SEEY * 2; j++) {
    if (rl_dist(u.posx, u.posy, i, j) <= best &&
        ((movez == -1 && tmpmap.has_flag(goes_up, i, j)) ||
         (movez == 1 && (tmpmap.has_flag(goes_down, i, j) ||
                         tmpmap.ter(i, j) == t_manhole_cover)) ||
         ((movez == 2 || movez == -2) && tmpmap.ter(i, j) == t_elevator))) {
     stairx = i;
     stairy = j;
     best = rl_dist(u.posx, u.posy, i, j);
    }
   }
  }

  if (stairx == -1 || stairy == -1) { // No stairs found!
   if (movez < 0) {
    if (tmpmap.move_cost(u.posx, u.posy) == 0) {
     popup(_("Halfway down, the way down becomes blocked off."));
     return;
    } else if (u.has_amount("rope_30", 1)) {
     if (query_yn(_("There is a sheer drop halfway down. Climb your rope down?"))){
      rope_ladder = true;
      u.use_amount("rope_30", 1);
     } else
      return;
    } else if (!query_yn(_("There is a sheer drop halfway down.  Jump?")))
     return;
   }
   stairx = u.posx;
   stairy = u.posy;
  }
 }

 bool replace_monsters = false;
// Replace the stair monsters if we just came back
 if (abs(monstairx - levx) <= 1 && abs(monstairy - levy) <= 1 &&
     monstairz == levz + movez)
  replace_monsters = true;

 if (!force) {
  monstairx = levx;
  monstairy = levy;
  monstairz = levz;
 }
 // Despawn monsters, only push them onto the stair monster list if we're taking stairs.
 despawn_monsters( abs(movez) == 1 && !force );
 clear_zombies();

// Figure out where we know there are up/down connectors
 std::vector<point> discover;
 for (int x = 0; x < OMAPX; x++) {
  for (int y = 0; y < OMAPY; y++) {
   if (cur_om->seen(x, y, levz) &&
       ((movez ==  1 && oterlist[ cur_om->ter(x, y, levz) ].known_up) ||
        (movez == -1 && oterlist[ cur_om->ter(x, y, levz) ].known_down) ))
    discover.push_back( point(x, y) );
  }
 }

 int z_coord = levz + movez;
 // Fill in all the tiles we know about (e.g. subway stations)
 for (int i = 0; i < discover.size(); i++) {
  int x = discover[i].x, y = discover[i].y;
  cur_om->seen(x, y, z_coord) = true;
  if (movez ==  1 && !oterlist[ cur_om->ter(x, y, z_coord) ].known_down &&
      !cur_om->has_note(x, y, z_coord))
   cur_om->add_note(x, y, z_coord, _("AUTO: goes down"));
  if (movez == -1 && !oterlist[ cur_om->ter(x, y, z_coord) ].known_up &&
      !cur_om->has_note(x, y, z_coord))
   cur_om->add_note(x, y, z_coord, _("AUTO: goes up"));
 }

 levz += movez;
 u.moves -= 100;
 m.clear_vehicle_cache();
 m.vehicle_list.clear();
 m.load(this, levx, levy, levz);
 u.posx = stairx;
 u.posy = stairy;
 if (rope_ladder)
  m.ter_set(u.posx, u.posy, t_rope_up);
 if (m.ter(stairx, stairy) == t_manhole_cover) {
  m.spawn_item(stairx + rng(-1, 1), stairy + rng(-1, 1), "manhole_cover", 0);
  m.ter_set(stairx, stairy, t_manhole);
 }

 if (replace_monsters)
  replace_stair_monsters();

 m.spawn_monsters(this);

 if (force) {	// Basically, we fell.
  if (u.has_trait("WINGS_BIRD"))
   add_msg(_("You flap your wings and flutter down gracefully."));
  else {
   int dam = int((u.str_max / 4) + rng(5, 10)) * rng(1, 3);//The bigger they are
   dam -= rng(u.dodge(this), u.dodge(this) * 3);
   if (dam <= 0)
    add_msg(_("You fall expertly and take no damage."));
   else {
    add_msg(_("You fall heavily, taking %d damage."), dam);
    u.hurtall(dam);
   }
  }
 }

 if (m.tr_at(u.posx, u.posy) != tr_null) { // We stepped on a trap!
  trap* tr = traps[m.tr_at(u.posx, u.posy)];
  if (force || !u.avoid_trap(tr)) {
   trapfunc f;
   (f.*(tr->act))(this, u.posx, u.posy);
  }
 }

 set_adjacent_overmaps(true);
 refresh_all();
}


void game::update_map(int &x, int &y)
{
 int shiftx = 0, shifty = 0;
 int olevx = 0, olevy = 0;
 while (x < SEEX * int(MAPSIZE / 2)) {
  x += SEEX;
  shiftx--;
 }
 while (x >= SEEX * (1 + int(MAPSIZE / 2))) {
  x -= SEEX;
  shiftx++;
 }
 while (y < SEEY * int(MAPSIZE / 2)) {
  y += SEEY;
  shifty--;
 }
 while (y >= SEEY * (1 + int(MAPSIZE / 2))) {
  y -= SEEY;
  shifty++;
 }
 m.shift(this, levx, levy, levz, shiftx, shifty);
 levx += shiftx;
 levy += shifty;
 if (levx < 0) {
  levx += OMAPX * 2;
  olevx = -1;
 } else if (levx > OMAPX * 2 - 1) {
  levx -= OMAPX * 2;
  olevx = 1;
 }
 if (levy < 0) {
  levy += OMAPY * 2;
  olevy = -1;
 } else if (levy > OMAPY * 2 - 1) {
  levy -= OMAPY * 2;
  olevy = 1;
 }
 if (olevx != 0 || olevy != 0) {
  cur_om->save();
  cur_om = &overmap_buffer.get(this, cur_om->pos().x + olevx, cur_om->pos().y + olevy);
 }
 set_adjacent_overmaps();

 // Shift monsters if we're actually shifting
 if(shiftx || shifty)
  despawn_monsters(false, shiftx, shifty);

 // Shift NPCs
 for (int i = 0; i < active_npc.size(); i++) {
  active_npc[i]->shift(shiftx, shifty);
  if (active_npc[i]->posx < 0 - SEEX * 2 ||
      active_npc[i]->posy < 0 - SEEX * 2 ||
      active_npc[i]->posx >     SEEX * (MAPSIZE + 2) ||
      active_npc[i]->posy >     SEEY * (MAPSIZE + 2)   ) {
   active_npc[i]->mapx = levx + (active_npc[i]->posx / SEEX);
   active_npc[i]->mapy = levy + (active_npc[i]->posy / SEEY);
   active_npc[i]->posx %= SEEX;
   active_npc[i]->posy %= SEEY;
    //don't remove them from the overmap list.
   active_npc.erase(active_npc.begin() + i); //Remove the npc from the active list. It remains in the overmap list.
   i--;
  }
 }
    // Check for overmap saved npcs that should now come into view.
    // Put those in the active list.
    load_npcs();
 // Spawn monsters if appropriate
 m.spawn_monsters(this);	// Static monsters
 if (turn >= nextspawn)
  spawn_mon(shiftx, shifty);
// Shift scent
 unsigned int newscent[SEEX * MAPSIZE][SEEY * MAPSIZE];
 for (int i = 0; i < SEEX * MAPSIZE; i++) {
  for (int j = 0; j < SEEY * MAPSIZE; j++)
   newscent[i][j] = scent(i + (shiftx * SEEX), j + (shifty * SEEY));
 }
 for (int i = 0; i < SEEX * MAPSIZE; i++) {
  for (int j = 0; j < SEEY * MAPSIZE; j++)
   scent(i, j) = newscent[i][j];

 }
 // Make sure map cache is consistent since it may have shifted.
 m.build_map_cache(this);
// Update what parts of the world map we can see
 update_overmap_seen();
 draw_minimap();
}

void game::set_adjacent_overmaps(bool from_scratch)
{
 bool do_h = false, do_v = false, do_d = false;
 int hori_disp = (levx > OMAPX) ? 1 : -1;
 int vert_disp = (levy > OMAPY) ? 1 : -1;
 int diag_posx = cur_om->pos().x + hori_disp;
 int diag_posy = cur_om->pos().y + vert_disp;

 if(!om_hori || om_hori->pos().x != diag_posx || om_hori->pos().y != cur_om->pos().y || from_scratch)
  do_h = true;
 if(!om_vert || om_vert->pos().x != cur_om->pos().x || om_vert->pos().y != diag_posy || from_scratch)
  do_v = true;
 if(!om_diag || om_diag->pos().x != diag_posx || om_diag->pos().y != diag_posy || from_scratch)
  do_d = true;

 if(do_h){
  om_hori = &overmap_buffer.get(this, diag_posx, cur_om->pos().y);
 }
 if(do_v){
  om_vert = &overmap_buffer.get(this, cur_om->pos().x, diag_posy);
 }
 if(do_d){
  om_diag = &overmap_buffer.get(this, diag_posx, diag_posy);
 }
}

void game::update_overmap_seen()
{
 int omx = (levx + int(MAPSIZE / 2)) / 2, omy = (levy + int(MAPSIZE / 2)) / 2;
 int dist = u.overmap_sight_range(light_level());
 cur_om->seen(omx, omy, levz) = true; // We can always see where we're standing
 if (dist == 0)
  return; // No need to run the rest!
 for (int x = omx - dist; x <= omx + dist; x++) {
  for (int y = omy - dist; y <= omy + dist; y++) {
   std::vector<point> line = line_to(omx, omy, x, y, 0);
   int sight_points = dist;
   int cost = 0;
   for (int i = 0; i < line.size() && sight_points >= 0; i++) {
    int lx = line[i].x, ly = line[i].y;
    if (lx >= 0 && lx < OMAPX && ly >= 0 && ly < OMAPY)
     cost = oterlist[cur_om->ter(lx, ly, levz)].see_cost;
    else if ((lx < 0 || lx >= OMAPX) && (ly < 0 || ly >= OMAPY)) {
     if (lx < 0) lx += OMAPX;
     else        lx -= OMAPX;
     if (ly < 0) ly += OMAPY;
     else        ly -= OMAPY;
     cost = oterlist[om_diag->ter(lx, ly, levz)].see_cost;
    } else if (lx < 0 || lx >= OMAPX) {
     if (lx < 0) lx += OMAPX;
     else        lx -= OMAPX;
     cost = oterlist[om_hori->ter(lx, ly, levz)].see_cost;
    } else if (ly < 0 || ly >= OMAPY) {
     if (ly < 0) ly += OMAPY;
     else        ly -= OMAPY;
     cost = oterlist[om_vert->ter(lx, ly, levz)].see_cost;
    }
    sight_points -= cost;
   }
   if (sight_points >= 0) {
    int tmpx = x, tmpy = y;
    if (tmpx >= 0 && tmpx < OMAPX && tmpy >= 0 && tmpy < OMAPY)
     cur_om->seen(tmpx, tmpy, levz) = true;
    else if ((tmpx < 0 || tmpx >= OMAPX) && (tmpy < 0 || tmpy >= OMAPY)) {
     if (tmpx < 0) tmpx += OMAPX;
     else          tmpx -= OMAPX;
     if (tmpy < 0) tmpy += OMAPY;
     else          tmpy -= OMAPY;
     om_diag->seen(tmpx, tmpy, levz) = true;
    } else if (tmpx < 0 || tmpx >= OMAPX) {
     if (tmpx < 0) tmpx += OMAPX;
     else          tmpx -= OMAPX;
     om_hori->seen(tmpx, tmpy, levz) = true;
    } else if (tmpy < 0 || tmpy >= OMAPY) {
     if (tmpy < 0) tmpy += OMAPY;
     else          tmpy -= OMAPY;
     om_vert->seen(tmpx, tmpy, levz) = true;
    }
   }
  }
 }
}

point game::om_location()
{
 point ret;
 ret.x = int( (levx + int(MAPSIZE / 2)) / 2);
 ret.y = int( (levy + int(MAPSIZE / 2)) / 2);
 return ret;
}

void game::replace_stair_monsters()
{
 for (int i = 0; i < coming_to_stairs.size(); i++)
  add_zombie(coming_to_stairs[i].mon);
 coming_to_stairs.clear();
}

void game::update_stair_monsters()
{
 if (abs(levx - monstairx) > 1 || abs(levy - monstairy) > 1)
  return;

 for (int i = 0; i < coming_to_stairs.size(); i++) {
  coming_to_stairs[i].count--;
  if (coming_to_stairs[i].count <= 0) {
   int startx = rng(0, SEEX * MAPSIZE - 1), starty = rng(0, SEEY * MAPSIZE - 1);
   bool found_stairs = false;
   for (int x = 0; x < SEEX * MAPSIZE && !found_stairs; x++) {
    for (int y = 0; y < SEEY * MAPSIZE && !found_stairs; y++) {
     int sx = (startx + x) % (SEEX * MAPSIZE),
         sy = (starty + y) % (SEEY * MAPSIZE);
     if (m.has_flag(goes_up, sx, sy) || m.has_flag(goes_down, sx, sy)) {
      found_stairs = true;
      int mposx = sx, mposy = sy;
      int tries = 0;
      while (!is_empty(mposx, mposy) && tries < 10) {
       mposx = sx + rng(-2, 2);
       mposy = sy + rng(-2, 2);
       tries++;
      }
      if (tries < 10) {
       coming_to_stairs[i].mon.setpos(sx, sy);
       add_zombie( coming_to_stairs[i].mon );
       if (u_see(sx, sy)) {
        if (m.has_flag(goes_up, sx, sy)) {
            add_msg(_("A %s comes down the %s!"), coming_to_stairs[i].mon.name().c_str(),
                m.tername(sx, sy).c_str());
        } else {
            add_msg(_("A %s comes up the %s!"), coming_to_stairs[i].mon.name().c_str(),
                m.tername(sx, sy).c_str());
        }
       }
      }
     }
    }
   }
   coming_to_stairs.erase(coming_to_stairs.begin() + i);
   i--;
  }
 }
 if (coming_to_stairs.empty()) {
  monstairx = -1;
  monstairy = -1;
  monstairz = 999;
 }
}

void game::despawn_monsters(const bool stairs, const int shiftx, const int shifty)
{
 for (unsigned int i = 0; i < num_zombies(); i++) {
  monster &z = zombie(i);
  // If either shift argument is non-zero, we're shifting.
  if(shiftx != 0 || shifty != 0) {
   z.shift(shiftx, shifty);
   if (z.posx() >= 0 - SEEX             && z.posy() >= 0 - SEEX &&
       z.posx() <= SEEX * (MAPSIZE + 1) && z.posy() <= SEEY * (MAPSIZE + 1))
     // We're inbounds, so don't despawn after all.
     continue;
  }

  if (stairs && z.will_reach(this, u.posx, u.posy)) {
   int turns = z.turns_to_reach(this, u.posx, u.posy);
   if (turns < 999)
    coming_to_stairs.push_back( monster_and_count(z, 1 + turns) );
  } else if ( (z.spawnmapx != -1) ||
      ((stairs || shiftx != 0 || shifty != 0) && z.friendly != 0 ) ) {
    // translate shifty relative coordinates to submapx, submapy, subtilex, subtiley
    real_coords rc(levx, levy, z.posx(), z.posy()); // this is madness
    z.spawnmapx = rc.sub.x;
    z.spawnmapy = rc.sub.y;
    z.spawnposx = rc.sub_pos.x;
    z.spawnposy = rc.sub_pos.y;

    tinymap tmp(&traps);
    tmp.load(this, z.spawnmapx, z.spawnmapy, levz, false);
    tmp.add_spawn(&z);
    tmp.save(cur_om, turn, z.spawnmapx, z.spawnmapy, levz);
  } else {
   	// No spawn site, so absorb them back into a group.
   int group = valid_group((mon_id)(z.type->id), levx + shiftx, levy + shifty, levz);
   if (group != -1) {
    cur_om->zg[group].population++;
    if (cur_om->zg[group].population / (cur_om->zg[group].radius * cur_om->zg[group].radius) > 5 &&
        !cur_om->zg[group].diffuse)
     cur_om->zg[group].radius++;
   }
  }
  // Shifting needs some cleanup for despawned monsters since they won't be cleared afterwards.
  if(shiftx != 0 || shifty != 0) {
    remove_zombie(i);
    i--;
  }
 }
}

void game::spawn_mon(int shiftx, int shifty)
{
 int nlevx = levx + shiftx;
 int nlevy = levy + shifty;
 int group;
 int monx, mony;
 int dist;
 int pop, rad;
 int iter;
 int t;
 // Create a new NPC?
 if (OPTIONS["RANDOM_NPC"] && one_in(100 + 15 * cur_om->npcs.size())) {
  npc * tmp = new npc();
  tmp->normalize(this);
  tmp->randomize(this);
  //tmp->stock_missions(this);
  tmp->spawn_at(cur_om, levx, levy, levz);
  tmp->place_near(this, SEEX * 2 * (tmp->mapx - levx) + rng(0 - SEEX, SEEX), SEEY * 2 * (tmp->mapy - levy) + rng(0 - SEEY, SEEY));
  tmp->form_opinion(&u);
  //tmp->attitude = NPCATT_TALK; //Form opinion seems to set the attitude.
  tmp->mission = NPC_MISSION_NULL;
  int mission_index = reserve_random_mission(ORIGIN_ANY_NPC,
                                             om_location(), tmp->getID());
  if (mission_index != -1)
  tmp->chatbin.missions.push_back(mission_index);
  active_npc.push_back(tmp);
 }

// Now, spawn monsters (perhaps)
 monster zom;
 for (int i = 0; i < cur_om->zg.size(); i++) { // For each valid group...
 	if (cur_om->zg[i].posz != levz) { continue; } // skip other levels - hack
  group = 0;
  if(cur_om->zg[i].diffuse)
   dist = square_dist(nlevx, nlevy, cur_om->zg[i].posx, cur_om->zg[i].posy);
  else
   dist = trig_dist(nlevx, nlevy, cur_om->zg[i].posx, cur_om->zg[i].posy);
  pop = cur_om->zg[i].population;
  rad = cur_om->zg[i].radius;
  if (dist <= rad) {
// (The area of the group's territory) in (population/square at this range)
// chance of adding one monster; cap at the population OR 16
   while ( (cur_om->zg[i].diffuse ?
            long( pop) :
            long((1.0 - double(dist / rad)) * pop) )
	  > rng(0, (rad * rad)) &&
          rng(0, MAPSIZE * 4) > group && group < pop && group < MAPSIZE * 3)
    group++;

   cur_om->zg[i].population -= group;
   // Reduce group radius proportionally to remaining
   // population to maintain a minimal population density.
   if (cur_om->zg[i].population / (cur_om->zg[i].radius * cur_om->zg[i].radius) < 1.0 &&
       !cur_om->zg[i].diffuse)
     cur_om->zg[i].radius--;

   if (group > 0) // If we spawned some zombies, advance the timer
    nextspawn += rng(group * 4 + num_zombies() * 4, group * 10 + num_zombies() * 10);

   for (int j = 0; j < group; j++) {	// For each monster in the group...
     mon_id type = MonsterGroupManager::GetMonsterFromGroup( cur_om->zg[i].type, &mtypes,
                                                             &group, (int)turn );
     zom = monster(mtypes[type]);
     iter = 0;
     do {
      monx = rng(0, SEEX * MAPSIZE - 1);
      mony = rng(0, SEEY * MAPSIZE - 1);
      if (shiftx == 0 && shifty == 0) {
       if (one_in(2))
        shiftx = 1 - 2 * rng(0, 1);
       else
        shifty = 1 - 2 * rng(0, 1);
      }
      if (shiftx == -1)
       monx = (SEEX * MAPSIZE) / 6;
      else if (shiftx == 1)
       monx = (SEEX * MAPSIZE * 5) / 6;
      if (shifty == -1)
       mony = (SEEY * MAPSIZE) / 6;
      if (shifty == 1)
       mony = (SEEY * MAPSIZE * 5) / 6;
      monx += rng(-5, 5);
      mony += rng(-5, 5);
      iter++;

     } while ((!zom.can_move_to(this, monx, mony) || !is_empty(monx, mony) ||
               m.sees(u.posx, u.posy, monx, mony, SEEX, t) || !m.is_outside(monx, mony) ||
               rl_dist(u.posx, u.posy, monx, mony) < 8) && iter < 50);
     if (iter < 50) {
      zom.spawn(monx, mony);
      add_zombie(zom);
     }
   }	// Placing monsters of this group is done!
   if (cur_om->zg[i].population <= 0) { // Last monster in the group spawned...
    cur_om->zg.erase(cur_om->zg.begin() + i); // ...so remove that group
    i--;	// And don't increment i.
   }
  }
 }
}

int game::valid_group(mon_id type, int x, int y, int z_coord)
{
 std::vector <int> valid_groups;
 std::vector <int> semi_valid;	// Groups that're ALMOST big enough
 int dist;
 for (int i = 0; i < cur_om->zg.size(); i++) {
 	if (cur_om->zg[i].posz != z_coord) { continue; }
  dist = trig_dist(x, y, cur_om->zg[i].posx, cur_om->zg[i].posy);
  if (dist < cur_om->zg[i].radius) {
   if(MonsterGroupManager::IsMonsterInGroup(cur_om->zg[i].type, type)) {
     valid_groups.push_back(i);
   }
  } else if (dist < cur_om->zg[i].radius + 3) {
   if(MonsterGroupManager::IsMonsterInGroup(cur_om->zg[i].type, type)) {
     semi_valid.push_back(i);
   }
  }
 }
 if (valid_groups.size() == 0) {
  if (semi_valid.size() == 0)
   return -1;
  else {
// If there's a group that's ALMOST big enough, expand that group's radius
// by one and absorb into that group.
   int semi = rng(0, semi_valid.size() - 1);
   if (!cur_om->zg[semi_valid[semi]].diffuse)
    cur_om->zg[semi_valid[semi]].radius++;
   return semi_valid[semi];
  }
 }
 return valid_groups[rng(0, valid_groups.size() - 1)];
}

void game::wait()
{
    const bool bHasWatch = u.has_item_with_flag("WATCH");

    uimenu as_m;
    as_m.text = _("Wait for how long?");
    as_m.entries.push_back(uimenu_entry(1, true, '1', (bHasWatch) ? _("5 Minutes") : _("Wait 300 heartbeats") ));
    as_m.entries.push_back(uimenu_entry(2, true, '2', (bHasWatch) ? _("30 Minutes") : _("Wait 1800 heartbeats") ));
    as_m.entries.push_back(uimenu_entry(3, true, '3', (bHasWatch) ? _("1 hour") : _("Wait till dawn") ));
    as_m.entries.push_back(uimenu_entry(4, true, '4', (bHasWatch) ? _("2 hours") : _("Wait till noon") ));
    as_m.entries.push_back(uimenu_entry(5, true, '5', (bHasWatch) ? _("3 hours") : _("Wait till dusk") ));
    as_m.entries.push_back(uimenu_entry(6, true, '6', (bHasWatch) ? _("6 hours") : _("Wait till midnight") ));
    as_m.entries.push_back(uimenu_entry(7, true, '7', _("Exit") ));
    as_m.query(); /* calculate key and window variables, generate window, and loop until we get a valid answer */

    const int iHour = turn.getHour();

    int time = 0;
    switch (as_m.ret) {
        case 1:
            time =   5000;
            break;
        case 2:
            time =  30000;
            break;
        case 3:
            time =  (bHasWatch) ? 60000 : (60000 * ((iHour <= 6) ? 6-iHour : 24-iHour+6));
            break;
        case 4:
            time = (bHasWatch) ? 120000 : (60000 * ((iHour <= 12) ? 12-iHour : 12-iHour+6));
            break;
        case 5:
            time = (bHasWatch) ? 180000 : (60000 * ((iHour <= 18) ? 18-iHour : 18-iHour+6));
            break;
        case 6:
            time = (bHasWatch) ? 360000 : (60000 * ((iHour <= 24) ? 24-iHour : 24-iHour+6));
            break;
        default:
            return;
    }

    u.assign_activity(this, ACT_WAIT, time, 0);
    u.activity.continuous = true;
    u.moves = 0;
}

void game::gameover()
{
 erase();
 gamemode->game_over(this);
 mvprintw(0, 35, _("GAME OVER"));
 inv(_("Inventory:"));
}

bool game::game_quit() { return (uquit == QUIT_MENU); }

bool game::game_error() { return (uquit == QUIT_ERROR); }

void game::write_msg()
{
    werase(w_messages);
    int maxlength = getmaxx(w_messages);

    // Print monster info and start our output below it.
    const int topline = mon_info(w_messages) + 2;

    int line = getmaxy(w_messages) - 1;
    for (int i = messages.size() - 1; i >= 0 && line >= topline; i--) {
        game_message &m = messages[i];
        std::string mstr = m.message;
        if (m.count > 1) {
            std::stringstream mesSS;
            mesSS << mstr << " x " << m.count;
            mstr = mesSS.str();
        }
        // Split the message into many if we must!
        nc_color col = c_dkgray;
        if (int(m.turn) >= curmes)
            col = c_ltred;
        else if (int(m.turn) + 5 >= curmes)
            col = c_ltgray;
        std::vector<std::string> folded = foldstring(mstr, maxlength);
        for (int j = folded.size() - 1; j >= 0 && line >= topline; j--, line--) {
            mvwprintz(w_messages, line, 0, col, folded[j].c_str());
        }
    }
    curmes = int(turn);
    wrefresh(w_messages);
}

void game::msg_buffer()
{
 WINDOW *w = newwin(FULL_SCREEN_HEIGHT, FULL_SCREEN_WIDTH,
                     (TERMY > FULL_SCREEN_HEIGHT) ? (TERMY-FULL_SCREEN_HEIGHT)/2 : 0,
                     (TERMX > FULL_SCREEN_WIDTH) ? (TERMX-FULL_SCREEN_WIDTH)/2 : 0);

 int offset = 0;
 InputEvent input;
 do {
  werase(w);
  wborder(w, LINE_XOXO, LINE_XOXO, LINE_OXOX, LINE_OXOX,
             LINE_OXXO, LINE_OOXX, LINE_XXOO, LINE_XOOX );
  mvwprintz(w, FULL_SCREEN_HEIGHT-1, 32, c_red, _("Press q to return"));

  int line = 1;
  int lasttime = -1;
  int i;
  for (i = 1; i <= 20 && line <= FULL_SCREEN_HEIGHT-2 && offset + i <= messages.size(); i++) {
   game_message *mtmp = &(messages[ messages.size() - (offset + i) ]);
   calendar timepassed = turn - mtmp->turn;

   if (int(timepassed) > lasttime) {
    mvwprintz(w, line, 3, c_ltblue, _("%s ago:"),
              timepassed.textify_period().c_str());
    line++;
    lasttime = int(timepassed);
   }

   if (line <= FULL_SCREEN_HEIGHT-2) { // Print the actual message... we may have to split it
    std::string mes = mtmp->message;
    if (mtmp->count > 1) {
     std::stringstream mesSS;
     mesSS << mes << " x " << mtmp->count;
     mes = mesSS.str();
    }
// Split the message into many if we must!
    std::vector<std::string> folded = foldstring(mes, FULL_SCREEN_WIDTH-2);
    for(int j=0; j<folded.size() && line <= FULL_SCREEN_HEIGHT-2; j++, line++) {
     mvwprintz(w, line, 1, c_ltgray, folded[j].c_str());
    }
   } // if (line <= 23)
  } //for (i = 1; i <= 10 && line <= 23 && offset + i <= messages.size(); i++)
  if (offset > 0)
   mvwprintz(w, FULL_SCREEN_HEIGHT-1, 27, c_magenta, "^^^");
  if (offset + i < messages.size())
   mvwprintz(w, FULL_SCREEN_HEIGHT-1, 51, c_magenta, "vvv");
  wrefresh(w);

  DebugLog() << __FUNCTION__ << "calling get_input() \n";
  input = get_input();
  int dirx = 0, diry = 0;

  get_direction(dirx, diry, input);
  if (diry == -1 && offset > 0)
   offset--;
  if (diry == 1 && offset < messages.size())
   offset++;

 } while (input != Close && input != Cancel && input != Confirm);

 werase(w);
 delwin(w);
 refresh_all();
}

void game::teleport(player *p)
{
    if (p == NULL) {
        p = &u;
    }
    int newx, newy, tries = 0;
    bool is_u = (p == &u);

    p->add_disease("teleglow", 300);
    do {
        newx = p->posx + rng(0, SEEX * 2) - SEEX;
        newy = p->posy + rng(0, SEEY * 2) - SEEY;
        tries++;
    } while (tries < 15 && !is_empty(newx, newy));
    bool can_see = (is_u || u_see(newx, newy));
    if (p->in_vehicle) {
        m.unboard_vehicle (this, p->posx, p->posy);
    }
    p->posx = newx;
    p->posy = newy;
    if (tries == 15) {
        if (m.move_cost(newx, newy) == 0) { // TODO: If we land in water, swim
            if (can_see) {
                if (is_u) {
                    add_msg(_("You teleport into the middle of a %s!"),
                            m.name(newx, newy).c_str());
                    p->add_memorial_log(_("Teleported into a %s."), m.name(newx, newy).c_str());
                } else {
                    add_msg(_("%s teleports into the middle of a %s!"),
                            p->name.c_str(), m.name(newx, newy).c_str());
                }
            }
            p->hurt(this, bp_torso, 0, 500);
        } else if (can_see) {
            const int i = mon_at(newx, newy);
            if (i != -1) {
                monster &z = zombie(i);
                if (is_u) {
                    add_msg(_("You teleport into the middle of a %s!"),
                            z.name().c_str());
                    u.add_memorial_log(_("Telefragged a %s."), z.name().c_str());
                } else {
                    add_msg(_("%s teleports into the middle of a %s!"),
                            p->name.c_str(), z.name().c_str());
                }
                explode_mon(i);
            }
        }
    }
    if (is_u) {
        update_map(u.posx, u.posy);
    }
}

void game::nuke(int x, int y)
{
	// TODO: nukes hit above surface, not z = 0
    if (x < 0 || y < 0 || x >= OMAPX || y >= OMAPY)
        return;
    int mapx = x * 2, mapy = y * 2;
    map tmpmap(&traps);
    tmpmap.load(this, mapx, mapy, 0, false);
    for (int i = 0; i < SEEX * 2; i++)
    {
        for (int j = 0; j < SEEY * 2; j++)
        {
            if (!one_in(10))
                tmpmap.ter_set(i, j, t_rubble);
            if (one_in(3))
                tmpmap.add_field(NULL, i, j, fd_nuke_gas, 3);
            tmpmap.radiation(i, j) += rng(20, 80);
        }
    }
    tmpmap.save(cur_om, turn, mapx, mapy, 0);
    cur_om->ter(x, y, 0) = ot_crater;
    //Kill any npcs on that omap location.
    for(int i = 0; i < cur_om->npcs.size();i++)
        if(cur_om->npcs[i]->mapx/2== x && cur_om->npcs[i]->mapy/2 == y && cur_om->npcs[i]->omz == 0)
            cur_om->npcs[i]->marked_for_death = true;
}

std::vector<faction *> game::factions_at(int x, int y)
{
 std::vector<faction *> ret;
 for (int i = 0; i < factions.size(); i++) {
  if (factions[i].omx == cur_om->pos().x && factions[i].omy == cur_om->pos().y &&
      trig_dist(x, y, factions[i].mapx, factions[i].mapy) <= factions[i].size)
   ret.push_back(&(factions[i]));
 }
 return ret;
}

nc_color sev(int a)
{
 switch (a) {
  case 0: return c_cyan;
  case 1: return c_ltcyan;
  case 2: return c_ltblue;
  case 3: return c_blue;
  case 4: return c_ltgreen;
  case 5: return c_green;
  case 6: return c_yellow;
  case 7: return c_pink;
  case 8: return c_ltred;
  case 9: return c_red;
  case 10: return c_magenta;
  case 11: return c_brown;
  case 12: return c_cyan_red;
  case 13: return c_ltcyan_red;
  case 14: return c_ltblue_red;
  case 15: return c_blue_red;
  case 16: return c_ltgreen_red;
  case 17: return c_green_red;
  case 18: return c_yellow_red;
  case 19: return c_pink_red;
  case 20: return c_magenta_red;
  case 21: return c_brown_red;
 }
 return c_dkgray;
}

void game::display_scent()
{
 int div = 1 + query_int(_("Sensitivity"));
 draw_ter();
 for (int x = u.posx - getmaxx(w_terrain)/2; x <= u.posx + getmaxx(w_terrain)/2; x++) {
  for (int y = u.posy - getmaxy(w_terrain)/2; y <= u.posy + getmaxy(w_terrain)/2; y++) {
   int sn = scent(x, y) / (div * 2);
   mvwprintz(w_terrain, getmaxy(w_terrain)/2 + y - u.posy, getmaxx(w_terrain)/2 + x - u.posx, sev(sn/10), "%d",
             sn % 10);
  }
 }
 wrefresh(w_terrain);
 getch();
}

void game::init_autosave()
{
 moves_since_last_save = 0;
 item_exchanges_since_save = 0;
 last_save_timestamp = time(NULL);
}

/* Currently unused.
int game::autosave_timeout()
{
 if (!OPTIONS["AUTOSAVE"])
  return -1; // -1 means block instead of timeout

 const double upper_limit = 60 * 1000;
 const double lower_limit = 5 * 1000;
 const double range = upper_limit - lower_limit;

 // Items exchanged
 const double max_changes = 20.0;
 const double max_moves = 500.0;

 double move_multiplier = 0.0;
 double changes_multiplier = 0.0;

 if( moves_since_last_save < max_moves )
  move_multiplier = 1 - (moves_since_last_save / max_moves);

 if( item_exchanges_since_save < max_changes )
  changes_multiplier = 1 - (item_exchanges_since_save / max_changes);

 double ret = lower_limit + (range * move_multiplier * changes_multiplier);
 return ret;
}
*/

void game::quicksave(){
    if(!moves_since_last_save && !item_exchanges_since_save){return;}//Don't autosave if the player hasn't done anything since the last autosave/quicksave,
    add_msg(_("Saving game, this may take a while"));

    time_t now = time(NULL);    //timestamp for start of saving procedure

    //perform save
    save();
    save_factions_missions_npcs();
    save_artifacts();
    save_maps();
    save_uistate();
    //Now reset counters for autosaving, so we don't immediately autosave after a quicksave or autosave.
    moves_since_last_save = 0;
    item_exchanges_since_save = 0;
    last_save_timestamp = now;
}

void game::autosave(){
    //Don't autosave if the min-autosave interval has not passed since the last autosave/quicksave.
    if(time(NULL) < last_save_timestamp + (60 * OPTIONS["AUTOSAVE_MINUTES"])){return;}
    quicksave();    //Driving checks are handled by quicksave()
}

void intro()
{
 int maxx, maxy;
 getmaxyx(stdscr, maxy, maxx);
 const int minHeight = FULL_SCREEN_HEIGHT;
 const int minWidth = FULL_SCREEN_WIDTH;
 WINDOW* tmp = newwin(minHeight, minWidth, 0, 0);
 while (maxy < minHeight || maxx < minWidth) {
  werase(tmp);
  wprintw(tmp, _("\
Whoa. Whoa. Hey. This game requires a minimum terminal size of %dx%d. I'm\n\
sorry if your graphical terminal emulator went with the woefully-diminutive\n\
%dx%d as its default size, but that just won't work here.  Now stretch the\n\
window until you've got it at the right size (or bigger).\n"),
          minWidth, minHeight, maxx, maxy);
  wgetch(tmp);
  getmaxyx(stdscr, maxy, maxx);
 }
 werase(tmp);
 wrefresh(tmp);
 delwin(tmp);
 erase();
}

// (Press X (or Y)|Try) to Z
std::string game::press_x(action_id act)
{
    return press_x(act,_("Press "),"",_("Try"));
}
std::string game::press_x(action_id act, std::string key_bound, std::string key_unbound)
{
    return press_x(act,key_bound,"",key_unbound);
}
std::string game::press_x(action_id act, std::string key_bound_pre, std::string key_bound_suf, std::string key_unbound)
{
    std::vector<char> keys = keys_bound_to( action_id(act) );
    if (keys.empty()) {
        return key_unbound;
    } else {
        std::string keyed = key_bound_pre.append("");
        for (int j = 0; j < keys.size(); j++) {
            if (keys[j] == '\'' || keys[j] == '"'){
                if (j < keys.size() - 1) {
                    keyed += keys[j]; keyed += _(" or ");
                } else {
                    keyed += keys[j];
                }
            } else {
                if (j < keys.size() - 1) {
                    keyed += "'"; keyed += keys[j]; keyed += _("' or ");
                } else {
                    if (keys[j] == '_') {
                        keyed += _("'_' (underscore)");
                    } else {
                        keyed += "'"; keyed += keys[j]; keyed += "'";
                    }
                }
            }
        }
        return keyed.append(key_bound_suf.c_str());
    }
}
// ('Z'ing|zing) (\(X( or Y))\))
std::string game::press_x(action_id act, std::string act_desc)
{
    bool key_after=false;
    bool z_ing=false;
    char zing = tolower(act_desc.at(0));
    std::vector<char> keys = keys_bound_to( action_id(act) );
    if (keys.empty()) {
        return act_desc;
    } else {
        std::string keyed = ("");
        for (int j = 0; j < keys.size(); j++) {
            if (tolower(keys[j])==zing) {
                if (z_ing) {
                    keyed.replace(1,1,1,act_desc.at(0));
                    if (key_after) {
                        keyed += _(" or '");
                        keyed += (islower(act_desc.at(0)) ? toupper(act_desc.at(0))
                                                          : tolower(act_desc.at(0)));
                        keyed += "'";
                    } else {
                        keyed +=" ('";
                        keyed += (islower(act_desc.at(0)) ? toupper(act_desc.at(0))
                                                          : tolower(act_desc.at(0)));
                        keyed += "'";
                        key_after=true;
                    }
                } else {
                    std::string uhh="";
                    if (keys[j] == '\'' || keys[j] == '"'){
                        uhh+="("; uhh+=keys[j]; uhh+=")";
                    } else {
                        uhh+="'"; uhh+=keys[j]; uhh+="'";
                    }
                    if(act_desc.length()>1) {
                        uhh+=act_desc.substr(1);
                    }
                    if (keys[j] == '_') {
                        uhh += _(" (underscore)");
                    }
                    keyed.insert(0,uhh);
                    z_ing=true;
                }
            } else {
                if (key_after) {
                    if (keys[j] == '\'' || keys[j] == '"'){
                        keyed += _(" or "); keyed += keys[j];
                    } else if (keys[j] == '_') {
                        keyed += _("or '_' (underscore)");
                    } else {
                        keyed+=_(" or '"); keyed+=keys[j]; keyed+="'";
                    }
                } else {
                    if (keys[j] == '\'' || keys[j] == '"'){
                        keyed += " ("; keyed += keys[j];
                    } else if (keys[j] == '_') {
                        keyed += _(" ('_' (underscore)");
                    } else {
                        keyed += " ('"; keyed+=keys[j]; keyed+="'";
                    }
                   key_after=true;
                }
            }
        }
        if (!z_ing) {
            keyed.insert(0,act_desc);
        }
        if (key_after) {
            keyed+=")";
        }
        return keyed;
    }
}<|MERGE_RESOLUTION|>--- conflicted
+++ resolved
@@ -5076,40 +5076,7 @@
   }
  }
 }
-<<<<<<< HEAD
-
-=======
-/*
-void game::draw_explosion(int x, int y, int radius, nc_color col)
-{
-    timespec ts;    // Timespec for the animation of the explosion
-    ts.tv_sec = 0;
-    ts.tv_nsec = EXPLOSION_SPEED;
-    for (int i = 1; i <= radius; i++) {
-        mvwputch(w_terrain, y - i + VIEWY - u.posy - u.view_offset_y,
-                      x - i + VIEWX - u.posx - u.view_offset_x, col, '/');
-        mvwputch(w_terrain, y - i + VIEWY - u.posy - u.view_offset_y,
-                      x + i + VIEWX - u.posx - u.view_offset_x, col,'\\');
-        mvwputch(w_terrain, y + i + VIEWY - u.posy - u.view_offset_y,
-                      x - i + VIEWX - u.posx - u.view_offset_x, col,'\\');
-        mvwputch(w_terrain, y + i + VIEWY - u.posy - u.view_offset_y,
-                      x + i + VIEWX - u.posx - u.view_offset_x, col, '/');
-        for (int j = 1 - i; j < 0 + i; j++) {
-            mvwputch(w_terrain, y - i + VIEWY - u.posy - u.view_offset_y,
-                       x + j + VIEWX - u.posx - u.view_offset_x, col,'-');
-            mvwputch(w_terrain, y + i + VIEWY - u.posy - u.view_offset_y,
-                       x + j + VIEWX - u.posx - u.view_offset_x, col,'-');
-            mvwputch(w_terrain, y + j + VIEWY - u.posy - u.view_offset_y,
-                       x - i + VIEWX - u.posx - u.view_offset_x, col,'|');
-            mvwputch(w_terrain, y + j + VIEWY - u.posy - u.view_offset_y,
-                       x + i + VIEWX - u.posx - u.view_offset_x, col,'|');
-  }
-  wrefresh(w_terrain);
-  nanosleep(&ts, NULL);
- }
-}
-*/
->>>>>>> 48108ca7
+
 void game::flashbang(int x, int y, bool player_immune)
 {
  int dist = rl_dist(u.posx, u.posy, x, y), t;
@@ -9356,19 +9323,6 @@
   if (z.friendly == 0) {
    int udam = u.hit_mon(this, &z);
    char sMonSym = '%';
-<<<<<<< HEAD
-   //nc_color cMonColor = z[mondex].type->color;
-   if (z[mondex].hurt(udam))
-    kill_mon(mondex, true);
-   else
-    //sMonSym = z[mondex].symbol();
-   //hit_animation(x - u.posx + VIEWX - u.view_offset_x,
-   //              y - u.posy + VIEWY - u.view_offset_y,
-   //              red_background(cMonColor), sMonSym);
-   draw_hit_mon(x,
-                y,
-                z[mondex]);
-=======
    nc_color cMonColor = z.type->color;
    if (z.hurt(udam))
     kill_mon(mondex, true);
@@ -9380,7 +9334,6 @@
                  y - u.posy + VIEWY - u.view_offset_y,
                  red_background(cMonColor), sMonSym);
     */
->>>>>>> 48108ca7
    return;
   } else
    displace = true;
