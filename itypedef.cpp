--- conflicted
+++ resolved
@@ -4033,11 +4033,7 @@
 TOOL("rollmat", "rollmat",  40,400,';', c_blue, PLASTIC, MNULL,
      4, 3,  0, 0, -1, 0, 0, 0, 0, AT_NULL, "null", &iuse::set_trap,
 0, "\
-<<<<<<< HEAD
-A sheet of foam, which can be rolled tightly for storage\n\
-=======
 A sheet of foam which can be rolled tightly for storage.\n\
->>>>>>> 9ae5faad
 Insulates you from the floor, making it easier to sleep");
 
 TOOL("xacto", "X-Acto knife",	10,  40,';', c_dkgray,	IRON,	PLASTIC,
