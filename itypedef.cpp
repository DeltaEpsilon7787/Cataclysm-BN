--- conflicted
+++ resolved
@@ -2805,865 +2805,11 @@
     1,  1, 8,  1,	 1,	mfb(con_rigid)|mfb(con_wtight)|mfb(con_seals),"\
 A half-litre glass jar with a metal screw top lid, used for canning.");
 
-<<<<<<< HEAD
-TOOL("matches", "matchbook", 60, 10,',', c_blue,     PAPER, MNULL,
-    0,  0,  0,  0,  0,   20, 20, 1,  0, AT_NULL, "null", &iuse::lighter, 0, "\
-Matches must be carried to use various drugs, like cigarettes, or to light\n\
-things like molotov cocktails.  You can also use matches to light nearby\n\
-items on fire.");
-
-TOOL("fire_drill", "fire drill",    20,  5, ',', c_blue,   WOOD, MNULL,
-    1,  1,  0,  0,  0,  20, 20, 1,  0, AT_NULL, "null", &iuse::primitive_fire, 0, "\
-A fire drill is a simple item for firestarting, made from two pieces of wood\n\
-and some string. Although it is constructed out of simple materials, it's\n\
-slow and rather difficult to get a fire started with this tool.");
-
-TOOL("sewing_kit", "sewing kit",	30,120, ',', c_red,	PLASTIC,IRON,
-    2,  0, -3,  0, -1,  200, 50, 1,  0, AT_THREAD, "null", &iuse::sew, 0, "\
-Use a sewing kit on an article of clothing to attempt to repair or reinforce\n\
-that clothing. This uses your tailoring skill.");
-
-TOOL("scissors", "scissors",	50,  45,',', c_ltred,	IRON,	PLASTIC,
-    1,  1,  0,  8, -1,   0,  0, 0,  0, AT_NULL, "null", &iuse::scissors,
-mfb(IF_SPEAR), "\
-Use scissors to cut items made from cotton (mostly clothing) into rags.");
-
-TOOL("hammer", "hammer",		35, 70, ';', c_brown,	IRON,	WOOD,
-    2,  5, 17,  0,  1,   0,  0, 0,  0, AT_NULL, "null", &iuse::hammer, 0, "\
-Use a hammer, with nails and two by fours in your inventory, to board up\n\
-adjacent doors and windows.");
-
-//	NAME		RAR PRC	SYM  COLOR	MAT1	MAT
-TOOL("extinguisher", "fire extinguisher",20,700,';', c_red,	IRON,	MNULL,
-// VOL WGT DAM CUT HIT MAX DEF USE SEC FUEL	REVERT	  FUNCTION
-   16, 20, 26,  0, -1,  80, 80, 1,  0, AT_NULL, "null", &iuse::extinguisher,0,
-"Use a fire extinguisher to put out adjacent fires.");
-
-TOOL("battery_compartment", "extra battery mod", 0, 500, ';', c_white, PLASTIC, IRON,
-    1,  1,  0,  0,  -2, 0,  0,  0,  0, AT_NULL, "null", &iuse::extra_battery, 0,
-"With enough electronics skill, you could attach this to your devices to increase their battery capacity.");
-
-TOOL("flashlight", "flashlight (off)",40, 380,';', c_blue,	PLASTIC, IRON,
-    3,  2,  1,  0,  2, 100,100, 0,  0, AT_BATT, "null", &iuse::light_off,0,"\
-Using this flashlight will turn it on, assuming it is charged with batteries.\n\
-A turned-on flashlight will provide light during the night or while\n\
-underground.");
-
-TOOL("flashlight_on", "flashlight (on)",  0, 380,';', c_blue,	PLASTIC, IRON,
-    3,  2,  1,  0,  2, 100,100, 0, 15, AT_BATT,"flashlight",&iuse::light_on,
-mfb(IF_LIGHT_20),
-"This flashlight is turned on, and continually draining its batteries. It\n\
-provides light during the night or while underground. Use it to turn it off.");
-
-TOOL("lightstrip_dead", "lightstrip (dead)", 0, 200, ';', c_white, PLASTIC, IRON,
-    1,  1,  1,  0,  2,  0,  0,  0,  0, AT_NULL, "null", &iuse::none, 0,"\
-A burnt-out lightstrip. You could disassemble this to recover the amplifier\n\
-circuit.");
-
-TOOL("lightstrip_inactive", "lightstrip (inactive)", 0, 200, ';', c_white, PLASTIC, IRON,
-    1,  1,  1,  0,  2,  12000, 12000, 0, 0, AT_NULL, "null", &iuse::lightstrip, 0,"\
-A light-emitting circuit wired directly to some batteries. Once activated, provides\n\
-25 hours of light per 3 (battery) charges. When the batteries die, you'll need to\n\
-scrap it to recover the components that are reusable.");
-
-TOOL("lightstrip", "lightstrip (active)", 0, 200, ';', c_green, PLASTIC, IRON,
-    1,  1,  1,  0,  2,  12000, 12000, 0, 150, AT_NULL, "lightstrip_dead", &iuse::lightstrip_active, mfb(IF_LIGHT_1),"\
-A light-emitting circuit wired directly to some batteries. Provides a weak light,\n\
-lasting 25 hours per 3 (battery) charges. When the batteries die, you'll need to\n\
-scrap it to recover the components that are reusable.");
-
-TOOL("glowstick", "glowstick", 60, 300, ';', c_ltblue, PLASTIC, MNULL,
-// VOL WGT DAM CUT HIT MAX DEF USE SEC FUEL	REVERT	  FUNCTION
-    1,  0,  0,  0, -1, 1200, 1200, 0, 0, AT_NULL, "null", &iuse::glowstick,0,"\
-A small blue light glowstick, bend it to break the glass cylinder inside and\n\
-start the reaction to produce a very small amount of light.");
-
-TOOL("glowstick_lit", "active glowstick", 0, 300, ';', c_ltblue, PLASTIC, MNULL,
-// VOL WGT DAM CUT HIT MAX DEF USE SEC FUEL	REVERT	  FUNCTION
-    1,  0,  0,  0, -1, 1200, 1200, 0, 2, AT_NULL, "null", &iuse::glowstick_active,mfb(IF_LIGHT_1),"\
-This glowstick is active and producing light. It will last for a few hours\n\
-before burning out.");
-
-TOOL("hotplate", "hotplate",	10, 250,';', c_green,	IRON,	PLASTIC,
-    5,  6,  8,  0, -1, 200, 100,  0,  0, AT_BATT, "null", &iuse::cauterize_elec,0,"\
-A small heating element. Indispensable for cooking and chemistry. Try not to\n\
-burn yourself.");
-
-//	NAME		RAR PRC	SYM  COLOR	MAT1	MAT
-TOOL("soldering_iron", "soldering iron",	70, 200,',', c_ltblue,	IRON,	MNULL,
-// VOL WGT DAM CUT HIT MAX DEF USE SEC FUEL	REVERT	  FUNCTION
-    3,  1,  2,  6,  0, 200, 20,  0,  0, AT_BATT, "null", &iuse::cauterize_elec,
-mfb(IF_SPEAR), "\
-A piece of metal that can get very hot. Necessary for electronics crafting.\n\
-You could also use it to cauterize wounds, if you had to.");
-
-TOOL("water_purifier", "water purifier",   5,1200,';', c_ltblue,	PLASTIC, IRON,
-   12, 20,  2,  0, -3, 100,100, 1,  0, AT_BATT,"null",&iuse::water_purifier,0,
-"Using this item on a container full of water will purify the water. Water\n\
-taken from uncertain sources like a river may be dirty.");
-
-TOOL("two_way_radio", "two-way radio",	10, 800,';', c_yellow,	PLASTIC, IRON,
-    2,  3, 10,  0,  0, 100,100, 1,  0, AT_BATT, "null",&iuse::two_way_radio,0,
-"Using this allows you to send out a signal; either a general SOS, or if you\n\
-are in contact with a faction, to send a direct call to them.");
-
-TOOL("radio", "radio (off)",	20, 420,';', c_yellow,	PLASTIC, IRON,
-    4,  2,  4,  0, -1, 100,100, 0,  0, AT_BATT,	"null", &iuse::radio_off, 0,"\
-Using this radio turns it on. It will pick up any nearby signals being\n\
-broadcast and play them audibly.");
-
-//	NAME		RAR PRC	SYM  COLOR	MAT1	MAT
-TOOL("radio_on", "radio (on)",	 0, 420,';', c_yellow,	PLASTIC, IRON,
-// VOL WGT DAM CUT HIT MAX DEF USE SEC FUEL	REVERT	  FUNCTION
-    4,  2,  4,  0, -1, 100,100, 0,  8, AT_BATT, "radio",&iuse::radio_on, 0,"\
-This radio is turned on, and continually draining its batteries. It is\n\
-playing the broadcast being sent from any nearby radio towers.");
-
-TOOL("directional_antenna", "directional antenna",	18, 80, ',', c_ltcyan,	STEEL,	MNULL,
-     8,  4, -3,  0,  1, 0, 0, 0, 0, AT_NULL, "null", &iuse::directional_antenna, 0,"\
-An antenna designed to pick up signals better when pointed at the source.");
-
-TOOL("noise_emitter", "noise emitter (off)", 0, 600, ';', c_yellow, PLASTIC, IRON,
-    4,  3,  6,  0, -1, 100,100, 0,  0, AT_BATT, "null", &iuse::noise_emitter_off, 0,"\
-This device was constructed by 'enhancing' a radio with some amplifier\n\
-circuits. It's completely lost its ability to pick up a station, but it's\n\
-nice and loud now. Could be useful to distract zombies.");
-
-TOOL("noise_emitter_on", "noise emitter (on)", 0, 600, ';', c_yellow, PLASTIC, IRON,
-    4,  3,  6,  0, -1, 100,100, 0,  1, AT_BATT, "noise_emitter",&iuse::noise_emitter_on, 0,"\
-This device has been turned on and is emitting horrible sounds of radio\n\
-static. Quick, get away from it before it draws zombies to you!");
-
-TOOL("roadmap", "road map", 40, 10, ';', c_yellow, PAPER, MNULL,
-     1, 0, 0, 0, -1, 1, 1, 0, 0, AT_NULL, "null", &iuse::roadmap, 0, "\
-A road map. Use it to read points of interest, including, but not\n\
-limited to, location(s) of hospital(s) nearby.");
-
-TOOL("crowbar", "crowbar",		18, 130,';', c_ltblue,	IRON,	MNULL,
-    4,  9, 16,  3,  2,  0,  0,  0,  0, AT_NULL,	"null", &iuse::crowbar, 0,"\
-A prying tool. Use it to open locked doors without destroying them, or to\n\
-lift manhole covers.");
-
-TOOL("hoe", "hoe",		30,  90,'/', c_brown,	IRON,	WOOD,
-   14, 14, 12, 10,  3,  0,  0,  0,  0, AT_NULL, "null", &iuse::makemound,
-	mfb(IF_STAB), "\
-A farming implement. Use it to turn tillable land into a slow-to-cross pile\n\
-of dirt.");
-
-TOOL("shovel", "shovel",		40, 100,'/', c_brown,	IRON,	WOOD,
-   16, 18, 15,  5,  3,  0,  0,  0,  0, AT_NULL,	"null", &iuse::dig, 0, "\
-A digging tool. Use it to dig pits adjacent to your location.");
-
-TOOL("chainsaw_off", "chainsaw (off)",	 7, 350,'/', c_red,	IRON,	PLASTIC,
-   12, 40, 10,  0, -4, 400, 0,  0,  0, AT_GAS,	"null", &iuse::chainsaw_off,0,
-"Using this item will, if loaded with gas, cause it to turn on, making a very\n\
-powerful, but slow, unwieldy, and noisy, melee weapon.");
-TECH("chainsaw_off",  mfb(TEC_SWEEP) );
-
-//	NAME		RAR VAL	SYM  COLOR	MAT1	MAT
-TOOL("chainsaw_on", "chainsaw (on)",	 0, 350,'/', c_red,	IRON,	PLASTIC,
-// VOL WGT DAM CUT HIT MAX DEF USE SEC FUEL	REVERT	  FUNCTION
-   12, 40,  4, 70, -5, 400, 0,  0,  1, AT_GAS,	"chainsaw_off",
-	&iuse::chainsaw_on, mfb(IF_MESSY), "\
-This chainsaw is on, and is continuously draining gasoline. Use it to turn\n\
-it off.");
-TECH("chainsaw_on",  mfb(TEC_SWEEP) );
-
-TOOL("jackhammer", "jackhammer",	 2, 890,';', c_magenta,	IRON,	MNULL,
-   26, 54, 20,  6, -4, 120,  0,10,  0, AT_GAS,	"null", &iuse::jackhammer,0,"\
-This jackhammer runs on gasoline. Use it (if loaded) to blast a hole in\n\
-adjacent solid terrain.");
-
-TOOL("jacqueshammer", "jacqueshammer",     2, 890,  ';', c_magenta, IRON,   MNULL,
-   26, 54, 20,  6, -4, 120,  0,10,  0, AT_GAS,  "null", &iuse::jacqueshammer,0,"\
-Ce jacqueshammer marche a l'essence. Utilisez-le (si charge)\n\
-pour creuser un trou dans un terrain solide adjacent.");
-
-TOOL("bubblewrap", "bubblewrap",	50,  40,';', c_ltcyan,	PLASTIC,MNULL,
-    2,  0, -8,  0,  0,  0,  0,  0,  0, AT_NULL,	"null", &iuse::set_trap,0,"\
-A sheet of plastic covered with air-filled bubbles. Use it to set it on the\n\
-ground, creating a trap that will warn you with noise when something steps on\n\
-it.");
-
-TOOL("beartrap", "bear trap",	 5, 120,';', c_cyan,	IRON,	MNULL,
-    12, 10,  9,  1, -2,  0,  0,  0,  0, AT_NULL,	"null", &iuse::set_trap,0,"\
-A spring-loaded pair of steel jaws. Use it to set it on the ground, creating\n\
-a trap that will ensnare and damage anything that steps on it. If you are\n\
-carrying a shovel, you will have the option of burying it.");
-
-//	NAME		RAR VAL	SYM  COLOR	MAT1	MAT
-TOOL("board_trap", "nailboard trap",	 0, 30, ';', c_brown,	WOOD,	MNULL,
-// VOL WGT DAM CUT HIT MAX DEF USE SEC FUEL	REVERT	  FUNCTION
-   18, 18, 12,  6, -3,  0,  0,  0,  0, AT_NULL, "null", &iuse::set_trap,0,"\
-Several pieces of wood, nailed together, with nails sticking straight up. If\n\
-an unsuspecting victim steps on it, they'll get nails through the foot.");
-
-TOOL("tripwire", "tripwire trap",	 0, 35, ';', c_ltgray,	PAPER,	MNULL,
-    1,  0,-10,  0, -1,  0,  0,  0,  0, AT_NULL, "null", &iuse::set_trap,0,"\
-A tripwire trap must be placed across a doorway or other thin passage. Its\n\
-purpose is to trip up bypassers, causing them to stumble and possibly hurt\n\
-themselves minorly.");
-
-TOOL("crossbow_trap", "crossbow trap",	 0,600, ';', c_green,	IRON,	WOOD,
-    7, 10,  4,  0, -2,  0,  0,  0,  0, AT_NULL,	"null", &iuse::set_trap,0,"\
-A simple tripwire is attached to the trigger of a loaded crossbow. When\n\
-pulled, the crossbow fires. Only a single round can be used, after which the\n\
-trap is disabled.");
-
-TOOL("shotgun_trap", "shotgun trap",	 0,450, ';', c_red,	IRON,	WOOD,
-    7, 11, 12,  0, -2,  0,  0,  0,  0, AT_NULL,	"null", &iuse::set_trap,0,"\
-A simple tripwire is attached to the trigger of a loaded sawn-off shotgun.\n\
-When pulled, the shotgun fires. Two rounds are used; the first time the\n\
-trigger is pulled, one or two may be used.");
-
-//	NAME		RAR VAL	SYM  COLOR	MAT1	MAT
-TOOL("blade_trap", "blade trap",	 0,500, ';', c_ltgray,	IRON,	MNULL,
-// VOL WGT DAM CUT HIT MAX DEF USE SEC FUEL	REVERT	  FUNCTION
-   20, 21,  4, 16, -4,  0,  0,  0,  0, AT_NULL,	"null", &iuse::set_trap,0,"\
-A machete is attached laterally to a motor, with a tripwire controlling its\n\
-throttle. When the tripwire is pulled, the blade is swung around with great\n\
-force. The trap forms a 3x3 area of effect.");
-
-TOOL("light_snare_kit", "light snare kit",   0,100, ';', c_brown,  WOOD,   MNULL,
-// VOL WGT DAM CUT HIT MAX DEF USE SEC FUEL REVER    FUNCTION
-   1, 3,  0, 10, 0,  0,  0,  0,  0, AT_NULL, "null", &iuse::set_trap,0,"\
-A kit for a simple trap consisting of a string noose and a snare trigger.\n\
-Requires a young tree nearby. Effective at trapping and killing some small\n\
-animals.");
-
-TOOL("heavy_snare_kit", "heavy snare kit",   0,250, ';', c_brown,  WOOD,   MNULL,
-// VOL WGT DAM CUT HIT MAX DEF USE SEC FUEL REVER    FUNCTION
-   1, 5,  0, 20, 0,  0,  0,  0,  0, AT_NULL, "null", &iuse::set_trap,0,"\
-A kit for a simple trap consisting of a rope noose and a snare trigger.\n\
-Requires a tree nearby. Effective at trapping monsters.");
-
-TOOL("landmine", "land mine",	 3,2400,';', c_red,	IRON,	MNULL,
-    5,  6, 10,  0, -1,  0,  0,  0,  0, AT_NULL, "null", &iuse::set_trap,0,"\
-An anti-personnel mine that is triggered when stepped upon.");
-
-TOOL("geiger_off", "geiger ctr (off)", 8, 300,';', c_green,	PLASTIC,STEEL,
-    2,  2,  2,  0,  0,100,100,  1,  0, AT_BATT,	"null", &iuse::geiger,0,"\
-A tool for measuring radiation. Using it will prompt you to choose whether\n\
-to scan yourself or the terrain, or to turn it on, which will provide\n\
-continuous feedback on ambient radiation.");
-
-TOOL("geiger_on", "geiger ctr (on)",	0, 300, ';', c_green,	PLASTIC,STEEL,
-    2,  2,  2,  0,  0,100,100,  0, 10, AT_BATT, "geiger_off",&iuse::geiger,0,
-"A tool for measuring radiation. It is in continuous scan mode, and will\n\
-produce quiet clicking sounds in the presence of ambient radiation. Using it\n\
-allows you to turn it off, or scan yourself or the ground.");
-
-//	NAME		RAR VAL	SYM  COLOR	MAT1	MAT
-TOOL("teleporter", "teleporter",      10,6000,';', c_magenta,	PLASTIC,STEEL,
-// VOL WGT DAM CUT HIT MAX DEF USE SEC FUEL	REVERT	  FUNCTION
-    3, 12,  4,  0, -1, 20, 20,  1,  0, AT_PLUT,	"null", &iuse::teleport,0,"\
-An arcane device, powered by plutonium fuel cells. Using it will cause you\n\
-to teleport a short distance away.");
-
-TOOL("canister_goo", "goo canister",     8,3500,';', c_dkgray,  STEEL,	MNULL,
-    6, 22,  7,  0,  1,  1,  1,  1,  0, AT_NULL,	"null", &iuse::can_goo,0,"\
-\"Warning: contains highly toxic and corrosive materials. Contents may be\n\
- sentient. Open at your own risk.\"");
-
-TOOL("pipebomb", "pipe bomb",	 4, 150,'*', c_white,	IRON,	MNULL,
-    2,  3, 11,  0,  1,  0,  0,  0,  0, AT_NULL,	"null", &iuse::pipebomb,0,"\
-A section of a pipe filled with explosive materials. Use this item to light\n\
-the fuse, which gives you 3 turns before it detonates. You will need a\n\
-lighter. It is somewhat unreliable, and may fail to detonate.");
-
-TOOL("pipebomb_act", "active pipe bomb", 0,   0,'*', c_white,	IRON,	MNULL,
-    2,  3, 11,  0,  1,  3,  3,  0,  1, AT_NULL,	"null", &iuse::pipebomb_act,0,
-"This pipe bomb's fuse is lit, and it will explode any second now. Throw it\n\
-immediately!");
-
-//	NAME		RAR VAL	SYM  COLOR	MAT1	MAT
-TOOL("grenade", "grenade",		 3, 400,'*', c_green,	IRON,	PLASTIC,
-// VOL WGT DAM CUT HIT MAX DEF USE SEC FUEL	REVERT	  FUNCTION
-    1,  1, 10,  0, -1,  0,  0,  0,  0, AT_NULL, "null", &iuse::grenade,0,"\
-Use this item to pull the pin, turning it into an active grenade. You will\n\
-then have five turns before it explodes; throwing it would be a good idea.");
-
-TOOL("grenade_act", "active grenade",	 0,   0,'*', c_green,	IRON,	PLASTIC,
-    1,  1, 10,  0, -1,  5,  5,  0,  1, AT_NULL, "null", &iuse::grenade_act,0,
-"This grenade is active, and will explode any second now. Better throw it!");
-
-TOOL("flashbang", "flashbang",	 3, 380,'*', c_white,	STEEL,	PLASTIC,
-    1,  1,  8,  0, -1,  0,  0,  0,  0, AT_NULL,	"null", &iuse::flashbang,0,"\
-Use this item to pull the pin, turning it into an active flashbang. You will\n\
-then have five turns before it detonates with intense light and sound,\n\
-blinding, deafening and disorienting anyone nearby.");
-
-TOOL("flashbang_act", "active flashbang", 0,   0,'*', c_white,	STEEL,	PLASTIC,
-    1,  1,  8,  0, -1,  5,  5,  0,  1, AT_NULL,	"null", &iuse::flashbang_act,
-0,"This flashbang is active, and will soon detonate with intense light and\n\
-sound, blinding, deafening and disorienting anyone nearby.");
-
-//	NAME		RAR VAL	SYM  COLOR	MAT1	MAT
-TOOL("EMPbomb", "EMP grenade",	 2, 600,'*', c_cyan,	STEEL,	PLASTIC,
-// VOL WGT DAM CUT HIT MAX DEF USE SEC FUEL	REVERT	  FUNCTION
-    1,  1,  8,  0, -1,  0,  0,  0,  0, AT_NULL,	"null", &iuse::EMPbomb,0,"\
-Use this item to pull the pin, turning it into an active EMP grenade. You\n\
-will then have three turns before it detonates, creating an EMP field that\n\
-damages robots and drains bionic energy.");
-
-TOOL("EMPbomb_act", "active EMP grenade",0,  0,'*', c_cyan,	STEEL,	PLASTIC,
-    1,  1,  8,  0, -1,  3,  3,  0,  1, AT_NULL,	"null", &iuse::EMPbomb_act,0,
-"This EMP grenade is active, and will shortly detonate, creating a large EMP\n\
-field that damages robots and drains bionic energy.");
-
-//	NAME		RAR VAL	SYM  COLOR	MAT1	MAT
-TOOL("scrambler", "scrambler grenade",	 2, 600,'*', c_cyan,	STEEL,	PLASTIC,
-// VOL WGT DAM CUT HIT MAX DEF USE SEC FUEL	REVERT	  FUNCTION
-    1,  1,  8,  0, -1,  0,  0,  0,  0, AT_NULL,	"null", &iuse::scrambler,0,"\
-This is a highly modified EMP grenade, designed to scramble robots' control\n\
-chips, rather than destroy them. This converts the robot to your side for a \n\
-short time, before the backup systems kick in.");
-
-TOOL("scrambler_act", "active scrambler grenade",0,  0,'*', c_cyan,	STEEL,	PLASTIC,
-    1,  1,  8,  0, -1,  3,  3,  0,  1, AT_NULL,	"null", &iuse::scrambler_act,0,
-"This scrambler grenade is active, and will soon detonate, releasing a control\n\
-wave that temporarily converts robots to your side.");
-
-TOOL("gasbomb", "teargas canister",3,  600,'*', c_yellow,	STEEL, MNULL,
-    1,  1,  6,  0, -1,  0,  0,  0,  0, AT_NULL, "null", &iuse::gasbomb,0,"\
-Use this item to pull the pin. Five turns after you do that, it will begin\n\
-to expell a highly toxic gas for several turns. This gas damages and slows\n\
-those who enter it, as well as obscuring vision and scent.");
-
-//	NAME		RAR PRC SYM  COLOR	MAT1	MAT
-TOOL("gasbomb_act", "active teargas",	0,    0,'*', c_yellow,	STEEL, MNULL,
-// VOL WGT DAM CUT HIT MAX DEF USE SEC FUEL	REVERT	  FUNCTION
-    1,  1,  6,  0, -1,  5,  5,  0,  1, AT_NULL, "null", &iuse::gasbomb_act,0,
-"This canister of teargas has had its pin removed, indicating that it is (or\n\
-will shortly be) expelling highly toxic gas.");
-
-TOOL("smokebomb", "smoke bomb",	5,  180,'*', c_dkgray,	STEEL,	MNULL,
-    1,  1,  5,  0, -1,  0,  0,  0,  0, AT_NULL,	"null", &iuse::smokebomb,0,"\
-Use this item to pull the pin. Five turns after you do that, it will begin\n\
-to expell a thick black smoke. This smoke will slow those who enter it, as\n\
-well as obscuring vision and scent.");
-
-TOOL("smokebomb_act", "active smoke bomb",0,  0, '*', c_dkgray,	STEEL,	MNULL,
-    1,  1,  5,  0, -1,  0,  0,  0,  1, AT_NULL, "null",&iuse::smokebomb_act,0,
-"This smoke bomb has had its pin removed, indicating that it is (or will\n\
-shortly be) expelling thick smoke.");
-
-TOOL("molotov", "molotov cocktail",0,  200,'*', c_ltred,	GLASS,	COTTON,
-    2,  2,  8,  0,  1,  0,  0,  0,  0, AT_NULL,	"null", &iuse::molotov,0,"\
-A bottle of flammable liquid with a rag inserted. Use this item to light the\n\
-rag; you will, of course, need a lighter in your inventory to do this. After\n\
-lighting it, throw it to cause fires.");
-
-//	NAME		RAR PRC SYM  COLOR	MAT1	MAT
-TOOL("molotov_lit", "molotov cocktail (lit)",0,0,'*', c_ltred,	GLASS,	COTTON,
-// VOL WGT DAM CUT HIT MAX DEF USE SEC FUEL	REVERT	  FUNCTION
-    2,  2,  8,  0,  1,  1,  1,  0,  0, AT_NULL,"molotov",&iuse::molotov_lit,0,
-"A bottle of flammable liquid with a flaming rag inserted. Throwing it will\n\
-cause the bottle to break, spreading fire. The flame may go out shortly if\n\
-you do not throw it. Dropping it while lit is not safe.");
-
-TOOL("acidbomb", "acid bomb", 	  0,500,'*', c_yellow,	GLASS,	MNULL,
-     1,  1,  4,  0, -1,  0,  0,  0,  0,AT_NULL,	"null", &iuse::acidbomb,0,"\
-A glass vial, split into two chambers. The divider is removable, which will\n\
-cause the chemicals to mix. If this mixture is exposed to air (as happens\n\
-if you throw the vial) they will spill out as a pool of potent acid.");
-
-TOOL("acidbomb_act", "acid bomb (active)",0,  0,'*', c_yellow, GLASS, MNULL,
-    1,  1,  4,  0,  -1,  0,  0,  0,  0,AT_NULL,"null",&iuse::acidbomb_act,0,"\
-A glass vial, with two chemicals mixing inside. If this mixture is exposed\n\
-to air (as happens if you throw the vial), they will spill out as a pool of\n\
-potent acid.");
-
-//	NAME		RAR PRC SYM  COLOR	MAT1	MAT
-TOOL("dynamite", "dynamite",	5,  700,'*', c_red,	PLASTIC,MNULL,
-// VOL WGT DAM CUT HIT MAX DEF USE SEC FUEL	REVERT	  FUNCTION
-    6, 10,  4,  0, -3,  0,  0,  0,  0, AT_NULL,	"null", &iuse::dynamite,0,"\
-Several sticks of explosives with a fuse attached. Use this item to light\n\
-the fuse; you will, of course, need a lighter in your inventory to do this.\n\
-Shortly after lighting the fuse, this item will explode, so get away!");
-
-TOOL("dynamite_act", "dynamite (lit)",	5,    0,'*', c_red,	PLASTIC,MNULL,
-    6, 10,  4,  0, -3,  0,  0,  0,  1, AT_NULL,	"null", &iuse::dynamite_act,0,
-"The fuse on this dynamite is lit and hissing.  It'll explode any moment now.");
-
-TOOL("firecracker_pack", "pack of firecrackers",    5,  100,'*', c_red, PAPER, MNULL,
-    0, 0,  1,  0, -3,  25,  25,  0,  0, AT_NULL, "null", &iuse::firecracker_pack,0,"\
-A pack of 25 firecrackers with a starter fuse. Use this item to light the\n\
-fuse; you will need a lighter of course. Shortly after you light the fuse\n\
-they will begin to explode, so throw them quickly!");
-
-TOOL("firecracker_pack_act", "pack of firecrackers (lit)",    5,  0,'*', c_red, PAPER, MNULL,
-    0, 0,  0,  0, -3,  0,  0,  0,  0, AT_NULL, "null", &iuse::firecracker_pack_act,0,"\
-A pack of 25 firecrackers that has been lit, the fuse is hissing.\n\
-Throw them quickly before the start to explode.");
-
-TOOL("firecracker", "firecracker",    5,  2,';', c_red, PAPER, MNULL,
-    0, 0,  1,  0, -3,  0,  0,  0,  0, AT_NULL, "null", &iuse::firecracker,0,"\
-A firecracker with a short fuse. Use this item to light the fuse; you will\n\
-need a lighter of course. Shortly after you light the fuse it will explode,\n\
-so throw it quickly!");
-
-TOOL("firecracker_act", "firecracker (lit)",    5,  0,';', c_red, PAPER, MNULL,
-    0, 0,  1,  0, -3,  0,  0,  0,  1, AT_NULL, "null", &iuse::firecracker_act,0,"\
-A firecracker that has been lit, the fuse is hissing. Throw it quickly before\n\
-it explodes.");
-
-TOOL("mininuke", "mininuke",	1, 1800,'*', c_ltgreen,	STEEL,	PLASTIC,
-    3,  4,  8,  0, -2,  0,  0,  0,  0, AT_NULL, "null", &iuse::mininuke,0,"\
-An extremely powerful weapon--essentially a hand-held nuclear bomb. Use it\n\
-to activate the timer. Ten turns later it will explode, leaving behind a\n\
-radioactive crater. The explosion is large enough to take out a house.");
-
-TOOL("mininuke_act", "mininuke (active)",0,   0,'*', c_ltgreen,	STEEL,	PLASTIC,
-    3,  4,  8,  0, -2,  0,  0,  0,  1, AT_NULL, "null", &iuse::mininuke_act,0,
-"This miniature nuclear bomb has a light blinking on the side, showing that\n\
-it will soon explode. You should probably get far away from it.");
-
-//	NAME		RAR PRC SYM  COLOR	MAT1	MAT
-TOOL("pheromone", "zombie pheromone",1,  400,'*', c_yellow,	FLESH,	PLASTIC,
-// VOL WGT DAM CUT HIT MAX DEF USE SEC FUEL	REVERT	  FUNCTION
-    1,  1, -5,  0, -1,  3,  3,  1,  0, AT_NULL,	"null", &iuse::pheromone,0,"\
-This is some kind of disgusting ball of rotting meat. Squeezing it causes a\n\
-small cloud of pheromones to spray into the air, causing nearby zombies to\n\
-become friendly for a short period of time.");
-
-TOOL("portal", "portal generator",2, 6600, ';', c_magenta, STEEL,	PLASTIC,
-    2, 10,  6,  0, -1, 10, 10,  5,  0, AT_NULL,	"null", &iuse::portal,0,"\
-A rare and arcane device, covered in alien markings.");
-
-TOOL("bot_manhack", "inactive manhack",1,  600, ',', c_ltgreen, STEEL, PLASTIC,
-    1,  3,  6,  6, -3,  0,  0,  0,  0, AT_NULL, "null", &iuse::manhack,0,"\
-An inactive manhack. Manhacks are fist-sized robots that fly through the\n\
-air. They are covered with whirring blades and attack by throwing themselves\n\
-against their target. Use this item to activate the manhack.");
-
-//	NAME		RAR PRC SYM  COLOR	MAT1	MAT
-TOOL("bot_turret", "inactive turret",  1,4000,';',c_ltgreen,	STEEL,	PLASTIC,
-// VOL WGT DAM CUT HIT MAX DEF USE SEC FUEL	REVERT	  FUNCTION
-    12, 12, 8,  0, -3,  0,  0,  0,  0, AT_NULL, "null", &iuse::turret,0,"\
-An inactive turret. Using this item involves turning it on and placing it\n\
-on the ground, where it will attach itself. The turret will then identify\n\
-you as a friendly, and attack all enemies with an SMG.");
-
-TOOL("UPS_off", "UPS (off)",	 5,2800,';',c_ltgreen,	STEEL,	PLASTIC,
-   12,  6, 10,  0, -1,1000, 0,  0,  0, AT_BATT, "null", &iuse::UPS_off,0,"\
-A unified power supply, or UPS, is a device developed jointly by military and\n\
-scientific interests for use in combat and the field. The UPS is designed to\n\
-power armor and some guns, but drains batteries quickly.");
-
-TOOL("UPS_on", "UPS (on)",	 0,2800,';',c_ltgreen,	STEEL,	PLASTIC,
-   12,  6, 10,  0, -1,1000, 0,  0,  2, AT_BATT,	"UPS_off", &iuse::UPS_on,0,"\
-A unified power supply, or UPS, is a device developed jointly by military and\n\
-scientific interests for use in combat and the field. The UPS is designed to\n\
-power armor and some guns, but drains batteries quickly.");
-
-TOOL("tazer", "tazer",		 3,1400,';',c_ltred,	IRON,	PLASTIC,
-    1,  3,  6,  0, -1, 500, 0,100, 0, AT_BATT, "null", &iuse::tazer,0,"\
-A high-powered stun gun. Use this item to attempt to electrocute an adjacent\n\
-enemy, damaging and temporarily paralyzing them. Because the shock can\n\
-actually jump through the air, it is difficult to miss.");
-
-//	NAME		RAR PRC SYM  COLOR	MAT1	MAT
-TOOL("mp3", "mp3 player (off)",18, 800,';',c_ltblue,	IRON,	PLASTIC,
-// VOL WGT DAM CUT HIT MAX DEF USE SEC FUEL	REVERT	  FUNCTION
-    1,  1,  0,  0,  0, 100,100, 0,  0, AT_BATT, "null", &iuse::mp3,0,"\
-This battery-devouring device is loaded up with someone's music collection.\n\
-Fortunately, there's lots of songs you like, and listening to it will raise\n\
-your morale slightly. Use it to turn it on.");
-
-TOOL("mp3_on", "mp3 player (on)",	 0, 800,';',c_ltblue,	IRON,	PLASTIC,
-    1,  1,  0,  0,  0, 100,100, 0, 10, AT_BATT, "mp3", &iuse::mp3_on,0,"\
-This mp3 player is turned on and playing some great tunes, raising your\n\
-morale steadily while on your person. It runs through batteries quickly; you\n\
-can turn it off by using it. It also obscures your hearing.");
-
-TOOL("vortex_stone", "vortex stone",     2,3000,';',c_pink,	STONE,	MNULL,
-    2,  0,  6,  0,  0,   1,  1, 1,  0, AT_NULL, "null", &iuse::vortex,0,"\
-A stone with spirals all over it, and holes around its perimeter. Though it\n\
-is fairly large, it weighs next to nothing. Air seems to gather around it.");
-
-TOOL("dogfood", "dog food",         5,  60,';',c_red,     FLESH,     MNULL,
-    1,  2,  0,  0,  -5,  0,  0,  0,  0, AT_NULL, "null", &iuse::dogfood, 0, "\
-Food for dogs. It smells strange, but dogs love it.");
-
-//	NAME		RAR PRC SYM  COLOR	MAT1	MAT
-TOOL("boobytrap", "booby trap",        0,500,';',c_ltcyan,   STEEL,	PLASTIC,
-// VOL WGT DAM CUT HIT MAX DEF USE SEC FUEL	REVERT	  FUNCTION
-     3,  2,  0,  0, -4,  0,  0,  0,  0, AT_NULL, "null", &iuse::set_trap, 0, "\
-A crude explosive device triggered by a piece of string.");
-
-TOOL("c4", "C4-Explosive",      5, 6000,';',c_ltcyan, PLASTIC,     STEEL,
-     6,  2,  0,  0, -4,  0,  0,  0,  0, AT_NULL, "null", &iuse::c4, 0, "\
-Highly explosive, use with caution! Armed with a small timer.");
-
-TOOL("c4armed", "C4-Explosive(armed)",0,6000,';',c_ltcyan, PLASTIC,     STEEL,
-     6,  2,  0,  0, -4,  9,  9,  0,  1, AT_NULL, "null", &iuse::c4armed, 0, "\
-Highly explosive, use with caution. Comes with a small timer.\n\
-It's armed and ticking!");
-
-TOOL("dog_whistle", "dog whistle",	  0,  300,';',c_white,	STEEL,	MNULL,
-     0,  0,  0,  0,  0,  0,  0,  0,  0, AT_NULL, "null", &iuse::dog_whistle,
-0, "\
-A small whistle. When used, it produces a high tone that causes nearby\n\
-friendly dogs to either follow you closely and stop attacking, or start\n\
-attacking enemies if they are currently docile.");
-
-//	NAME		RAR PRC SYM  COLOR	MAT1	MAT
-TOOL("vacutainer", "vacutainer",	 10,300,';', c_ltcyan,	PLASTIC,MNULL,
-// VOL WGT DAM CUT HIT MAX DEF USE SEC FUEL	REVERT	  FUNCTION
-     1,  0,  0,  6, -3,  0,  0,  0,  0, AT_NULL, "null", &iuse::vacutainer,
-mfb(IF_SPEAR), "\
-A tool for drawing blood, including a vacuum-sealed test tube for holding the\n\
-sample. Use this tool to draw blood, either from yourself or from a corpse\n\
-you are standing on.");
-
-//  NAME        RAR PRC SYM  COLOR  MAT1    MAT
-TOOL("welder", "welder",   25,900,';', c_ltred,  IRON,MNULL,
-// VOL WGT DAM CUT HIT   MAX DEF  USE SEC   FUEL    REVERT    FUNCTION
-     6, 24,  7,  0, -1, 500,  0,  50,  0, AT_BATT, "null", &iuse::none,
-0, "\
-A tool for welding metal pieces together. Useful for construction.");
-
-TOOL("cot", "cot",      40,1000,';', c_green, IRON, COTTON,
-     8, 10, 6, 0, -1, 0, 0, 0, 0, AT_NULL, "null", &iuse::set_trap,
-0, "\
-A military style fold up cot, not quite as comfortable as a bed\n\
-but much better than slumming it on the ground.");
-
-TOOL("rollmat", "rollmat",  40,400,';', c_blue, PLASTIC, MNULL,
-     4, 3,  0, 0, -1, 0, 0, 0, 0, AT_NULL, "null", &iuse::set_trap,
-0, "\
-A sheet of foam which can be rolled tightly for storage.\n\
-Insulates you from the floor, making it easier to sleep");
-
-TOOL("xacto", "X-Acto knife",	10,  40,';', c_dkgray,	IRON,	PLASTIC,
-	 1,  0,  0, 14, -4,  0, 0, 0, 0, AT_NULL, "null", &iuse::knife, mfb(IF_SPEAR), "\
-A small, very sharp knife.  Causes decent damage but is difficult to hit\n\
-with. Its small tip allows for a precision strike in the hands of the skilled.");
-TECH("xacto", mfb(TEC_PRECISE));
-
-TOOL("scalpel", "scalpel",	48,  40,',', c_cyan,	STEEL,	MNULL,
-	 1,  0,  0, 18, -4,  0, 0, 0, 0, AT_NULL, "null", &iuse::knife, mfb(IF_SPEAR), "\
-A small, very sharp knife, used in surgery. Its small tip allows for a\n\
-precision strike in the hands of the skilled.");
-TECH("scalpel", mfb(TEC_PRECISE));
-
-TOOL("machete", "machete",	 5, 280,'/', c_blue,	IRON,	MNULL,
-	 8, 14,  6, 28,  2,  0, 0, 0, 0, AT_NULL, "null", &iuse::knife, 0, "\
-This huge iron knife makes an excellent melee weapon.");
-TECH("machete",  mfb(TEC_WBLOCK_1) );
-
-TOOL("katana", "katana",		 2, 980,'/', c_ltblue,	STEEL,	MNULL,
-	16, 16,  4, 45,  1,  0, 0, 0, 0, AT_NULL, "null", &iuse::knife, mfb(IF_STAB), "\
-A rare sword from Japan. Deadly against unarmored targets, and still very\n\
-effective against armor.");
-TECH("katana",  mfb(TEC_RAPID)|mfb(TEC_WBLOCK_2) );
-
-TOOL("spear_knife", "knife spear",      5,  140,'/', c_ltred,   WOOD,   STEEL,
-         6,  6,  2, 28,  1,  0, 0, 0, 0, AT_NULL, "null", &iuse::knife, mfb(IF_SPEAR), "\
-A simple wood pole made deadlier by the blade tied to it.");
-TECH("spear_knife",  mfb(TEC_WBLOCK_1) | mfb(TEC_RAPID) );
-
-TOOL("rapier", "rapier",		 3, 980,'/', c_ltblue,	STEEL,	MNULL,
-	 6,  9, 5, 28,  2,  0, 0, 0, 0, AT_NULL, "null", &iuse::knife, mfb(IF_STAB), "\
-Preferred weapon of gentlemen and swashbucklers. Light and quick, it makes\n\
-any battle a stylish battle.");
-TECH("rapier",  mfb(TEC_RAPID)|mfb(TEC_WBLOCK_1)|mfb(TEC_PRECISE) );
-
-TOOL("pike", "awl pike",        5,2000,'/', c_ltcyan,	IRON,	WOOD,
-        14, 18,  8, 50,  2,  0, 0, 0, 0, AT_NULL, "null", &iuse::knife, mfb(IF_SPEAR), "\
-A medieval weapon consisting of a wood shaft, tipped with an iron spike.\n\
-Though large and heavy compared to other spears, its accuracy and damage\n\
-are unparalled.");
-
-TOOL("broadsword", "broadsword",	30,1200,'/',c_cyan,	IRON,	MNULL,
-	 7, 11,  8, 35,  2,  0, 0, 0, 0, AT_NULL, "null", &iuse::knife, mfb(IF_STAB), "\
-An early modern sword seeing use in the 16th, 17th and 18th centuries.\n\
-Called 'broad' to contrast with the slimmer rapiers.");
-TECH("broadsword",  mfb(TEC_WBLOCK_1) );
-
-TOOL("makeshift_machete", "makeshift machete", 0, 100, '/', c_ltgray, IRON, MNULL,
-// VOL WGT DAM CUT HIT MAX DEF USE SEC   FUEL    REVERT    FUNCTION
-    7,  12,  4,  15, 1,  0,  0,  0,  0, AT_NULL, "null", &iuse::knife,
-    mfb(IF_STAB), "\
-A large blade that has had a portion of the handle wrapped\n\
-in duct tape, making it easier to wield as a rough machete.");
-
-TOOL("makeshift_halberd", "makeshift halberd", 0, 100, '/', c_ltgray, IRON, MNULL,
-// VOL WGT DAM CUT HIT MAX DEF USE SEC   FUEL    REVERT    FUNCTION
-    13, 17, 4, 15,   2,  0, 0, 0, 0, AT_NULL, "null", &iuse::knife, mfb(IF_STAB), "\
-A large blade attached to a long stick. Could do a considerable\n\
-amount of damage.");
-TECH("makeshift_halberd",  mfb(TEC_WBLOCK_1) );
-
-TOOL("knife_steak", "steak knife",	85,  25,';', c_ltcyan,	STEEL,	MNULL,
-     1,  2,  2, 10, -3, 0, 0, 0, 0, AT_NULL, "null", &iuse::knife,
- mfb(IF_STAB), "\
-A sharp knife. Makes a poor melee weapon, but is decent at butchering\n\
-corpses.");
-
-TOOL("knife_butcher", "butcher knife",	10,  80,';', c_cyan,	STEEL,	MNULL,
-	 3,  6,  4, 18, -3 ,0, 0, 0, 0, AT_NULL, "null", &iuse::knife, 0, "\
-A sharp, heavy knife. Makes a good melee weapon, and is the best item for\n\
-butchering corpses.");
-
-//    NAME		RAR PRC SYM COLOR	MAT1	MAT2
-TOOL("knife_combat", "combat knife",	14, 100,';', c_blue,	STEEL,  PLASTIC,
-//	VOL WGT DAM CUT HIT FLAGS
-	 2,  2,  2, 22, -2, 0, 0, 0, 0, AT_NULL, "null", &iuse::knife,
-mfb(IF_STAB), "\
-Designed for combat, and deadly in the right hands. Can be used to butcher\n\
-corpses.");
-
-TOOL("saw", "wood saw",	15, 40, ';', c_cyan,	IRON,	WOOD,
-	 7,  3, -6,  1, -2, 0, 0, 0, 0, AT_NULL, "null", &iuse::lumber,
-0, "\
-A flimsy saw, useful for cutting through wood objects.");
-
-//    NAME		RAR PRC SYM COLOR	MAT1	MAT2
-TOOL("ax", "wood axe",	 8, 105,'/', c_ltgray,	WOOD,	IRON,
-//	VOL WGT DAM CUT HIT FLAGS
-	17, 15, 24, 18,  1, 0, 0, 0, 0, AT_NULL, "null", &iuse::lumber,
-0, "\
-A large two-handed axe. Makes a good melee weapon, but is a bit slow.");
-
-TOOL("hacksaw", "hack saw",	17, 65, ';', c_ltcyan,	IRON,	MNULL,
-	 4,  2,  1,  1, -1, 0, 0, 0, 0, AT_NULL, "null", &iuse::hacksaw,
-0, "\
-A sturdy saw, useful for cutting through metal objects.");
-
-//  NAME        RAR PRC SYM  COLOR  MAT1    MAT
-TOOL("tent_kit", "tent",	17, 65, ';', c_green,	IRON,	MNULL,
-	 10,  20,  4,  0, -3, 0, 0, 0, 0, AT_NULL, "null", &iuse::tent,
-0, "\
-A small tent, just big enough to fit a person comfortably.");
-
-TOOL("torch", "torch",    95,  0, '/', c_brown,   WOOD,   MNULL,
-// VOL WGT DAM CUT HIT MAX DEF USE SEC FUEL     REVERT    FUNCTION
-    6, 10, 12,  0,  3, 25, 25,  0, 0, AT_NULL, "null", &iuse::torch,
-0,"\
-A large stick, wrapped in gasoline soaked rags. When lit, produces\n\
-a fair amount of light");
-
-TOOL("torch_lit", "torch (lit)",    95,  0, '/', c_brown,   WOOD,   MNULL,
-// VOL WGT DAM CUT HIT MAX DEF USE SEC FUEL     REVERT    FUNCTION
-    6, 10, 12,  0,  3, 75, 75,  1, 20, AT_NULL, "torch_done", &iuse::torch_lit,
-mfb(IF_FIRE),"\
-A large stick, wrapped in gasoline soaked rags. This is burning,\n\
-producing plenty of light");
-
-//    NAME              RAR PRC SYM COLOR       MAT1    MAT2
-TOOL("candle", "candle",           40,  0, ',', c_white,  VEGGY,  MNULL,
-    1,  1,  0,  0, -2, 100, 100, 0, 0, AT_NULL, "can_food", &iuse::candle,
-0, "\
-A thick candle, doesn't provide very much light, but it can burn for\n\
-quite a long time.");
-
-//    NAME              RAR PRC SYM COLOR       MAT1    MAT2
-TOOL("candle_lit", "candle (lit)",           40,  0, ',', c_white,  VEGGY,  MNULL,
-    1,  1,  0,  0, -2, 100, 100, 1, 50, AT_NULL, "null", &iuse::candle_lit,
-mfb(IF_LIGHT_4), "\
-A thick candle, doesn't provide very much light, but it can burn for\n\
-quite a long time. This candle is lit.");
-
-//  NAME        RAR PRC SYM  COLOR  MAT1    MAT
-TOOL("brazier", "brazier",  50,900,';', c_ltred,  IRON,MNULL,
-// VOL WGT DAM CUT HIT   MAX DEF  USE SEC   FUEL    REVERT    FUNCTION
-     6, 5,  11,  0, 1,    0,  0,  0,  0, AT_NULL, "null", &iuse::set_trap,
-0, "\
-A large stand with slots in the side. (a)ctivate it and place it somewhere\n\
-then set fires in it with no risk of spreading.");
-
-//  NAME        RAR PRC SYM  COLOR  MAT1    MAT
-TOOL("funnel", "funnel",  50,900,';', c_yellow,  PLASTIC,MNULL,
-// VOL WGT DAM CUT HIT   MAX DEF  USE SEC   FUEL    REVERT    FUNCTION
-     6, 5,  11,  0, 1,    0,  0,  0,  0, AT_NULL, "null", &iuse::set_trap,
-0, "\
-A funnel used to collect rainwater. (a)ctivate it and place it outside\n\
-then collect water from it when it rains.");
-
-TOOL("puller", "kinetic bullet puller",		5, 100, ';', c_blue,	STEEL,	PLASTIC,
-    2,  4, 10,  0,  0,   0,  0, 0,  0, AT_NULL, "null", &iuse::bullet_puller, 0, "\
-A tool used for disassembling firearm ammunition.");
-
-TOOL("press", "hand press & die set",		5, 100, ';', c_blue,	STEEL,	PLASTIC,
-    2,  4, 8,  0,  -2,   100, 100, 0,  0, AT_BATT, "null", &iuse::none, 0, "\
-A small hand press for hand loading firearm ammunition. Comes with everything \n\
-you need to start hand loading.");
-
-TOOL("screwdriver", "screwdriver",	40, 65, ';', c_ltcyan,	IRON,	PLASTIC,
-	 1,  1,  2,  8,  1, 0, 0, 0, 0, AT_NULL, "null", &iuse::none, mfb(IF_SPEAR), "\
-A Philips-head screwdriver, important for almost all electronics crafting and\n\
-most mechanics crafting.");
-
-//    NAME		RAR PRC SYM COLOR	MAT1	MAT2
-TOOL("wrench", "wrench",		30, 86, ';', c_ltgray,	IRON,	MNULL,
-//	VOL WGT DAM CUT HIT FLAGS
-	 2,  5, 15,  0,  2, 0, 0, 0, 0, AT_NULL, "null", &iuse::none, 0, "\
-An adjustable wrench. Makes a decent melee weapon, and is used in many\n\
-mechanics crafting recipes.");
-
-//    NAME		RAR PRC SYM COLOR	MAT1	MAT2
 TOOL("jack", "jack",		30, 86, ';', c_ltgray,	IRON,	MNULL,
 //	VOL WGT DAM CUT HIT FLAGS
 	 5,  10, 11,  0,  2, 0, 0, 0, 0, AT_NULL, "null", &iuse::none, 0, "\
 A common hydraulic jack, used when changing tires.");
 
-TOOL("snare_trigger", "snare trigger", 50, 15, ';', c_brown, WOOD, MNULL,
-    1, 0, 0, 0, -1, 0, 0, 0, 0, AT_NULL, "null", &iuse::none, 0, "\
-A stick that has been cut into a trigger mechanism for a snare trap.");
-
-TOOL("boltcutters", "bolt cutters",		5, 100, ';', c_blue,	STEEL,	PLASTIC,
-    5,  4, 10,  4,  1,   0,  0, 0,  0, AT_NULL, "null", &iuse::boltcutters, 0, "\
-A large pair of bolt cutters, you could use them to cut padlocks or heavy\n\
-gauge wire.");
-
-TOOL("mop", "mop",		30, 24, '/', c_blue, PLASTIC, MNULL,
-   10, 8,   6,  0,  1,  0,  0,  0,  0, AT_NULL, "null", &iuse::mop, 0, "\
-An unwieldy mop. Good for cleaning up spills.");
-TECH("mop",  mfb(TEC_WBLOCK_1) );
-
-TOOL("picklocks", "picklock kit",    20, 0,  ';', c_blue, STEEL,   MNULL,
-   0,  0,   0,  0,  0,  0,  0,  0,  0, AT_NULL, "null", &iuse::picklock, 0, "\
-A set of sturdy steel picklocks, essential for silently opening locks.");
-
-TOOL("pickaxe", "pickaxe",	60, 160,'/', c_ltred,	WOOD,	MNULL,
-   12, 11, 12,  0,  -1, 0,  0,  0,  0, AT_NULL, "null", &iuse::pickaxe, 0, "\
-A large steel pickaxe, strike the earth!");
-
-TOOL("spray_can", "spray can", 50, 10, ';', c_ltblue, PLASTIC, MNULL,
-1, 1, 0, 0, 0, 10, 10, 1, 0, AT_NULL, "null", &iuse::spray_can, 0, "\
-A spray can, filled with paint. Use this tool to make graffiti on the floor.");
-
-TOOL("rag", "rag",    1, 0,  ',', c_white, COTTON,   MNULL,
-   1,  1,   0,  0,  0,  0,  0,  0,  0, AT_NULL, "null", &iuse::rag, 0, "\
-Rag, useful in crafting and possibly stopping bleeding");
-
-//	NAME		RAR PRC	SYM  COLOR	MAT1	MAT
-TOOL("pda", "PDA",		60,  35,',', c_blue,	PLASTIC,IRON,
-// VOL WGT DAM CUT HIT MAX DEF USE SEC FUEL	REVERT	  FUNCTION
-    1,  1,  0,  0,  0, 100,100, 1,  0, AT_NULL,	"null", &iuse::pda, 0, "\
-A small multipurpose electronic device. Can be loaded with a variety\n\
-of apps, providing all kinds of functionality.");
-
-//	NAME		RAR PRC	SYM  COLOR	MAT1	MAT
-TOOL("pda_flashlight", "PDA - Flashlight",		60,  35,',', c_blue,	PLASTIC,IRON,
-// VOL WGT DAM CUT HIT MAX DEF USE SEC FUEL	REVERT	  FUNCTION
-    1,  1,  0,  0,  0, 100,100, 1,  0, AT_NULL,	"null", &iuse::pda_flashlight, 0, "\
-A small multipurpose electronic device. This PDA has its flashlight\n\
-app on, and is providing light.");
-
-//    NAME		RAR PRC SYM COLOR	MAT1	MAT2
-TOOL("pockknife", "pocket knife",	14, 100,';', c_blue,	STEEL,  PLASTIC,
-//	VOL WGT DAM CUT HIT FLAGS
-	 0,  2,  0, 10, -4, 0, 0, 0, 0, AT_NULL, "null", &iuse::knife,
-mfb(IF_STAB), "\
-A small pocket knife, not great for combat, but better than nothing.");
-
-//    NAME		RAR PRC SYM COLOR	MAT1	MAT2
-TOOL("needle_bone", "bone needle",     0, 0,';', c_white, FLESH, MNULL,
-// VOL WGT DAM CUT HIT MAX DEF USE SEC FUEL	REVERT	  FUNCTION
-     0,  0,  0,  0, 0, 200, 0,  1,  0, AT_THREAD, "null", &iuse::sew,
-mfb(IF_STAB), "\
-A sharp needle made from a bone. It would be useful for making rough\n\
-clothing and items");
-
-TOOL("primitive_hammer", "stone hammer",		35, 70, ';', c_ltgray,	STONE,	WOOD,
-// VOL WGT DAM CUT HIT MAX DEF USE SEC FUEL	REVERT	  FUNCTION
-    2,  8, 12,  0,  0,   0,  0, 0,  0, AT_NULL, "null", &iuse::hammer, 0, "\
-A rock affixed to a stick, functions adequately as a hammer, but really\n\
-can't compare to a proper hammer.");
-
-//    NAME		RAR PRC SYM COLOR	MAT1	MAT2
-TOOL("primitive_axe", "stone axe",	 8, 105,'/', c_ltgray,	WOOD,	STONE,
-// VOL WGT DAM CUT HIT MAX DEF USE SEC FUEL	REVERT	  FUNCTION
-	17, 19, 15, 18,  0, 0, 0, 0, 0, AT_NULL, "null", &iuse::lumber,
-0, "\
-A sharpened stone affixed to a stick, works passably well as an axe\n\
-but really can't compare to a proper axe..");
-
-TOOL("primitive_shovel", "stone shovel",		40, 100,'/', c_brown,	STONE,	WOOD,
-   16, 21, 15,  5,  3,  0,  0,  0,  0, AT_NULL,	"null", &iuse::dig, 0, "\
-A flattened stone affixed to a stick, works passably well as a shovel\n\
-but really can't compare to a real shovel.");
-
-TOOL("digging_stick", "digging stick",		40, 100,'/', c_brown,  WOOD, MNULL,
-    6, 10, 12,  0,  3, 0,  0,  0,  0, AT_NULL,	"null", &iuse::dig, 0, "\
-A large stick, with the end carved into a blade for digging. Can be used\n\
-to dig shallow pits, but not deep ones.");
-
-//  NAME        RAR PRC SYM  COLOR  MAT1    MAT
-TOOL("shelter_kit", "shelter kit",	17, 65, ';', c_green,	WOOD,	LEATHER,
-	 40,  20,  4,  0, -3, 0, 0, 0, 0, AT_NULL, "null", &iuse::shelter,
-0, "\
-A small shelter, made of sticks and skins. (a)ctivate it to place.");
-
-//  NAME        RAR PRC SYM  COLOR  MAT1    MAT
-TOOL("damaged_shelter_kit", "damaged shelter kit",	17, 65, ';', c_green,	WOOD,	LEATHER,
-	 40,  20,  4,  0, -3, 0, 0, 0, 0, AT_NULL, "null", &iuse::none,
-0, "\
-A small shelter, made of sticks and skins. (a)ctivate it to place.\n\
-This shelter has been damaged, and needs repairs.");
-
-TOOL("heatpack", "heatpack",	60, 65, ';', c_blue,	PLASTIC,	MNULL,
-	 1,  1,  1,  1,  1, 0, 0, 0, 0, AT_NULL, "null", &iuse::heatpack,
-0, "\
-A heatpack, used to treat sports injuries and heat food.  Usable only once.");
-
-TOOL("heatpack_used", "used heatpack",	2, 10, ';', c_blue,	PLASTIC,	MNULL,
-	 1,  1,  1,  1,  1, 0, 0, 0, 0, AT_NULL, "null", &iuse::none,
-0, "\
-A heatpack, used to treat sports injuries and heat food.  This one\n\
-has been used already and is now useless.");
-
-TOOL("LAW_Packed", "Packed M72 LAW", 30, 500, ')', c_red, STEEL, MNULL,
-// VOL WGT DAM CUT HIT MAX DEF USE SEC FUEL	REVERT	  FUNCTION
-    6, 13,  6,  0,  0, 1,   1,  1,  0, AT_NULL, "null", &iuse::LAW,
-0, "\
-An M72 LAW, packed in its storage form. (a)ctivate it to pop it out\n\
-and make it ready to fire. Once activated, it cannot be repacked.");
-
-TOOL("jar_meat_canned", "sealed jar of canned meat",	50,	75,'%', c_red,		GLASS,	FLESH,
-    2,  3,  8,  1,	 3,	1, 1, 1, 0, AT_NULL, "null", &iuse::dejar, 0,"\
-A sealed glass jar containing some meat.  Activate to open and enjoy.");
-
-TOOL("jar_human_canned", "sealed jar of canned cad",	50,	75,'%', c_red,		GLASS,	FLESH,
-    2,  3,  8,  1,	 3,	1, 1, 1, 0, AT_NULL, "null", &iuse::dejar, 0,"\
-A sealed glass jar containing human meat.  Activate to open and enjoy.");
-
-TOOL("jar_veggy_canned", "sealed jar of canned veggy",	50,	65, '%', c_green,		GLASS,	VEGGY,
-    2,  3,  8,  1,	 3,	1, 1, 1, 0, AT_NULL, "null", &iuse::dejar, 0,"\
-A sealed glass jar containing veggy.  Activate to open and enjoy.");
-
-TOOL("jar_apple_canned", "sealed jar of canned apple",	50,	50, '%', c_red,		GLASS,	VEGGY,
-    2,  3,  8,  1,	 3,	1, 1, 1, 0, AT_NULL, "null", &iuse::dejar, 0,"\
-A sealed glass jar containing a sliced apple.  Activate to open and enjoy.");
-
-//  NAME        RAR PRC SYM  COLOR  MAT1    MAT
-TOOL("cordless_drill", "cordless drill", 70, 200, ';', c_ltgray, PLASTIC, STEEL,
-// VOL WGT DAM CUT HIT MAX DEF USE SEC FUEL	REVERT	  FUNCTION
-    5, 4,   3,  0, -1, 300,300, 0,  0, AT_BATT, "null", &iuse::none, mfb(IF_NO_UNLOAD),"\
-A cordless drill with a selection of drill bits. The charger base contains\n\
-a battery draining attachment so the drill can be charged in lieu of mains power.");
-
-TOOL("vac_sealer", "vacuum sealer",	10, 250,';', c_green,	IRON,	PLASTIC,
-    5,  6,  8,  0, -1, 200, 100,  0,  0, AT_BATT, "null", &iuse::none,0,"\
-A portable heat sealer unit with an air pump, for vacuum packing of food.");
-
-TOOL("bag_meat_vac", "vacuum-packed meat slices",	50,	75,'%', c_red,		PLASTIC,	FLESH,
-    1,  2,  8,  1,	 3,	1, 1, 1, 0, AT_NULL, "null", &iuse::devac, 0,"\
-Vacuum packed meat slices in plastic packaging.  Activate to open and enjoy.");
-
-TOOL("bag_veggy_vac", "vacuum-packed veggy chunks",	50,	65, '%', c_green,		PLASTIC,	VEGGY,
-    1,  2,  8,  1,	 3,	1, 1, 1, 0, AT_NULL, "null", &iuse::devac, 0,"\
-Vacuum packed veggy chunks in plastic packaging.  Activate to open and enjoy.");
-
-TOOL("bag_apple_vac", "vacuum-packed apple slices",	50,	50, '%', c_red,		PLASTIC,	VEGGY,
-    1,  2,  8,  1,	 3,	1, 1, 1, 0, AT_NULL, "null", &iuse::devac, 0,"\
-Vacuum packed apple slices in plastic packaging..  Activate to open and enjoy.");
-
-=======
->>>>>>> b6ce9712
 // BIONICS
 // These are the modules used to install new bionics in the player.  They're
 // very simple and straightforward; a difficulty, followed by a NULL-terminated
