#ifndef _OUTPUT_H_
#define _OUTPUT_H_

#include "color.h"
#include <cstdarg>
#include <string>
#include <vector>

#include "item.h"

//      LINE_NESW  - X for on, O for off
#define LINE_XOXO 4194424
#define LINE_OXOX 4194417
#define LINE_XXOO 4194413
#define LINE_OXXO 4194412
#define LINE_OOXX 4194411
#define LINE_XOOX 4194410
#define LINE_XXXO 4194420
#define LINE_XXOX 4194422
#define LINE_XOXX 4194421
#define LINE_OXXX 4194423
#define LINE_XXXX 4194414

<<<<<<< HEAD
// Display data... TODO: Make this more portable?
extern int VIEWX;
extern int VIEWY;
extern int TERMX;
extern int TERMY;
=======
// Display data
extern int TERMX;
extern int TERMY;
extern int VIEWX;
extern int VIEWY;
extern int VIEW_OFFSET_X;
extern int VIEW_OFFSET_Y;
>>>>>>> dcbf8bea
extern int TERRAIN_WINDOW_WIDTH;
extern int TERRAIN_WINDOW_HEIGHT;

void mvputch(int y, int x, nc_color FG, long ch);
void wputch(WINDOW* w, nc_color FG, long ch);
void mvwputch(WINDOW* w, int y, int x, nc_color FG, long ch);
void mvputch_inv(int y, int x, nc_color FG, long ch);
void mvwputch_inv(WINDOW *w, int y, int x, nc_color FG, long ch);
void mvputch_hi(int y, int x, nc_color FG, long ch);
void mvwputch_hi(WINDOW *w, int y, int x, nc_color FG, long ch);
void mvprintz(int y, int x, nc_color FG, const char *mes, ...);
void mvwprintz(WINDOW *w, int y, int x, nc_color FG, const char *mes, ...);
void printz(nc_color FG, const char *mes, ...);
void wprintz(WINDOW *w, nc_color FG, const char *mes, ...);
void draw_tabs(WINDOW *w, int active_tab, ...);

#define STRING2(x) #x
#define STRING(x) STRING2(x)

// classy
#define debugmsg(format...) realDebugmsg(__FILE__, STRING(__LINE__), format)

void realDebugmsg(const char* name, const char* line, const char *mes, ...);
bool query_yn(const char *mes, ...);
int  query_int(const char *mes, ...);
std::string string_input_popup(std::string title, int max_length = 0, std::string input = "");
char popup_getkey(const char *mes, ...);
int  menu_vec(const char *mes, std::vector<std::string> options);
int  menu(const char *mes, ...);
void popup_top(const char *mes, ...); // Displayed at the top of the screen
void popup(const char *mes, ...);
void popup_nowait(const char *mes, ...); // Doesn't wait for spacebar
void full_screen_popup(const char *mes, ...);
char compare_split_screen_popup(int iLeft, int iWidth, int iHeight, std::string sItemName, std::vector<iteminfo> vItemDisplay, std::vector<iteminfo> vItemCompare);

nc_color hilite(nc_color c);
nc_color invert_color(nc_color c);
nc_color red_background(nc_color c);
nc_color rand_color();
char rand_char();
long special_symbol (long sym);

// utility: moves \n's around to fit string breaks within a certain width.
std::string word_rewrap (const std::string &in, int width);

// short visual animation (player, monster, ...) (hit, dodge, ...)
void hit_animation(int iX, int iY, nc_color cColor, char cTile, int iTimeout = 70);

void draw_tab(WINDOW *w, int iOffsetX, std::string sText, bool bSelected);
void clear_window(WINDOW* w);

#endif<|MERGE_RESOLUTION|>--- conflicted
+++ resolved
@@ -21,13 +21,6 @@
 #define LINE_OXXX 4194423
 #define LINE_XXXX 4194414
 
-<<<<<<< HEAD
-// Display data... TODO: Make this more portable?
-extern int VIEWX;
-extern int VIEWY;
-extern int TERMX;
-extern int TERMY;
-=======
 // Display data
 extern int TERMX;
 extern int TERMY;
@@ -35,7 +28,6 @@
 extern int VIEWY;
 extern int VIEW_OFFSET_X;
 extern int VIEW_OFFSET_Y;
->>>>>>> dcbf8bea
 extern int TERRAIN_WINDOW_WIDTH;
 extern int TERRAIN_WINDOW_HEIGHT;
 
